#!/bin/bash

# defines the environment (true=production, false=staging)
PRODUCTION=true

# the maximum time in seconds that the script will wait for blockchain to sync contract deployment
# we use this as double check to make sure that a contract was actually deployed
MAX_WAITING_TIME_FOR_BLOCKCHAIN_SYNC=60

# the maximum number of attempts to deploy a single contract
<<<<<<< HEAD
MAX_ATTEMPTS_PER_CONTRACT_DEPLOYMENT=20
=======
MAX_ATTEMPTS_PER_CONTRACT_DEPLOYMENT=10
>>>>>>> 3b16a29c

# the maximum number of attempts to verify contract
MAX_ATTEMPTS_PER_CONTRACT_VERIFICATION=5

# the maximum number of attempts to execute a script (e.g. diamondUpdate)
MAX_ATTEMPTS_PER_SCRIPT_EXECUTION=20

# the root directory of all contract src files
CONTRACT_DIRECTORY="src/"

# the directory of all deploy and update scripts
DEPLOY_SCRIPT_DIRECTORY="script/"

# the path of the JSON file that contains the target state
TARGET_STATE_PATH="scripts/deploy/_targetState.json"

# the path of the JSON file that contains the deployment log file
LOG_FILE_PATH="deployments/_deployments_log_file.json"

# the path of the JSON file that contains the bytecode storage file
BYTECODE_STORAGE_PATH="deployments/_bytecode_storage.json"

# the path of the JSON file that contains the bytecode storage file
CONTRACT_REMINDERS="scripts/deploy/resources/contractSpecificReminders.sh"

# any networks listed here will be excluded from actions that are applied to "all networks"
# exclude all test networks:       EXCLUDE_NETWORKS="bsctest,goerli,sepolia,mumbai,lineatest"
# exclude all production networks: EXCLUDE_NETWORKS="mainnet,polygon,bsc,gnosis,fantom,okx,avalanche,arbitrum,optimism,moonriver,moonbeam,celo,fuse,cronos,velas,harmony,evmos,aurora,boba,nova"
#EXCLUDE_NETWORKS="gnosis,okx,moonbeam,celo,fuse,cronos,velas,harmony,evmos,boba,nova,bsctest,goerli,sepolia,mumbai,lineatest"
EXCLUDE_NETWORKS="lineatest"

# will output more detailed information for debugging purposes
DEBUG=false

# defines if newly deployed contracts should be verified or not
VERIFY_CONTRACTS=false

# contract verification will be deactivated for any network listed here
DO_NOT_VERIFY_IN_THESE_NETWORKS=""

# the path to the file that contains a list of all networks
NETWORKS_FILE_PATH="./networks"

# script will use all periphery contracts by default, unless excluded here (must match exact filename without .sol, comma-separated without space)
EXCLUDE_PERIPHERY_CONTRACTS=""

# scripts will use all facet contracts by default, unless excluded here (must match exact filename without .sol, comma-separated without space)
EXCLUDE_FACET_CONTRACTS=""

# contains a list of all facets that are considered core facets (and will be deployed to every network)
CORE_FACETS="DiamondCutFacet,DiamondLoupeFacet,OwnershipFacet,DexManagerFacet,AccessManagerFacet,WithdrawFacet,PeripheryRegistryFacet"

# enable/disable notification sounds for long-running scripts
NOTIFICATION_SOUNDS=true

# if this flag is set to true, "LiFiDiamond" will be deployed to address 0x1231DEB6f5749EF6cE6943a275A1D3E7486F4EaE
DEPLOY_TO_DEFAULT_DIAMOND_ADDRESS=true

# fixed salt that is used to deploy a mutable diamond to our established 0x123.. address - DO NOT CHANGE THIS VALUE !!!
DEFAULT_DIAMOND_ADDRESS_DEPLOYSALT=0xc726deb4bf42c6ef5d0b4e3080ace43aed9b270938861f7cacf900eba890fa66

# Defines the maximum gas price for mainnet transactions (otherwise the script will wait until gas price is down)
MAINNET_MAXIMUM_GAS_PRICE=50000000000 # = 50 Gwei<|MERGE_RESOLUTION|>--- conflicted
+++ resolved
@@ -8,17 +8,13 @@
 MAX_WAITING_TIME_FOR_BLOCKCHAIN_SYNC=60
 
 # the maximum number of attempts to deploy a single contract
-<<<<<<< HEAD
-MAX_ATTEMPTS_PER_CONTRACT_DEPLOYMENT=20
-=======
 MAX_ATTEMPTS_PER_CONTRACT_DEPLOYMENT=10
->>>>>>> 3b16a29c
 
 # the maximum number of attempts to verify contract
 MAX_ATTEMPTS_PER_CONTRACT_VERIFICATION=5
 
 # the maximum number of attempts to execute a script (e.g. diamondUpdate)
-MAX_ATTEMPTS_PER_SCRIPT_EXECUTION=20
+MAX_ATTEMPTS_PER_SCRIPT_EXECUTION=5
 
 # the root directory of all contract src files
 CONTRACT_DIRECTORY="src/"
@@ -48,7 +44,7 @@
 DEBUG=false
 
 # defines if newly deployed contracts should be verified or not
-VERIFY_CONTRACTS=false
+VERIFY_CONTRACTS=true
 
 # contract verification will be deactivated for any network listed here
 DO_NOT_VERIFY_IN_THESE_NETWORKS=""
@@ -72,7 +68,4 @@
 DEPLOY_TO_DEFAULT_DIAMOND_ADDRESS=true
 
 # fixed salt that is used to deploy a mutable diamond to our established 0x123.. address - DO NOT CHANGE THIS VALUE !!!
-DEFAULT_DIAMOND_ADDRESS_DEPLOYSALT=0xc726deb4bf42c6ef5d0b4e3080ace43aed9b270938861f7cacf900eba890fa66
-
-# Defines the maximum gas price for mainnet transactions (otherwise the script will wait until gas price is down)
-MAINNET_MAXIMUM_GAS_PRICE=50000000000 # = 50 Gwei+DEFAULT_DIAMOND_ADDRESS_DEPLOYSALT=0xc726deb4bf42c6ef5d0b4e3080ace43aed9b270938861f7cacf900eba890fa66