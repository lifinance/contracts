#!/bin/bash

# deploys a single contract
# should be called like this:
# $(deploySingleContract "Executor" "BSC" "staging" "1.0.0" true)
deploySingleContract() {
  # load config & helper functions
  source scripts/config.sh
  source scripts/deploy/resources/deployHelperFunctions.sh
  source scripts/deploy/resources/contractSpecificReminders.sh

  # read function arguments into variables
  CONTRACT="$1"
  NETWORK="$2"
  ENVIRONMENT="$3"
  VERSION="$4"
  EXIT_ON_ERROR="$5"

  # load env variables
  source .env

  # if no ENVIRONMENT was passed to this function, determine it
  if [[ -z "$ENVIRONMENT" ]]; then
    if [[ "$PRODUCTION" == "true" ]]; then
      # make sure that PRODUCTION was selected intentionally by user
      echo "    "
      echo "    "
      printf '\033[31m%s\031\n' "!!!!!!!!!!!!!!!!!!!!!!!! ATTENTION !!!!!!!!!!!!!!!!!!!!!!!!"
      printf '\033[33m%s\033[0m\n' "The config environment variable PRODUCTION is set to true"
      printf '\033[33m%s\033[0m\n' "This means you will be deploying contracts to production"
      printf '\033[31m%s\031\n' "!!!!!!!!!!!!!!!!!!!!!!!!!!!!!!!!!!!!!!!!!!!!!!!!!!!!!!!!!!!"
      echo "    "
      printf '\033[33m%s\033[0m\n' "Last chance: Do you want to skip?"
      PROD_SELECTION=$(
        gum choose \
          "yes" \
          "no"
      )

      if [[ $PROD_SELECTION != "no" ]]; then
        echo "...exiting script"
        exit 0
      fi

      ENVIRONMENT="production"
    else
      ENVIRONMENT="staging"
    fi
  fi

  # if no NETWORK was passed to this function, ask user to select it
  if [[ -z "$NETWORK" ]]; then
    NETWORK=$(getUserSelectedNetwork)

    # check the return code the last call
    if [ $? -ne 0 ]; then
      echo "$NETWORK" # will contain an error message
      exit 1
    fi
    # get deployer wallet balance
    BALANCE=$(getDeployerBalance "$NETWORK" "$ENVIRONMENT")

    echo "[info] selected network: $NETWORK"
    echo "[info] deployer wallet balance in this network: $BALANCE"
    echo ""
  fi

  if [[ -z "$CONTRACT" ]]; then
    # get user-selected deploy script and contract from list
    SCRIPT=$(ls -1 "$DEPLOY_SCRIPT_DIRECTORY" | sed -e 's/\.s.sol$//' | grep 'Deploy' | gum filter --placeholder "Deploy Script")
    CONTRACT=$(echo $SCRIPT | sed -e 's/Deploy//')
  else
    SCRIPT="Deploy"$CONTRACT
  fi

  # Display contract-specific information, if existing
  if grep -q "^$CONTRACT=" "$CONTRACT_REMINDERS"; then
    echo ""
    warning "Please read the following information carefully: "
    warning "${!CONTRACT}"
    echo ""
  fi

  # check if deploy script exists
  local FULL_SCRIPT_PATH=""$DEPLOY_SCRIPT_DIRECTORY""$SCRIPT"".s.sol""
  if ! checkIfFileExists "$FULL_SCRIPT_PATH" >/dev/null; then
    error "could not find deploy script for $CONTRACT in this path: $FULL_SCRIPT_PATH". Aborting deployment.
    if [[ -z "$EXIT_ON_ERROR" ]]; then
      return 1
    else
      exit 1
    fi
  fi

  # get current contract version
  local VERSION=$(getCurrentContractVersion "$CONTRACT")

  # get file suffix based on value in variable ENVIRONMENT
  FILE_SUFFIX=$(getFileSuffix "$ENVIRONMENT")

  # logging for debug purposes
  echo ""
  echoDebug "in function deploySingleContract"
  echoDebug "CONTRACT=$CONTRACT"
  echoDebug "NETWORK=$NETWORK"
  echoDebug "SCRIPT=$SCRIPT"
  echoDebug "ENVIRONMENT=$ENVIRONMENT"
  echoDebug "VERSION=$VERSION"
  echoDebug "FILE_SUFFIX=$FILE_SUFFIX"
  echo ""

  # prepare bytecode
  BYTECODE=$(forge inspect "$CONTRACT" bytecode)

  # write bytecode to bytecode storage file
  logBytecode "$CONTRACT" "$VERSION" "$BYTECODE"

  # if selected contract is "LiFiDiamondImmutable" then use an adjusted salt for deployment to prevent clashes due to same bytecode
  if [[ $CONTRACT == "LiFiDiamondImmutable" ]]; then
    # adds a string to the end of the bytecode to alter the salt but always produce deterministic results based on bytecode
    BYTECODE="$BYTECODE""ffffffffffffffffffffffffffffffffffffff"
  fi

  # check if .env file contains a value "SALT" and if this has correct number of digits (must be even)
  if [[ ! -z "$SALT" ]]; then
    if [ $((${#SALT} % 2)) != 0 ]; then
      error "your SALT environment variable (in .env file) has a value with odd digits (must be even digits) - please adjust value and run script again"
      exit 1
    fi
  fi

  # add custom salt from .env file (allows to re-deploy contracts with same bytecode)
  local SALT_INPUT="$BYTECODE""$SALT"

  # create salt that is used to deploy contract
  local DEPLOYSALT=$(cast keccak "$SALT_INPUT")

  # get predicted contract address based on salt (or special case for LiFiDiamond)
  if [[ $CONTRACT == "LiFiDiamond" && $DEPLOY_TO_DEFAULT_DIAMOND_ADDRESS == "true" ]]; then
    CONTRACT_ADDRESS="0x1231DEB6f5749EF6cE6943a275A1D3E7486F4EaE"
  else
    CONTRACT_ADDRESS=$(getContractAddressFromSalt "$DEPLOYSALT" "$NETWORK" "$CONTRACT" "$ENVIRONMENT")
  fi

  # check if all required data (e.g. config data / contract addresses) is available
  checkDeployRequirements "$NETWORK" "$ENVIRONMENT" "$CONTRACT"

  # do not continue if data required for deployment is missing
  if [ $? -ne 0 ]; then
    if [[ -z "$EXIT_ON_ERROR" ]]; then
      return 1
    else
      exit 1
    fi
  fi


  # execute script
  attempts=1

  while [ $attempts -le "$MAX_ATTEMPTS_PER_CONTRACT_DEPLOYMENT" ]; do
    echo "[info] trying to deploy $CONTRACT now - attempt ${attempts} (max attempts: $MAX_ATTEMPTS_PER_CONTRACT_DEPLOYMENT) "

    # ensure that gas price is below maximum threshold (for mainnet only)
    doNotContinueUnlessGasIsBelowThreshold "$NETWORK"

    # try to execute call
    RAW_RETURN_DATA=$(DEPLOYSALT=$DEPLOYSALT NETWORK=$NETWORK FILE_SUFFIX=$FILE_SUFFIX DEFAULT_DIAMOND_ADDRESS_DEPLOYSALT=$DEFAULT_DIAMOND_ADDRESS_DEPLOYSALT DEPLOY_TO_DEFAULT_DIAMOND_ADDRESS=$DEPLOY_TO_DEFAULT_DIAMOND_ADDRESS PRIVATE_KEY=$(getPrivateKey "$ENVIRONMENT") forge script "$FULL_SCRIPT_PATH" -f $NETWORK -vvvv --json --silent --broadcast --skip-simulation --legacy)
    RETURN_CODE=$?

    # print return data only if debug mode is activated
    echoDebug "RAW_RETURN_DATA: $RAW_RETURN_DATA"

    # check return data for error message (regardless of return code as this is not 100% reliable)
    if [[ $RAW_RETURN_DATA == *"\"logs\":[]"* && $RAW_RETURN_DATA == *"\"returns\":{}"* ]]; then
      # try to extract error message and throw error
      ERROR_MESSAGE=$(echo "$RAW_RETURN_DATA" | sed -n 's/.*0\\0\\0\\0\\0\(.*\)\\0\".*/\1/p')
      if [[ $ERROR_MESSAGE == "" ]]; then
        error "execution of deploy script failed. Could not extract error message. RAW_RETURN_DATA: $RAW_RETURN_DATA"
      else
        error "execution of deploy script failed with message: $ERROR_MESSAGE"
      fi

    # check the return code the last call
    elif [ $RETURN_CODE -eq 0 ]; then
      # clean tx return data
      CLEAN_RETURN_DATA=$(echo $RAW_RETURN_DATA | sed 's/^.*{\"logs/{\"logs/')
      checkFailure $? "clean return data (original data: $RAW_RETURN_DATA)"

      # extract the "returns" field and its contents from the return data (+hide errors)
      RETURN_DATA=$(echo $CLEAN_RETURN_DATA | jq -r '.returns' 2>/dev/null)

      # extract deployed-to address from return data
      ADDRESS=$(echo $RETURN_DATA | jq -r '.deployed.value')

      # check every ten seconds up until MAX_WAITING_TIME_FOR_BLOCKCHAIN_SYNC if code is deployed
      local COUNT=0
      while [ $COUNT -lt "$MAX_WAITING_TIME_FOR_BLOCKCHAIN_SYNC" ]; do
        # check if bytecode is deployed at address
        if doesAddressContainBytecode "$NETWORK" "$ADDRESS" >/dev/null; then
          echo "[info] bytecode deployment at address $ADDRESS verified through block explorer"
          break 2 # exit both loops if the operation was successful
        fi
        # wait for 10 seconds to allow blockchain to sync
        echoDebug "waiting 10 seconds for blockchain to sync bytecode (max wait time: $MAX_WAITING_TIME_FOR_BLOCKCHAIN_SYNC seconds)"
        sleep 10

        COUNT=$((COUNT + 10))
      done

      if [ $COUNT -gt "$MAX_WAITING_TIME_FOR_BLOCKCHAIN_SYNC" ]; then
        warning "contract deployment tx successful but doesAddressContainBytecode returned false. Please check if contract was actually deployed (NETWORK=$NETWORK, ADDRESS:$ADDRESS)"
      fi

    fi

    attempts=$((attempts + 1)) # increment attempts
    sleep 1                    # wait for 1 second before trying the operation again
  done

  # check if call was executed successfully or used all ATTEMPTS
  if [ $attempts -gt "$MAX_ATTEMPTS_PER_CONTRACT_DEPLOYMENT" ]; then
    error "failed to deploy $CONTRACT to network $NETWORK in $ENVIRONMENT environment"

    # end this script according to flag
    if [[ -z "$EXIT_ON_ERROR" ]]; then
      return 1
    else
      exit 1
    fi
  fi

  # check if address is available, otherwise do not continue
  if [[ -z "$ADDRESS" || "$ADDRESS" == "null" ]]; then
    warning "failed to obtain address of newly deployed contract $CONTRACT. There may be an issue within the deploy script. Please check and try again"

    # end this script according to flag
    if [[ -z "$EXIT_ON_ERROR" ]]; then
      return 1
    else
      exit 1
    fi
  fi

  # extract constructor arguments from return data
  CONSTRUCTOR_ARGS=$(echo $RETURN_DATA | jq -r '.constructorArgs.value // "0x"')
  echo "[info] $CONTRACT deployed to $NETWORK at address $ADDRESS"

  # check if log entry exists for this file
  LOG_ENTRY=$(findContractInMasterLog "$CONTRACT" "$NETWORK" "$ENVIRONMENT" "$VERSION")
  LOG_ENTRY_RETURN_CODE=$?
  VERIFIED_LOG=$(echo "$LOG_ENTRY" | jq -r ".VERIFIED")

  # verify contract, if needed
  VERIFIED=false

  # check if contract verification is enabled in config and contract not yet verified according to log file
  if [[ $VERIFY_CONTRACTS == "true" && "$VERIFIED_LOG" != "true" ]]; then
    echo "[info] trying to verify contract $CONTRACT on $NETWORK with address $ADDRESS"
    if [[ $DEBUG == "true" ]]; then
      verifyContract "$NETWORK" "$CONTRACT" "$ADDRESS" "$CONSTRUCTOR_ARGS"
      if [ $? -eq 0 ]; then
        VERIFIED=true
      fi
    else
      verifyContract "$NETWORK" "$CONTRACT" "$ADDRESS" "$CONSTRUCTOR_ARGS" 2>/dev/null
      if [ $? -eq 0 ]; then
        VERIFIED=true
      fi
    fi
  fi

  # check if log entry was found
  if [ "$LOG_ENTRY_RETURN_CODE" -eq 0 ]; then
<<<<<<< HEAD
      echoDebug "log entry already exists:"
      echoDebug "$LOG_ENTRY"
      echoDebug "Now checking if contract was verified just now and update log, if so"

      # check if contract was verified during this script execution
      if [[ $VERIFIED == "true" ]]; then
        echoDebug "contract was just verified. Updating VERIFIED flag in log entry now."

        # extract values from existing log entry
        ADDRESS=$(echo "$LOG_ENTRY" | jq -r ".ADDRESS")
        OPTIMIZER_RUNS=$(echo "$LOG_ENTRY" | jq -r ".OPTIMIZER_RUNS")
        TIMESTAMP=$(echo "$LOG_ENTRY" | jq -r ".TIMESTAMP")
        CONSTRUCTOR_ARGS=$(echo "$LOG_ENTRY" | jq -r ".CONSTRUCTOR_ARGS")
        TIMESTAMP=$(echo "$LOG_ENTRY" | jq -r ".TIMESTAMP")

        # update VERIFIED info in log file
        logContractDeploymentInfo "$CONTRACT" "$NETWORK" "$TIMESTAMP" "$VERSION" "$OPTIMIZER_RUNS" "$CONSTRUCTOR_ARGS" "$ENVIRONMENT" "$ADDRESS" $VERIFIED
      else
        echoDebug "contract was not verified just now. No further action needed."
      fi
=======
    echoDebug "log entry already exists:"
    echoDebug "$LOG_ENTRY"
    echoDebug "Now checking if contract was verified just now and update log, if so"

    # check if contract was verified during this script execution
    if [[ $VERIFIED == "true" ]]; then
      echoDebug "contract was just verified. Updating VERIFIED flag in log entry now."

      # extract values from existing log entry
      ADDRESS=$(echo "$LOG_ENTRY" | jq -r ".ADDRESS")
      OPTIMIZER_RUNS=$(echo "$LOG_ENTRY" | jq -r ".OPTIMIZER_RUNS")
      TIMESTAMP=$(echo "$LOG_ENTRY" | jq -r ".TIMESTAMP")
      CONSTRUCTOR_ARGS=$(echo "$LOG_ENTRY" | jq -r ".CONSTRUCTOR_ARGS")
      TIMESTAMP=$(echo "$LOG_ENTRY" | jq -r ".TIMESTAMP")

      # update VERIFIED info in log file
      logContractDeploymentInfo "$CONTRACT" "$NETWORK" "$TIMESTAMP" "$VERSION" "$OPTIMIZER_RUNS" "$CONSTRUCTOR_ARGS" "$ENVIRONMENT" "$ADDRESS" $VERIFIED
    else
      echoDebug "contract was not verified just now. No further action needed."
    fi
>>>>>>> d47273b6

    # end script here
    return 0
  else
    echoDebug "log entry does not exist yet and will be written now"

    # prepare information for logfile entry
    TIMESTAMP=$(date +"%Y-%m-%d %H:%M:%S")
    OPTIMIZER=$(getOptimizerRuns)

    # write to logfile
    logContractDeploymentInfo "$CONTRACT" "$NETWORK" "$TIMESTAMP" "$VERSION" "$OPTIMIZER" "$CONSTRUCTOR_ARGS" "$ENVIRONMENT" "$ADDRESS" $VERIFIED
  fi

  # save contract in network-specific deployment files
  saveContract "$NETWORK" "$CONTRACT" "$ADDRESS" "$FILE_SUFFIX"

  return 0
}<|MERGE_RESOLUTION|>--- conflicted
+++ resolved
@@ -272,28 +272,6 @@
 
   # check if log entry was found
   if [ "$LOG_ENTRY_RETURN_CODE" -eq 0 ]; then
-<<<<<<< HEAD
-      echoDebug "log entry already exists:"
-      echoDebug "$LOG_ENTRY"
-      echoDebug "Now checking if contract was verified just now and update log, if so"
-
-      # check if contract was verified during this script execution
-      if [[ $VERIFIED == "true" ]]; then
-        echoDebug "contract was just verified. Updating VERIFIED flag in log entry now."
-
-        # extract values from existing log entry
-        ADDRESS=$(echo "$LOG_ENTRY" | jq -r ".ADDRESS")
-        OPTIMIZER_RUNS=$(echo "$LOG_ENTRY" | jq -r ".OPTIMIZER_RUNS")
-        TIMESTAMP=$(echo "$LOG_ENTRY" | jq -r ".TIMESTAMP")
-        CONSTRUCTOR_ARGS=$(echo "$LOG_ENTRY" | jq -r ".CONSTRUCTOR_ARGS")
-        TIMESTAMP=$(echo "$LOG_ENTRY" | jq -r ".TIMESTAMP")
-
-        # update VERIFIED info in log file
-        logContractDeploymentInfo "$CONTRACT" "$NETWORK" "$TIMESTAMP" "$VERSION" "$OPTIMIZER_RUNS" "$CONSTRUCTOR_ARGS" "$ENVIRONMENT" "$ADDRESS" $VERIFIED
-      else
-        echoDebug "contract was not verified just now. No further action needed."
-      fi
-=======
     echoDebug "log entry already exists:"
     echoDebug "$LOG_ENTRY"
     echoDebug "Now checking if contract was verified just now and update log, if so"
@@ -314,7 +292,6 @@
     else
       echoDebug "contract was not verified just now. No further action needed."
     fi
->>>>>>> d47273b6
 
     # end script here
     return 0
