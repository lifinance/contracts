--- conflicted
+++ resolved
@@ -3070,7 +3070,6 @@
   echo "should return 'LiFiDiamond': $(getContractNameFromDeploymentLogs "mainnet" "production" "0x1231DEB6f5749EF6cE6943a275A1D3E7486F4EaE")"
 }
 function test_tmp(){
-<<<<<<< HEAD
       LOG_INFO_DIAMOND=$(getContractInfoFromDiamondDeploymentLogByName "mainnet" "production" "LiFiDiamond" "AmarokFacet" )
       RETURN_CODE3=$?
       echo "LOG_INFO_DIAMOND: $LOG_INFO_DIAMOND"
@@ -3096,9 +3095,3 @@
         fi
       fi
 }
-=======
-  PARAMETER=$1
-  error_message=$(echo "$PARAMETER" | sed -n 's/.*0\\0\\0\\0\\0\(.*\)\\0\".*/\1/p')
-  echo "Error message: $error_message"
-}
->>>>>>> 59a26fa0
