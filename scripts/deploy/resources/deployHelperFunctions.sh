#!/bin/bash

# load env variables
source .env

# load scripts
source scripts/config.sh

ZERO_ADDRESS=0x0000000000000000000000000000000000000000

# >>>>> logging
function logContractDeploymentInfo_BACKUP {
  # read function arguments into variables
  local CONTRACT="$1"
  local NETWORK="$2"
  local TIMESTAMP="$3"
  local VERSION="$4"
  local OPTIMIZER_RUNS="$5"
  local CONSTRUCTOR_ARGS="$6"
  local ENVIRONMENT="$7"
  local ADDRESS="$8"
  local VERIFIED=$9

  if [[ "$ADDRESS" == "null" || -z "$ADDRESS" ]]; then
    error "trying to log an invalid address value (=$ADDRESS) for $CONTRACT on network $NETWORK (environment=$ENVIRONMENT). Please check and manually update the log with the correct address. "
  fi

  # logging for debug purposes
  if [[ "$DEBUG" == *"true"* ]]; then
    echo ""
    echo "[debug] in function logContractDeploymentInfo"
    echo "[debug] CONTRACT=$CONTRACT"
    echo "[debug] NETWORK=$NETWORK"
    echo "[debug] TIMESTAMP=$TIMESTAMP"
    echo "[debug] VERSION=$VERSION"
    echo "[debug] OPTIMIZER_RUNS=$OPTIMIZER_RUNS"
    echo "[debug] CONSTRUCTOR_ARGS=$CONSTRUCTOR_ARGS"
    echo "[debug] ENVIRONMENT=$ENVIRONMENT"
    echo "[debug] ADDRESS=$ADDRESS"
    echo "[debug] VERIFIED=$VERIFIED"
    echo ""
  fi

  # Check if log FILE exists, if not create it
  if [ ! -f "$LOG_FILE_PATH" ]; then
    echo "{}" > "$LOG_FILE_PATH"
  fi

  # Check if log FILE already contains entry with same CONTRACT, NETWORK, ENVIRONMENT and VERSION
  checkIfJSONContainsEntry $CONTRACT $NETWORK $ENVIRONMENT $VERSION $LOG_FILE_PATH
  if [ $? -eq 1 ]; then
      echo "[warning]: deployment log file contained already an entry for (CONTRACT=$CONTRACT, NETWORK=$NETWORK, ENVIRONMENT=$ENVIRONMENT, VERSION=$VERSION). This is unexpected behaviour since an existing CONTRACT should not have been re-deployed. A new entry was added to the log file. "
  fi

  # Append new JSON object to log FILE
  jq -r --arg CONTRACT "$CONTRACT" \
      --arg NETWORK "$NETWORK" \
      --arg ENVIRONMENT "$ENVIRONMENT" \
      --arg VERSION "$VERSION" \
      --arg ADDRESS "$ADDRESS" \
      --arg OPTIMIZER_RUNS "$OPTIMIZER_RUNS" \
      --arg TIMESTAMP "$TIMESTAMP" \
      --arg CONSTRUCTOR_ARGS "$CONSTRUCTOR_ARGS" \
      --arg VERIFIED "$VERIFIED" \
      '.[$CONTRACT][$NETWORK][$ENVIRONMENT][$VERSION] += [{ ADDRESS: $ADDRESS, OPTIMIZER_RUNS: $OPTIMIZER_RUNS, TIMESTAMP: $TIMESTAMP, CONSTRUCTOR_ARGS: $CONSTRUCTOR_ARGS, VERIFIED: $VERIFIED  }]' \
      "$LOG_FILE_PATH" > tmpfile && mv tmpfile "$LOG_FILE_PATH"

  if [[ "$DEBUG" == *"true"* ]]; then
    echo "[info] contract deployment info added to log FILE (CONTRACT=$CONTRACT, NETWORK=$NETWORK, ENVIRONMENT=$ENVIRONMENT, VERSION=$VERSION)"
  fi
} # will add, if entry exists already
function logContractDeploymentInfo {
  # read function arguments into variables
  local CONTRACT="$1"
  local NETWORK="$2"
  local TIMESTAMP="$3"
  local VERSION="$4"
  local OPTIMIZER_RUNS="$5"
  local CONSTRUCTOR_ARGS="$6"
  local ENVIRONMENT="$7"
  local ADDRESS="$8"
  local VERIFIED="$9"

  if [[ "$ADDRESS" == "null" || -z "$ADDRESS" ]]; then
    error "trying to log an invalid address value (=$ADDRESS) for $CONTRACT on network $NETWORK (environment=$ENVIRONMENT) to master log file. Log will not be updated. Please check and run this script again to secure deploy log data."
    return 1
  fi

  # logging for debug purposes
  if [[ "$DEBUG" == *"true"* ]]; then
    echo ""
    echo "[debug] in function logContractDeploymentInfo"
    echo "[debug] CONTRACT=$CONTRACT"
    echo "[debug] NETWORK=$NETWORK"
    echo "[debug] TIMESTAMP=$TIMESTAMP"
    echo "[debug] VERSION=$VERSION"
    echo "[debug] OPTIMIZER_RUNS=$OPTIMIZER_RUNS"
    echo "[debug] CONSTRUCTOR_ARGS=$CONSTRUCTOR_ARGS"
    echo "[debug] ENVIRONMENT=$ENVIRONMENT"
    echo "[debug] ADDRESS=$ADDRESS"
    echo "[debug] VERIFIED=$VERIFIED"
    echo ""
  fi

  # Check if log FILE exists, if not create it
  if [ ! -f "$LOG_FILE_PATH" ]; then
    echo "{}" > "$LOG_FILE_PATH"
  fi

  # Check if entry already exists in log FILE
  local existing_entry=$(jq --arg CONTRACT "$CONTRACT" \
     --arg NETWORK "$NETWORK" \
     --arg ENVIRONMENT "$ENVIRONMENT" \
     --arg VERSION "$VERSION" \
     '.[$CONTRACT][$NETWORK][$ENVIRONMENT][$VERSION]' \
     "$LOG_FILE_PATH")

  # Update existing entry or add new entry to log FILE
  if [[ "$existing_entry" == "null" ]]; then
    jq --arg CONTRACT "$CONTRACT" \
       --arg NETWORK "$NETWORK" \
       --arg ENVIRONMENT "$ENVIRONMENT" \
       --arg VERSION "$VERSION" \
       --arg ADDRESS "$ADDRESS" \
       --arg OPTIMIZER_RUNS "$OPTIMIZER_RUNS" \
       --arg TIMESTAMP "$TIMESTAMP" \
       --arg CONSTRUCTOR_ARGS "$CONSTRUCTOR_ARGS" \
       --arg VERIFIED "$VERIFIED" \
       '.[$CONTRACT][$NETWORK][$ENVIRONMENT][$VERSION] += [{ ADDRESS: $ADDRESS, OPTIMIZER_RUNS: $OPTIMIZER_RUNS, TIMESTAMP: $TIMESTAMP, CONSTRUCTOR_ARGS: $CONSTRUCTOR_ARGS, VERIFIED: $VERIFIED }]' \
       "$LOG_FILE_PATH" > tmpfile && mv tmpfile "$LOG_FILE_PATH"
  else
    jq --arg CONTRACT "$CONTRACT" \
       --arg NETWORK "$NETWORK" \
       --arg ENVIRONMENT "$ENVIRONMENT" \
       --arg VERSION "$VERSION" \
       --arg ADDRESS "$ADDRESS" \
       --arg OPTIMIZER_RUNS "$OPTIMIZER_RUNS" \
       --arg TIMESTAMP "$TIMESTAMP" \
       --arg CONSTRUCTOR_ARGS "$CONSTRUCTOR_ARGS" \
       --arg VERIFIED "$VERIFIED" \
       '.[$CONTRACT][$NETWORK][$ENVIRONMENT][$VERSION][-1] |= { ADDRESS: $ADDRESS, OPTIMIZER_RUNS: $OPTIMIZER_RUNS, TIMESTAMP: $TIMESTAMP, CONSTRUCTOR_ARGS: $CONSTRUCTOR_ARGS, VERIFIED: $VERIFIED }' \
       "$LOG_FILE_PATH" > tmpfile && mv tmpfile "$LOG_FILE_PATH"
  fi

  if [[ "$DEBUG" == *"true"* ]]; then
    echo "[info] contract deployment info added to log FILE (CONTRACT=$CONTRACT, NETWORK=$NETWORK, ENVIRONMENT=$ENVIRONMENT, VERSION=$VERSION)"
  fi
} # will replace, if entry exists already
function getBytecodeFromLog() {

  # read function arguments into variables
  local CONTRACT="$1"
  local VERSION="$2"

  # read bytecode from storage file
  local RESULT=$(jq -r --arg CONTRACT "$CONTRACT" --arg VERSION "$VERSION" '.[$CONTRACT][$VERSION]' "$BYTECODE_STORAGE_PATH")

  # return result
  echo "$RESULT"
}
function logBytecode {
  # read function arguments into variables
  local CONTRACT="$1"
  local VERSION="$2"
  local BYTECODE="$3"

  # logging for debug purposes
  if [[ "$DEBUG" == *"true"* ]]; then
    echo ""
    echo "[debug] in function logBytecode"
    echo "[debug] CONTRACT=$CONTRACT"
    echo "[debug] VERSION=$VERSION"
    echo ""
  fi

  # Check if log FILE exists, if not create it
  if [ ! -f "$BYTECODE_STORAGE_PATH" ]; then
    echo "{}" > "$BYTECODE_STORAGE_PATH"
  fi

  # get bytecode from log
  local LOG_RESULT=$(getBytecodeFromLog "$CONTRACT" "$VERSION")

  # find matching entry in log
  if [ "$LOG_RESULT" == "null" ]; then
    # no match found - add entry
    # read file into variable
    JSON=$(cat "$BYTECODE_STORAGE_PATH")

    # Use jq to add a new entry to the JSON data
    JSON=$(echo "$JSON" | jq --arg CONTRACT "$CONTRACT" --arg VERSION "$VERSION" --arg BYTECODE "$BYTECODE" '.[$CONTRACT][$VERSION] = $BYTECODE')

    # Write the modified JSON data back to the file
    echo "$JSON" > "$BYTECODE_STORAGE_PATH"

    # if DEBUG
    if [[ "$DEBUG" == *"true"* ]]; then
      echo "[info] bytecode added to storage file (CONTRACT=$CONTRACT, VERSION=$VERSION)"
    fi
  else
    # match found - check if bytecode matches
    if [ "$BYTECODE" != "$LOG_RESULT" ]; then
      warning "existing bytecode in log differs from bytecode produced by this run. Please check why this happens (e.g. code changed without version bump). Bytecode storage not updated."
      return 1
    else
      if [[ "$DEBUG" == *"true"* ]]; then
        echo "[debug] bytecode already exists in log, no action needed"
      fi
      return 0
    fi
  fi

  # Append new JSON object to log FILE
  JSON=$(echo "$JSON" | jq --arg contract_name "$CONTRACT_NAME" --arg version "$VERSION" --arg value "$VALUE" '.[$contract_name][$version] = $value')

}
function checkIfJSONContainsEntry {
  # read function arguments into variables
  CONTRACT=$1
  NETWORK=$2
  ENVIRONMENT=$3
  VERSION=$4
  FILEPATH=$5

  # Check if the entry already exists
  if jq -e --arg CONTRACT "$CONTRACT" \
         --arg NETWORK "$NETWORK" \
         --arg ENVIRONMENT "$ENVIRONMENT" \
         --arg VERSION "$VERSION" \
         '.[$CONTRACT][$NETWORK][$ENVIRONMENT][$VERSION] != null' \
         "$FILEPATH" > /dev/null; then
      return 1
  else
      return 0
  fi
}
function findContractInMasterLog() {
  # read function arguments into variables
  CONTRACT="$1"
  NETWORK="$2"
  ENVIRONMENT="$3"
  VERSION="$4"

  # logging for debug purposes
  if [[ "$DEBUG" == *"true"* ]]; then
    echo ""
    echo "[debug] in function findContractInMasterLog()"
    echo "[debug] CONTRACT=$CONTRACT"
    echo "[debug] NETWORK=$NETWORK"
    echo "[debug] ENVIRONMENT=$ENVIRONMENT"
    echo "[debug] VERSION=$VERSION"
  fi

  # Check if log file exists
  if [ ! -f "$LOG_FILE_PATH" ]; then
    error "deployments log file does not exist in path $LOG_FILE_PATH. Please check and run script again."
    exit 1
  fi

  # find matching entry
  local TARGET_STATE_FILE=$(cat "$LOG_FILE_PATH")
  local RESULT=$(echo "$TARGET_STATE_FILE" | jq --arg CONTRACT "$CONTRACT" --arg NETWORK "$NETWORK" --arg ENVIRONMENT "$ENVIRONMENT" --arg VERSION "$VERSION" '.[$CONTRACT][$NETWORK][$ENVIRONMENT][$VERSION][0]')

  if [[ "$RESULT" != "null" ]]; then
      # entry found - return TARGET_STATE_FILE and success error code
      echo "${RESULT[@]}"
      return 0
      #INFO:
      # returns the following values if a matching entry was found:
      # - ADDRESS
      # - OPTIMIZER_RUNS
      # - TIMESTAMP
      # - CONSTRUCTOR_ARGS
  else
      # entry not found - issue error message and return error code
      echo "[info] No matching entry found in deployments log file for CONTRACT=$CONTRACT, NETWORK=$NETWORK, ENVIRONMENT=$ENVIRONMENT, VERSION=$VERSION"
      return 1
  fi
}
function findContractInMasterLogByAddress() {
  # read function arguments into variables
  NETWORK="$1"
  ENVIRONMENT="$2"
  TARGET_ADDRESS="$3"

  # Check if log file exists
  if [ ! -f "$LOG_FILE_PATH" ]; then
    error "deployments log file does not exist in path $LOG_FILE_PATH. Please check and run script again."
    exit 1
  fi

  # Read top-level keys into an array
  CONTRACTS=($(jq -r 'keys[]' "$LOG_FILE_PATH"))

  # Loop through the array of top-level keys
  for CONTRACT in "${CONTRACTS[@]}"; do

    # Read VERSION keys for the network
    VERSIONS=($(jq -r "if .${CONTRACT}.${NETWORK}.${ENVIRONMENT} | type == \"object\" then .${CONTRACT}.${NETWORK}.${ENVIRONMENT} | keys[] else empty end" "$LOG_FILE_PATH"))

    # go through all versions
    for VERSION in "${VERSIONS[@]}"; do

    # get values of current entry
    ENTRY=$(cat "$LOG_FILE_PATH" | jq --arg CONTRACT "$CONTRACT" --arg NETWORK "$NETWORK" --arg ENVIRONMENT "$ENVIRONMENT" --arg VERSION "$VERSION" '.[$CONTRACT][$NETWORK][$ENVIRONMENT][$VERSION][0]')

    # extract necessary information from log
    ADDRESS=$(echo "$ENTRY" | awk -F'"' '/"ADDRESS":/{print $4}')

    # check if address matches with target address
    if [[ "$(echo $ADDRESS | tr '[:upper:]' '[:lower:]')" == "$(echo $TARGET_ADDRESS | tr '[:upper:]' '[:lower:]')" ]]
    then
      JSON_ENTRY="{\"$ADDRESS\": {\"Name\": \"$CONTRACT\", \"Version\": \"$VERSION\"}}"
      echo "$JSON_ENTRY"
      exit 0
    fi
    done
  done


  echo "[info] address not found"
  exit 1
}
function getContractVersionFromMasterLog(){
  # read function arguments into variables
  NETWORK=$1
  ENVIRONMENT=$2
  CONTRACT=$3
  TARGET_ADDRESS=$4

  # get file suffix based on value in variable ENVIRONMENT
  local FILE_SUFFIX=$(getFileSuffix "$ENVIRONMENT")

  # check if the CONTRACT, NETWORK, and ENVIRONMENT keys exist in the JSON file
  EXISTS=$(cat "$LOG_FILE_PATH" | jq --arg CONTRACT "$CONTRACT" --arg NETWORK "$NETWORK" --arg ENVIRONMENT "$ENVIRONMENT" '(.[$CONTRACT][$NETWORK][$ENVIRONMENT] // empty) != null')

  if [[ "$EXISTS" == "true" ]]; then
    # get all versions
    VERSIONS=($(jq -r ".${CONTRACT}.${NETWORK}.${ENVIRONMENT} | keys[]" "$LOG_FILE_PATH"))

    # loop through all versions
    for VERSION in "${VERSIONS[@]}"; do
      # read current entry
      ENTRY=$(cat "$LOG_FILE_PATH" | jq --arg CONTRACT "$CONTRACT" --arg NETWORK "$NETWORK" --arg ENVIRONMENT "$ENVIRONMENT" --arg VERSION "$VERSION" '.[$CONTRACT][$NETWORK][$ENVIRONMENT][$VERSION][0]')

      # extract address
      ADDRESS=$(echo "$ENTRY" | awk -F'"' '/"ADDRESS":/{print $4}')

      # check if address matches
      if [[ "$(echo $ADDRESS | tr '[:upper:]' '[:lower:]')" == "$(echo $TARGET_ADDRESS | tr '[:upper:]' '[:lower:]')" ]]; then
        # return version
        echo "$VERSION"
        return 0
      fi
    done
  fi

  # no matching entry found
  return 1

}
# <<<<< logging

# >>>>> reading and manipulation of deployment log files
function getContractNameFromDeploymentLogs(){
  # read function arguments into variables
  NETWORK=$1
  ENVIRONMENT=$2
  TARGET_ADDRESS=$3

  # get file suffix based on value in variable ENVIRONMENT
  local FILE_SUFFIX=$(getFileSuffix "$ENVIRONMENT")

  # load JSON FILE that contains deployment addresses
  ADDRESSES_FILE="./deployments/${NETWORK}.${FILE_SUFFIX}json"

  if ! checkIfFileExists "$ADDRESSES_FILE" >/dev/null; then
    return 1
  fi

  # read all keys (i.e. names)
  FACET_NAMES=($(cat $ADDRESSES_FILE | jq -r 'keys[]'))

  # loop through all names
  for FACET in "${FACET_NAMES[@]}"; do
    # extract address
    ADDRESS=$(jq -r ".${FACET}" "$ADDRESSES_FILE")

    # check if address matches
    if [[ "$(echo $ADDRESS | tr '[:upper:]' '[:lower:]')" == "$(echo $TARGET_ADDRESS | tr '[:upper:]' '[:lower:]')" ]]; then
      echo "$FACET"
      return 0
    fi
  done

  return 1
}
function getContractAddressFromDeploymentLogs(){
  # read function arguments into variables
  NETWORK=$1
  ENVIRONMENT=$2
  CONTRACT=$3

  # get file suffix based on value in variable ENVIRONMENT
  local FILE_SUFFIX=$(getFileSuffix "$ENVIRONMENT")

  # load JSON FILE that contains deployment addresses
  ADDRESSES_FILE="./deployments/${NETWORK}.${FILE_SUFFIX}json"

  if ! checkIfFileExists "$ADDRESSES_FILE" >/dev/null; then
    return 1
  fi

  # read address
  CONTRACT_ADDRESS=$(jq -r --arg CONTRACT "$CONTRACT" '.[$CONTRACT] // "0x"' "$ADDRESSES_FILE")

  if [[ "$CONTRACT_ADDRESS" == "0x" || "$CONTRACT_ADDRESS" == "" || "$CONTRACT_ADDRESS" == " " || -z "$CONTRACT_ADDRESS" ]]
  then
    # address not found
    return 1
  else
    # address found
    echo "$CONTRACT_ADDRESS"
    return 0
  fi
}
function getContractInfoFromDiamondDeploymentLogByName(){
  # read function arguments into variables
  NETWORK=$1
  ENVIRONMENT=$2
  DIAMOND_TYPE=$3
  CONTRACT=$4

  # get file suffix based on value in variable ENVIRONMENT
  local FILE_SUFFIX=$(getFileSuffix "$ENVIRONMENT")

  # load JSON FILE that contains deployment addresses
  ADDRESSES_FILE="./deployments/${NETWORK}.diamond.${FILE_SUFFIX}json"

  # Read top-level keys into an array
  FACET_ADDRESSES=($(jq -r ".${DIAMOND_TYPE}.Facets | keys[]" "$ADDRESSES_FILE"))

  # Loop through the array of top-level keys
  for FACET_ADDRESS in "${FACET_ADDRESSES[@]}"; do

    # Read name from log file
    CONTRACT_NAME=$(jq -r ".${DIAMOND_TYPE}.\"${FACET_ADDRESS}\".Name" "$ADDRESSES_FILE")

    if [[ "$CONTRACT_NAME" == "$CONTRACT" ]]; then
      # Read version from log file
      VERSION=$(jq -r ".${DIAMOND_TYPE}.\"${FACET_ADDRESS}\".Version" "$ADDRESSES_FILE")

      # create JSON entry from information
      JSON_ENTRY="{\"$FACET_ADDRESS\": {\"Name\": \"$CONTRACT_NAME\", \"Version\": \"$VERSION\"}}"

      # return JSON entry
      echo "$JSON_ENTRY"
      return 0
    fi
  done

  error "could not find contract info"
  return 1
}
function saveDiamond_DEPRECATED() {
  :'
  This contract version only saves the facet addresses as an array in the JSON file
  without any further information (such as version or name, like in the new function)
  '
  # read function arguments into variables
  NETWORK=$1
  ENVIRONMENT=$2
  USE_MUTABLE_DIAMOND=$3
  FACETS=$4

  # get file suffix based on value in variable ENVIRONMENT
  local FILE_SUFFIX=$(getFileSuffix "$ENVIRONMENT")

  # store function arguments in variables
	FACETS=$(echo $4 | tr -d '[' | tr -d ']' | tr -d ',')
	FACETS=$(printf '"%s",' $FACETS | sed 's/,*$//')

  # define path for json file based on which diamond was used
  if [[ "$USE_MUTABLE_DIAMOND" == "true" ]]; then
    DIAMOND_FILE="./deployments/${NETWORK}.diamond.${FILE_SUFFIX}json"
  else
    DIAMOND_FILE="./deployments/${NETWORK}.diamond.immutable.${FILE_SUFFIX}json"
  fi

	# create an empty json if it does not exist
	if [[ ! -e $DIAMOND_FILE ]]; then
		echo "{}" >"$DIAMOND_FILE"
	fi
	result=$(cat "$DIAMOND_FILE" | jq -r ". + {\"facets\": [$FACETS] }" || cat "$DIAMOND_FILE")
	printf %s "$result" >"$DIAMOND_FILE"
}
function saveDiamondFacets() {
  # read function arguments into variables
  NETWORK=$1
  ENVIRONMENT=$2
  USE_MUTABLE_DIAMOND=$3
  FACETS=$4

  # get file suffix based on value in variable ENVIRONMENT
  local FILE_SUFFIX=$(getFileSuffix "$ENVIRONMENT")

   # store function arguments in variables
 	FACETS=$(echo $4 | tr -d '[' | tr -d ']' | tr -d ',')
 	FACETS=$(printf '"%s",' $FACETS | sed 's/,*$//')

  # define path for json file based on which diamond was used
  if [[ "$USE_MUTABLE_DIAMOND" == "true" ]]; then
    DIAMOND_FILE="./deployments/${NETWORK}.diamond.${FILE_SUFFIX}json"
    DIAMOND_NAME="LiFiDiamond"
  else
    DIAMOND_FILE="./deployments/${NETWORK}.diamond.immutable.${FILE_SUFFIX}json"
    DIAMOND_NAME="LiFiDiamondImmutable"
  fi

  # create an empty json that replaces the existing file
  echo "{}" > "$DIAMOND_FILE"

  # create an iterable FACETS array
  # Remove brackets from FACETS string
  FACETS_ADJ="${4#\[}"
  FACETS_ADJ="${FACETS_ADJ%\]}"
  # Split string into array
  IFS=', ' read -ra FACET_ADDRESSES <<< "$FACETS_ADJ"

  # loop through all facets
  for FACET_ADDRESS in "${FACET_ADDRESSES[@]}"; do
    # get a JSON entry from log file
    JSON_ENTRY=$(findContractInMasterLogByAddress "$NETWORK" "$ENVIRONMENT" "$FACET_ADDRESS")

    # check if contract was found in log file
    if [[ $? -ne 0 ]]; then
      if [[ "$DEBUG" == *"true"* ]]; then
        warning "could not find any information about this facet address ($FACET_ADDRESS) in log file while creating $NETWORK.diamond.json file: (ENVIRONMENT=$ENVIRONMENT), "
      fi

      # try to find name of contract from network-specific deployments file
      # load JSON FILE that contains deployment addresses
      NAME=$(getContractNameFromDeploymentLogs "$NETWORK" "$ENVIRONMENT" "$FACET_ADDRESS")

      # create JSON entry manually with limited information (address only)
      JSON_ENTRY="{\"$FACET_ADDRESS\": {\"Name\": \"$NAME\", \"Version\": \"\"}}"
    fi

    # add new entry to JSON file
    result=$(cat "$DIAMOND_FILE" | jq -r --argjson json_entry "$JSON_ENTRY" '.[$diamond_name] |= . + {Facets: (.Facets + $json_entry)}' --arg diamond_name "$DIAMOND_NAME" || cat "$DIAMOND_FILE")

    printf %s "$result" >"$DIAMOND_FILE"
  done

  # add information about registered periphery contracts
  saveDiamondPeriphery "$NETWORK" "$ENVIRONMENT" "$USE_MUTABLE_DIAMOND"
 }
function saveDiamondPeriphery_MULTICALL_NOT_IN_USE() {
  # read function arguments into variables
  NETWORK=$1
  ENVIRONMENT=$2
  USE_MUTABLE_DIAMOND=$3

  # get file suffix based on value in variable ENVIRONMENT
  local FILE_SUFFIX=$(getFileSuffix "$ENVIRONMENT")

  # define path for json file based on which diamond was used
  if [[ "$USE_MUTABLE_DIAMOND" == "true" ]]; then
   DIAMOND_FILE="./deployments/${NETWORK}.diamond.${FILE_SUFFIX}json"
   DIAMOND_NAME="LiFiDiamond"
  else
   DIAMOND_FILE="./deployments/${NETWORK}.diamond.immutable.${FILE_SUFFIX}json"
   DIAMOND_NAME="LiFiDiamondImmutable"
  fi
  DIAMOND_ADDRESS=$(getContractAddressFromDeploymentLogs "$NETWORK" "$ENVIRONMENT" "$DIAMOND_NAME")

  echo "DIAMOND_ADDRESS: $DIAMOND_ADDRESS"
  echo "DEPLOYER_ADDRESS: $(getDeployerAddress "$ENVIRONMENT")"

  if [[ -z "$DIAMOND_ADDRESS" ]]; then
    error "could not find address for $DIAMOND_NAME in network-specific log file for network $NETWORK (ENVIRONMENT=$ENVIRONMENT)"
    return 1
  fi

  # get a list of all periphery contracts
  PERIPHERY_CONTRACTS=$(getIncludedPeripheryContractsArray)

  MULTICALL_DATA="["

  # loop through periphery contracts
  for CONTRACT in $PERIPHERY_CONTRACTS; do
    echo "CONTRACT: $CONTRACT"

    # Build the function call for the contract
    #DATA=$(echo -n "0x$(echo -n "getPeripheryContract()" | xxd -p -c 256)")
    CALLDATA=$(cast calldata "getPeripheryContract(string)" "$CONTRACT")

    echo "CALLDATA: $CALLDATA"

    #target structure [(address,calldata),(address,calldata)]

    # Add the call data and target address to the call array
    MULTICALL_DATA=$MULTICALL_DATA"($DIAMOND_ADDRESS,$CALLDATA),"

  done

  # remove trailing comma and add trailing bracket
  MULTICALL_DATA=${MULTICALL_DATA%?}"]"

  echo "MULTICALL_DATA: $MULTICALL_DATA"

  MULTICALL_ADDRESS="0xcA11bde05977b3631167028862bE2a173976CA11"

  attempts=1

  echo "before call"

    while [ $attempts -lt 11 ]; do
      echo "Trying to execute multicall now - attempt ${attempts}"
      # try to execute call
      MULTICALL_RESULTS=$(cast send "$MULTICALL_ADDRESS" "aggregate((address,bytes)[]) returns (uint256,bytes[])" "$MULTICALL_DATA" --private-key $(getPrivateKey "$ENVIRONMENT") --rpc-url "https://polygon-rpc.com" --legacy)

      # check the return code the last call
      if [ $? -eq 0 ]; then
        break # exit the loop if the operation was successful
      fi

      attempts=$((attempts + 1)) # increment attempts
      sleep 1                    # wait for 1 second before trying the operation again
    done

    if [ $attempts -eq 11 ]; then
      echo "Failed to execute multicall"
      exit 1
    fi


  #MULTICALL_RESULTS=$(cast send "$MULTICALL_ADDRESS" "aggregate((address,bytes)[]) returns (uint256,bytes[])" "$MULTICALL_DATA" --private-key "$PRIV_KEY" --rpc-url  "https://opt-mainnet.g.alchemy.com/v2/4y-BIUvj_mTGWHrsHZncoJyNolNjJrsT" --legacy)
  echo "after call"


  echo ""
  echo ""

  echo "MULTICALL_RESULTS: $MULTICALL_RESULTS"






    # check if diamond returns an address for this contract

    #

  }
function saveDiamondPeriphery() {
     # read function arguments into variables
     NETWORK=$1
     ENVIRONMENT=$2
     USE_MUTABLE_DIAMOND=$3

     # get file suffix based on value in variable ENVIRONMENT
     local FILE_SUFFIX=$(getFileSuffix "$ENVIRONMENT")

     # get RPC URL
     RPC_URL=$(getRPCUrl "$NETWORK")

     # define path for json file based on which diamond was used
     if [[ "$USE_MUTABLE_DIAMOND" == "true" ]]; then
      DIAMOND_FILE="./deployments/${NETWORK}.diamond.${FILE_SUFFIX}json"
      DIAMOND_NAME="LiFiDiamond"
     else
      DIAMOND_FILE="./deployments/${NETWORK}.diamond.immutable.${FILE_SUFFIX}json"
      DIAMOND_NAME="LiFiDiamondImmutable"
     fi
     DIAMOND_ADDRESS=$(getContractAddressFromDeploymentLogs "$NETWORK" "$ENVIRONMENT" "$DIAMOND_NAME")

     # make sure diamond address is available
     if [[ -z "$DIAMOND_ADDRESS" ]]; then
       error "could not find address for $DIAMOND_NAME in network-specific log file for network $NETWORK (ENVIRONMENT=$ENVIRONMENT)"
       return 1
     fi

     # get a list of all periphery contracts
     PERIPHERY_CONTRACTS=$(getContractNamesInFolder "src/Periphery/")
     #PERIPHERY_CONTRACTS=$(getIncludedPeripheryContractsArray)

     # loop through periphery contracts
     for CONTRACT in $PERIPHERY_CONTRACTS; do
      # get the address of this contract from diamond (will return ZERO_ADDRESS, if not registered)
      ADDRESS=$(cast call "$DIAMOND_ADDRESS" "getPeripheryContract(string) returns (address)" "$CONTRACT" --rpc-url "$RPC_URL")

      # check if address is ZERO_ADDRESS
      if [[ "$ADDRESS" == $ZERO_ADDRESS ]]; then
       ADDRESS=""
      fi

      # add new entry to JSON file
      result=$(cat "$DIAMOND_FILE" | jq -r ".$DIAMOND_NAME.Periphery += {\"$CONTRACT\": \"$ADDRESS\"}" || cat "$DIAMOND_FILE")
      printf %s "$result" >"$DIAMOND_FILE"
     done
     }
function saveContract() {
  # read function arguments into variables
  NETWORK=$1
  CONTRACT=$2
  ADDRESS=$3
  FILE_SUFFIX=$4

  # load JSON FILE that contains deployment addresses
  ADDRESSES_FILE="./deployments/${NETWORK}.${FILE_SUFFIX}json"

  # logging for debug purposes
  if [[ "$DEBUG" == *"true"* ]]; then
   echo ""
   echo "[debug] in function saveContract"
   echo "[debug] NETWORK=$NETWORK"
   echo "[debug] CONTRACT=$CONTRACT"
   echo "[debug] ADDRESS=$ADDRESS"
   echo "[debug] FILE_SUFFIX=$FILE_SUFFIX"
   echo "[debug] ADDRESSES_FILE=$ADDRESSES_FILE"
  fi

  if [[ "$ADDRESS" == *"null"* || -z "$ADDRESS"  ]]; then
    error "trying to write a 'null' address to $ADDRESSES_FILE for $CONTRACT. Log file will not be updated."
    return 1
  fi

  # create an empty json if it does not exist
  if [[ ! -e $ADDRESSES_FILE ]]; then
   echo "{}" >"$ADDRESSES_FILE"
  fi

  # add new address to address log FILE
  RESULT=$(cat "$ADDRESSES_FILE" | jq -r ". + {\"$CONTRACT\": \"$ADDRESS\"}" || cat "$ADDRESSES_FILE")
  printf %s "$RESULT" >"$ADDRESSES_FILE"
}
# <<<<< reading and manipulation of deployment log files

# >>>>> working with directories and reading other files
function checkIfFileExists(){
    # read function arguments into variables
    local FILE_PATH="$1"

      # Check if FILE exists
      if [ ! -f "$FILE_PATH" ]; then
        echo "false"
        return 1
      else
        echo "true"
        return 0
      fi
}
function checkRequiredVariablesInDotEnv() {
      # read function arguments into variables
      local NETWORK=$1

      local PRIVATE_KEY="$PRIVATE_KEY"
      local RPC="ETH_NODE_URI_$(tr '[:lower:]' '[:upper:]' <<< "$NETWORK")"
      local RPC_URL="${!RPC}"

      # special handling for BSC testnet
      # uses same block explorer key as bsc mainnet
      if [[ "$NETWORK" == "bsc-testnet" ]]; then
        NETWORK="bsc"
        RPC_URL="${!ETH_NODE_URI_BSCTEST}"
      fi

      local BLOCKEXPLORER_API="$(tr '[:lower:]' '[:upper:]' <<< "$NETWORK")""_ETHERSCAN_API_KEY"
      local BLOCKEXPLORER_API_KEY="${!BLOCKEXPLORER_API}"

      if [[ -z "$PRIVATE_KEY" || -z "$RPC_URL" || -z "$BLOCKEXPLORER_API_KEY" ]]; then
        # throw error if any of the essential keys is missing
        error "your .env file is missing essential entries for this network (required are: PRIVATE_KEY, $RPC and $BLOCKEXPLORER_API)"
        return 1
      fi

      # all good - continue
      return 0
    }
function getContractNamesInFolder() {
  # read function arguments into variables
  local FILEPATH=$1

  # Check if the path exists and is a directory
  if [ -d "$FILEPATH" ]; then
      # Create an empty ARRAY to store the FILE names
      local CONTRACTS=()

      # Loop through all the .sol files in the directory
      for FILE in "$FILEPATH"/*.sol; do
          # Extract the FILE name without the extension
          local name="$(basename "${FILE%.*}")"

          # Add the name to the ARRAY
          CONTRACTS+=("$name")
      done

      # Return the ARRAY
      echo "${CONTRACTS[@]}"
  else
      # Print an error message if the path is invalid
      error "the following path is not a valid directory: $FILEPATH"
  fi
  }
function getContractFilePath() {
      # read function arguments into variables
      CONTRACT="$1"

      # define directory to be searched
      local dir=$CONTRACT_DIRECTORY
      local FILENAME="$CONTRACT.sol"

      # find FILE path
      local file_path=$(find "${dir%/}" -name $FILENAME -print)

      # return FILE path or throw error if FILE path does not have a value
      if [ -n "$file_path" ]; then
          echo "$file_path"
      else
          error "could not find src FILE path for contract $CONTRACT"
          exit 1
      fi
    }
function getCurrentContractVersion() {
      # read function arguments into variables
      local CONTRACT="$1"

      # get src FILE path for contract
      local FILEPATH=$(getContractFilePath "$CONTRACT")
      wait

      # Check if FILE exists
      if [ ! -f "$FILEPATH" ]; then
          echo "[error]: the following filepath is invalid: $FILEPATH"
          return 1
      fi

      # Search for "@custom:version" in the file and store the first result in the variable
      local VERSION=$(grep "@custom:version" "$FILEPATH" | cut -d ' ' -f 3)

      # Check if VERSION is empty
      if [ -z "$VERSION" ]; then
          echo "[error]: '@custom:version' string not found in $FILEPATH"
          return 1
      fi

      echo "$VERSION"
    }
function getAllContractNames() {
      # will return the names of all contracts in the following folders:
      # src
      # src/Facets
      # src/Periphery

      # get all facet contracts
      local FACET_CONTRACTS=$(getIncludedAndSortedFacetContractsArray)

      # get all periphery contracts
      local PERIPHERY_CONTRACTS=$(getIncludedPeripheryContractsArray)

      # get all diamond contracts
      local DIAMOND_CONTRACTS=$(getContractNamesInFolder "src")

      # merge
      local ALL_CONTRACTS=("${FACET_CONTRACTS[@]}" "${PERIPHERY_CONTRACTS[@]}" "${DIAMOND_CONTRACTS[@]}")

      # Print the resulting array
      echo "${ALL_CONTRACTS[*]}"
    }
function getFunctionSelectorFromContractABI() {
      # read function arguments into variables
      local CONTRACT_NAME="$1"
      local FUNCTION_NAME="$2"

      # Extract the ABI file for the specified contract
      local ABI="./out/$CONTRACT_NAME.sol/$CONTRACT_NAME.json"

      # Loop through methodIdentifiers in ABI
      for FUNCTION in $(jq -r '.methodIdentifiers | keys[]' "$ABI"); do
        # extract function name only from value
        CURRENT_FUNCTION_NAME=${FUNCTION%%(*}

        # If the identifier matches the provided function name, store it's signature and exit loop
        if [[ "$FUNCTION_NAME" == "$CURRENT_FUNCTION_NAME" ]]; then
          # get function identifier
          SIGNATURE=$(jq -r ".methodIdentifiers[\"$FUNCTION\"]" "$ABI")
          break
        fi
      done

      # return function signature
      echo "$SIGNATURE"

    }
function getFunctionSelectorsFromContractABI() {
      # read function arguments into variables
      local CONTRACT_NAME="$1"

      # Extract the ABI file for the specified contract
      local ABI="./out/$CONTRACT_NAME.sol/$CONTRACT_NAME.json"

      # Extract the function selectors from the ABI file
      local SELECTORS=$(jq -r '.methodIdentifiers | join(",")' "$ABI")

      # Convert the comma-separated list of selectors to an array of bytes4 values
      local BYTES4_SELECTORS=()
      IFS=',' read -ra SELECTOR_ARRAY <<< "$SELECTORS"
      for SELECTOR in "${SELECTOR_ARRAY[@]}"; do
          BYTES4_SELECTORS+=("0x${SELECTOR}")
      done

      # return the selectors array
      echo "${BYTES4_SELECTORS[@]}"
    }
function getOptimizerRuns() {
      # define FILE path for foundry config FILE
      FILEPATH="foundry.toml"

      # Check if FILE exists
      if [ ! -f "$FILEPATH" ]; then
          echo "[error]: $FILEPATH does not exist."
          return 1
      fi

      # Search for "optimizer_runs =" in the FILE and store the first RESULT in the variable
      VERSION=$(grep "optimizer_runs =" $FILEPATH | cut -d ' ' -f 3)

      # Check if VERSION is empty
      if [ -z "$VERSION" ]; then
          echo "[error]: optimizer_runs string not found in $FILEPATH."
          return 1
      fi

      # return OPTIMIZER_RUNS value
      echo "$VERSION"

    }
# <<<<< working with directories and reading other files

# >>>>> writing to blockchain & verification
function verifyContract() {
  # read function arguments into variables
  NETWORK=$1
  CONTRACT=$2
  ADDRESS=$3
  ARGS=$4

  # get API key for blockchain explorer
  if [[ "$NETWORK" == "bsc-testnet" ]]; then
    API_KEY="BSC_ETHERSCAN_API_KEY"
  else
    API_KEY="$(tr '[:lower:]' '[:upper:]' <<<$NETWORK)_ETHERSCAN_API_KEY"
  fi

  # logging for debug purposes
  if [[ "$DEBUG" == *"true"* ]]; then
    echo ""
    echo "[debug] in function verifyContract"
    echo "[debug] NETWORK=$NETWORK"
    echo "[debug] CONTRACT=$CONTRACT"
    echo "[debug] ADDRESS=$ADDRESS"
    echo "[debug] ARGS=$ARGS"
    echo "[debug] blockexplorer API_KEY=${API_KEY}"
    echo "[debug] blockexplorer API_KEY value=${!API_KEY}"
  fi

  if [[ -n "$DO_NOT_VERIFY_IN_THESE_NETWORKS" ]]; then
      case ",$DO_NOT_VERIFY_IN_THESE_NETWORKS," in
          *,"$NETWORK",*)
              if [[ "$DEBUG" == *"true"* ]]; then
                echo "[debug] network $NETWORK is excluded for contract verification, therefore verification of contract $CONTRACT will be skipped"
                return 1
              fi
              ;;
      esac
  fi

  # verify contract using forge
  MAX_RETRIES=$MAX_ATTEMPTS_PER_CONTRACT_VERIFICATION
  RETRY_COUNT=0
  COMMAND_STATUS=1
  CONTRACT_FILE_PATH=$(getContractFilePath "$CONTRACT")
  FULL_PATH="$CONTRACT_FILE_PATH"":""$CONTRACT"
  CHAIN_ID=$(getChainId "$NETWORK")

  if [ $? -ne 0 ]; then
    warning "could not find chainId for network $NETWORK (was this network recently added? Then update helper function 'getChainId'"
  fi


  while [ $COMMAND_STATUS -ne 0 -a $RETRY_COUNT -lt $MAX_RETRIES ]
  do
    if [ "$ARGS" = "0x" ]; then
      # only show output if DEBUG flag is activated
      if [[ "$DEBUG" == *"true"* ]]; then
        forge verify-contract --watch --chain "$NETWORK" "$ADDRESS" "$FULL_PATH" -e "${!API_KEY}"
      else
        forge verify-contract --watch --chain "$NETWORK" "$ADDRESS" "$FULL_PATH" -e "${!API_KEY}" >/dev/null 2>&1
      fi
    else
      # only show output if DEBUG flag is activated
      if [[ "$DEBUG" == *"true"* ]]; then
        forge verify-contract --watch --chain "$NETWORK" "$ADDRESS" "$FULL_PATH" --constructor-args $ARGS -e "${!API_KEY}"
      else
        forge verify-contract --watch --chain "$NETWORK" "$ADDRESS" "$FULL_PATH" --constructor-args $ARGS -e "${!API_KEY}"  >/dev/null 2>&1
      fi
    fi
    COMMAND_STATUS=$?
    RETRY_COUNT=$((RETRY_COUNT+1))
  done

  # check the return status of the contract verification call
  if [ $COMMAND_STATUS -ne 0 ]
  then
    warning "$CONTRACT on $NETWORK with address $ADDRESS could not be verified"
  else
    echo "[info] $CONTRACT on $NETWORK with address $ADDRESS successfully verified"
  fi

  echo "[info] trying to verify $CONTRACT on $NETWORK with address $ADDRESS using Sourcify now"
  forge verify-contract \
    "$ADDRESS" \
    "$CONTRACT" \
    --chain-id "$CHAIN_ID" \
    --verifier sourcify

  echo "COMMAND_STATUS of SOURCIFY verification: $?"

  echo "[info] checking Sourcify verification now"
  forge verify-check $ADDRESS \
    --chain-id "$CHAIN_ID" \
    --verifier sourcify

  if [ $COMMAND_STATUS -ne 0 ]; then
    # verification apparently failed
    warning "[info] $CONTRACT on $NETWORK with address $ADDRESS could not be verified using Sourcify"
    return 1
  else
    # verification successful
    echo "[info] $CONTRACT on $NETWORK with address $ADDRESS successfully verified using Sourcify"
    return 0
  fi

}
function verifyAllUnverifiedContractsInLogFile() {
  # Check if target state FILE exists
  if [ ! -f "$LOG_FILE_PATH" ]; then
    error "log file does not exist in path $LOG_FILE_PATH"
    exit 1
  fi

  echo "[info] checking log file for unverified contracts"

  # initate counter
  local COUNTER=0

  # Read top-level keys into an array
  CONTRACTS=($(jq -r 'keys[]' "$LOG_FILE_PATH"))

  # Loop through the array of top-level keys
  for CONTRACT in "${CONTRACTS[@]}"; do

    # Read second-level keys for the current top-level key
    NETWORKS=($(jq -r ".${CONTRACT} | keys[]" "$LOG_FILE_PATH"))

    # Loop through the array of second-level keys
    for NETWORK in "${NETWORKS[@]}"; do

      # Read ENVIRONMENT keys for the network
      ENVIRONMENTS=($(jq -r --arg contract "$CONTRACT" --arg network "$NETWORK" '.[$contract][$network] | keys[]' "$LOG_FILE_PATH"))

      # go through all environments
      for ENVIRONMENT in "${ENVIRONMENTS[@]}"; do

         # Read VERSION keys for the network
         VERSIONS=($(jq -r --arg contract "$CONTRACT" --arg network "$NETWORK" --arg environment "$ENVIRONMENT" '.[$contract][$network][$environment] | keys[]' "$LOG_FILE_PATH"))

        # go through all versions
        for VERSION in "${VERSIONS[@]}"; do

          # get values of current entry
          ENTRY=$(cat "$LOG_FILE_PATH" | jq -r --arg contract "$CONTRACT" --arg network "$NETWORK" --arg environment "$ENVIRONMENT" --arg version "$VERSION" '.[$contract][$network][$environment][$version][0]')

          # extract necessary information from log
          ADDRESS=$(echo "$ENTRY" | awk -F'"' '/"ADDRESS":/{print $4}')
          VERIFIED=$(echo "$ENTRY" | awk -F'"' '/"VERIFIED":/{print $4}')
          OPTIMIZER_RUNS=$(echo "$ENTRY" | awk -F'"' '/"OPTIMIZER_RUNS":/{print $4}')
          TIMESTAMP=$(echo "$ENTRY" | awk -F'"' '/"TIMESTAMP":/{print $4}')
          CONSTRUCTOR_ARGS=$(echo "$ENTRY" | awk -F'"' '/"CONSTRUCTOR_ARGS":/{print $4}')

          # check if contract is verified
          if [[ "$VERIFIED" != "true" ]]
          then
            echo ""
            echo "[info] trying to verify contract $CONTRACT on $NETWORK with address $ADDRESS...."
            if [[ "$DEBUG" == *"true"* ]]; then
              verifyContract "$NETWORK" "$CONTRACT" "$ADDRESS" "$CONSTRUCTOR_ARGS"
            else
              verifyContract "$NETWORK" "$CONTRACT" "$ADDRESS" "$CONSTRUCTOR_ARGS" 2>/dev/null
            fi


            # check result
            if [ $? -eq 0 ]; then
              # update log file
              logContractDeploymentInfo "$CONTRACT" "$NETWORK" "$TIMESTAMP" "$VERSION" "$OPTIMIZER_RUNS" "$CONSTRUCTOR_ARGS" "$ENVIRONMENT" "$ADDRESS" "true"

              # increase COUNTER
              COUNTER=$((COUNTER+1))
            fi
          fi
        done
      done
    done
  done

  echo "[info] done (verified contracts: $COUNTER)"
}
function removeFacetFromDiamond() {
  # read function arguments into variables
  local DIAMOND_ADDRESS="$1"
  local FACET_NAME="$2"
  local NETWORK="$3"
  local ENVIRONMENT="$4"
  local EXIT_ON_ERROR="$5"

  # get function selectors of facet
  FUNCTION_SELECTORS=$(getFunctionSelectorsOfCurrentContract "$DIAMOND_ADDRESS" "$FACET_NAME" "$NETWORK" "$ENVIRONMENT" false)

  # convert the function selector array to a comma-separated list
  SELECTORS_LIST="$(echo "${FUNCTION_SELECTORS[@]}" | sed 's/ /,/g')"

  # get ABI of facet
  local ABI="./out/$FACET_NAME.sol/$FACET_NAME.json"

  # get RPC URL
  local RPC="ETH_NODE_URI_$(tr '[:lower:]' '[:upper:]' <<< "$NETWORK")"

  local ZERO_ADDRESS=0x0000000000000000000000000000000000000000

  # go through list of facet selectors and find out which of those is known by the diamond
  for SELECTOR in $FUNCTION_SELECTORS
  do
    # get address of facet in diamond
    local FACET_ADDRESS=$(getFacetAddressFromSelector "$DIAMOND_ADDRESS" "$FACET_NAME" "$NETWORK" "$SELECTOR")

    # check if facet address could be obtained
    if [[ $? -ne 0 ]]; then
      # display error message
      echo "$FACET_ADDRESS"
      # exit script
      return 1
    fi

    # if not zero address => add to list of selectors
    if [ "$FACET_ADDRESS" != "$ZERO_ADDRESS" ]; then
      if [[ -z "$SELECTORS_LIST2" ]]; then
        # initiate list
        KNOWN_SELECTORS="$SELECTOR"
      else
        # add to list
        KNOWN_SELECTORS+=",$SELECTOR"
      fi
    fi
  done

  # prepare arguments for diamondCut call
  local FACET_CUT_ACTION="2" # (remove == 2 according to enum)
  local DIAMOND_CUT_FUNCTION_SIGNATURE="diamondCut((address,uint8,bytes4[])[],address,bytes)"

  local TUPLE="[(""$ZERO_ADDRESS"",""$FACET_CUT_ACTION,["$KNOWN_SELECTORS"])]"

  # Encode the function call arguments with the encode command
  local ENCODED_ARGS=$(cast calldata "$DIAMOND_CUT_FUNCTION_SIGNATURE" "$TUPLE" "$ZERO_ADDRESS" "0x")

  ATTEMPTS=1
  while [ $ATTEMPTS -le "$MAX_ATTEMPTS_PER_SCRIPT_EXECUTION" ]; do
    echo "[info] trying to remove $FACET_NAME  from diamond $DIAMOND_ADDRESS - attempt ${ATTEMPTS} (max attempts: $MAX_ATTEMPTS_PER_SCRIPT_EXECUTION)"

    # call diamond
    if [[ "$DEBUG" == *"true"* ]]; then
      # print output to console
      cast send "$DIAMOND_ADDRESS" "$ENCODED_ARGS" --private-key "$(getPrivateKey "$ENVIRONMENT")" --rpc-url "${!RPC}" --legacy
    else
      # do not print output to console
      cast send "$DIAMOND_ADDRESS" "$ENCODED_ARGS" --private-key "$(getPrivateKey "$ENVIRONMENT")" --rpc-url "${!RPC}" --legacy >/dev/null 2>&1
    fi

    # check the return code the last call
    if [ $? -eq 0 ]; then
      break # exit the loop if the operation was successful
    fi

    ATTEMPTS=$((ATTEMPTS + 1)) # increment ATTEMPTS
    sleep 1                    # wait for 1 second before trying the operation again
  done

  # check if call was executed successfully or used all ATTEMPTS
  if [ $ATTEMPTS -gt "$MAX_ATTEMPTS_PER_SCRIPT_EXECUTION" ]; then
    error "failed to remove $FACET_NAME from $DIAMOND_ADDRESS on network $NETWORK"
    # end this script according to flag
    if [[ -z "$EXIT_ON_ERROR" ]]; then
      return 1
    else
      exit 1
    fi
  fi

  if [[ "$DEBUG" == *"true"* ]]; then
    echo "[info] successfully removed $FACET_NAME from $DIAMOND_ADDRESS on network $NETWORK"
  fi
} # needs to be fixed before using again
# <<<<< writing to blockchain & verification


# TODO: WIP
# TODO: WIP
function updateAllContractsToTargetState() {
  # Check if target state FILE exists
  if [ ! -f "$TARGET_STATE_PATH" ]; then
    error "target state FILE does not exist in path $TARGET_STATE_PATH"
    exit 1
  fi

  echo ""
  echo "[info] now comparing target state to actual deployed contracts"

  # initiate counter
  local COUNTER=0

  # Read top-level keys into an array
  NETWORKS=($(jq -r 'keys[]' "$TARGET_STATE_PATH"))

  # Loop through the array of top-level keys
  for NETWORK in "${NETWORKS[@]}"; do
    echo "[info] current network: $NETWORK"

    # Read ENVIRONMENT keys for the network
    ENVIRONMENTS=($(jq -r ".${NETWORK} | keys[]" "$TARGET_STATE_PATH"))

    # Loop through the array of second-level keys
    for ENVIRONMENT in "${ENVIRONMENTS[@]}"; do
    echo "[info]  current environment: $ENVIRONMENT"

     # Read diamond name keys for the network
     DIAMOND_NAMES=($(jq -r ".${NETWORK}.${ENVIRONMENT} | keys[]" "$TARGET_STATE_PATH"))

      # go through all diamond names
      for DIAMOND_NAME in "${DIAMOND_NAMES[@]}"; do
        echo "[info]   current diamond type: $DIAMOND_NAME"
        echo ""
        echo "[info]    current contract $DIAMOND_NAME: "


        DIAMOND_DEPLOYMENT_REQUIRED=false

        # get address of current diamond
        DIAMOND_ADDRESS=$(getContractAddressFromDeploymentLogs "$NETWORK" "$ENVIRONMENT" "$DIAMOND_NAME")

        # extract diamond target version
        DIAMOND_TARGET_VERSION=$(findContractVersionInTargetState "$NETWORK" "$ENVIRONMENT" "$DIAMOND_NAME" "$DIAMOND_NAME")

        # check if diamond address was found (if not, deploy first since it's needed for the rest)
        if [[ "$?" -ne 0 ]]; then
          echo ""
          echo "[info]     diamond address not found - need to deploy diamond first"

          # deploy diamond contract
          deploySingleContract "$DIAMOND_NAME" "$NETWORK" "$ENVIRONMENT" "$TARGET_VERSION" "true" 2>/dev/null

          # check if last command was executed successfully, otherwise exit script with error message
          checkFailure $? "deploy contract $DIAMOND_NAME to network $NETWORK"

          # get new diamond address from log
          DIAMOND_ADDRESS=$(getContractAddressFromDeploymentLogs "$NETWORK" "$ENVIRONMENT" "$DIAMOND_NAME")

          echo "[info]     diamond contract deployed to $DIAMOND_ADDRESS - deploying core facets now"
          echo ""

          # deploy and add core facets
          echo ""
          deployCoreFacets "$NETWORK" "$ENVIRONMENT" 2>/dev/null

          # check if last command was executed successfully, otherwise exit script with error message
          checkFailure $? "deploy core facets to network $NETWORK"
          echo "[info]     core facets deployed - updating $DIAMOND_NAME now"

          # update diamond with core facets
          echo ""
          diamondUpdateFacet "$NETWORK" "$ENVIRONMENT" "$DIAMOND_NAME" "UpdateCoreFacets" false 2>/dev/null

          # check if last command was executed successfully, otherwise exit script with error message
          checkFailure $? "update core facets in $DIAMOND_NAME on network $NETWORK"
          echo "[info]     core facets added to $DIAMOND_NAME"
        else
          # check if diamond matches current version
          # (need to do that first, otherwise facets might be updated to old diamond before diamond gets updated)
          # check version of known diamond
          KNOWN_VERSION=$(getContractVersionFromMasterLog "$NETWORK" "$ENVIRONMENT" "$DIAMOND_NAME" "$DIAMOND_ADDRESS")

          # check result
          if [[ "$?" -ne 0 ]]; then
            # no version available > needs to be deployed
            echo "[info]     could not extract current version from log file for $DIAMOND_NAME with address $DIAMOND_ADDRESS" # TODO: remove
            DIAMOND_DEPLOYMENT_REQUIRED=true
          else
            # match with target version
            if [[ ! "$KNOWN_VERSION" == "$DIAMOND_TARGET_VERSION" ]]
            then
              echo "[info]     $DIAMOND_NAME versions do not match (current version=$KNOWN_VERSION, target version=$DIAMOND_TARGET_VERSION)" # TODO: remove
              DIAMOND_DEPLOYMENT_REQUIRED=true
            else
              echo "[info]     $DIAMOND_NAME  is already deployed in target version ($TARGET_VERSION)"
            fi
          fi
        fi

        # check if diamond deployment is required and deploy, if needed
        if [[ "$DIAMOND_DEPLOYMENT_REQUIRED" == "true" ]]
        then
          # TODO: activate
          #deploySingleContract "$DIAMOND_NAME" "$NETWORK" "$ENVIRONMENT" "$TARGET_VERSION" "true" 2>/dev/null
          DIAMOND_ADDRESS=$(getContractAddressFromDeploymentLogs "$NETWORK" "$ENVIRONMENT" "$DIAMOND_NAME")

          echo "[info]     $DIAMOND_NAME deployed to address $DIAMOND_ADDRESS"
        fi

        # ensure that diamond address is now available
        if [[ -z $DIAMOND_ADDRESS ]]; then
          error "    failed to deploy diamond (or get its address) - cannot continue. Please run script again."
          exit 1
        fi
        DEPLOYMENT_REQUIRED=false

        # Read contract keys for the network
        CONTRACTS=($(jq -r ".${NETWORK}.${ENVIRONMENT}.${DIAMOND_NAME} | keys[]" "$TARGET_STATE_PATH"))

        echo ""

        # go through all contracts
        for CONTRACT in "${CONTRACTS[@]}"; do
          DEPLOYMENT_REQUIRED=false

          # skip for LiFiDiamond contracts (since they have already been checked above)
          if [[ "$CONTRACT" == *"LiFiDiamond"* ]]; then
            continue
          fi

          echo "[info]    current contract $CONTRACT: "

          # get values of current entry
          TARGET_VERSION=$(cat "$TARGET_STATE_PATH" | jq --arg CONTRACT "$CONTRACT" --arg NETWORK "$NETWORK" --arg ENVIRONMENT "$ENVIRONMENT" --arg DIAMOND_NAME "$DIAMOND_NAME" '.[$NETWORK][$ENVIRONMENT][$DIAMOND_NAME][$CONTRACT]')
          # remove "
          TARGET_VERSION=$(echo "$TARGET_VERSION" | sed 's/^"//;s/"$//')

          # determine contract type (periphery or facet)
          if [[ "$CONTRACT" == *"Facet"* ]]; then
            CONTRACT_TYPE="Facet"
          else
            CONTRACT_TYPE="Periphery"
          fi

          if [[ "$CONTRACT_TYPE" == "Facet" ]]; then
            # case: facet contract
            # check if current contract is known by diamond
            CONTRACT_INFO=$(getContractInfoFromDiamondDeploymentLogByName "$NETWORK" "$ENVIRONMENT" "$DIAMOND_NAME" $CONTRACT)

            # check result
            if [[ "$?" -ne 0 ]]; then
              # not known by diamond > needs to be deployed
              DEPLOYMENT_REQUIRED=true
            else
              # known by diamond
              # extract version
              #ADDRESS=$(echo "$CONTRACT_INFO" | jq -r 'keys[]' ) # TODO: remove
              KNOWN_VERSION=$(echo "$CONTRACT_INFO" | jq -r '.[].Version')

              # check if current version matches with target version
              if [[ ! "$KNOWN_VERSION" == "$TARGET_VERSION" ]]; then
                echo "[info]     versions do not match ($TARGET_VERSION!=$KNOWN_VERSION)" # TODO: remove
                DEPLOYMENT_REQUIRED=true
              else
                echo "[info]     contract $CONTRACT is already deployed in target version ($TARGET_VERSION)"
              fi
            fi

          elif [[ "$CONTRACT_TYPE" == "Periphery" ]]; then
            # case: periphery contract
            # check if current contract is known by diamond
            KNOWN_ADDRESS=$(getPeripheryAddressFromDiamond "$NETWORK" "$DIAMOND_ADDRESS" "$CONTRACT")

            # check result
            if [[ "$?" -ne 0 ]]; then
              # not known by diamond > needs to be deployed
              DEPLOYMENT_REQUIRED=true
            else
              # check version of known address
              KNOWN_VERSION=$(getContractVersionFromMasterLog "$NETWORK" "$ENVIRONMENT" "$CONTRACT" "$KNOWN_ADDRESS")

              # check result
              if [[ "$?" -ne 0 ]]; then
                # not known by diamond > needs to be deployed
                echo "[info]     versions do not match ($TARGET_VERSION!=$KNOWN_VERSION)" # TODO: remove
                DEPLOYMENT_REQUIRED=true
              else
                # match with target version
                if [[ ! "$KNOWN_VERSION" == "$TARGET_VERSION" ]]; then
                  echo "[info]     versions do not match ($TARGET_VERSION!=$KNOWN_VERSION)" # TODO: remove
                  DEPLOYMENT_REQUIRED=true
                else
                  echo "[info]     contract $CONTRACT is already deployed in target version ($TARGET_VERSION)"
                fi
              fi
            fi
          fi

          if [[ "$DEPLOYMENT_REQUIRED" == "true" ]]; then
            echo "[info]     now deploying $CONTRACT and adding it to $DIAMOND_NAME"
            # TODO: activate
            #deployAndAddContractToDiamond "$NETWORK" "$ENVIRONMENT" "$CONTRACT" "$DIAMOND_NAME" "$TARGET_VERSION" 2>/dev/null
            if [[ "$?" -eq 0 ]]; then
              echo "[info]     $CONTRACT successfully deployed and added to $DIAMOND_NAME"
            else
              error "   $CONTRACT was not successfully deployed and added to $DIAMOND_NAME - please investigate and try again"
            fi
          fi
        echo ""
      done
    done
    done
    done

  echo "[info] done (updated contracts: $COUNTER)"
  }
function getAddressOfDeployedContractFromDeploymentsFiles() {
  # read function arguments into variables
  NETWORK=$1
  ENVIRONMENT=$2
  DIAMOND_TYPE=$3
  CONTRACT=$4

  # get file suffix based on value in variable ENVIRONMENT
  local FILE_SUFFIX=$(getFileSuffix "$ENVIRONMENT")

  if [[ "$DIAMOND_TYPE" == *"Immutable"* ]]; then
    DIAMOND_SUFFIX=".immutable"
  fi


  # get file path of deployments file
  #FILE_PATH="deployments/$NETWORK$DIAMOND_SUFFIX$FILE_SUFFIX.json"
  FILE_PATH="./deployments/${NETWORK}.${FILE_SUFFIX}json"

  echo "FILE_PATH: $FILE_PATH"


}
function getIncludedNetworksArray() {
  # prepare required variables
  local FILE="$NETWORKS_FILE_PATH"
  local ARRAY=()

  # extract list of excluded networks from config
  local EXCLUDED_NETWORKS_REGEXP="^($(echo "$EXCLUDE_NETWORKS" | tr ',' '|'))$"

  # loop through networks list and add each network to ARRAY that is not excluded
  while IFS= read -r line; do
    if ! [[ "$line" =~ $EXCLUDED_NETWORKS_REGEXP ]]; then
      ARRAY+=("$line")
    fi
  done < "$FILE"

  # return ARRAY
  printf '%s\n' "${ARRAY[@]}"
}
function getFileSuffix() {
    # read function arguments into variables
    ENVIRONMENT="$1"

    # check if env variable "PRODUCTION" is true, otherwise deploy as staging
    if [[ "$ENVIRONMENT" == "production" ]]; then
      echo ""
    else
      echo "staging."
    fi
}
function getIncludedPeripheryContractsArray() {
  # prepare required variables
  local DIRECTORY_PATH="$CONTRACT_DIRECTORY""Periphery/"
  local ARRAY=()

  # extract list of excluded periphery contracts from config
  local EXCLUDE_CONTRACTS_REGEX="^($(echo "$EXCLUDE_PERIPHERY_CONTRACTS" | tr ',' '|'))$"

  # loop through contract names and add each name to ARRAY that is not excluded
  for CONTRACT in $(getContractNamesInFolder "$DIRECTORY_PATH"); do
    if ! [[ "$CONTRACT" =~ $EXCLUDE_CONTRACTS_REGEX ]]; then
      ARRAY+=("$CONTRACT")
    fi
  done

  # return ARRAY
  echo "${ARRAY[@]}"
}
function getIncludedFacetContractsArray() {
  # prepare required variables
  local DIRECTORY_PATH="$CONTRACT_DIRECTORY""Facets/"
  local ARRAY=()

  # extract list of excluded periphery contracts from config
  local EXCLUDE_CONTRACTS_REGEX="^($(echo "$EXCLUDE_FACET_CONTRACTS" | tr ',' '|'))$"

  # loop through contract names and add each name to ARRAY that is not excluded
  for CONTRACT in $(getContractNamesInFolder "$DIRECTORY_PATH"); do
    if ! [[ "$CONTRACT" =~ $EXCLUDE_CONTRACTS_REGEX ]]; then
      ARRAY+=("$CONTRACT")
    fi
  done

  # return ARRAY
  echo "${ARRAY[@]}"
}
function getIncludedAndSortedFacetContractsArray() {
  # get all facet contracts
  FACET_CONTRACTS=($(getIncludedFacetContractsArray))

  # convert CORE_FACETS into an array
  CORE_FACETS_ARRAY=($(echo "$CORE_FACETS" | tr ',' ' '))

  # initialize empty arrays for core and non-core facet contracts
  CORE_FACET_CONTRACTS=()
  OTHER_FACET_CONTRACTS=()

  # loop through FACET_CONTRACTS and sort into core and non-core arrays
  for contract in "${FACET_CONTRACTS[@]}"; do
    is_core=0
    for core_facet in "${CORE_FACETS_ARRAY[@]}"; do
      if [[ $contract == $core_facet ]]; then
        is_core=1
        break
      fi
    done

    if [[ $is_core == 1 ]]; then
      CORE_FACET_CONTRACTS+=("$contract")
    else
      OTHER_FACET_CONTRACTS+=("$contract")
    fi
  done

  # sort the arrays
  CORE_FACET_CONTRACTS=($(printf '%s\n' "${CORE_FACET_CONTRACTS[@]}" | sort))
  OTHER_FACET_CONTRACTS=($(printf '%s\n' "${OTHER_FACET_CONTRACTS[@]}" | sort))

  # merge the arrays
  SORTED_FACET_CONTRACTS=("${CORE_FACET_CONTRACTS[@]}" "${OTHER_FACET_CONTRACTS[@]}")

  # print the sorted array
  echo "${SORTED_FACET_CONTRACTS[*]}"
}
function userDialogSelectDiamondType() {
  # ask user to select diamond type
  SELECTION=$(gum choose \
    "1) Mutable"\
    "2) Immutable"\
    )

  # select correct contract name based on user selection
  if [[ "$SELECTION" == *"1)"* ]]; then
    DIAMOND_CONTRACT_NAME="LiFiDiamond"
  elif [[ "$SELECTION" == *"2)"* ]]; then
    DIAMOND_CONTRACT_NAME="LiFiDiamondImmutable"
  else
    error "invalid value selected: $SELECTION - exiting script now"
    exit 1
  fi

  # return contract name
  echo "$DIAMOND_CONTRACT_NAME"
}
function getUserSelectedNetwork() {
  # get user-selected network
  local NETWORK=$(cat ./networks | gum filter --placeholder "Network...")

  # if no value was returned (e.g. when pressing ESC, end script)
  if [[ -z "$NETWORK" ]]; then
    error "invalid network selection"
    return 1
  fi

  # make sure all required .env variables are set
  checkRequiredVariablesInDotEnv "$NETWORK"

  echo "$NETWORK"
  return 0
}
function determineEnvironment() {
  if [[ "$PRODUCTION" == "true" ]]; then
    # make sure that PRODUCTION was selected intentionally by user
    echo "    "
    echo "    "
    printf '\033[31m%s\031\n' "!!!!!!!!!!!!!!!!!!!!!!!! ATTENTION !!!!!!!!!!!!!!!!!!!!!!!!";
    printf '\033[33m%s\033[0m\n' "The config environment variable PRODUCTION is set to true";
    printf '\033[33m%s\033[0m\n' "This means you will be deploying contracts to production";
    printf '\033[31m%s\031\n' "!!!!!!!!!!!!!!!!!!!!!!!!!!!!!!!!!!!!!!!!!!!!!!!!!!!!!!!!!!!";
    echo "    "
    printf '\033[33m%s\033[0m\n' "Last chance: Do you want to skip?";
    PROD_SELECTION=$(gum choose \
        "yes" \
        "no" \
        )

    if [[ $PROD_SELECTION != "no" ]]; then
      echo "...exiting script"
      exit 0
    fi

    echo "production"
  else
    echo "staging"
  fi
}
function checkFailure() {
  # read function arguments into variables
  RESULT=$1
  ERROR_MESSAGE=$2

  # check RESULT code and display error message if code != 0
  if [[ $RESULT -ne 0 ]]; then
    echo "Failed to $ERROR_MESSAGE"
    exit 1
  fi
}

# >>>>> output to console
function error() {
  printf '\033[31m[error] %s\033[0m\n' "$1";
}
function warning() {
  printf '\033[33m[warning] %s\033[0m\n' "$1";
}
# <<<<< output to console

# >>>>> Reading and manipulation of target state JSON file
function addContractVersionToTargetState() {
  # read function arguments into variables
  NETWORK=$1
  ENVIRONMENT=$2
  CONTRACT_NAME=$3
  DIAMOND_NAME=$4
  VERSION=$5
  UPDATE_EXISTING=$6

  # check if entry already exists
  ENTRY_EXISTS=$(jq ".\"${NETWORK}\".\"${ENVIRONMENT}\".\"${DIAMOND_NAME}\".\"${CONTRACT_NAME}\" // empty" $TARGET_STATE_PATH)

  # check if entry should be updated and log warning if debug flag is set
  if [[ -n "$ENTRY_EXISTS" ]]; then
    if [[ "$UPDATE_EXISTING" == *"false"* ]]; then
      if [[ "$DEBUG" == *"true"* ]]; then
        echo "[warning]: target state file already contains an entry for NETWORK:$NETWORK, ENVIRONMENT:$ENVIRONMENT, DIAMOND_NAME:$DIAMOND_NAME, and CONTRACT_NAME:$CONTRACT_NAME."
      fi
      # exit script
      return 1
    else
      if [[ "$DEBUG" == *"true"* ]]; then
        echo "[warning]: target state file already contains an entry for NETWORK:$NETWORK, ENVIRONMENT:$ENVIRONMENT, DIAMOND_NAME:$DIAMOND_NAME, and CONTRACT_NAME:$CONTRACT_NAME. Updating version."
      fi
    fi
  fi

  # add or update target state file
  jq ".\"${NETWORK}\" = (.\"${NETWORK}\" // {}) | .\"${NETWORK}\".\"${ENVIRONMENT}\" = (.\"${NETWORK}\".\"${ENVIRONMENT}\" // {}) | .\"${NETWORK}\".\"${ENVIRONMENT}\".\"${DIAMOND_NAME}\" = (.\"${NETWORK}\".\"${ENVIRONMENT}\".\"${DIAMOND_NAME}\" // {}) | .\"${NETWORK}\".\"${ENVIRONMENT}\".\"${DIAMOND_NAME}\".\"${CONTRACT_NAME}\" = \"${VERSION}\"" $TARGET_STATE_PATH > temp.json && mv temp.json $TARGET_STATE_PATH
}
function updateExistingContractVersionInTargetState() {
  # this function will update only existing entries, not add new ones

  # read function arguments into variables
  NETWORK=$1
  ENVIRONMENT=$2
  CONTRACT_NAME=$3
  DIAMOND_NAME=$4
  VERSION=$5

  # check if entry already exists
  ENTRY_EXISTS=$(jq ".\"${NETWORK}\".\"${ENVIRONMENT}\".\"${DIAMOND_NAME}\".\"${CONTRACT_NAME}\" // empty" $TARGET_STATE_PATH)

  # check if entry should be updated and log warning if debug flag is set
  if [[ -n "$ENTRY_EXISTS" ]]; then
    echo "[info]: updating version in target state file: NETWORK:$NETWORK, ENVIRONMENT:$ENVIRONMENT, DIAMOND_NAME:$DIAMOND_NAME, CONTRACT_NAME:$CONTRACT_NAME, new VERSION: $VERSION."
    # add or update target state file
    jq ".\"${NETWORK}\" = (.\"${NETWORK}\" // {}) | .\"${NETWORK}\".\"${ENVIRONMENT}\" = (.\"${NETWORK}\".\"${ENVIRONMENT}\" // {}) | .\"${NETWORK}\".\"${ENVIRONMENT}\".\"${DIAMOND_NAME}\" = (.\"${NETWORK}\".\"${ENVIRONMENT}\".\"${DIAMOND_NAME}\" // {}) | .\"${NETWORK}\".\"${ENVIRONMENT}\".\"${DIAMOND_NAME}\".\"${CONTRACT_NAME}\" = \"${VERSION}\"" $TARGET_STATE_PATH > temp.json && mv temp.json $TARGET_STATE_PATH
  else
    echo "[info]: target state file does not contain an entry for NETWORK:$NETWORK, ENVIRONMENT:$ENVIRONMENT, DIAMOND_NAME:$DIAMOND_NAME, and CONTRACT_NAME:$CONTRACT_NAME that could be updated."
    # exit script
    return 1
  fi
}
function updateContractVersionInAllIncludedNetworks() {
  # read function arguments into variables
  local ENVIRONMENT=$1
  local CONTRACT_NAME=$2
  local DIAMOND_NAME=$3
  local VERSION=$4

  # get an array with all networks
  local NETWORKS=$(getIncludedNetworksArray)

  # go through all networks
  for NETWORK in $NETWORKS
  do
    # update existing entries
    updateExistingContractVersionInTargetState "$NETWORK" "$ENVIRONMENT" "$CONTRACT_NAME" "$DIAMOND_NAME" "$VERSION"
  done
}
function addNewContractVersionToAllIncludedNetworks() {
  # read function arguments into variables
  local ENVIRONMENT=$1
  local CONTRACT_NAME=$2
  local DIAMOND_NAME=$3
  local VERSION=$4
  local UPDATE_EXISTING=$5

  # get an array with all networks
  local NETWORKS=$(getIncludedNetworksArray)

  # go through all networks
  for NETWORK in $NETWORKS
  do
    # update existing entries
    addContractVersionToTargetState "$NETWORK" "$ENVIRONMENT" "$CONTRACT_NAME" "$DIAMOND_NAME" "$VERSION" "$UPDATE_EXISTING"
  done
}
function addNewNetworkWithAllIncludedContractsInLatestVersions() {
  # read function arguments into variables
  local NETWORK=$1
  local ENVIRONMENT=$2
  local DIAMOND_NAME=$3

  if [[ -z "$NETWORK" || -z "$ENVIRONMENT" || -z "$DIAMOND_NAME" ]]; then
    error "function addNewNetworkWithAllIncludedContractsInLatestVersions called with invalid parameters: NETWORK=$NETWORK, ENVIRONMENT=$ENVIRONMENT, DIAMOND_NAME=$DIAMOND_NAME"
    return 1
  fi

  # get all facet contracts
  local FACET_CONTRACTS=$(getIncludedAndSortedFacetContractsArray)

  # get all periphery contracts
  local PERIPHERY_CONTRACTS=$(getIncludedPeripheryContractsArray)

  # merge all contracts into one array
  local ALL_CONTRACTS=("$DIAMOND_NAME" "${FACET_CONTRACTS[@]}" "${PERIPHERY_CONTRACTS[@]}")

  # go through all contracts
  for CONTRACT in ${ALL_CONTRACTS[*]}
  do
      # get current contract version
      CURRENT_VERSION=$(getCurrentContractVersion "$CONTRACT")

      # add to target state json
      addContractVersionToTargetState "$NETWORK" "$ENVIRONMENT" "$CONTRACT" "$DIAMOND_NAME" "$CURRENT_VERSION" true
      if [ $? -ne 0 ]
      then
        error "could not add contract version to target state for NETWORK=$NETWORK, ENVIRONMENT=$ENVIRONMENT, CONTRACT=$CONTRACT, DIAMOND_NAME=$DIAMOND_NAME, VERSION=$CURRENT_VERSION"
      fi
  done
}
function findContractVersionInTargetState() {
  # read function arguments into variables
  NETWORK="$1"
  ENVIRONMENT="$2"
  CONTRACT="$3"
  DIAMOND_NAME=$4

  # Check if target state FILE exists
  if [ ! -f "$TARGET_STATE_PATH" ]; then
    error "target state FILE does not exist in path $TARGET_STATE_PATH"
    exit 1
  fi

  # find matching entry
    local TARGET_STATE_FILE=$(cat "$TARGET_STATE_PATH")
    local RESULT=$(echo "$TARGET_STATE_FILE" | jq --arg CONTRACT "$CONTRACT" --arg NETWORK "$NETWORK" --arg ENVIRONMENT "$ENVIRONMENT" --arg DIAMOND_NAME "$DIAMOND_NAME" --arg VERSION "$VERSION" '.[$NETWORK][$ENVIRONMENT][$DIAMOND_NAME][$CONTRACT]')

    if [[ "$RESULT" != "null" ]]; then
        # entry found
        # remove leading and trailing "
        RESULT_ADJUSTED=$(echo "$RESULT" | sed 's/"//g')

        # return TARGET_STATE_FILE and success error code
        echo "${RESULT_ADJUSTED}"
        return 0
    else
        # entry not found - issue error message and return error code
        echo "[info] No matching entry found in target state file for NETWORK=$NETWORK, ENVIRONMENT=$ENVIRONMENT, CONTRACT=$CONTRACT"
        return 1
    fi
}
# <<<<<< Reading and manipulation of target state JSON file

# >>>>>> read from blockchain
function getContractAddressFromSalt() {
  # read function arguments into variables
  local SALT=$1
  local NETWORK=$2
  local CONTRACT_NAME=$3
  local ENVIRONMENT=$4

  # get RPC URL
  local RPC_URL="ETH_NODE_URI_$(tr '[:lower:]' '[:upper:]' <<< "$NETWORK")"

  # get deployer address
  local DEPLOYER_ADDRESS=$(getDeployerAddress "$ENVIRONMENT")


  # get actual deploy salt (as we do in DeployScriptBase:  keccak256(abi.encodePacked(saltPrefix, contractName));)
  # prepare web3 code to be executed
  jsCode="const Web3 = require('web3');
    const web3 = new Web3();
    const result = web3.utils.soliditySha3({t: 'string', v: '$SALT'},{t: 'string', v: '$CONTRACT_NAME'})
    console.log(result);"

  # execute code using web3
  ACTUAL_SALT=$(node -e "$jsCode")

  # call create3 factory to obtain contract address
  RESULT=$(cast call "$CREATE3_FACTORY_ADDRESS" "getDeployed(address,bytes32) returns (address)" "$DEPLOYER_ADDRESS" "$ACTUAL_SALT" --rpc-url "${!RPC_URL}")

  # return address
  echo "$RESULT"

}
function getDeployerAddress() {
  # read function arguments into variables
  local ENVIRONMENT=$1

  PRIV_KEY="$(getPrivateKey "$ENVIRONMENT")"

  # prepare web3 code to be executed
  jsCode="const Web3 = require('web3');
    const web3 = new Web3();
    const deployerAddress = (web3.eth.accounts.privateKeyToAccount('$PRIV_KEY')).address
    const checksumAddress = web3.utils.toChecksumAddress(deployerAddress);
    console.log(checksumAddress);"

    # execute code using web3
    DEPLOYER_ADDRESS=$(node -e "$jsCode")

    # return deployer address
    echo "$DEPLOYER_ADDRESS"
}
function getDeployerBalance() {
  # read function arguments into variables
  local NETWORK=$1
  local ENVIRONMENT=$2

  # get RPC URL
  RPC_URL=$(getRPCUrl "$NETWORK")

  # get deployer address
  ADDRESS=$(getDeployerAddress "$ENVIRONMENT")

  # get balance in given network
  BALANCE=$(cast balance "$ADDRESS" --rpc-url "$RPC_URL")

  # return formatted balance
  echo "$(echo "scale=10;$BALANCE / 1000000000000000000" | bc)"
}
function doesDiamondHaveCoreFacetsRegistered() {
  # read function arguments into variables
  local DIAMOND_ADDRESS="$1"
  local NETWORK="$2"
  local FILE_SUFFIX="$3"

  # logging for debug purposes
  if [[ "$DEBUG" == *"true"* ]]; then
    echo ""
    echo "[debug] in function doesDiamondHaveCoreFacetsRegistered"
    echo "[debug] DIAMOND_ADDRESS=$DIAMOND_ADDRESS"
    echo "[debug] NETWORK=$NETWORK"
    echo "[debug] FILE_SUFFIX=$FILE_SUFFIX"
    echo ""
  fi

  # get file with deployment addresses
  DEPLOYMENTS_FILE="./deployments/${NETWORK}.${FILE_SUFFIX}json"

  # get RPC URL for given network
  RPC_URL=$(getRPCUrl "$NETWORK")

  # get list of all core facet contracts from config
  IFS=',' read -ra FACETS_NAMES <<< "$CORE_FACETS"

  # get a list of all facets that the diamond knows
  local KNOWN_FACET_ADDRESSES=$(cast call "$DIAMOND_ADDRESS" "facets() returns ((address,bytes4[])[])" --rpc-url "$RPC_URL") 2>/dev/null
  if [ $? -ne 0 ]; then
    echo "[debug] not all core facets are registered in the diamond"
    return 1
  fi

  # extract the IDiamondLoupe.Facet tuples
  tuples=($(echo "${KNOWN_FACET_ADDRESSES:1:${#KNOWN_FACET_ADDRESSES}-2}" | sed 's/),(/) /g' | sed 's/[()]//g'))

  # extract the addresses from the tuples into an array
  ADDRESSES=()
  for tpl in "${tuples[@]}"; do
    tpl="${tpl// /}" # remove spaces
    tpl="${tpl//\'/}" # remove single quotes
    addr="${tpl%%,*}" # extract address from tuple
    ADDRESSES+=("$addr")
  done

  # loop through all contracts
  for FACET_NAME in "${FACETS_NAMES[@]}"; do
    # get facet address from deployments file
    local FACET_ADDRESS=$(jq -r ".$FACET_NAME" "$DEPLOYMENTS_FILE")
    # check if the address is not included in the diamond
    if ! [[ " ${ADDRESSES[@]} " =~ " ${FACET_ADDRESS} " ]]; then
      if [[ "$DEBUG" == *"true"* ]]; then
          echo "[debug] not all core facets are registered in the diamond"
      fi

      # not included, return error code
      return 1
    fi
  done
  return 0
}
function getPeripheryAddressFromDiamond() {
  # read function arguments into variables
  local NETWORK="$1"
  local DIAMOND_ADDRESS="$2"
  local PERIPHERY_CONTRACT_NAME="$3"

  # TODO: remove
  if [[ "$NETWORK" == "testNetwork" ]]; then
    PERIPHERY_CONTRACT_ADDRESS="0x1888"
    echo "$PERIPHERY_CONTRACT_ADDRESS"
    return 0
  fi

  # get RPC URL for given network
  RPC_URL=$(getRPCUrl "$NETWORK")

  # call diamond to check for periphery address
  PERIPHERY_CONTRACT_ADDRESS=$(cast call "$DIAMOND_ADDRESS" "getPeripheryContract(string) returns (address)" "$PERIPHERY_CONTRACT_NAME" --rpc-url "${RPC_URL}")



  if [[ "$PERIPHERY_CONTRACT_ADDRESS" == "$ZERO_ADDRESS" ]]; then
    return 1
  else
    echo "$PERIPHERY_CONTRACT_ADDRESS"
    return 0
  fi
}
function getFacetFunctionSelectorsFromDiamond() {
  # THIS FUNCTION NEEDS TO BE UPDATED/FIXED BEFORE BEING USED AGAIN

  # read function arguments into variables
  local DIAMOND_ADDRESS="$1"
  local FACET_NAME="$2"
  local NETWORK="$3"
  local ENVIRONMENT="$4"
  local EXIT_ON_ERROR="$5"

  local FILE_SUFFIX=$(getFileSuffix "$ENVIRONMENT")

  # get facet address from deployments JSON
  local FILE_PATH="deployments/$NETWORK.${FILE_SUFFIX}json"
  local FACET_ADDRESS=$(jq -r ".$FACET_NAME" $FILE_PATH)

  # check if facet address was found
  if [[ -z "$FACET_ADDRESS" ]]; then
    error "no address found for $FACET_NAME in $FILE_PATH"
    return 1
  fi

  # get RPC URL
  local RPC="ETH_NODE_URI_$(tr '[:lower:]' '[:upper:]' <<< "$NETWORK")"

  # get path of diamond log file
  local DIAMOND_FILE_PATH="deployments/$NETWORK.diamond.${FILE_SUFFIX}json"

  # search in DIAMOND_FILE_PATH for the given address
  if jq -e ".facets | index(\"$FACET_ADDRESS\")" "$DIAMOND_FILE_PATH" >/dev/null; then # << this does not yet reflect the new file structure !!!!!!
    # get function selectors from diamond (function facetFunctionSelectors)
    local ATTEMPTS=1
    while [[ -z "$FUNCTION_SELECTORS" && $ATTEMPTS -le $MAX_ATTEMPTS_PER_SCRIPT_EXECUTION ]]; do
      # get address of facet in diamond
      local FUNCTION_SELECTORS=$(cast call "$DIAMOND_ADDRESS" "facetFunctionSelectors(address) returns (bytes4[])" "$FACET_ADDRESS" --rpc-url "${!RPC}")
      ((ATTEMPTS++))
      sleep 1
    done

    if [[ "$ATTEMPTS" -gt "$MAX_ATTEMPTS_PER_SCRIPT_EXECUTION" ]]; then
      error "could not get facet address after $MAX_ATTEMPTS_PER_SCRIPT_EXECUTION attempts, exiting."
      return 1
    fi
  else
    error "$FACET_NAME with address $FACET_ADDRESS is not known by diamond $DIAMOND_ADDRESS on network $NETWORK in $ENVIRONMENT environment. Please check why you tried to remove this facet from the diamond."
    return 1
  fi



  # return the selectors array
  echo "${FUNCTION_SELECTORS[@]}"
}
function getFacetAddressFromSelector() {
    # read function arguments into variables
    local DIAMOND_ADDRESS="$1"
    local FACET_NAME="$2"
    local NETWORK="$3"
    local FUNCTION_SELECTOR="$4"

    #echo "FUNCTION_SELECTOR in Func: $FUNCTION_SELECTOR"

    # get RPC URL
    local RPC="ETH_NODE_URI_$(tr '[:lower:]' '[:upper:]' <<< "$NETWORK")"

    # loop until FACET_ADDRESS has a value or maximum attempts are reached
    local FACET_ADDRESS
    local ATTEMPTS=1
    while [[ -z "$FACET_ADDRESS" && $ATTEMPTS -le $MAX_ATTEMPTS_PER_SCRIPT_EXECUTION ]]; do
      # get address of facet in diamond
      FACET_ADDRESS=$(cast call "$DIAMOND_ADDRESS" "facetAddress(bytes4) returns (address)" "$FUNCTION_SELECTOR" --rpc-url "${!RPC}")
      ((ATTEMPTS++))
      sleep 1
    done

    if [[ "$ATTEMPTS" -gt "$MAX_ATTEMPTS_PER_SCRIPT_EXECUTION" ]]; then
      error "could not get facet address after $MAX_ATTEMPTS_PER_SCRIPT_EXECUTION attempts, exiting."
      return 1
    fi

    echo "$FACET_ADDRESS"
    return 0
}
function doesFacetExistInDiamond() {
  # read function arguments into variables
  local DIAMOND_ADDRESS=$1
  local FACET_NAME=$2
  local NETWORK=$3

  # get all facet selectors of the facet to be checked
  local SELECTORS=$(getFunctionSelectorsFromContractABI "$FACET_NAME")

  # get RPC URL for given network
  RPC_URL=$(getRPCUrl "$NETWORK")

  # loop through facet selectors and see if this selector is known by the diamond
  for SELECTOR in $SELECTORS; do
    # call diamond to get address of facet for given selector
    local RESULT=$(cast call "$DIAMOND_ADDRESS" "facetAddress(bytes4) returns (address)" "$SELECTOR" --rpc-url "$RPC_URL")

    # if result != address(0) >> facet selector is known
    if [[ "$RESULT" != "0x0000000000000000000000000000000000000000" ]]; then
      echo "true"
      return 0
    fi
  done

  echo "false"
  return 0
}
function doesAddressContainBytecode() {
  # read function arguments into variables
  NETWORK="$1"
  ADDRESS="$2"

  # check address value
  if [[ "$ADDRESS" == "null" || "$ADDRESS" == "" ]]; then
      echo "[warning]: trying to verify deployment at invalid address: ($ADDRESS)"
      return 1
  fi

  # get correct node URL for given NETWORK
  NODE_URL_KEY="ETH_NODE_URI_$(tr '[:lower:]' '[:upper:]' <<<$NETWORK)"
  NODE_URL=${!NODE_URL_KEY}

  # check if NODE_URL is available
  if [ -z "$NODE_URL" ]; then
      echo "[error]: no node url found for NETWORK $NETWORK. Please update your .env FILE and make sure it has a value for the following key: $NODE_URL_KEY"
      return 1
  fi


  # make sure address is in correct checksum format
  jsCode="const Web3 = require('web3');
    const web3 = new Web3();
    const address = '$ADDRESS';
    const checksumAddress = web3.utils.toChecksumAddress(address);
    console.log(checksumAddress);"
  CHECKSUM_ADDRESS=$(node -e "$jsCode")


  # get CONTRACT code from ADDRESS using web3
  jsCode="const Web3 = require('web3');
    const web3 = new Web3('$NODE_URL');
    web3.eth.getCode('$CHECKSUM_ADDRESS', (error, RESULT) => { console.log(RESULT); });"
  contract_code=$(node -e "$jsCode")

  # return ƒalse if ADDRESS does not contain CONTRACT code, otherwise true
  if [[ "$contract_code" == "0x" || "$contract_code" == "" ]]; then
    echo "false"
  else
    echo "true"
  fi
}
function getFacetAddressFromDiamond() {
  # read function arguments into variables
  local NETWORK="$1"
  local DIAMOND_ADDRESS="$2"
  local SELECTOR="$3"

  # get RPC URL for given network
  RPC_URL=$(getRPCUrl "$NETWORK")

  local RESULT=$(cast call "$DIAMOND_ADDRESS" "facetAddress(bytes4) returns (address)" "$SELECTOR" --rpc-url "$RPC_URL")

  echo "$RESULT"
}
function getCurrentGasPrice() {
  # read function arguments into variables
  local NETWORK=$1

  # get RPC URL for given network
  RPC_URL=$(getRPCUrl "$NETWORK")

  GAS_PRICE=$(cast gas-price --rpc-url "$RPC_URL")

  echo "$GAS_PRICE"
}
# <<<<<< read from blockchain

# >>>>>> miscellaneous
function doNotContinueUnlessGasIsBelowThreshold() {
  # read function arguments into variables
  local NETWORK=$1

  if [ "$NETWORK" != "mainnet" ]; then
    return 0
  fi

  echo "ensuring gas price is below maximum threshold as defined in config (for mainnet only)"

  # Start the do-while loop
  while true
  do
    # Get the current gas price
    CURRENT_GAS_PRICE=$(getCurrentGasPrice "mainnet")

    # Check if the counter variable has reached 10
    if [ "$MAINNET_MAXIMUM_GAS_PRICE" -gt "$CURRENT_GAS_PRICE" ]
    then
      # If the counter variable has reached 10, exit the loop
      echo "gas price ($CURRENT_GAS_PRICE) is below maximum threshold ($MAINNET_MAXIMUM_GAS_PRICE) - continuing with script execution"
      return 0
    else
      echo "gas price ($CURRENT_GAS_PRICE) is above maximum ($MAINNET_MAXIMUM_GAS_PRICE) - waiting..."
      echo ""
    fi

    # wait 5 seconds before checking gas price again
    sleep 5
  done
}
function getRPCUrl(){
  # read function arguments into variables
  local NETWORK=$1

  # get RPC KEY
  RPC_KEY="ETH_NODE_URI_$(tr '[:lower:]' '[:upper:]' <<< "$NETWORK")"

  # return RPC URL
  echo "${!RPC_KEY}"
}
function playNotificationSound() {
  if [[ "$NOTIFICATION_SOUNDS" == *"true"* ]]; then
    afplay ./scripts/deploy/resources/notification.mp3
  fi
}
function deployAndAddContractToDiamond() {
  # read function arguments into variables
  NETWORK="$1"
  ENVIRONMENT="$2"
  CONTRACT="$3"
  DIAMOND_CONTRACT_NAME="$4"
  VERSION="$5"

  # logging for debug purposes
  if [[ "$DEBUG" == *"true"* ]]; then
    echo ""
    echo "[debug] in function deployAndAddContractToDiamond"
    echo "[debug] NETWORK=$NETWORK"
    echo "[debug] ENVIRONMENT=$ENVIRONMENT"
    echo "[debug] CONTRACT=$CONTRACT"
    echo "[debug] DIAMOND_CONTRACT_NAME=$DIAMOND_CONTRACT_NAME"
    echo "[debug] VERSION=$VERSION"
    echo ""
  fi

  # check which type of contract we are deploying
  if [[ "$CONTRACT" == *"Facet"* ]]; then
    # deploying a facet
    deployFacetAndAddToDiamond "$NETWORK" "$ENVIRONMENT" "$CONTRACT" "$DIAMOND_CONTRACT_NAME" "$VERSION"
    return 0
  elif [[ "$CONTRACT" == *"LiFiDiamond"* ]]; then
    # deploying a diamond
    deploySingleContract "$CONTRACT" "$NETWORK" "$ENVIRONMENT" "$VERSION" false
    return 0
  else
    # deploy periphery contract
    deploySingleContract "$CONTRACT" "$NETWORK" "$ENVIRONMENT" "$VERSION" false

    # save return code
    RETURN_CODE1=$?

    # update periphery registry in diamond
    diamondUpdatePeriphery "$NETWORK" "$ENVIRONMENT" "$DIAMOND_CONTRACT_NAME" false false "$CONTRACT"
    RETURN_CODE2=$?

    if [[ "$RETURN_CODE1" -eq 0 || "$RETURN_CODE2" -eq 0 ]]; then
      return 0
    else
      return 1
    fi
  fi

  # there was an error if we reach this code
  return 1
}
function getPrivateKey() {
  # read function arguments into variables
  ENVIRONMENT="$1"

  # check environment value
  if [[ "$ENVIRONMENT" == *"staging"* ]]; then
    # check if env variable is set/available
    if [[ -z "$PRIVATE_KEY" ]]; then
      error "could not find PRIVATE_KEY value in your .env file"
      return 1
    else
      echo "$PRIVATE_KEY"
      return 0
    fi
  else
    # check if env variable is set/available
    if [[ -z "$PRIVATE_KEY_PRODUCTION" ]]; then
      error "could not find PRIVATE_KEY_PRODUCTION value in your .env file"
      return 1
    else
      echo "$PRIVATE_KEY_PRODUCTION"
      return 0
    fi
  fi
}
<<<<<<< HEAD

=======
function getChainId() {
  # read function arguments into variables
  NETWORK="$1"

  # return chainId
  case $NETWORK in
    "mainnet")
      echo "1"
      return 0
      ;;
    "bsc")
      echo "56"
      return 0
      ;;
    "polygon")
      echo "137"
      return 0
      ;;
    "gnosis")
      echo "100"
      return 0
      ;;
    "fantom")
      echo "250"
      return 0
      ;;
    "okx")
      echo "66"
      return 0
      ;;
    "avalanche")
      echo "43114"
      return 0
      ;;
    "arbitrum")
      echo "42161"
      return 0
      ;;
    "optimism")
      echo "10"
      return 0
      ;;
    "moonriver")
      echo "1285"
      return 0
      ;;
    "moonbeam")
      echo "1284"
      return 0
      ;;
    "celo")
      echo "42220"
      return 0
      ;;
    "fuse")
      echo "122"
      return 0
      ;;
    "cronos")
      echo "25"
      return 0
      ;;
    "velas")
      echo "106"
      return 0
      ;;
    "harmony")
      echo "1666600000"
      return 0
      ;;
    "evmos")
      echo "9001"
      return 0
      ;;
    "aurora")
      echo "1313161554"
      return 0
      ;;
    "boba")
      echo "288"
      return 0
      ;;
    "nova")
      echo "87"
      return 0
      ;;
    "goerli")
      echo "5"
      return 0
      ;;
    "bsc-testnet")
      echo "97"
      return 0
      ;;
    "sepolia")
      echo "11155111"
      return 0
      ;;
    "mumbai")
      echo "80001"
      return 0
      ;;
    "lineatest")
      echo "59140"
      return 0
      ;;
    *)
      return 1
      ;;
  esac

}
>>>>>>> 3f1d72c2
# <<<<<< miscellaneous


# >>>>>> helpers to set/update deployment files/logs/etc
function updateDiamondLogsInAllNetworks(){
  # get array with all network names
  local NETWORKS=($(getIncludedNetworksArray))

  #
  ENVIRONMENTS=("production" "staging")
  DIAMONDS=("LiFiDiamond" "LiFiDiamondImmutable")


  # loop through all networks
  for NETWORK in "${NETWORKS[@]}"; do
    echo ""
    echo "current Network: $NETWORK"

    # get RPC URL
    local RPC_URL="ETH_NODE_URI_$(tr '[:lower:]' '[:upper:]' <<< "$NETWORK")"
    RPC_URL=${!RPC_URL}
    echo "RPC_URL: RPC_URL"

    for ENVIRONMENT in "${ENVIRONMENTS[@]}"; do
      echo " current ENVIRONMENT: $ENVIRONMENT"

      for DIAMOND in "${DIAMONDS[@]}"; do
        echo "  current DIAMOND: $DIAMOND"

        # define diamond type flag
        if [[ $DIAMOND == "LiFiDiamondImmutable" ]]; then
          USE_MUTABLE_DIAMOND=false
        else
          USE_MUTABLE_DIAMOND=true
        fi

        # get diamond address
        DIAMOND_ADDRESS=$(getContractAddressFromDeploymentLogs "$NETWORK" "$ENVIRONMENT" "$DIAMOND")

        if [[ $? -ne 0 ]]; then
          continue
        else
          echo "    diamond address: $DIAMOND_ADDRESS"
        fi

        echo "    RPC_URL: $RPC_URL"

        # get list of facets
        # execute script
        attempts=1 # initialize attempts to 0

        while [ $attempts -lt 11 ]; do
          echo "    Trying to get facets for diamond $DIAMOND_ADDRESS now - attempt ${attempts}"
          # try to execute call
          KNOWN_FACET_ADDRESSES=$(cast call "$DIAMOND_ADDRESS" "facetAddresses() returns (address[])" --rpc-url "$RPC_URL") 2>/dev/null

          # check the return code the last call
          if [ $? -eq 0 ]; then
            break # exit the loop if the operation was successful
          fi

          attempts=$((attempts + 1)) # increment attempts
          sleep 1                    # wait for 1 second before trying the operation again
        done

        if [ $attempts -eq 11 ]; then
          echo "Failed to get facets"
        fi

        if [[ -z $KNOWN_FACET_ADDRESSES ]]; then
          echo "    no facets found"
          saveDiamondPeriphery "$NETWORK" "$ENVIRONMENT" "$USE_MUTABLE_DIAMOND"
        else
          saveDiamondFacets "$NETWORK" "$ENVIRONMENT" "$USE_MUTABLE_DIAMOND" "$KNOWN_FACET_ADDRESSES"
        fi



        # check result
        if [[ $? -ne 0 ]]; then
          echo "    error"
        else
          echo "    updated"
        fi

        echo ""
      done
    echo ""
    done
  echo ""
  done
  playNotificationSound
}
# <<<<<< helpers to set/update deployment files/logs/etc



# test cases for helper functions
function test_logContractDeploymentInfo() {

  logContractDeploymentInfo "ContractName" "BSC" "<TIMESTAMP>" "1.0.0" "10000" "<args>" "staging" "0x1234"
  logContractDeploymentInfo "ContractName" "BSC" "<TIMESTAMP>" "1.0.1" "10000" "<args>" "staging" "0x4321"

  logContractDeploymentInfo "ContractName" "ETH" "<TIMESTAMP>" "1.0.0" "10000" "<args>" "staging" "0x1234"
  logContractDeploymentInfo "ContractName" "ETH" "<TIMESTAMP>" "1.0.1" "10000" "<args>" "staging" "0x4321"

  logContractDeploymentInfo "ContractName" "BSC" "<TIMESTAMP>" "1.0.0" "10000" "<args>" "production" "0x5555"
  logContractDeploymentInfo "ContractName" "BSC" "<TIMESTAMP>" "1.0.1" "10000" "<args>" "production" "0x6666"

  logContractDeploymentInfo "ContractName" "ETH" "<TIMESTAMP>" "1.0.0" "10000" "<args>" "production" "0x5555"
  logContractDeploymentInfo "ContractName" "ETH" "<TIMESTAMP>" "1.0.1" "10000" "<args>" "production" "0x6666"

  logContractDeploymentInfo "ContractName2" "BSC" "<TIMESTAMP>" "1.0.0" "10000" "<args>" "staging" "0x1234"
  logContractDeploymentInfo "ContractName2" "BSC" "<TIMESTAMP>" "1.0.1" "10000" "<args>" "staging" "0x4321"

  logContractDeploymentInfo "ContractName2" "ETH" "<TIMESTAMP>" "1.0.0" "10000" "<args>" "staging" "0x1234"
  logContractDeploymentInfo "ContractName2" "ETH" "<TIMESTAMP>" "1.0.1" "10000" "<args>" "staging" "0x4321"

}
function test_checkIfJSONContainsEntry() {
  checkIfJSONContainsEntry "ContractName" "BSC" "staging" "1.0.0"
  echo "should be 1: $?"

  checkIfJSONContainsEntry "ContractName" "BSC" "staging" "1.0.1"
  echo "should be 1: $?"

  checkIfJSONContainsEntry "ContractName" "ETH" "staging" "1.0.0"
  echo "should be 1: $?"

  checkIfJSONContainsEntry "ContractName" "ETH" "staging" "1.0.1"
  echo "should be 1: $?"

  checkIfJSONContainsEntry "ContractName2" "ETH" "staging" "1.0.1"
  echo "should be 1: $?"

  checkIfJSONContainsEntry "ContractName3" "ETH" "staging" "1.0.1"
  echo "should be 0: $?"

  checkIfJSONContainsEntry "ContractName" "POL" "staging" "1.0.1"
  echo "should be 0: $?"

  checkIfJSONContainsEntry "ContractName" "ETH" "production" "1.0.1"
  echo "should be 0: $?"

  checkIfJSONContainsEntry "ContractName" "ETH" "staging" "1.0.2"
  echo "should be 0: $?"





}
function test_findContractInMasterLog() {
  findContractInMasterLog "DiamondCutFacet" "optimism" "production" "1.0.0"
  match=($(findContractInMasterLog "DiamondCutFacet" "optimism" "production" "1.0.0"))

  echo "Address: ${match[2]}"
  echo "Optimizer Runs: ${match[4]}"
  echo "Date: ${match[6]}"
  echo "Constructor Arguments: ${match[8]}"
}
function test_getCurrentContractVersion() {

  echo "should return error - VERSION string not found:"
  getCurrentContractVersion "AccessManagerFacet"

  echo ""
  echo "should return error - FILE not found:"
  getCurrentContractVersion "nofile"

  echo ""
  echo "should return '1.0.0':"
  getCurrentContractVersion "testfile"

  echo ""
  echo "should return '1.0.0':"
  getCurrentContractVersion "Executor"

  echo ""
  echo "should return '1.0.0':"
  getCurrentContractVersion "Receiver"



}
function test_doesAddressContainBytecode() {
  echo "should return true: $(doesAddressContainBytecode "BSC" "0x1231deb6f5749ef6ce6943a275a1d3e7486f4eae")"
  echo "should return false: $(doesAddressContainBytecode "BSC" "0x552008c0f6870c2f77e5cC1d2eb9bdff03e30Ea0")"
  echo "should return error message: $(doesAddressContainBytecode "NoNet" "0x552008c0f6870c2f77e5cC1d2eb9bdff03e30Ea0")"
}
function test_getOptimizerRuns() {
  echo "should return 1000000: $(getOptimizerRuns)"
}
function test_getContractFilePath() {
  echo "should return src/Periphery/Receiver.sol: $(getContractFilePath "Receiver")"
  echo "should return src/Facets/MultichainFacet.sol: $(getContractFilePath "MultichainFacet")"
  echo "should return src/LiFiDiamond.sol: $(getContractFilePath "LiFiDiamond")"
  echo "should throw error: $(getContractFilePath "noContract")"
}
function test_getIncludedNetworksArray() {
  NETWORKS=($(getIncludedNetworksArray))

  # print number of networks
  echo "should return 20: ${#NETWORKS[@]}"

  # print each network value
  for ((i=0; i<${#NETWORKS[@]}; i++)); do
    echo "networks[$i]: ${NETWORKS[$i]}"
  done

}
function test_getFileSuffix() {
  echo "should return '.staging': $(getFileSuffix "staging")"
  echo "should return '.staging': $(getFileSuffix "anyValue")"
  echo "should return '': $(getFileSuffix "production")"
}
function test_getContractNamesInFolder() {
  echo "should an ARRAY with all periphery contracts: $(getContractNamesInFolder "src/Periphery/")"
  echo "should an ARRAY with all facet contracts: $(getContractNamesInFolder "src/Facets/")"
}
function test_getIncludedPeripheryContractsArray() {
  echo "should return an ARRAY with all included periphery contracts: $(getIncludedPeripheryContractsArray)"
}
function test_getIncludedFacetContractsArray() {
  echo "should return an ARRAY with all included facet contracts: $(getIncludedFacetContractsArray)"
}
function test_findContractVersionInTargetState() {
  echo "should return '1.0.0: $(findContractVersionInTargetState "goerli" "production" "Executor")"
  echo "should return '1.0.1: $(findContractVersionInTargetState "goerli" "production" "Receiver")"
  echo "should return '1.0.0: $(findContractVersionInTargetState "goerli" "staging" "FeeCollector")"
  echo "should return '1.0.1: $(findContractVersionInTargetState "goerli" "staging" "RelayerCelerIM")"
}
function test_userDialogSelectDiamondType() {
  echo ""
  echo "Please select which type of diamond contract to deploy:"
  echo "should return 'LiFiDiamondImmutable': $(userDialogSelectDiamondType)"
}
function test_getFunctionSelectorsFromContractABI()  {
  echo "should return {}: $(getFunctionSelectorsFromContractABI "LiFiDiamond")"
  echo "should return selectors: $(getFunctionSelectorsFromContractABI "MultichainFacet")"
}
function test_doesFacetExistInDiamond() {
  echo "should return 'true': $(doesFacetExistInDiamond "0x89fb2F8F0B6046b1Aec2915bdaAE20487395a03b" "OwnershipFacet" "goerli")"
  echo "should return 'false': $(doesFacetExistInDiamond "0x89fb2F8F0B6046b1Aec2915bdaAE20487395a03b" "HopFacet" "goerli")"
}
function test_getFunctionSelectorFromContractABI() {
  echo "should return 'ebbaa1cb': $(getFunctionSelectorFromContractABI "AllBridgeFacet" "startBridgeTokensViaAllBridge")"
  echo "should return 'aeb116de': $(getFunctionSelectorFromContractABI "AxelarFacet" "executeCallViaAxelar")"
  echo "should return 'aeb116de': $(getFunctionSelectorFromContractABI "DiamondCutFacet" "executeCallViaAxelar")"
}
function test_removeFacetFromDiamond() {
    removeFacetFromDiamond "0x89fb2F8F0B6046b1Aec2915bdaAE20487395a03b" "HopFacetOptimized" "goerli"
    removeFacetFromDiamond "0x89fb2F8F0B6046b1Aec2915bdaAE20487395a03b" "StargateFacet" "goerli"
}
function test_getFacetFunctionSelectorsFromDiamond() {
  echo "should return '[0x23452b9c,0x7200b829,0x8da5cb5b,0xf2fde38b]': $(getFacetFunctionSelectorsFromDiamond "0x1D7554F2EF87Faf41f9c678cF2501497D38c014f" "OwnershipFacet" "mainnet" "staging")"
  echo "should return '[0x536db266,0xfbb2d381,0xfcd8e49e,0x9afc19c7,0x44e2b18c,0x2d2506a9,0x124f1ead,0xc3a6a96b]': $(getFacetFunctionSelectorsFromDiamond "0x1231DEB6f5749EF6cE6943a275A1D3E7486F4EaE" "DexManagerFacet" "bsc" "production")"
}
function test_doesDiamondHaveCoreFacetsRegistered() {
  doesDiamondHaveCoreFacetsRegistered "0x1D7554F2EF87Faf41f9c678cF2501497D38c014f" "mainnet" "staging"
  #doesDiamondHaveCoreFacetsRegistered "0x1D7554F2EF87Faf41f9c678cF2501497D38c014f" "mumbai" "staging"
}
function test_addContractVersionToTargetState() {
  addContractVersionToTargetState "mumbai" "production" "TESTNAME2" "LiFiDiamond" "1.0.6" true
  addContractVersionToTargetState "mumbai" "production" "TESTNAME2" "LiFiDiamond" "2.0.6" true
  addContractVersionToTargetState "mumbai" "staging" "TESTNAME2" "LiFiDiamond" "2.0.6" true
  addContractVersionToTargetState "mumbai" "staging" "TESTNAME2" "LiFiDiamond" "1.0.6" true

}
function test_updateExistingContractVersionInTargetState() {
  updateExistingContractVersionInTargetState "mumbai" "staging" "TESTNAME2" "LiFiDiamond" "1.1.9"
}
function test_updateContractVersionInAllIncludedNetworks() {
  updateContractVersionInAllIncludedNetworks "production" "TESTNAME2" "LiFiDiamond" "2.0.0"
}
function test_addNewContractVersionToAllIncludedNetworks() {
  addNewContractVersionToAllIncludedNetworks "production" "newContract" "LiFiDiamondImmutable" "1.0.0"
}
function test_addNewNetworkWithAllIncludedContractsInLatestVersions() {
  addNewNetworkWithAllIncludedContractsInLatestVersions "newNetwork3" "production" "LiFiDiamondImmutable"
}
function test_checkIfFileExists(){
  echo "should be true: $(checkIfFileExists "./script/DeployCelerIMFacet.s.sol")"
  echo "should be false: $(checkIfFileExists "./script/NoScript.s.sol")"
}
function test_getFacetAddressFromDiamond(){
  getFacetAddressFromDiamond "arbitrum" "0x1231DEB6f5749EF6cE6943a275A1D3E7486F4EaE" "0xc5ae0fe6"
}
function test_getAddressOfDeployedContractFromDeploymentsFiles(){
  getAddressOfDeployedContractFromDeploymentsFiles "mumbai" "staging" "LiFiDiamondImmutable" "ContractName"
}
function test_findContractInMasterLogByAddress(){
  #findContractInMasterLogByAddress"optimism" "production" "0x49d195D3138D4E0E2b4ea88484C54AEE45B04B9F"
  findContractInMasterLogByAddress "optimism" "production" "0x49d195D3138D4E0E2b4ea88484C54AEE45B04BFd"
}
function test_getContractAddressFromDeploymentLogs() {
  echo "should be '0x1231DEB6f5749EF6cE6943a275A1D3E7486F4EaE': $(getContractAddressFromDeploymentLogs "arbitrum" "production" "LiFiDiamond")"
  echo "should be '0xC4B590a0E2d7e965a2Fb3647d672B5DD97E8d068': $(getContractAddressFromDeploymentLogs "arbitrum" "production" "Receiver")"
  echo "should be '0x856FF421D9b354ba1E909e26655E159F5Bd04F2E': $(getContractAddressFromDeploymentLogs "celo" "production" "ERC20Proxy")"
  echo "should be '': $(getContractAddressFromDeploymentLogs "testNetwork" "production" "LiFiDiamond")"
}
function test_getContractInfoFromDiamondDeploymentLogByName() {
  getContractInfoFromDiamondDeploymentLogByName "mainnet" "production" "LiFiDiamond" "OwnershipFacet"
  getContractInfoFromDiamondDeploymentLogByName "testNetwork" "production" "LiFiDiamond" "noFacet"
}
function test_updateAllContractsToTargetState() {
  updateAllContractsToTargetState
}
function test_getPeripheryAddressFromDiamond() {
  getPeripheryAddressFromDiamond "mainnet" "0x1231DEB6f5749EF6cE6943a275A1D3E7486F4EaE" "Executor"
}
function test_getContractVersionFromMasterLog(){
  echo "should return '1.0.0': $(getContractVersionFromMasterLog "optimism" "production" "DexManagerFacet" "0x64D41a7B52CA910f4995b1df33ea68471138374b")"
  echo "should return '': $(getContractVersionFromMasterLog "optimism" "production" "DexManagerFacet" "0x64D41a7B52CA910f4995b1df33ea68471138374")"
  echo "should return '': $(getContractVersionFromMasterLog "optimism" "production" "DeBridgeFacet" "0x64D41a7B52CA910f4995b1df33ea68471138374")"
  echo "should return '': $(getContractVersionFromMasterLog "testNetwork" "production" "LiFiDiamond" "0x64D41a7B52CA910f4995b1df33ea68471138374")"
}
function test_getContractNameFromDeploymentLogs() {
  echo "should return 'LiFiDiamond': $(getContractNameFromDeploymentLogs "mainnet" "production" "0x1231DEB6f5749EF6cE6943a275A1D3E7486F4EaE")"
}
function test_tmp(){
<<<<<<< HEAD

  PARAMETER=$1
  error_message=$(echo "$PARAMETER" | sed -n 's/.*0\\0\\0\\0\\0\(.*\)\\0\".*/\1/p')
  echo "Error message: $error_message"

=======
  echo ""
>>>>>>> 3f1d72c2
}<|MERGE_RESOLUTION|>--- conflicted
+++ resolved
@@ -2258,9 +2258,7 @@
     fi
   fi
 }
-<<<<<<< HEAD
-
-=======
+
 function getChainId() {
   # read function arguments into variables
   NETWORK="$1"
@@ -2373,7 +2371,7 @@
   esac
 
 }
->>>>>>> 3f1d72c2
+
 # <<<<<< miscellaneous
 
 
@@ -2695,13 +2693,7 @@
   echo "should return 'LiFiDiamond': $(getContractNameFromDeploymentLogs "mainnet" "production" "0x1231DEB6f5749EF6cE6943a275A1D3E7486F4EaE")"
 }
 function test_tmp(){
-<<<<<<< HEAD
-
   PARAMETER=$1
   error_message=$(echo "$PARAMETER" | sed -n 's/.*0\\0\\0\\0\\0\(.*\)\\0\".*/\1/p')
   echo "Error message: $error_message"
-
-=======
-  echo ""
->>>>>>> 3f1d72c2
 }