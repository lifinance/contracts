{
  "arbitrum": {
    "production": {
      "LiFiDiamond": {
        "LiFiDiamond": "1.0.0",
        "AccessManagerFacet": "1.0.0",
        "DexManagerFacet": "1.0.0",
        "DiamondCutFacet": "1.0.0",
        "DiamondLoupeFacet": "1.0.0",
        "OwnershipFacet": "1.0.0",
        "PeripheryRegistryFacet": "1.0.0",
        "WithdrawFacet": "1.0.0",
        "AcrossFacet": "1.0.0",
        "CBridgeFacet": "1.0.0",
        "GenericSwapFacet": "1.0.0",
        "HyphenFacet": "1.0.0",
        "MultichainFacet": "1.0.1",
        "NXTPFacet": "1.0.0",
        "StargateFacet": "1.0.0",
        "HopFacet": "1.0.0",
        "HopFacetPacked": "1.0.1",
        "LIFuelFacet": "1.0.0",
        "HopFacetOptimized": "1.0.0",
        "AmarokFacet": "1.0.1",
        "ERC20Proxy": "1.0.0",
        "Executor": "1.0.0",
        "FeeCollector": "1.0.0",
        "Receiver": "1.0.0",
        "ServiceFeeCollector": "1.0.0",
        "CelerIMFacet": "1.0.1",
        "RelayerCelerIM": "1.0.1"
      },
      "LiFiDiamondImmutable": {
        "LiFiDiamondImmutable": "1.0.0",
        "AccessManagerFacet": "1.0.0",
        "DexManagerFacet": "1.0.0",
        "DiamondCutFacet": "1.0.0",
        "DiamondLoupeFacet": "1.0.0",
        "OwnershipFacet": "1.0.0",
        "PeripheryRegistryFacet": "1.0.0",
        "WithdrawFacet": "1.0.0",
        "AcrossFacet": "2.0.0",
        "CBridgeFacet": "1.0.0",
        "GenericSwapFacet": "1.0.0",
        "HyphenFacet": "1.0.0",
        "MultichainFacet": "1.0.1",
        "NXTPFacet": "1.0.0",
        "StargateFacet": "1.0.0",
        "HopFacet": "2.0.0",
        "HopFacetOptimized": "2.0.0",
        "HopFacetPacked": "1.0.4",
        "LIFuelFacet": "1.0.0",
        "AmarokFacet": "1.0.1",
        "ERC20Proxy": "1.0.0",
        "Executor": "1.0.0",
        "FeeCollector": "1.0.0",
        "Receiver": "1.0.0",
        "ServiceFeeCollector": "1.0.0",
<<<<<<< HEAD
        "CBridgeFacetPacked": "1.0.1",
        "RelayerCelerIM": "1.0.1"
=======
        "RelayerCelerIM": "1.0.1",
        "CelerIMFacet": "1.0.1"
>>>>>>> 8aa41f11
      }
    }
  },
  "optimism": {
    "production": {
      "LiFiDiamond": {
        "LiFiDiamond": "1.0.0",
        "AccessManagerFacet": "1.0.0",
        "DexManagerFacet": "1.0.0",
        "DiamondCutFacet": "1.0.0",
        "DiamondLoupeFacet": "1.0.0",
        "OwnershipFacet": "1.0.0",
        "PeripheryRegistryFacet": "1.0.0",
        "WithdrawFacet": "1.0.0",
        "AcrossFacet": "1.0.3",
        "CBridgeFacet": "1.0.0",
        "GenericSwapFacet": "1.0.0",
        "HyphenFacet": "1.0.0",
        "MultichainFacet": "1.0.1",
        "NXTPFacet": "1.0.0",
        "StargateFacet": "1.0.0",
        "HopFacet": "1.0.0",
        "HopFacetPacked": "1.0.1",
        "LIFuelFacet": "1.0.0",
        "HopFacetOptimized": "1.0.0",
        "AmarokFacet": "1.0.1",
        "ERC20Proxy": "1.0.0",
        "Executor": "1.0.0",
        "FeeCollector": "1.0.0",
        "Receiver": "1.0.0",
        "ServiceFeeCollector": "1.0.0",
        "CelerIMFacet": "1.0.1",
        "RelayerCelerIM": "1.0.1"
      },
      "LiFiDiamondImmutable": {
        "LiFiDiamondImmutable": "1.0.0",
        "AccessManagerFacet": "1.0.0",
        "DexManagerFacet": "1.0.0",
        "DiamondCutFacet": "1.0.0",
        "DiamondLoupeFacet": "1.0.0",
        "OwnershipFacet": "1.0.0",
        "PeripheryRegistryFacet": "1.0.0",
        "WithdrawFacet": "1.0.0",
        "AcrossFacet": "2.0.0",
        "CBridgeFacet": "1.0.0",
        "GenericSwapFacet": "1.0.0",
        "HyphenFacet": "1.0.0",
        "MultichainFacet": "1.0.1",
        "NXTPFacet": "1.0.0",
        "StargateFacet": "1.0.0",
        "HopFacet": "2.0.0",
        "HopFacetOptimized": "2.0.0",
        "HopFacetPacked": "1.0.4",
        "LIFuelFacet": "1.0.0",
        "AmarokFacet": "1.0.1",
        "ERC20Proxy": "1.0.0",
        "Executor": "1.0.0",
        "FeeCollector": "1.0.0",
        "Receiver": "1.0.0",
        "ServiceFeeCollector": "1.0.0",
<<<<<<< HEAD
        "CBridgeFacetPacked": "1.0.1",
        "RelayerCelerIM": "1.0.1"
=======
        "RelayerCelerIM": "1.0.1",
        "CelerIMFacet": "1.0.1"
>>>>>>> 8aa41f11
      }
    }
  },
  "mumbai": {
    "production": {
      "LiFiDiamond": {
        "LiFiDiamond": "1.0.0",
        "AccessManagerFacet": "1.0.0",
        "DexManagerFacet": "1.0.0",
        "DiamondCutFacet": "1.0.0",
        "DiamondLoupeFacet": "1.0.0",
        "OwnershipFacet": "1.0.0",
        "PeripheryRegistryFacet": "1.0.0",
        "WithdrawFacet": "1.0.0",
        "RelayerCelerIM": "1.0.1"
      },
      "LiFiDiamondImmutable": {
        "DiamondCutFacet": "1.0.0",
        "DiamondLoupeFacet": "1.0.0",
        "OwnershipFacet": "1.0.0",
        "DexManagerFacet": "1.0.0",
        "AccessManagerFacet": "1.0.0",
        "WithdrawFacet": "1.0.0",
        "LiFiDiamondImmutable": "1.0.0",
        "HopFacet": "2.0.0",
        "CBridgeFacet": "1.0.0",
        "AxelarFacet": "1.0.0",
        "GenericSwapFacet": "1.0.0",
        "HyphenFacet": "1.0.0",
        "MultichainFacet": "1.0.1",
        "NXTPFacet": "1.0.0",
        "StargateFacet": "1.0.0",
        "PeripheryRegistryFacet": "1.0.0",
        "ERC20Proxy": "1.0.0",
        "AxelarExecutor": "1.0.0",
        "Executor": "1.0.0",
        "Receiver": "1.0.0",
        "FeeCollector": "1.0.0",
        "ServiceFeeCollector": "1.0.0",
        "LIFuelFacet": "1.0.0",
        "AmarokFacet": "1.0.1",
        "HopFacetOptimized": "2.0.0",
        "HopFacetPacked": "1.0.4",
        "AcrossFacet": "2.0.0",
        "RelayerCelerIM": "1.0.1"
      }
    },
    "staging": {
      "LiFiDiamond": {
        "LiFiDiamond": "1.0.0",
        "AccessManagerFacet": "1.0.0",
        "DexManagerFacet": "1.0.0",
        "DiamondCutFacet": "1.0.0",
        "DiamondLoupeFacet": "1.0.0",
        "OwnershipFacet": "1.0.0",
        "PeripheryRegistryFacet": "1.0.0",
        "WithdrawFacet": "1.0.0",
        "RelayerCelerIM": "1.0.1",
        "Executor": "1.0.0",
        "ERC20Proxy": "1.0.0"
      },
      "LiFiDiamondImmutable": {
        "AcrossFacet": "1.0.0",
        "AxelarExecutor": "1.0.0",
        "ERC20Proxy": "1.0.0",
        "HopFacetOptimized": "1.0.0"
      }
    }
  },
  "goerli": {
    "production": {
      "LiFiDiamond": {
        "LiFiDiamond": "1.0.0",
        "AccessManagerFacet": "1.0.0",
        "DexManagerFacet": "1.0.0",
        "DiamondCutFacet": "1.0.0",
        "DiamondLoupeFacet": "1.0.0",
        "OwnershipFacet": "1.0.0",
        "PeripheryRegistryFacet": "1.0.0",
        "WithdrawFacet": "1.0.0",
        "RelayerCelerIM": "1.0.1"
      },
      "LiFiDiamondImmutable": {
        "DiamondCutFacet": "1.0.0",
        "DiamondLoupeFacet": "1.0.0",
        "OwnershipFacet": "1.0.0",
        "DexManagerFacet": "1.0.0",
        "AccessManagerFacet": "1.0.0",
        "WithdrawFacet": "1.0.0",
        "LiFiDiamondImmutable": "1.0.0",
        "AcrossFacet": "2.0.0",
        "CBridgeFacet": "1.0.0",
        "GenericSwapFacet": "1.0.0",
        "GnosisBridgeFacet": "1.0.0",
        "HopFacet": "2.0.0",
        "MultichainFacet": "1.0.1",
        "NXTPFacet": "1.0.0",
        "OmniBridgeFacet": "1.0.0",
        "OptimismBridgeFacet": "1.0.0",
        "PolygonBridgeFacet": "1.0.0",
        "StargateFacet": "1.0.0",
        "PeripheryRegistryFacet": "1.0.0",
        "ERC20Proxy": "1.0.0",
        "AxelarExecutor": "1.0.0",
        "Executor": "1.0.0",
        "Receiver": "1.0.0",
        "FeeCollector": "1.0.0",
        "ArbitrumBridgeFacet": "1.0.0",
        "ServiceFeeCollector": "1.0.0",
        "LIFuelFacet": "1.0.0",
        "AmarokFacet": "1.0.1",
        "CelerCircleBridgeFacet": "1.0.1",
        "RelayerCelerIM": "1.0.1"
      }
    },
    "staging": {
      "LiFiDiamond": {
        "LiFiDiamond": "1.0.0",
        "AccessManagerFacet": "1.0.0",
        "DexManagerFacet": "1.0.0",
        "DiamondCutFacet": "1.0.0",
        "DiamondLoupeFacet": "1.0.0",
        "OwnershipFacet": "1.0.0",
        "PeripheryRegistryFacet": "1.0.0",
        "WithdrawFacet": "1.0.0",
        "RelayerCelerIM": "1.0.1"
      },
      "LiFiDiamondImmutable": {
        "RelayerCelerIM": "1.0.1"
      }
    }
  },
  "lineatest": {
    "production": {
      "LiFiDiamondImmutable": {
        "DiamondCutFacet": "1.0.0",
        "DiamondLoupeFacet": "1.0.0",
        "OwnershipFacet": "1.0.0",
        "DexManagerFacet": "1.0.0",
        "AccessManagerFacet": "1.0.0",
        "WithdrawFacet": "1.0.0",
        "LiFiDiamondImmutable": "1.0.0",
        "AcrossFacet": "2.0.0",
        "AxelarFacet": "1.0.0",
        "CBridgeFacet": "1.0.0",
        "GenericSwapFacet": "1.0.0",
        "GnosisBridgeFacet": "1.0.0",
        "HopFacet": "1.0.0",
        "MultichainFacet": "1.0.1",
        "NXTPFacet": "1.0.0",
        "OmniBridgeFacet": "1.0.0",
        "OptimismBridgeFacet": "1.0.0",
        "PolygonBridgeFacet": "1.0.0",
        "StargateFacet": "1.0.0",
        "PeripheryRegistryFacet": "1.0.0",
        "ERC20Proxy": "1.0.0",
        "AxelarExecutor": "1.0.0",
        "Executor": "1.0.0",
        "Receiver": "1.0.0",
        "FeeCollector": "1.0.0",
        "ArbitrumBridgeFacet": "1.0.0",
        "ServiceFeeCollector": "1.0.0",
        "LIFuelFacet": "1.0.0",
        "AmarokFacet": "1.0.1",
        "CelerCircleBridgeFacet": "1.0.1"
      }
    }
  },
  "mainnet": {
    "production": {
      "LiFiDiamond": {
        "CelerIMFacet": "1.0.1",
        "RelayerCelerIM": "1.0.0",
        "LiFiDiamond": "1.0.0"
      },
      "LiFiDiamondImmutable": {
        "DiamondCutFacet": "1.0.0",
        "DiamondLoupeFacet": "1.0.0",
        "OwnershipFacet": "1.0.0",
        "DexManagerFacet": "1.0.0",
        "AccessManagerFacet": "1.0.0",
        "WithdrawFacet": "1.0.0",
        "LiFiDiamondImmutable": "1.0.0",
        "AcrossFacet": "2.0.0",
        "AxelarFacet": "1.0.0",
        "CBridgeFacet": "1.0.0",
        "GenericSwapFacet": "1.0.0",
        "GnosisBridgeFacet": "1.0.0",
        "HopFacet": "2.0.0",
        "MultichainFacet": "1.0.1",
        "NXTPFacet": "1.0.0",
        "OmniBridgeFacet": "1.0.0",
        "OptimismBridgeFacet": "1.0.0",
        "PolygonBridgeFacet": "1.0.0",
        "StargateFacet": "1.0.0",
        "PeripheryRegistryFacet": "1.0.0",
        "ERC20Proxy": "1.0.0",
        "AxelarExecutor": "1.0.0",
        "Executor": "1.0.0",
        "Receiver": "1.0.0",
        "FeeCollector": "1.0.0",
        "ArbitrumBridgeFacet": "1.0.0",
        "ServiceFeeCollector": "1.0.0",
        "LIFuelFacet": "1.0.0",
        "AmarokFacet": "1.0.1",
        "CelerCircleBridgeFacet": "1.0.1",
        "RelayerCelerIM": "1.0.1",
<<<<<<< HEAD
        "CBridgeFacetPacked": "1.0.1",
        "HopFacetOptimized": "2.0.0",
        "HopFacetPacked": "1.0.4",
        "HyphenFacet": "1.0.0"
=======
        "CelerIMFacet": "1.0.1"
>>>>>>> 8aa41f11
      }
    }
  },
  "polygon": {
    "staging": {
      "LiFiDiamond": {
        "Executor": "1.0.0",
        "Receiver": "1.0.0",
        "ERC20Proxy": "1.0.0",
        "FeeCollector": "1.0.0",
        "ServiceFeeCollector": "1.0.0"
      }
    },
    "production": {
      "LiFiDiamond": {
        "HopFacetPacked": "1.0.1",
        "CelerIMFacet": "1.0.1",
        "RelayerCelerIM": "1.0.1"
      },
      "LiFiDiamondImmutable": {
        "DiamondCutFacet": "1.0.0",
        "DiamondLoupeFacet": "1.0.0",
        "OwnershipFacet": "1.0.0",
        "DexManagerFacet": "1.0.0",
        "AccessManagerFacet": "1.0.0",
        "WithdrawFacet": "1.0.0",
        "LiFiDiamondImmutable": "1.0.0",
        "HopFacet": "2.0.0",
        "CBridgeFacet": "1.0.0",
        "AxelarFacet": "1.0.0",
        "GenericSwapFacet": "1.0.0",
        "HyphenFacet": "1.0.0",
        "MultichainFacet": "1.0.1",
        "NXTPFacet": "1.0.0",
        "StargateFacet": "1.0.0",
        "PeripheryRegistryFacet": "1.0.0",
        "ERC20Proxy": "1.0.0",
        "AxelarExecutor": "1.0.0",
        "Executor": "1.0.0",
        "Receiver": "1.0.0",
        "FeeCollector": "1.0.0",
        "ServiceFeeCollector": "1.0.0",
        "LIFuelFacet": "1.0.0",
        "AmarokFacet": "1.0.1",
        "HopFacetOptimized": "2.0.0",
        "HopFacetPacked": "1.0.4",
        "AcrossFacet": "2.0.0",
<<<<<<< HEAD
        "AllBridgeFacet": "1.0.0",
        "CBridgeFacetPacked": "1.0.1",
        "RelayerCelerIM": "1.0.1"
=======
        "RelayerCelerIM": "1.0.1",
        "CelerIMFacet": "1.0.1"
>>>>>>> 8aa41f11
      }
    }
  },
  "bsc": {
    "staging": {
      "LiFiDiamond": {
        "Executor": "1.0.0",
        "Receiver": "1.0.0",
        "ERC20Proxy": "1.0.0",
        "FeeCollector": "1.0.0",
        "ServiceFeeCollector": "1.0.0"
      }
    },
    "production": {
      "LiFiDiamond": {
        "CelerIMFacet": "1.0.1",
        "RelayerCelerIM": "1.0.1"
      },
      "LiFiDiamondImmutable": {
        "DiamondCutFacet": "1.0.0",
        "DiamondLoupeFacet": "1.0.0",
        "OwnershipFacet": "1.0.0",
        "DexManagerFacet": "1.0.0",
        "AccessManagerFacet": "1.0.0",
        "WithdrawFacet": "1.0.0",
        "LiFiDiamondImmutable": "1.0.0",
        "AxelarFacet": "1.0.0",
        "CBridgeFacet": "1.0.0",
        "GenericSwapFacet": "1.0.0",
        "HyphenFacet": "1.0.0",
        "MultichainFacet": "1.0.1",
        "NXTPFacet": "1.0.0",
        "StargateFacet": "1.0.0",
        "PeripheryRegistryFacet": "1.0.0",
        "ERC20Proxy": "1.0.0",
        "AxelarExecutor": "1.0.0",
        "Executor": "1.0.0",
        "Receiver": "1.0.0",
        "FeeCollector": "1.0.0",
        "WormholeFacet": "1.0.0",
        "ServiceFeeCollector": "1.0.0",
        "LIFuelFacet": "1.0.0",
<<<<<<< HEAD
        "AmarokFacet": "1.0.1",
        "CBridgeFacetPacked": "1.0.1",
        "HopFacetPacked": "1.0.4",
        "RelayerCelerIM": "1.0.1"
=======
        "AmarokFacet": "1.0.0",
        "RelayerCelerIM": "1.0.1",
        "CelerIMFacet": "1.0.1"
>>>>>>> 8aa41f11
      }
    }
  },
  "fantom": {
    "production": {
      "LiFiDiamond": {
        "CelerIMFacet": "1.0.1",
        "RelayerCelerIM": "1.0.1"
      },
      "LiFiDiamondImmutable": {
        "DiamondCutFacet": "1.0.0",
        "DiamondLoupeFacet": "1.0.0",
        "AccessManagerFacet": "1.0.0",
        "OwnershipFacet": "1.0.0",
        "DexManagerFacet": "1.0.0",
        "WithdrawFacet": "1.0.0",
        "LiFiDiamondImmutable": "1.0.0",
        "AxelarFacet": "1.0.0",
        "CBridgeFacet": "1.0.0",
        "GenericSwapFacet": "1.0.0",
        "HyphenFacet": "1.0.0",
        "MultichainFacet": "",
        "NXTPFacet": "1.0.0",
        "StargateFacet": "1.0.0",
        "PeripheryRegistryFacet": "1.0.0",
        "ERC20Proxy": "1.0.0",
        "AxelarExecutor": "1.0.0",
        "Executor": "1.0.0",
        "Receiver": "1.0.0",
        "FeeCollector": "1.0.0",
        "ServiceFeeCollector": "1.0.0",
        "LIFuelFacet": "1.0.0",
<<<<<<< HEAD
        "MultichainFacet": "1.0.1",
        "RelayerCelerIM": "1.0.1"
=======
        "RelayerCelerIM": "1.0.1",
        "CelerIMFacet": "1.0.1"
>>>>>>> 8aa41f11
      }
    }
  },
  "okx": {
    "production": {
      "LiFiDiamondImmutable": {
        "DiamondCutFacet": "1.0.0",
        "DiamondLoupeFacet": "1.0.0",
        "OwnershipFacet": "1.0.0",
        "DexManagerFacet": "1.0.0",
        "AccessManagerFacet": "1.0.0",
        "WithdrawFacet": "1.0.0",
        "LiFiDiamondImmutable": "1.0.0",
        "CBridgeFacet": "1.0.0",
        "GenericSwapFacet": "1.0.0",
        "MultichainFacet": "",
        "PeripheryRegistryFacet": "1.0.0",
        "ERC20Proxy": "1.0.0",
        "Executor": "1.0.0",
        "FeeCollector": "1.0.0",
        "ServiceFeeCollector": "1.0.0",
        "LIFuelFacet": "1.0.0",
        "Receiver": "1.0.0",
        "MultichainFacet": "1.0.1"
      }
    }
  },
  "avalanche": {
    "production": {
      "LiFiDiamond": {
        "CelerIMFacet": "1.0.1",
        "RelayerCelerIM": "1.0.1"
      },
      "LiFiDiamondImmutable": {
        "DiamondCutFacet": "1.0.0",
        "DiamondLoupeFacet": "1.0.0",
        "OwnershipFacet": "1.0.0",
        "DexManagerFacet": "1.0.0",
        "AccessManagerFacet": "1.0.0",
        "WithdrawFacet": "1.0.0",
        "LiFiDiamondImmutable": "1.0.0",
        "AxelarFacet": "1.0.0",
        "CBridgeFacet": "1.0.0",
        "GenericSwapFacet": "1.0.0",
        "HyphenFacet": "1.0.0",
        "MultichainFacet": "1.0.1",
        "NXTPFacet": "1.0.0",
        "StargateFacet": "1.0.0",
        "PeripheryRegistryFacet": "1.0.0",
        "ERC20Proxy": "1.0.0",
        "AxelarExecutor": "1.0.0",
        "Executor": "1.0.0",
        "Receiver": "1.0.0",
        "FeeCollector": "1.0.0",
        "ServiceFeeCollector": "1.0.0",
        "LIFuelFacet": "1.0.0",
        "CelerCircleBridgeFacet": "1.0.1",
        "CBridgeFacetPacked": "1.0.1",
        "HopFacetPacked": "1.0.4",
        "RelayerCelerIM": "1.0.1",
        "AmarokFacet": "1.0.1",
        "CelerIMFacet": "1.0.1"
      }
    }
  },
  "moonriver": {
    "production": {
      "LiFiDiamond": {
        "CelerIMFacet": "1.0.1",
        "RelayerCelerIM": "1.0.1"
      },
      "LiFiDiamondImmutable": {
        "DiamondCutFacet": "1.0.0",
        "DiamondLoupeFacet": "1.0.0",
        "OwnershipFacet": "1.0.0",
        "DexManagerFacet": "1.0.0",
        "AccessManagerFacet": "1.0.0",
        "WithdrawFacet": "1.0.0",
        "LiFiDiamondImmutable": "1.0.0",
        "CBridgeFacet": "1.0.0",
        "GenericSwapFacet": "1.0.0",
        "MultichainFacet": "",
        "NXTPFacet": "1.0.0",
        "PeripheryRegistryFacet": "1.0.0",
        "ERC20Proxy": "1.0.0",
        "Executor": "1.0.0",
        "FeeCollector": "1.0.0",
        "Receiver": "1.0.0",
        "ServiceFeeCollector": "1.0.0",
        "LIFuelFacet": "1.0.0",
<<<<<<< HEAD
        "MultichainFacet": "1.0.1",
        "RelayerCelerIM": "1.0.1"
=======
        "RelayerCelerIM": "1.0.1",
        "CelerIMFacet": "1.0.1"
>>>>>>> 8aa41f11
      }
    }
  },
  "moonbeam": {
    "production": {
      "LiFiDiamondImmutable": {
        "DiamondCutFacet": "1.0.0",
        "DiamondLoupeFacet": "1.0.0",
        "OwnershipFacet": "1.0.0",
        "DexManagerFacet": "1.0.0",
        "AccessManagerFacet": "1.0.0",
        "WithdrawFacet": "1.0.0",
        "CBridgeFacet": "1.0.0",
        "GenericSwapFacet": "1.0.0",
        "MultichainFacet": "1.0.1",
        "NXTPFacet": "1.0.0",
        "PeripheryRegistryFacet": "1.0.0",
        "ERC20Proxy": "1.0.0",
        "AxelarExecutor": "1.0.0",
        "Executor": "1.0.0",
        "FeeCollector": "1.0.0",
        "Receiver": "1.0.0",
        "ServiceFeeCollector": "1.0.0",
        "LIFuelFacet": "1.0.0",
        "LiFiDiamondImmutable": "1.0.0"
      }
    }
  },
  "celo": {
    "production": {
      "LiFiDiamondImmutable": {
        "DiamondCutFacet": "1.0.0",
        "DiamondLoupeFacet": "1.0.0",
        "OwnershipFacet": "1.0.0",
        "DexManagerFacet": "1.0.0",
        "AccessManagerFacet": "1.0.0",
        "WithdrawFacet": "1.0.0",
        "LiFiDiamondImmutable": "1.0.0",
        "CBridgeFacet": "1.0.0",
        "GenericSwapFacet": "1.0.0",
        "MultichainFacet": "",
        "PeripheryRegistryFacet": "1.0.0",
        "ERC20Proxy": "1.0.0",
        "LIFuelFacet": "1.0.0",
        "Executor": "1.0.0",
        "FeeCollector": "1.0.0",
        "Receiver": "1.0.0",
        "ServiceFeeCollector": "1.0.0",
        "MultichainFacet": "1.0.1"
      }
    }
  },
  "fuse": {
    "production": {
      "LiFiDiamondImmutable": {
        "DiamondCutFacet": "1.0.0",
        "DiamondLoupeFacet": "1.0.0",
        "OwnershipFacet": "1.0.0",
        "DexManagerFacet": "1.0.0",
        "AccessManagerFacet": "1.0.0",
        "WithdrawFacet": "1.0.0",
        "LiFiDiamondImmutable": "1.0.0",
        "GenericSwapFacet": "1.0.0",
        "MultichainFacet": "",
        "NXTPFacet": "1.0.0",
        "PeripheryRegistryFacet": "1.0.0",
        "ERC20Proxy": "1.0.0",
        "FeeCollector": "1.0.0",
        "Receiver": "1.0.0",
        "Executor": "1.0.0",
        "ServiceFeeCollector": "1.0.0",
        "LIFuelFacet": "1.0.0",
        "MultichainFacet": "1.0.1"
      }
    }
  },
  "cronos": {
    "production": {
      "LiFiDiamondImmutable": {
        "DiamondCutFacet": "1.0.0",
        "DiamondLoupeFacet": "1.0.0",
        "OwnershipFacet": "1.0.0",
        "DexManagerFacet": "1.0.0",
        "AccessManagerFacet": "1.0.0",
        "WithdrawFacet": "1.0.0",
        "LiFiDiamondImmutable": "1.0.0",
        "GenericSwapFacet": "1.0.0",
        "MultichainFacet": "",
        "NXTPFacet": "1.0.0",
        "PeripheryRegistryFacet": "1.0.0",
        "ERC20Proxy": "1.0.0",
        "Executor": "1.0.0",
        "FeeCollector": "1.0.0",
        "Receiver": "1.0.0",
        "ServiceFeeCollector": "1.0.0",
        "LIFuelFacet": "1.0.0",
        "MultichainFacet": "1.0.1"
      }
    }
  },
  "velas": {
    "production": {
      "LiFiDiamondImmutable": {
        "DiamondCutFacet": "1.0.0",
        "DiamondLoupeFacet": "1.0.0",
        "OwnershipFacet": "1.0.0",
        "DexManagerFacet": "1.0.0",
        "AccessManagerFacet": "1.0.0",
        "WithdrawFacet": "1.0.0",
        "LiFiDiamondImmutable": "1.0.0",
        "GenericSwapFacet": "1.0.0",
        "PeripheryRegistryFacet": "1.0.0",
        "ERC20Proxy": "1.0.0",
        "Executor": "1.0.0",
        "FeeCollector": "1.0.0",
        "GetGasFacet": "1.0.0",
        "Receiver": "1.0.0",
        "ServiceFeeCollector": "1.0.0",
        "LIFuelFacet": "1.0.0"
      }
    }
  },
  "evmos": {
    "production": {
      "LiFiDiamondImmutable": {
        "DiamondCutFacet": "1.0.0",
        "DiamondLoupeFacet": "1.0.0",
        "OwnershipFacet": "1.0.0",
        "DexManagerFacet": "1.0.0",
        "AccessManagerFacet": "1.0.0",
        "WithdrawFacet": "1.0.0",
        "LiFiDiamondImmutable": "1.0.0",
        "CBridgeFacet": "1.0.0",
        "GenericSwapFacet": "1.0.0",
        "MultichainFacet": "",
        "NXTPFacet": "1.0.0",
        "PeripheryRegistryFacet": "1.0.0",
        "ERC20Proxy": "1.0.0",
        "Executor": "1.0.0",
        "FeeCollector": "1.0.0",
        "Receiver": "1.0.0",
        "ServiceFeeCollector": "1.0.0",
        "LIFuelFacet": "1.0.0",
        "MultichainFacet": "1.0.1"
      }
    }
  },
  "boba": {
    "production": {
      "LiFiDiamondImmutable": {
        "DiamondCutFacet": "1.0.0",
        "DiamondLoupeFacet": "1.0.0",
        "OwnershipFacet": "1.0.0",
        "DexManagerFacet": "1.0.0",
        "AccessManagerFacet": "1.0.0",
        "WithdrawFacet": "1.0.0",
        "LiFiDiamondImmutable": "1.0.0",
        "CBridgeFacet": "1.0.0",
        "GenericSwapFacet": "1.0.0",
        "MultichainFacet": "",
        "NXTPFacet": "1.0.0",
        "PeripheryRegistryFacet": "1.0.0",
        "ERC20Proxy": "1.0.0",
        "Executor": "1.0.0",
        "FeeCollector": "1.0.0",
        "Receiver": "1.0.0",
        "ServiceFeeCollector": "1.0.0",
        "LIFuelFacet": "1.0.0",
        "MultichainFacet": "1.0.1"
      }
    }
  },
  "gnosis": {
    "production": {
      "LiFiDiamond": {
        "HopFacetPacked": "1.0.1"
      },
      "LiFiDiamondImmutable": {
        "DiamondCutFacet": "1.0.0",
        "DiamondLoupeFacet": "1.0.0",
        "OwnershipFacet": "1.0.0",
        "DexManagerFacet": "1.0.0",
        "AccessManagerFacet": "1.0.0",
        "WithdrawFacet": "1.0.0",
        "LiFiDiamondImmutable": "1.0.0",
        "CBridgeFacet": "1.0.0",
        "GenericSwapFacet": "1.0.0",
        "HopFacet": "2.0.0",
        "HopFacetOptimized": "2.0.0",
        "MultichainFacet": "1.0.1",
        "NXTPFacet": "1.0.0",
        "PeripheryRegistryFacet": "1.0.0",
        "ERC20Proxy": "1.0.0",
        "FeeCollector": "1.0.0",
        "Executor": "1.0.0",
        "Receiver": "1.0.0",
        "ServiceFeeCollector": "1.0.0",
        "LIFuelFacet": "1.0.0",
        "AmarokFacet": "1.0.1"
      }
    }
  },
  "aurora": {
    "production": {
      "LiFiDiamond": {
        "CelerIMFacet": "1.0.1",
        "RelayerCelerIM": "1.0.1"
      },
      "LiFiDiamondImmutable": {
        "DiamondCutFacet": "1.0.0",
        "DiamondLoupeFacet": "1.0.0",
        "OwnershipFacet": "1.0.0",
        "DexManagerFacet": "1.0.0",
        "AccessManagerFacet": "1.0.0",
        "WithdrawFacet": "1.0.0",
        "LiFiDiamondImmutable": "1.0.0",
        "CBridgeFacet": "1.0.0",
        "GenericSwapFacet": "1.0.0",
        "PeripheryRegistryFacet": "1.0.0",
        "ERC20Proxy": "1.0.0",
        "Executor": "1.0.0",
        "FeeCollector": "1.0.0",
        "ServiceFeeCollector": "1.0.0",
        "LIFuelFacet": "1.0.0",
        "Receiver": "1.0.0",
        "RelayerCelerIM": "1.0.1",
        "CelerIMFacet": "1.0.1"
      }
    }
  },
  "bsc-testnet": {
    "production": {
      "LiFiDiamond": {
        "LiFiDiamond": "1.0.0",
        "DiamondCutFacet": "1.0.0"
      }
    }
  }
}<|MERGE_RESOLUTION|>--- conflicted
+++ resolved
@@ -56,13 +56,8 @@
         "FeeCollector": "1.0.0",
         "Receiver": "1.0.0",
         "ServiceFeeCollector": "1.0.0",
-<<<<<<< HEAD
         "CBridgeFacetPacked": "1.0.1",
         "RelayerCelerIM": "1.0.1"
-=======
-        "RelayerCelerIM": "1.0.1",
-        "CelerIMFacet": "1.0.1"
->>>>>>> 8aa41f11
       }
     }
   },
@@ -123,13 +118,9 @@
         "FeeCollector": "1.0.0",
         "Receiver": "1.0.0",
         "ServiceFeeCollector": "1.0.0",
-<<<<<<< HEAD
         "CBridgeFacetPacked": "1.0.1",
-        "RelayerCelerIM": "1.0.1"
-=======
         "RelayerCelerIM": "1.0.1",
         "CelerIMFacet": "1.0.1"
->>>>>>> 8aa41f11
       }
     }
   },
@@ -337,14 +328,11 @@
         "AmarokFacet": "1.0.1",
         "CelerCircleBridgeFacet": "1.0.1",
         "RelayerCelerIM": "1.0.1",
-<<<<<<< HEAD
         "CBridgeFacetPacked": "1.0.1",
         "HopFacetOptimized": "2.0.0",
         "HopFacetPacked": "1.0.4",
-        "HyphenFacet": "1.0.0"
-=======
+        "HyphenFacet": "1.0.0",
         "CelerIMFacet": "1.0.1"
->>>>>>> 8aa41f11
       }
     }
   },
@@ -392,14 +380,10 @@
         "HopFacetOptimized": "2.0.0",
         "HopFacetPacked": "1.0.4",
         "AcrossFacet": "2.0.0",
-<<<<<<< HEAD
         "AllBridgeFacet": "1.0.0",
         "CBridgeFacetPacked": "1.0.1",
-        "RelayerCelerIM": "1.0.1"
-=======
         "RelayerCelerIM": "1.0.1",
         "CelerIMFacet": "1.0.1"
->>>>>>> 8aa41f11
       }
     }
   },
@@ -442,16 +426,11 @@
         "WormholeFacet": "1.0.0",
         "ServiceFeeCollector": "1.0.0",
         "LIFuelFacet": "1.0.0",
-<<<<<<< HEAD
         "AmarokFacet": "1.0.1",
         "CBridgeFacetPacked": "1.0.1",
         "HopFacetPacked": "1.0.4",
-        "RelayerCelerIM": "1.0.1"
-=======
-        "AmarokFacet": "1.0.0",
         "RelayerCelerIM": "1.0.1",
         "CelerIMFacet": "1.0.1"
->>>>>>> 8aa41f11
       }
     }
   },
@@ -484,13 +463,9 @@
         "FeeCollector": "1.0.0",
         "ServiceFeeCollector": "1.0.0",
         "LIFuelFacet": "1.0.0",
-<<<<<<< HEAD
-        "MultichainFacet": "1.0.1",
-        "RelayerCelerIM": "1.0.1"
-=======
+        "MultichainFacet": "1.0.1",
         "RelayerCelerIM": "1.0.1",
         "CelerIMFacet": "1.0.1"
->>>>>>> 8aa41f11
       }
     }
   },
@@ -581,13 +556,9 @@
         "Receiver": "1.0.0",
         "ServiceFeeCollector": "1.0.0",
         "LIFuelFacet": "1.0.0",
-<<<<<<< HEAD
-        "MultichainFacet": "1.0.1",
-        "RelayerCelerIM": "1.0.1"
-=======
+        "MultichainFacet": "1.0.1",
         "RelayerCelerIM": "1.0.1",
         "CelerIMFacet": "1.0.1"
->>>>>>> 8aa41f11
       }
     }
   },
