{
  "arbitrum": {
    "production": {
      "LiFiDiamond": {
        "LiFiDiamond": "1.0.0",
        "AccessManagerFacet": "1.0.0",
        "DexManagerFacet": "1.0.0",
        "DiamondCutFacet": "1.0.0",
        "DiamondLoupeFacet": "1.0.0",
        "OwnershipFacet": "1.0.0",
        "PeripheryRegistryFacet": "1.0.0",
        "WithdrawFacet": "1.0.0",
        "AcrossFacet": "1.0.0",
        "CBridgeFacet": "1.0.0",
        "GenericSwapFacet": "1.0.0",
        "HyphenFacet": "1.0.0",
        "MultichainFacet": "1.0.0",
        "NXTPFacet": "1.0.0",
        "StargateFacet": "1.0.0",
        "HopFacet": "1.0.0",
        "HopFacetPacked": "1.0.1",
        "LIFuelFacet": "1.0.0",
        "HopFacetOptimized": "1.0.0",
        "AmarokFacet": "1.0.1",
        "ERC20Proxy": "1.0.0",
        "Executor": "1.0.0",
        "FeeCollector": "1.0.0",
        "Receiver": "1.0.0",
        "ServiceFeeCollector": "1.0.0",
        "CelerIMFacet": "1.0.1",
        "RelayerCelerIM": "1.0.1"
      },
      "LiFiDiamondImmutable": {
        "LiFiDiamondImmutable": "1.0.0",
        "AccessManagerFacet": "1.0.0",
        "DexManagerFacet": "1.0.0",
        "DiamondCutFacet": "1.0.0",
        "DiamondLoupeFacet": "1.0.0",
        "OwnershipFacet": "1.0.0",
        "PeripheryRegistryFacet": "1.0.0",
        "WithdrawFacet": "1.0.0",
        "AcrossFacet": "2.0.0",
        "CBridgeFacet": "1.0.0",
        "GenericSwapFacet": "1.0.0",
        "HyphenFacet": "1.0.0",
        "MultichainFacet": "1.0.1",
        "NXTPFacet": "1.0.0",
        "StargateFacet": "1.0.0",
        "HopFacet": "2.0.0",
        "HopFacetOptimized": "2.0.0",
        "HopFacetPacked": "1.0.4",
        "LIFuelFacet": "1.0.0",
        "AmarokFacet": "1.0.1",
        "ERC20Proxy": "1.0.0",
        "Executor": "1.0.0",
        "FeeCollector": "1.0.0",
        "Receiver": "1.0.0",
        "ServiceFeeCollector": "1.0.0"
      }
    }
  },
  "optimism": {
    "production": {
      "LiFiDiamond": {
        "LiFiDiamond": "1.0.0",
        "AccessManagerFacet": "1.0.0",
        "DexManagerFacet": "1.0.0",
        "DiamondCutFacet": "1.0.0",
        "DiamondLoupeFacet": "1.0.0",
        "OwnershipFacet": "1.0.0",
        "PeripheryRegistryFacet": "1.0.0",
        "WithdrawFacet": "1.0.0",
        "AcrossFacet": "1.0.3",
        "CBridgeFacet": "1.0.0",
        "GenericSwapFacet": "1.0.0",
        "HyphenFacet": "1.0.0",
        "MultichainFacet": "1.0.1",
        "NXTPFacet": "1.0.0",
        "StargateFacet": "1.0.0",
        "HopFacet": "1.0.0",
        "HopFacetPacked": "1.0.1",
        "LIFuelFacet": "1.0.0",
        "HopFacetOptimized": "1.0.0",
        "AmarokFacet": "1.0.1",
        "ERC20Proxy": "1.0.0",
        "Executor": "1.0.0",
        "FeeCollector": "1.0.0",
        "Receiver": "1.0.0",
        "ServiceFeeCollector": "1.0.0",
        "CelerIMFacet": "1.0.1",
        "RelayerCelerIM": "1.0.1"
      },
      "LiFiDiamondImmutable": {
        "LiFiDiamondImmutable": "1.0.0",
        "AccessManagerFacet": "1.0.0",
        "DexManagerFacet": "1.0.0",
        "DiamondCutFacet": "1.0.0",
        "DiamondLoupeFacet": "1.0.0",
        "OwnershipFacet": "1.0.0",
        "PeripheryRegistryFacet": "1.0.0",
        "WithdrawFacet": "1.0.0",
        "AcrossFacet": "2.0.0",
        "CBridgeFacet": "1.0.0",
        "GenericSwapFacet": "1.0.0",
        "HyphenFacet": "1.0.0",
        "MultichainFacet": "1.0.0",
        "NXTPFacet": "1.0.0",
        "StargateFacet": "1.0.0",
        "HopFacet": "2.0.0",
        "HopFacetOptimized": "2.0.0",
        "HopFacetPacked": "1.0.4",
        "LIFuelFacet": "1.0.0",
        "AmarokFacet": "1.0.1",
        "ERC20Proxy": "1.0.0",
        "Executor": "1.0.0",
        "FeeCollector": "1.0.0",
        "Receiver": "1.0.0",
        "ServiceFeeCollector": "1.0.0"
      }
    }
  },
  "mumbai": {
    "production": {
      "LiFiDiamond": {
        "LiFiDiamond": "1.0.0",
        "AccessManagerFacet": "1.0.0",
        "DexManagerFacet": "1.0.0",
        "DiamondCutFacet": "1.0.0",
        "DiamondLoupeFacet": "1.0.0",
        "OwnershipFacet": "1.0.0",
        "PeripheryRegistryFacet": "1.0.0",
        "WithdrawFacet": "1.0.0",
        "RelayerCelerIM": "1.0.0"
      },
      "LiFiDiamondImmutable": {
        "DiamondCutFacet": "1.0.0",
        "DiamondLoupeFacet": "1.0.0",
        "OwnershipFacet": "1.0.0",
        "DexManagerFacet": "1.0.0",
        "AccessManagerFacet": "1.0.0",
        "WithdrawFacet": "1.0.0",
        "LiFiDiamondImmutable": "1.0.0",
        "HopFacet": "2.0.0",
        "CBridgeFacet": "1.0.0",
        "AxelarFacet": "1.0.0",
        "GenericSwapFacet": "1.0.0",
        "HyphenFacet": "1.0.0",
        "MultichainFacet": "1.0.1",
        "NXTPFacet": "1.0.0",
        "StargateFacet": "1.0.0",
        "PeripheryRegistryFacet": "1.0.0",
        "ERC20Proxy": "1.0.0",
        "AxelarExecutor": "1.0.0",
        "Executor": "1.0.0",
        "Receiver": "1.0.0",
        "FeeCollector": "1.0.0",
        "ServiceFeeCollector": "1.0.0",
        "LIFuelFacet": "1.0.0",
        "AmarokFacet": "1.0.1",
        "HopFacetOptimized": "2.0.0",
        "HopFacetPacked": "1.0.4",
        "AcrossFacet": "2.0.0"
      }
    },
    "staging": {
      "LiFiDiamond": {
        "LiFiDiamond": "1.0.0",
        "AccessManagerFacet": "1.0.0",
        "DexManagerFacet": "1.0.0",
        "DiamondCutFacet": "1.0.0",
        "DiamondLoupeFacet": "1.0.0",
        "OwnershipFacet": "1.0.0",
        "PeripheryRegistryFacet": "1.0.0",
        "WithdrawFacet": "1.0.0",
        "RelayerCelerIM": "1.0.0",
        "Executor": "1.0.0"
      },
      "LiFiDiamondImmutable": {
        "AcrossFacet": "1.0.0",
        "AxelarExecutor": "1.0.0",
        "ERC20Proxy": "1.0.0",
        "HopFacetOptimized": "1.0.0"
      }
    }
  },
  "goerli": {
    "production": {
      "LiFiDiamond": {
        "LiFiDiamond": "1.0.0",
        "AccessManagerFacet": "1.0.0",
        "DexManagerFacet": "1.0.0",
        "DiamondCutFacet": "1.0.0",
        "DiamondLoupeFacet": "1.0.0",
        "OwnershipFacet": "1.0.0",
        "PeripheryRegistryFacet": "1.0.0",
        "WithdrawFacet": "1.0.0",
        "RelayerCelerIM": "1.0.0"
      },
      "LiFiDiamondImmutable": {
        "DiamondCutFacet": "1.0.0",
        "DiamondLoupeFacet": "1.0.0",
        "OwnershipFacet": "1.0.0",
        "DexManagerFacet": "1.0.0",
        "AccessManagerFacet": "1.0.0",
        "WithdrawFacet": "1.0.0",
        "LiFiDiamondImmutable": "1.0.0",
        "AcrossFacet": "2.0.0",
        "CBridgeFacet": "1.0.0",
        "GenericSwapFacet": "1.0.0",
        "GnosisBridgeFacet": "1.0.0",
        "HopFacet": "2.0.0",
        "MultichainFacet": "1.0.1",
        "NXTPFacet": "1.0.0",
        "OmniBridgeFacet": "1.0.0",
        "OptimismBridgeFacet": "1.0.0",
        "PolygonBridgeFacet": "1.0.0",
        "StargateFacet": "1.0.0",
        "PeripheryRegistryFacet": "1.0.0",
        "ERC20Proxy": "1.0.0",
        "AxelarExecutor": "1.0.0",
        "Executor": "1.0.0",
        "Receiver": "1.0.0",
        "FeeCollector": "1.0.0",
        "ArbitrumBridgeFacet": "1.0.0",
        "ServiceFeeCollector": "1.0.0",
        "LIFuelFacet": "1.0.0",
<<<<<<< HEAD
        "AmarokFacet": "1.0.0"
=======
        "AmarokFacet": "1.0.1",
        "CelerCircleBridgeFacet": "1.0.1"
>>>>>>> 684ae7ba
      }
    },
    "staging": {
      "LiFiDiamond": {
        "LiFiDiamond": "1.0.0",
        "AccessManagerFacet": "1.0.0",
        "DexManagerFacet": "1.0.0",
        "DiamondCutFacet": "1.0.0",
        "DiamondLoupeFacet": "1.0.0",
        "OwnershipFacet": "1.0.0",
        "PeripheryRegistryFacet": "1.0.0",
        "WithdrawFacet": "1.0.0",
        "RelayerCelerIM": "1.0.0"
      },
      "LiFiDiamondImmutable": {
        "RelayerCelerIM": "1.0.0"
      }
    }
  },
  "lineatest": {
    "production": {
      "LiFiDiamondImmutable": {
        "DiamondCutFacet": "1.0.0",
        "DiamondLoupeFacet": "1.0.0",
        "OwnershipFacet": "1.0.0",
        "DexManagerFacet": "1.0.0",
        "AccessManagerFacet": "1.0.0",
        "WithdrawFacet": "1.0.0",
        "LiFiDiamondImmutable": "1.0.0",
        "AcrossFacet": "2.0.0",
        "AxelarFacet": "1.0.0",
        "CBridgeFacet": "1.0.0",
        "GenericSwapFacet": "1.0.0",
        "GnosisBridgeFacet": "1.0.0",
        "HopFacet": "1.0.0",
        "MultichainFacet": "1.0.1",
        "NXTPFacet": "1.0.0",
        "OmniBridgeFacet": "1.0.0",
        "OptimismBridgeFacet": "1.0.0",
        "PolygonBridgeFacet": "1.0.0",
        "StargateFacet": "1.0.0",
        "PeripheryRegistryFacet": "1.0.0",
        "ERC20Proxy": "1.0.0",
        "AxelarExecutor": "1.0.0",
        "Executor": "1.0.0",
        "Receiver": "1.0.0",
        "FeeCollector": "1.0.0",
        "ArbitrumBridgeFacet": "1.0.0",
        "ServiceFeeCollector": "1.0.0",
        "LIFuelFacet": "1.0.0",
        "AmarokFacet": "1.0.1",
        "CelerCircleBridgeFacet": "1.0.1"
      }
    }
  },
  "mainnet": {
    "production": {
      "LiFiDiamond": {
        "CelerIMFacet": "1.0.0",
        "RelayerCelerIM": "1.0.0",
        "LiFiDiamond": "1.0.0"
      },
      "LiFiDiamondImmutable": {
        "DiamondCutFacet": "1.0.0",
        "DiamondLoupeFacet": "1.0.0",
        "OwnershipFacet": "1.0.0",
        "DexManagerFacet": "1.0.0",
        "AccessManagerFacet": "1.0.0",
        "WithdrawFacet": "1.0.0",
        "LiFiDiamondImmutable": "1.0.0",
        "AcrossFacet": "2.0.0",
        "AxelarFacet": "1.0.0",
        "CBridgeFacet": "1.0.0",
        "GenericSwapFacet": "1.0.0",
        "GnosisBridgeFacet": "1.0.0",
        "HopFacet": "2.0.0",
        "MultichainFacet": "1.0.1",
        "NXTPFacet": "1.0.0",
        "OmniBridgeFacet": "1.0.0",
        "OptimismBridgeFacet": "1.0.0",
        "PolygonBridgeFacet": "1.0.0",
        "StargateFacet": "1.0.0",
        "PeripheryRegistryFacet": "1.0.0",
        "ERC20Proxy": "1.0.0",
        "AxelarExecutor": "1.0.0",
        "Executor": "1.0.0",
        "Receiver": "1.0.0",
        "FeeCollector": "1.0.0",
        "ArbitrumBridgeFacet": "1.0.0",
        "ServiceFeeCollector": "1.0.0",
        "LIFuelFacet": "1.0.0",
        "AmarokFacet": "1.0.0",
        "CelerCircleBridgeFacet": "1.0.1",
        "RelayerCelerIM": "1.0.1"
      }
    }
  },
  "polygon": {
    "staging": {
      "LiFiDiamond": {
        "Executor": "1.0.0",
        "Receiver": "1.0.0",
        "ERC20Proxy": "1.0.0",
        "FeeCollector": "1.0.0",
        "ServiceFeeCollector": "1.0.0"
      }
    },
    "production": {
      "LiFiDiamond": {
        "HopFacetPacked": "1.0.1",
        "CelerIMFacet": "1.0.1",
        "RelayerCelerIM": "1.0.1"
      },
      "LiFiDiamondImmutable": {
        "DiamondCutFacet": "1.0.0",
        "DiamondLoupeFacet": "1.0.0",
        "OwnershipFacet": "1.0.0",
        "DexManagerFacet": "1.0.0",
        "AccessManagerFacet": "1.0.0",
        "WithdrawFacet": "1.0.0",
        "LiFiDiamondImmutable": "1.0.0",
        "HopFacet": "2.0.0",
        "CBridgeFacet": "1.0.0",
        "AxelarFacet": "1.0.0",
        "GenericSwapFacet": "1.0.0",
        "HyphenFacet": "1.0.0",
        "MultichainFacet": "1.0.1",
        "NXTPFacet": "1.0.0",
        "StargateFacet": "1.0.0",
        "PeripheryRegistryFacet": "1.0.0",
        "ERC20Proxy": "1.0.0",
        "AxelarExecutor": "1.0.0",
        "Executor": "1.0.0",
        "Receiver": "1.0.0",
        "FeeCollector": "1.0.0",
        "ServiceFeeCollector": "1.0.0",
        "LIFuelFacet": "1.0.0",
        "AmarokFacet": "1.0.0",
        "HopFacetOptimized": "2.0.0",
        "HopFacetPacked": "1.0.4",
        "AcrossFacet": "2.0.0"
      }
    }
  },
  "bsc": {
    "staging": {
      "LiFiDiamond": {
        "Executor": "1.0.0",
        "Receiver": "1.0.0",
        "ERC20Proxy": "1.0.0",
        "FeeCollector": "1.0.0",
        "ServiceFeeCollector": "1.0.0"
      }
    },
    "production": {
      "LiFiDiamond": {
        "CelerIMFacet": "1.0.1",
        "RelayerCelerIM": "1.0.1"
      },
      "LiFiDiamondImmutable": {
        "DiamondCutFacet": "1.0.0",
        "DiamondLoupeFacet": "1.0.0",
        "OwnershipFacet": "1.0.0",
        "DexManagerFacet": "1.0.0",
        "AccessManagerFacet": "1.0.0",
        "WithdrawFacet": "1.0.0",
        "LiFiDiamondImmutable": "1.0.0",
        "AxelarFacet": "1.0.0",
        "CBridgeFacet": "1.0.0",
        "GenericSwapFacet": "1.0.0",
        "HyphenFacet": "1.0.0",
        "MultichainFacet": "1.0.0",
        "NXTPFacet": "1.0.0",
        "StargateFacet": "1.0.0",
        "PeripheryRegistryFacet": "1.0.0",
        "ERC20Proxy": "1.0.0",
        "AxelarExecutor": "1.0.0",
        "Executor": "1.0.0",
        "Receiver": "1.0.0",
        "FeeCollector": "1.0.0",
        "WormholeFacet": "1.0.0",
        "ServiceFeeCollector": "1.0.0",
        "LIFuelFacet": "1.0.0",
        "AmarokFacet": "1.0.0"
      }
    }
  },
  "fantom": {
    "production": {
      "LiFiDiamond": {
        "CelerIMFacet": "1.0.1",
        "RelayerCelerIM": "1.0.1"
      },
      "LiFiDiamondImmutable": {
        "DiamondCutFacet": "1.0.0",
        "DiamondLoupeFacet": "1.0.0",
        "AccessManagerFacet": "1.0.0",
        "OwnershipFacet": "1.0.0",
        "DexManagerFacet": "1.0.0",
        "WithdrawFacet": "1.0.0",
        "LiFiDiamondImmutable": "1.0.0",
        "AxelarFacet": "1.0.0",
        "CBridgeFacet": "1.0.0",
        "GenericSwapFacet": "1.0.0",
        "HyphenFacet": "1.0.0",
        "MultichainFacet": "",
        "NXTPFacet": "1.0.0",
        "StargateFacet": "1.0.0",
        "PeripheryRegistryFacet": "1.0.0",
        "ERC20Proxy": "1.0.0",
        "AxelarExecutor": "1.0.0",
        "Executor": "1.0.0",
        "Receiver": "1.0.0",
        "FeeCollector": "1.0.0",
        "ServiceFeeCollector": "1.0.0",
        "LIFuelFacet": "1.0.0"
      }
    }
  },
  "okx": {
    "production": {
      "LiFiDiamondImmutable": {
        "DiamondCutFacet": "1.0.0",
        "DiamondLoupeFacet": "1.0.0",
        "OwnershipFacet": "1.0.0",
        "DexManagerFacet": "1.0.0",
        "AccessManagerFacet": "1.0.0",
        "WithdrawFacet": "1.0.0",
        "LiFiDiamondImmutable": "1.0.0",
        "CBridgeFacet": "1.0.0",
        "GenericSwapFacet": "1.0.0",
        "MultichainFacet": "",
        "PeripheryRegistryFacet": "1.0.0",
        "ERC20Proxy": "1.0.0",
        "Executor": "1.0.0",
        "FeeCollector": "1.0.0",
        "ServiceFeeCollector": "1.0.0",
        "LIFuelFacet": "1.0.0",
        "Receiver": "1.0.0"
      }
    }
  },
  "avalanche": {
    "production": {
      "LiFiDiamond": {
        "CelerIMFacet": "1.0.0",
        "RelayerCelerIM": "1.0.1"
      },
      "LiFiDiamondImmutable": {
        "DiamondCutFacet": "1.0.0",
        "DiamondLoupeFacet": "1.0.0",
        "OwnershipFacet": "1.0.0",
        "DexManagerFacet": "1.0.0",
        "AccessManagerFacet": "1.0.0",
        "WithdrawFacet": "1.0.0",
        "LiFiDiamondImmutable": "1.0.0",
        "AxelarFacet": "1.0.0",
        "CBridgeFacet": "1.0.0",
        "GenericSwapFacet": "1.0.0",
        "HyphenFacet": "1.0.0",
        "MultichainFacet": "1.0.1",
        "NXTPFacet": "1.0.0",
        "StargateFacet": "1.0.0",
        "PeripheryRegistryFacet": "1.0.0",
        "ERC20Proxy": "1.0.0",
        "AxelarExecutor": "1.0.0",
        "Executor": "1.0.0",
        "Receiver": "1.0.0",
        "FeeCollector": "1.0.0",
        "ServiceFeeCollector": "1.0.0",
        "LIFuelFacet": "1.0.0",
        "CelerCircleBridgeFacet": "1.0.1"
      }
    }
  },
  "moonriver": {
    "production": {
      "LiFiDiamond": {
        "CelerIMFacet": "1.0.1",
        "RelayerCelerIM": "1.0.1"
      },
      "LiFiDiamondImmutable": {
        "DiamondCutFacet": "1.0.0",
        "DiamondLoupeFacet": "1.0.0",
        "OwnershipFacet": "1.0.0",
        "DexManagerFacet": "1.0.0",
        "AccessManagerFacet": "1.0.0",
        "WithdrawFacet": "1.0.0",
        "LiFiDiamondImmutable": "1.0.0",
        "CBridgeFacet": "1.0.0",
        "GenericSwapFacet": "1.0.0",
        "MultichainFacet": "",
        "NXTPFacet": "1.0.0",
        "PeripheryRegistryFacet": "1.0.0",
        "ERC20Proxy": "1.0.0",
        "Executor": "1.0.0",
        "FeeCollector": "1.0.0",
        "Receiver": "1.0.0",
        "ServiceFeeCollector": "1.0.0",
        "LIFuelFacet": "1.0.0"
      }
    }
  },
  "moonbeam": {
    "production": {
      "LiFiDiamondImmutable": {
        "DiamondCutFacet": "1.0.0",
        "DiamondLoupeFacet": "1.0.0",
        "OwnershipFacet": "1.0.0",
        "DexManagerFacet": "1.0.0",
        "AccessManagerFacet": "1.0.0",
        "WithdrawFacet": "1.0.0",
        "CBridgeFacet": "1.0.0",
        "GenericSwapFacet": "1.0.0",
        "MultichainFacet": "1.0.1",
        "NXTPFacet": "1.0.0",
        "PeripheryRegistryFacet": "1.0.0",
        "ERC20Proxy": "1.0.0",
        "AxelarExecutor": "1.0.0",
        "Executor": "1.0.0",
        "FeeCollector": "1.0.0",
        "Receiver": "1.0.0",
        "ServiceFeeCollector": "1.0.0",
        "LIFuelFacet": "1.0.0",
        "LiFiDiamondImmutable": "1.0.0"
      }
    }
  },
  "celo": {
    "production": {
      "LiFiDiamondImmutable": {
        "DiamondCutFacet": "1.0.0",
        "DiamondLoupeFacet": "1.0.0",
        "OwnershipFacet": "1.0.0",
        "DexManagerFacet": "1.0.0",
        "AccessManagerFacet": "1.0.0",
        "WithdrawFacet": "1.0.0",
        "LiFiDiamondImmutable": "1.0.0",
        "CBridgeFacet": "1.0.0",
        "GenericSwapFacet": "1.0.0",
        "MultichainFacet": "",
        "PeripheryRegistryFacet": "1.0.0",
        "ERC20Proxy": "1.0.0",
        "LIFuelFacet": "1.0.0",
        "Executor": "1.0.0",
        "FeeCollector": "1.0.0",
        "Receiver": "1.0.0",
        "ServiceFeeCollector": "1.0.0"
      }
    }
  },
  "fuse": {
    "production": {
      "LiFiDiamondImmutable": {
        "DiamondCutFacet": "1.0.0",
        "DiamondLoupeFacet": "1.0.0",
        "OwnershipFacet": "1.0.0",
        "DexManagerFacet": "1.0.0",
        "AccessManagerFacet": "1.0.0",
        "WithdrawFacet": "1.0.0",
        "LiFiDiamondImmutable": "1.0.0",
        "GenericSwapFacet": "1.0.0",
        "MultichainFacet": "",
        "NXTPFacet": "1.0.0",
        "PeripheryRegistryFacet": "1.0.0",
        "ERC20Proxy": "1.0.0",
        "FeeCollector": "1.0.0",
        "Receiver": "1.0.0",
        "Executor": "1.0.0",
        "ServiceFeeCollector": "1.0.0",
        "LIFuelFacet": "1.0.0"
      }
    }
  },
  "cronos": {
    "production": {
      "LiFiDiamondImmutable": {
        "DiamondCutFacet": "1.0.0",
        "DiamondLoupeFacet": "1.0.0",
        "OwnershipFacet": "1.0.0",
        "DexManagerFacet": "1.0.0",
        "AccessManagerFacet": "1.0.0",
        "WithdrawFacet": "1.0.0",
        "LiFiDiamondImmutable": "1.0.0",
        "GenericSwapFacet": "1.0.0",
        "MultichainFacet": "",
        "NXTPFacet": "1.0.0",
        "PeripheryRegistryFacet": "1.0.0",
        "ERC20Proxy": "1.0.0",
        "Executor": "1.0.0",
        "FeeCollector": "1.0.0",
        "Receiver": "1.0.0",
        "ServiceFeeCollector": "1.0.0",
        "LIFuelFacet": "1.0.0"
      }
    }
  },
  "velas": {
    "production": {
      "LiFiDiamondImmutable": {
        "DiamondCutFacet": "1.0.0",
        "DiamondLoupeFacet": "1.0.0",
        "OwnershipFacet": "1.0.0",
        "DexManagerFacet": "1.0.0",
        "AccessManagerFacet": "1.0.0",
        "WithdrawFacet": "1.0.0",
        "LiFiDiamondImmutable": "1.0.0",
        "GenericSwapFacet": "1.0.0",
        "PeripheryRegistryFacet": "1.0.0",
        "ERC20Proxy": "1.0.0",
        "Executor": "1.0.0",
        "FeeCollector": "1.0.0",
        "GetGasFacet": "1.0.0",
        "Receiver": "1.0.0",
        "ServiceFeeCollector": "1.0.0",
        "LIFuelFacet": "1.0.0"
      }
    }
  },
  "evmos": {
    "production": {
      "LiFiDiamondImmutable": {
        "DiamondCutFacet": "1.0.0",
        "DiamondLoupeFacet": "1.0.0",
        "OwnershipFacet": "1.0.0",
        "DexManagerFacet": "1.0.0",
        "AccessManagerFacet": "1.0.0",
        "WithdrawFacet": "1.0.0",
        "LiFiDiamondImmutable": "1.0.0",
        "CBridgeFacet": "1.0.0",
        "GenericSwapFacet": "1.0.0",
        "MultichainFacet": "",
        "NXTPFacet": "1.0.0",
        "PeripheryRegistryFacet": "1.0.0",
        "ERC20Proxy": "1.0.0",
        "Executor": "1.0.0",
        "FeeCollector": "1.0.0",
        "Receiver": "1.0.0",
        "ServiceFeeCollector": "1.0.0",
        "LIFuelFacet": "1.0.0"
      }
    }
  },
  "boba": {
    "production": {
      "LiFiDiamondImmutable": {
        "DiamondCutFacet": "1.0.0",
        "DiamondLoupeFacet": "1.0.0",
        "OwnershipFacet": "1.0.0",
        "DexManagerFacet": "1.0.0",
        "AccessManagerFacet": "1.0.0",
        "WithdrawFacet": "1.0.0",
        "LiFiDiamondImmutable": "1.0.0",
        "CBridgeFacet": "1.0.0",
        "GenericSwapFacet": "1.0.0",
        "MultichainFacet": "",
        "NXTPFacet": "1.0.0",
        "PeripheryRegistryFacet": "1.0.0",
        "ERC20Proxy": "1.0.0",
        "Executor": "1.0.0",
        "FeeCollector": "1.0.0",
        "Receiver": "1.0.0",
        "ServiceFeeCollector": "1.0.0",
        "LIFuelFacet": "1.0.0"
      }
    }
  },
  "gnosis": {
    "production": {
      "LiFiDiamond": {
        "HopFacetPacked": "1.0.1"
      },
      "LiFiDiamondImmutable": {
        "DiamondCutFacet": "1.0.0",
        "DiamondLoupeFacet": "1.0.0",
        "OwnershipFacet": "1.0.0",
        "DexManagerFacet": "1.0.0",
        "AccessManagerFacet": "1.0.0",
        "WithdrawFacet": "1.0.0",
        "LiFiDiamondImmutable": "1.0.0",
        "CBridgeFacet": "1.0.0",
        "GenericSwapFacet": "1.0.0",
        "HopFacet": "2.0.0",
        "HopFacetOptimized": "2.0.0",
        "MultichainFacet": "1.0.1",
        "NXTPFacet": "1.0.0",
        "PeripheryRegistryFacet": "1.0.0",
        "ERC20Proxy": "1.0.0",
        "FeeCollector": "1.0.0",
        "Executor": "1.0.0",
        "Receiver": "1.0.0",
        "ServiceFeeCollector": "1.0.0",
        "LIFuelFacet": "1.0.0",
        "AmarokFacet": "1.0.0"
      }
    }
  },
  "aurora": {
    "production": {
      "LiFiDiamond": {
        "CelerIMFacet": "1.0.1",
        "RelayerCelerIM": "1.0.1"
      },
      "LiFiDiamondImmutable": {
        "DiamondCutFacet": "1.0.0",
        "DiamondLoupeFacet": "1.0.0",
        "OwnershipFacet": "1.0.0",
        "DexManagerFacet": "1.0.0",
        "AccessManagerFacet": "1.0.0",
        "WithdrawFacet": "1.0.0",
        "LiFiDiamondImmutable": "1.0.0",
        "CBridgeFacet": "1.0.0",
        "GenericSwapFacet": "1.0.0",
        "PeripheryRegistryFacet": "1.0.0",
        "ERC20Proxy": "1.0.0",
        "Executor": "1.0.0",
        "FeeCollector": "1.0.0",
        "ServiceFeeCollector": "1.0.0",
        "LIFuelFacet": "1.0.0",
        "Receiver": "1.0.0"
      }
    }
  },
  "bsc-testnet": {
    "production": {
      "LiFiDiamond": {
        "LiFiDiamond": "1.0.0",
        "DiamondCutFacet": "1.0.0"
      }
    }
  }
}<|MERGE_RESOLUTION|>--- conflicted
+++ resolved
@@ -224,12 +224,8 @@
         "ArbitrumBridgeFacet": "1.0.0",
         "ServiceFeeCollector": "1.0.0",
         "LIFuelFacet": "1.0.0",
-<<<<<<< HEAD
-        "AmarokFacet": "1.0.0"
-=======
         "AmarokFacet": "1.0.1",
         "CelerCircleBridgeFacet": "1.0.1"
->>>>>>> 684ae7ba
       }
     },
     "staging": {
