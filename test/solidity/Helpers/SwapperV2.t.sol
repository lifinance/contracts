--- conflicted
+++ resolved
@@ -80,15 +80,9 @@
 contract SwapperV2Test is TestBase {
     TestAMM internal amm;
     TestSwapperV2 internal swapper;
-<<<<<<< HEAD
-
-    function setUp() public override {
-        diamond = createDiamond(USER_DIAMOND_OWNER, USER_PAUSER);
-=======
     function setUp() public {
         initTestBase();
 
->>>>>>> adcf0089
         amm = new TestAMM();
         swapper = new TestSwapperV2();
 
