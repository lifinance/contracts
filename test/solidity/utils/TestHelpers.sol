--- conflicted
+++ resolved
@@ -4,17 +4,8 @@
 import { Test } from "forge-std/Test.sol";
 import { ERC20 } from "solmate/tokens/ERC20.sol";
 import { MockUniswapDEX } from "./MockUniswapDEX.sol";
-<<<<<<< HEAD
 import { TestBaseForksConstants } from "./TestBaseForksConstants.sol";
-
-interface DexManager {
-    function addDex(address _dex) external;
-
-    function setFunctionApprovalBySignature(bytes4 _signature) external;
-}
-=======
 import { TestWhitelistManagerBase } from "./TestWhitelistManagerBase.sol";
->>>>>>> d10c5530
 
 //common utilities for forge tests
 contract TestHelpers is Test, TestBaseForksConstants {
@@ -61,13 +52,34 @@
             amountInActual
         );
         // whitelist DEX & function selector
-        TestWhitelistManagerBase(diamond).addAllowedContractSelector(address(mockDex), mockDex.swapTokensForExactTokens.selector);
-        TestWhitelistManagerBase(diamond).addAllowedContractSelector(address(mockDex), mockDex.swapExactTokensForTokens.selector);
-        TestWhitelistManagerBase(diamond).addAllowedContractSelector(address(mockDex), mockDex.swapETHForExactTokens.selector);
-        TestWhitelistManagerBase(diamond).addAllowedContractSelector(address(mockDex), mockDex.swapExactETHForTokens.selector);
-        TestWhitelistManagerBase(diamond).addAllowedContractSelector(address(mockDex), mockDex.swapExactTokensForETH.selector);
-        TestWhitelistManagerBase(diamond).addAllowedContractSelector(address(mockDex), mockDex.swapTokensForExactETH.selector);
-        TestWhitelistManagerBase(diamond).addAllowedContractSelector(address(mockDex), mockDex.mockSwapWillRevertWithReason.selector);
+        TestWhitelistManagerBase(diamond).addAllowedContractSelector(
+            address(mockDex),
+            mockDex.swapTokensForExactTokens.selector
+        );
+        TestWhitelistManagerBase(diamond).addAllowedContractSelector(
+            address(mockDex),
+            mockDex.swapExactTokensForTokens.selector
+        );
+        TestWhitelistManagerBase(diamond).addAllowedContractSelector(
+            address(mockDex),
+            mockDex.swapETHForExactTokens.selector
+        );
+        TestWhitelistManagerBase(diamond).addAllowedContractSelector(
+            address(mockDex),
+            mockDex.swapExactETHForTokens.selector
+        );
+        TestWhitelistManagerBase(diamond).addAllowedContractSelector(
+            address(mockDex),
+            mockDex.swapExactTokensForETH.selector
+        );
+        TestWhitelistManagerBase(diamond).addAllowedContractSelector(
+            address(mockDex),
+            mockDex.swapTokensForExactETH.selector
+        );
+        TestWhitelistManagerBase(diamond).addAllowedContractSelector(
+            address(mockDex),
+            mockDex.mockSwapWillRevertWithReason.selector
+        );
     }
 
     function fork() internal virtual {
