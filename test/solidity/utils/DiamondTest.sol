--- conflicted
+++ resolved
@@ -5,22 +5,13 @@
 import "lifi/Facets/DiamondCutFacet.sol";
 import "lifi/Facets/DiamondLoupeFacet.sol";
 import "lifi/Facets/OwnershipFacet.sol";
-<<<<<<< HEAD
+import "lifi/Facets/EmergencyPauseFacet.sol";
 import "lifi/Libraries/LibDiamond.sol";
-=======
-import "lifi/Facets/EmergencyPauseFacet.sol";
-import "lifi/Interfaces/IDiamondCut.sol";
->>>>>>> fb93afcd
 import "lifi/Facets/PeripheryRegistryFacet.sol";
 import { Test, console } from "forge-std/Test.sol";
 
-<<<<<<< HEAD
-contract DiamondTest {
+contract DiamondTest is Test {
     LibDiamond.FacetCut[] internal cut;
-=======
-contract DiamondTest is Test {
-    IDiamondCut.FacetCut[] internal cut;
->>>>>>> fb93afcd
 
     function createDiamond(
         address _diamondOwner,
@@ -101,9 +92,9 @@
         functionSelectors[2] = emergencyPause.unpauseDiamond.selector;
 
         cut.push(
-            IDiamondCut.FacetCut({
+            LibDiamond.FacetCut({
                 facetAddress: address(emergencyPause),
-                action: IDiamondCut.FacetCutAction.Add,
+                action: LibDiamond.FacetCutAction.Add,
                 functionSelectors: functionSelectors
             })
         );
