--- conflicted
+++ resolved
@@ -78,8 +78,6 @@
     uint256 internal defaultUSDCAmount;
     // tokenAddress => userAddress => balance
     mapping(address => mapping(address => uint256)) internal initialBalances;
-    uint256 internal customBlockNumberForForking;
-
     // set these custom values in your test file to
     uint256 internal customBlockNumberForForking;
     string internal customRpcUrlForForking;
@@ -177,14 +175,11 @@
     }
 
     function fork() internal virtual {
-        string memory rpcUrl = vm.envString("ETH_NODE_URI_MAINNET");
-<<<<<<< HEAD
+        string memory rpcUrl = bytes(customRpcUrlForForking).length != 0
+            ? customRpcUrlForForking
+            : vm.envString("ETH_NODE_URI_MAINNET");
         uint256 blockNumber = customBlockNumberForForking > 0 ? customBlockNumberForForking : vm.envUint("FORK_NUMBER");
-=======
-        uint256 blockNumber = customBlockNumberForForking != 0
-            ? customBlockNumberForForking
-            : vm.envUint("FORK_NUMBER");
->>>>>>> bb93f638
+
         vm.createSelectFork(rpcUrl, blockNumber);
     }
 
