pragma solidity 0.8.16;

import "ds-test/test.sol";
import { IHopBridge } from "lifi/Interfaces/IHopBridge.sol";
import { Test } from "forge-std/Test.sol";
import { ERC20 } from "solmate/tokens/ERC20.sol";
import { HopFacet } from "lifi/Facets/HopFacet.sol";
import { ILiFi } from "lifi/Interfaces/ILiFi.sol";
import { DiamondTest, LiFiDiamond } from "../utils/DiamondTest.sol";
import { console } from "../utils/Console.sol";

contract HopGasTest is Test, DiamondTest {
    address internal constant HOP_USDC_BRIDGE = 0x3666f603Cc164936C1b87e207F36BEBa4AC5f18a;
    address internal constant USDC_ADDRESS = 0xA0b86991c6218b36c1d19D4a2e9Eb0cE3606eB48;
    address internal constant WHALE = 0x72A53cDBBcc1b9efa39c834A540550e23463AAcB;

    IHopBridge internal hop;
    ERC20 internal usdc;
    LiFiDiamond internal diamond;
    HopFacet internal hopFacet;

    function fork() internal {
        string memory rpcUrl = vm.envString("ETH_NODE_URI_MAINNET");
        uint256 blockNumber = vm.envUint("FORK_NUMBER");
        vm.createSelectFork(rpcUrl, blockNumber);
    }

    function setUp() public {
        fork();

        diamond = createDiamond();
        hopFacet = new HopFacet();
        usdc = ERC20(USDC_ADDRESS);
        hop = IHopBridge(HOP_USDC_BRIDGE);

        bytes4[] memory functionSelectors = new bytes4[](2);
        functionSelectors[0] = hopFacet.initHop.selector;
        functionSelectors[1] = hopFacet.startBridgeTokensViaHop.selector;

        addFacet(diamond, address(hopFacet), functionSelectors);
        hopFacet = HopFacet(address(diamond));

        HopFacet.Config[] memory config = new HopFacet.Config[](1);
        config[0] = HopFacet.Config(USDC_ADDRESS, HOP_USDC_BRIDGE);
        hopFacet.initHop(config);

        string[] memory tokens = new string[](1);
        tokens[0] = "USDC";
    }

    function testDirectBridge() public {
        uint256 amount = 100 * 10**usdc.decimals();
        uint256 amountOutMin = 99 * 10**usdc.decimals();
        uint256 deadline = block.timestamp + 20 minutes;

        vm.startPrank(WHALE);
        usdc.approve(HOP_USDC_BRIDGE, amount);
        hop.sendToL2(137, WHALE, amount, amountOutMin, deadline, address(0), 0);
        vm.stopPrank();
    }

    function testLifiBridge() public {
        uint256 amount = 100 * 10**usdc.decimals();
        uint256 amountOutMin = 99 * 10**usdc.decimals();
        uint256 deadline = block.timestamp + 20 minutes;

<<<<<<< HEAD
        ILiFi.BridgeData memory bridgeData = ILiFi.BridgeData(
            "",
            "hop",
            "",
            address(0),
=======
        HopFacet.HopData memory hopData = HopFacet.HopData(
>>>>>>> 6713488d
            USDC_ADDRESS,
            WHALE,
            amount,
            137,
            false,
            false
        );

        HopFacet.HopData memory hopData = HopFacet.HopData(
            HOP_USDC_BRIDGE,
            0, // not needed
            0, // not needed
            0, // not needed
            amountOutMin,
            deadline
        );

        vm.startPrank(WHALE);
        vm.chainId(1); // Only needed because of bug in forge forking...
        usdc.approve(address(hopFacet), amount);
        hopFacet.startBridgeTokensViaHop(bridgeData, hopData);
        vm.stopPrank();
    }
}<|MERGE_RESOLUTION|>--- conflicted
+++ resolved
@@ -64,15 +64,11 @@
         uint256 amountOutMin = 99 * 10**usdc.decimals();
         uint256 deadline = block.timestamp + 20 minutes;
 
-<<<<<<< HEAD
         ILiFi.BridgeData memory bridgeData = ILiFi.BridgeData(
             "",
             "hop",
             "",
             address(0),
-=======
-        HopFacet.HopData memory hopData = HopFacet.HopData(
->>>>>>> 6713488d
             USDC_ADDRESS,
             WHALE,
             amount,
@@ -82,7 +78,6 @@
         );
 
         HopFacet.HopData memory hopData = HopFacet.HopData(
-            HOP_USDC_BRIDGE,
             0, // not needed
             0, // not needed
             0, // not needed
