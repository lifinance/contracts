pragma solidity 0.8.16;

import { DSTest } from "ds-test/test.sol";
import { console } from "../utils/Console.sol";
import { DiamondTest, LiFiDiamond } from "../utils/DiamondTest.sol";
import { Vm } from "forge-std/Vm.sol";
import { CBridgeFacet } from "lifi/Facets/CBridgeFacet.sol";
import { ICBridge } from "lifi/Interfaces/ICBridge.sol";
import { ILiFi } from "lifi/Interfaces/ILiFi.sol";
import { ERC20 } from "solmate/tokens/ERC20.sol";

contract CBridgeGasTest is DSTest, DiamondTest {
    address internal constant CBRIDGE_ROUTER = 0x5427FEFA711Eff984124bFBB1AB6fbf5E3DA1820;
    address internal constant USDC_ADDRESS = 0xA0b86991c6218b36c1d19D4a2e9Eb0cE3606eB48;
    address internal constant WHALE = 0x72A53cDBBcc1b9efa39c834A540550e23463AAcB;

    Vm internal immutable vm = Vm(HEVM_ADDRESS);
    ICBridge internal immutable cBridgeRouter = ICBridge(CBRIDGE_ROUTER);
    LiFiDiamond internal diamond;
    CBridgeFacet internal cBridge;
    ERC20 internal usdc;
    ERC20 internal dai;

    function fork() internal {
        string memory rpcUrl = vm.envString("ETH_NODE_URI_MAINNET");
        uint256 blockNumber = vm.envUint("FORK_NUMBER");
        vm.createSelectFork(rpcUrl, blockNumber);
    }

    function setUp() public {
        fork();

        diamond = createDiamond();
        cBridge = new CBridgeFacet(cBridgeRouter);
        usdc = ERC20(USDC_ADDRESS);

        bytes4[] memory functionSelectors = new bytes4[](1);
        functionSelectors[0] = cBridge.startBridgeTokensViaCBridge.selector;

        addFacet(diamond, address(cBridge), functionSelectors);

        cBridge = CBridgeFacet(address(diamond));
    }

    function testDirectBridge() public {
        uint256 amount = 100 * 10**usdc.decimals();

        vm.startPrank(WHALE);
        usdc.approve(address(cBridgeRouter), amount);
        cBridgeRouter.send(WHALE, USDC_ADDRESS, amount, 137, 1, 5000);
        vm.stopPrank();
    }

    function testLifiBridge() public {
        uint256 amount = 100 * 10**usdc.decimals();

        vm.startPrank(WHALE);
        usdc.approve(address(cBridge), amount);
<<<<<<< HEAD

        ILiFi.BridgeData memory bridgeData = ILiFi.BridgeData(
            "",
            "cbridge",
            "",
            address(0),
            USDC_ADDRESS,
            WHALE,
            amount,
            100,
            false,
            false
        );

        CBridgeFacet.CBridgeData memory data = CBridgeFacet.CBridgeData(CBRIDGE_ROUTER, 5000, 1);

        cBridge.startBridgeTokensViaCBridge(bridgeData, data);
=======
        CBridgeFacet.CBridgeData memory data = CBridgeFacet.CBridgeData(USDC_ADDRESS, amount, WHALE, 137, 1, 5000);
        cBridge.startBridgeTokensViaCBridge(lifiData, data);
>>>>>>> 6713488d
        vm.stopPrank();
    }
}<|MERGE_RESOLUTION|>--- conflicted
+++ resolved
@@ -56,7 +56,6 @@
 
         vm.startPrank(WHALE);
         usdc.approve(address(cBridge), amount);
-<<<<<<< HEAD
 
         ILiFi.BridgeData memory bridgeData = ILiFi.BridgeData(
             "",
@@ -71,13 +70,9 @@
             false
         );
 
-        CBridgeFacet.CBridgeData memory data = CBridgeFacet.CBridgeData(CBRIDGE_ROUTER, 5000, 1);
+        CBridgeFacet.CBridgeData memory data = CBridgeFacet.CBridgeData(5000, 1);
 
         cBridge.startBridgeTokensViaCBridge(bridgeData, data);
-=======
-        CBridgeFacet.CBridgeData memory data = CBridgeFacet.CBridgeData(USDC_ADDRESS, amount, WHALE, 137, 1, 5000);
-        cBridge.startBridgeTokensViaCBridge(lifiData, data);
->>>>>>> 6713488d
         vm.stopPrank();
     }
 }