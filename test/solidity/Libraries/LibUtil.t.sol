// SPDX-License-Identifier: MIT
pragma solidity ^0.8.17;

import { Test } from "forge-std/Test.sol";
import { LibUtil } from "lifi/Libraries/LibUtil.sol";

contract MainContract {
    function topLevelFunction1(address callTo) public {
        (bool success, bytes memory data) = callTo.call(
            abi.encodeWithSignature("callMe()")
        );
        if (!success) {
            LibUtil.revertWith(data);
        }
    }

    function topLevelFunction2(address callTo) public {
        (bool success, bytes memory data) = callTo.call(
            abi.encodeWithSignature("callMeAlso()")
        );
        if (!success) {
            LibUtil.revertWith(data);
        }
    }
}

contract CalledContract {
    error CallMeError();
    error CallMeErrorWithMessage(string message);

    function callMe() external pure {
        revert CallMeError();
    }

    function callMeAlso() external pure {
        revert CallMeErrorWithMessage("Don't call me!");
    }
}

contract LibUtilImplementer {
    function revertWith(bytes memory reason) public pure {
        LibUtil.revertWith(reason);
    }

    function convertAddressToBytes32(
        address addr
    ) public pure returns (bytes32) {
        return LibUtil.convertAddressToBytes32(addr);
    }

    function convertBytes32ToAddress(
        bytes32 addr
    ) public pure returns (address) {
        return LibUtil.convertBytes32ToAddress(addr);
    }

    function convertAddressToBytes(
        address addr
    ) public pure returns (bytes memory) {
        return LibUtil.convertAddressToBytes(addr);
    }

    function convertBytesToAddress(
        bytes memory addr
    ) public pure returns (address) {
        return LibUtil.convertBytesToAddress(addr);
    }
}

contract LibUtilTest is Test {
<<<<<<< HEAD
    MainContract public mainContract;
    CalledContract public calledContract;
    LibUtilImplementer public implementer;
    address public testAddress;
=======
    MainContract internal mainContract;
    CalledContract internal calledContract;
    LibUtilImplementer internal implementer;
>>>>>>> b6b55d73

    function setUp() public {
        mainContract = new MainContract();
        calledContract = new CalledContract();
        implementer = new LibUtilImplementer();
        testAddress = address(0x1234);
    }

    error CustomError();
    error CustomErrorWithMessage(string message);

    function test_revert() public {
        bytes memory revertData = abi.encodeWithSelector(CustomError.selector);
        vm.expectRevert(CustomError.selector);

        implementer.revertWith(revertData);
    }

    function test_revertWithMessage() public {
        bytes memory revertData = abi.encodeWithSelector(
            CustomErrorWithMessage.selector,
            "Custom error message"
        );
        vm.expectRevert(revertData);
        implementer.revertWith(revertData);
    }

    function test_forwardRevertMsgFromExternalCall() public {
        bytes memory revertData = abi.encodeWithSelector(
            CalledContract.CallMeError.selector
        );

        vm.expectRevert(revertData);
        mainContract.topLevelFunction1(address(calledContract));
    }

    function test_forwardRevertMsgWithMessageFromExternalCall() public {
        bytes memory revertData = abi.encodeWithSelector(
            CalledContract.CallMeErrorWithMessage.selector,
            "Don't call me!"
        );
        vm.expectRevert(revertData);
        mainContract.topLevelFunction2(address(calledContract));
    }

    function test_AddressToBytes32ConversionRoundtrip() public view {
        // convert initial address to bytes32
        bytes32 converted = implementer.convertAddressToBytes32(testAddress);

        // convert bytes32 result back to address
        address addressConverted = implementer.convertBytes32ToAddress(
            converted
        );

        // compare results
        assert(testAddress == addressConverted);
    }

    function test_Bytes32ToAddressConversionRoundtrip() public view {
        bytes32 testAddrBytes32 = hex"0000000000000000000000000000000000000000000000000000000000001234";

        // convert initial address to address
        address converted = implementer.convertBytes32ToAddress(
            testAddrBytes32
        );

        // make sure converted address matches with initial test address
        assert(converted == testAddress);

        // convert address result back to bytes32
        bytes32 addressBytes32Converted = implementer.convertAddressToBytes32(
            converted
        );

        // compare results
        assert(testAddrBytes32 == addressBytes32Converted);
    }

    function test_AddressToBytesMemoryConversionRoundtrip() public view {
        // convert initial address to bytes memory
        bytes memory converted = implementer.convertAddressToBytes(
            testAddress
        );

        // convert bytes memory result back to address
        address addressConverted = implementer.convertBytesToAddress(
            converted
        );

        // compare results
        assert(testAddress == addressConverted);
    }

    function test_BytesMemoryToAddressConversionRoundtrip() public view {
        bytes memory testAddrBytes = abi.encodePacked(testAddress);

        // convert initial bytes memory address to address
        address converted = implementer.convertBytesToAddress(testAddrBytes);

        // make sure converted address matches with initial test address
        assert(converted == testAddress);

        // convert address result back to bytes32
        bytes memory addressBytesConverted = implementer.convertAddressToBytes(
            converted
        );

        // compare results
        assert(
            keccak256(abi.encode(testAddrBytes)) ==
                keccak256(abi.encode(addressBytesConverted))
        );
    }
}<|MERGE_RESOLUTION|>--- conflicted
+++ resolved
@@ -68,16 +68,10 @@
 }
 
 contract LibUtilTest is Test {
-<<<<<<< HEAD
-    MainContract public mainContract;
-    CalledContract public calledContract;
-    LibUtilImplementer public implementer;
-    address public testAddress;
-=======
     MainContract internal mainContract;
     CalledContract internal calledContract;
     LibUtilImplementer internal implementer;
->>>>>>> b6b55d73
+    address internal testAddress;
 
     function setUp() public {
         mainContract = new MainContract();
