// SPDX-License-Identifier: Unlicense
pragma solidity ^0.8.17;

import { Test, DSTest } from "forge-std/Test.sol";
import { console } from "../utils/Console.sol";
import { DiamondTest, LiFiDiamond } from "../utils/DiamondTest.sol";
import { Vm } from "forge-std/Vm.sol";
import { GenericSwapFacet } from "lifi/Facets/GenericSwapFacet.sol";
import { GenericSwapFacetV3 } from "lifi/Facets/GenericSwapFacetV3.sol";
import { LibSwap } from "lifi/Libraries/LibSwap.sol";
import { LibAllowList } from "lifi/Libraries/LibAllowList.sol";
import { FeeCollector } from "lifi/Periphery/FeeCollector.sol";
import { ERC20 } from "solmate/tokens/ERC20.sol";
import { ContractCallNotAllowed, CumulativeSlippageTooHigh, NativeAssetTransferFailed } from "lifi/Errors/GenericErrors.sol";

import { UniswapV2Router02 } from "../utils/Interfaces.sol";
import { TestHelpers, MockUniswapDEX, NonETHReceiver } from "../utils/TestHelpers.sol";
import { ERC20, SafeTransferLib } from "solmate/utils/SafeTransferLib.sol";

// Stub GenericSwapFacet Contract
contract TestGenericSwapFacetV3 is GenericSwapFacetV3, GenericSwapFacet {
    constructor(address _nativeAddress) GenericSwapFacetV3(_nativeAddress) {}

    function addDex(address _dex) external {
        LibAllowList.addAllowedContract(_dex);
    }

    function removeDex(address _dex) external {
        LibAllowList.removeAllowedContract(_dex);
    }

    function setFunctionApprovalBySignature(bytes4 _signature) external {
        LibAllowList.addAllowedSelector(_signature);
    }
}

contract TestGenericSwapFacet is GenericSwapFacet {
    function addDex(address _dex) external {
        LibAllowList.addAllowedContract(_dex);
    }

    function removeDex(address _dex) external {
        LibAllowList.removeAllowedContract(_dex);
    }

    function setFunctionApprovalBySignature(bytes4 _signature) external {
        LibAllowList.addAllowedSelector(_signature);
    }
}

contract GenericSwapFacetV3Test is DSTest, DiamondTest, TestHelpers {
    using SafeTransferLib for ERC20;

    event LiFiGenericSwapCompleted(
        bytes32 indexed transactionId,
        string integrator,
        string referrer,
        address receiver,
        address fromAssetId,
        address toAssetId,
        uint256 fromAmount,
        uint256 toAmount
    );

    struct SwapDataHelper {
        address[] path;
        uint256 amountIn;
        uint256[] amounts;
        LibSwap.SwapData[] swapData;
        uint256 minAmountOut;
    }

    // These values are for Mainnet
    address internal constant USDC_ADDRESS =
        0xA0b86991c6218b36c1d19D4a2e9Eb0cE3606eB48;
    address internal constant USDT_ADDRESS =
        0xdAC17F958D2ee523a2206206994597C13D831ec7;
    address internal constant WETH_ADDRESS =
        0xC02aaA39b223FE8D0A0e5C4F27eAD9083C756Cc2;
    address internal constant DAI_ADDRESS =
        0x6B175474E89094C44Da98b954EedeAC495271d0F;
    address internal constant USDC_HOLDER =
        0x4B16c5dE96EB2117bBE5fd171E4d203624B014aa;
    address internal constant DAI_HOLDER =
        0x40ec5B33f54e0E8A33A975908C5BA1c14e5BbbDf;
    address internal constant SOME_WALLET =
        0x552008c0f6870c2f77e5cC1d2eb9bdff03e30Ea0;
    address internal constant UNISWAP_V2_ROUTER =
        0x7a250d5630B4cF539739dF2C5dAcb4c659F2488D;
    address internal constant FEE_COLLECTOR =
        0xbD6C7B0d2f68c2b7805d88388319cfB6EcB50eA9;

    // -----

    LiFiDiamond internal diamond;
    TestGenericSwapFacet internal genericSwapFacet;
    TestGenericSwapFacetV3 internal genericSwapFacetV3;
    ERC20 internal usdc;
    ERC20 internal usdt;
    ERC20 internal dai;
    ERC20 internal weth;
    UniswapV2Router02 internal uniswap;
    FeeCollector internal feeCollector;

    function fork() internal {
        string memory rpcUrl = vm.envString("ETH_NODE_URI_MAINNET");
        uint256 blockNumber = 19834820;
        vm.createSelectFork(rpcUrl, blockNumber);
    }

    function setUp() public {
        fork();

        diamond = createDiamond();
        genericSwapFacet = new TestGenericSwapFacet();
        genericSwapFacetV3 = new TestGenericSwapFacetV3(address(0));
        usdc = ERC20(USDC_ADDRESS);
        usdt = ERC20(USDT_ADDRESS);
        dai = ERC20(DAI_ADDRESS);
        weth = ERC20(WETH_ADDRESS);
        uniswap = UniswapV2Router02(UNISWAP_V2_ROUTER);
        feeCollector = FeeCollector(FEE_COLLECTOR);

        // add genericSwapFacet (v1) to diamond (for gas usage comparison)
        bytes4[] memory functionSelectors = new bytes4[](4);
        functionSelectors[0] = genericSwapFacet.swapTokensGeneric.selector;
        functionSelectors[1] = genericSwapFacet.addDex.selector;
        functionSelectors[2] = genericSwapFacet.removeDex.selector;
        functionSelectors[3] = genericSwapFacet
            .setFunctionApprovalBySignature
            .selector;
        addFacet(diamond, address(genericSwapFacet), functionSelectors);

        // add genericSwapFacet (v3) to diamond
        bytes4[] memory functionSelectorsV3 = new bytes4[](6);
        functionSelectorsV3[0] = genericSwapFacetV3
            .swapTokensSingleV3ERC20ToERC20
            .selector;
        functionSelectorsV3[1] = genericSwapFacetV3
            .swapTokensSingleV3ERC20ToNative
            .selector;
        functionSelectorsV3[2] = genericSwapFacetV3
            .swapTokensSingleV3NativeToERC20
            .selector;
        functionSelectorsV3[3] = genericSwapFacetV3
            .swapTokensMultipleV3ERC20ToERC20
            .selector;
        functionSelectorsV3[4] = genericSwapFacetV3
            .swapTokensMultipleV3ERC20ToNative
            .selector;
        functionSelectorsV3[5] = genericSwapFacetV3
            .swapTokensMultipleV3NativeToERC20
            .selector;

        addFacet(diamond, address(genericSwapFacetV3), functionSelectorsV3);

        genericSwapFacet = TestGenericSwapFacet(address(diamond));
        genericSwapFacetV3 = TestGenericSwapFacetV3(address(diamond));

        // whitelist uniswap dex with function selectors
        // v1
        genericSwapFacet.addDex(address(uniswap));
        genericSwapFacet.setFunctionApprovalBySignature(
            uniswap.swapExactTokensForTokens.selector
        );
        genericSwapFacet.setFunctionApprovalBySignature(
            uniswap.swapTokensForExactETH.selector
        );
        genericSwapFacet.setFunctionApprovalBySignature(
            uniswap.swapExactTokensForETH.selector
        );
        genericSwapFacet.setFunctionApprovalBySignature(
            uniswap.swapExactETHForTokens.selector
        );
        // v3
        genericSwapFacetV3.addDex(address(uniswap));
        genericSwapFacetV3.setFunctionApprovalBySignature(
            uniswap.swapExactTokensForTokens.selector
        );
        genericSwapFacetV3.setFunctionApprovalBySignature(
            uniswap.swapTokensForExactETH.selector
        );
        genericSwapFacetV3.setFunctionApprovalBySignature(
            uniswap.swapExactTokensForETH.selector
        );
        genericSwapFacetV3.setFunctionApprovalBySignature(
            uniswap.swapExactETHForTokens.selector
        );

        // whitelist feeCollector with function selectors
        // v1
        genericSwapFacet.addDex(FEE_COLLECTOR);
        genericSwapFacet.setFunctionApprovalBySignature(
            feeCollector.collectTokenFees.selector
        );
        genericSwapFacet.setFunctionApprovalBySignature(
            feeCollector.collectNativeFees.selector
        );
        // v3
        genericSwapFacetV3.addDex(FEE_COLLECTOR);
        genericSwapFacetV3.setFunctionApprovalBySignature(
            feeCollector.collectTokenFees.selector
        );
        genericSwapFacetV3.setFunctionApprovalBySignature(
            feeCollector.collectNativeFees.selector
        );

        vm.label(address(genericSwapFacet), "LiFiDiamond");
        vm.label(WETH_ADDRESS, "WETH_TOKEN");
        vm.label(DAI_ADDRESS, "DAI_TOKEN");
        vm.label(USDC_ADDRESS, "USDC_TOKEN");
        vm.label(UNISWAP_V2_ROUTER, "UNISWAP_V2_ROUTER");
    }

    // // SINGLE SWAP ERC20 >> ERC20
    function _produceSwapDataERC20ToERC20(
        address facetAddress
    ) private returns (LibSwap.SwapData[] memory, uint256) {
        SwapDataHelper memory helper;

        // Initialize path
        helper.path = new address[](2);
        helper.path[0] = USDC_ADDRESS;
        helper.path[1] = DAI_ADDRESS;

        // Amount to swap
        helper.amountIn = 100 * 10 ** usdc.decimals();

        // Calculate minimum output amount
        helper.amounts = uniswap.getAmountsOut(helper.amountIn, helper.path);
        helper.minAmountOut = helper.amounts[0];

        // Prepare swapData
        helper.swapData = new LibSwap.SwapData[](1);
        helper.swapData[0] = LibSwap.SwapData(
            address(uniswap),
            address(uniswap),
            USDC_ADDRESS,
            DAI_ADDRESS,
            helper.amountIn,
            abi.encodeWithSelector(
                uniswap.swapExactTokensForTokens.selector,
                helper.amountIn,
                helper.minAmountOut,
                helper.path,
                address(genericSwapFacet),
                block.timestamp + 20 minutes
            ),
            true
        );

        vm.startPrank(USDC_HOLDER);
        usdc.approve(facetAddress, helper.amountIn);
        vm.stopPrank();

        return (helper.swapData, helper.minAmountOut);
    }

    function test_CanSwapSingleERC20ToERC20_V1() public {
        (
            LibSwap.SwapData[] memory swapData,
            uint256 minAmountOut
        ) = _produceSwapDataERC20ToERC20(address(genericSwapFacet));

        vm.startPrank(USDC_HOLDER);
        // expected exact amountOut based on the liquidity available in the specified block for this test case
        uint256 expAmountOut = 99491781613896927553;

        uint256 gasLeftBef = gasleft();

        vm.expectEmit(true, true, true, true, address(diamond));
        emit LiFiGenericSwapCompleted(
            0x0000000000000000000000000000000000000000000000000000000000000000, // transactionId,
            "integrator", // integrator,
            "referrer", // referrer,
            SOME_WALLET, // receiver,
            USDC_ADDRESS, // fromAssetId,
            DAI_ADDRESS, // toAssetId,
            swapData[0].fromAmount, // fromAmount,
            expAmountOut // toAmount (with liquidity in that selected block)
        );

        genericSwapFacet.swapTokensGeneric(
            "",
            "integrator",
            "referrer",
            payable(SOME_WALLET), // receiver
            minAmountOut,
            swapData
        );

        uint256 gasUsed = gasLeftBef - gasleft();
        console.log("gas used: V1", gasUsed);

        // bytes memory callData = abi.encodeWithSelector(
        //     genericSwapFacet.swapTokensGeneric.selector,
        //     "",
        //     "integrator",
        //     "referrer",
        //     payable(SOME_WALLET),
        //     minAmountOut,
        //     swapData
        // );

        // console.log("Calldata V1:");
        // console.logBytes(callData);

        // vm.stopPrank();
    }

<<<<<<< HEAD
    // function test_CanSwapSingleERC20ToERC20_V2() public {
    //     // get swapData for USDC > DAI swap
    //     (
    //         LibSwap.SwapData[] memory swapData,
    //         uint256 minAmountOut
    //     ) = _produceSwapDataERC20ToERC20(address(genericSwapFacet));

    //     // pre-register max approval between diamond and dex to get realistic gas usage
    //     // vm.startPrank(address(genericSwapFacet));
    //     // usdc.approve(swapData[0].approveTo, type(uint256).max);
    //     // vm.stopPrank();

    //     vm.startPrank(USDC_HOLDER);

    //     // expected exact amountOut based on the liquidity available in the specified block for this test case
    //     uint256 expAmountOut = 99491781613896927553;

    //     uint256 gasLeftBef = gasleft();

    //     vm.expectEmit(true, true, true, true, address(diamond));
    //     emit LiFiGenericSwapCompleted(
    //         0x0000000000000000000000000000000000000000000000000000000000000000, // transactionId,
    //         "integrator", // integrator,
    //         "referrer", // referrer,
    //         SOME_WALLET, // receiver,
    //         USDC_ADDRESS, // fromAssetId,
    //         DAI_ADDRESS, // toAssetId,
    //         swapData[0].fromAmount, // fromAmount,
    //         expAmountOut // toAmount (with liquidity in that selected block)
    //     );

    //     genericSwapFacetV3.swapTokensSingleV3ERC20ToERC20(
    //         "",
    //         "integrator",
    //         "referrer",
    //         payable(SOME_WALLET), // receiver
    //         minAmountOut,
    //         swapData[0]
    //     );

    //     uint256 gasUsed = gasLeftBef - gasleft();
    //     console.log("gas used: V2", gasUsed);

    //     // bytes memory callData = abi.encodeWithSelector(
    //     //     genericSwapFacetV3.swapTokensSingleV3ERC20ToERC20.selector,
    //     //     "",
    //     //     "integrator",
    //     //     "referrer",
    //     //     payable(SOME_WALLET),
    //     //     minAmountOut,
    //     //     swapData[0]
    //     // );

    //     // console.log("Calldata V2:");
    //     // console.logBytes(callData);
    //     vm.stopPrank();
    // }

    // function test_WillRevertIfSlippageIsTooHighSingleERC20ToERC20() public {
    //     // get swapData for USDC > DAI swap
    //     (
    //         LibSwap.SwapData[] memory swapData,
    //         uint256 minAmountOut
    //     ) = _produceSwapDataERC20ToERC20(address(genericSwapFacet));
    //     vm.startPrank(USDC_HOLDER);

    //     // deploy, fund and whitelist a MockDEX
    //     MockUniswapDEX mockDEX = deployFundAndWhitelistMockDEX(
    //         address(genericSwapFacetV3),
    //         DAI_ADDRESS,
    //         minAmountOut - 1,
    //         0
    //     );

    //     // update SwapData
    //     swapData[0].callTo = swapData[0].approveTo = address(mockDEX);

    //     vm.expectRevert(
    //         abi.encodeWithSelector(
    //             CumulativeSlippageTooHigh.selector,
    //             minAmountOut,
    //             minAmountOut - 1
    //         )
    //     );

    //     genericSwapFacetV3.swapTokensSingleV3ERC20ToERC20(
    //         "",
    //         "integrator",
    //         "referrer",
    //         payable(SOME_WALLET), // receiver
    //         minAmountOut,
    //         swapData[0]
    //     );

    //     vm.stopPrank();
    // }

    // function test_WillRevertIfDEXIsNotWhitelistedButApproveToIsSingleERC20()
    //     public
    // {
    //     // get swapData
    //     (
    //         LibSwap.SwapData[] memory swapData,
    //         uint256 minAmountOut
    //     ) = _produceSwapDataERC20ToERC20(address(genericSwapFacetV3));

    //     vm.startPrank(USDC_HOLDER);

    //     // update approveTo address in swapData
    //     swapData[0].approveTo = SOME_WALLET;

    //     vm.expectRevert(ContractCallNotAllowed.selector);

    //     genericSwapFacetV3.swapTokensSingleV3ERC20ToERC20(
    //         "",
    //         "integrator",
    //         "referrer",
    //         payable(SOME_WALLET), // receiver
    //         minAmountOut,
    //         swapData[0]
    //     );
    // }

    // function test_CanSwapSingleERC20ToERC20WithNonZeroAllowance() public {
    //     // get swapData for USDC > DAI swap
    //     (
    //         LibSwap.SwapData[] memory swapData,
    //         uint256 minAmountOut
    //     ) = _produceSwapDataERC20ToERC20(address(genericSwapFacet));

    //     // expected exact amountOut based on the liquidity available in the specified block for this test case
    //     uint256 expAmountOut = 99491781613896927553;

    //     // pre-register max approval between diamond and dex to get realistic gas usage
    //     vm.startPrank(address(genericSwapFacet));
    //     usdc.approve(swapData[0].approveTo, 1);
    //     vm.stopPrank();

    //     vm.startPrank(USDC_HOLDER);

    //     vm.expectEmit(true, true, true, true, address(diamond));
    //     emit LiFiGenericSwapCompleted(
    //         0x0000000000000000000000000000000000000000000000000000000000000000, // transactionId,
    //         "integrator", // integrator,
    //         "referrer", // referrer,
    //         SOME_WALLET, // receiver,
    //         USDC_ADDRESS, // fromAssetId,
    //         DAI_ADDRESS, // toAssetId,
    //         swapData[0].fromAmount, // fromAmount,
    //         expAmountOut // toAmount (with liquidity in that selected block)
    //     );

    //     genericSwapFacetV3.swapTokensSingleV3ERC20ToERC20(
    //         "",
    //         "integrator",
    //         "referrer",
    //         payable(SOME_WALLET), // receiver
    //         minAmountOut,
    //         swapData[0]
    //     );

    //     vm.stopPrank();
    // }

    // function test_CanSwapSingleERC20ToERC20WithZeroAllowance() public {
    //     // get swapData for USDC > DAI swap
    //     (
    //         LibSwap.SwapData[] memory swapData,
    //         uint256 minAmountOut
    //     ) = _produceSwapDataERC20ToERC20(address(genericSwapFacet));

    //     // expected exact amountOut based on the liquidity available in the specified block for this test case
    //     uint256 expAmountOut = 99491781613896927553;

    //     // pre-register max approval between diamond and dex to get realistic gas usage
    //     vm.startPrank(address(genericSwapFacet));
    //     usdc.approve(swapData[0].approveTo, 0);
    //     vm.stopPrank();

    //     vm.startPrank(USDC_HOLDER);

    //     vm.expectEmit(true, true, true, true, address(diamond));
    //     emit LiFiGenericSwapCompleted(
    //         0x0000000000000000000000000000000000000000000000000000000000000000, // transactionId,
    //         "integrator", // integrator,
    //         "referrer", // referrer,
    //         SOME_WALLET, // receiver,
    //         USDC_ADDRESS, // fromAssetId,
    //         DAI_ADDRESS, // toAssetId,
    //         swapData[0].fromAmount, // fromAmount,
    //         expAmountOut // toAmount (with liquidity in that selected block)
    //     );

    //     genericSwapFacetV3.swapTokensSingleV3ERC20ToERC20(
    //         "",
    //         "integrator",
    //         "referrer",
    //         payable(SOME_WALLET), // receiver
    //         minAmountOut,
    //         swapData[0]
    //     );

    //     vm.stopPrank();
    // }

    // // SINGLE SWAP ERC20 >> Native
    // function _produceSwapDataERC20ToNative(
    //     address facetAddress
    // )
    //     private
    //     returns (LibSwap.SwapData[] memory swapData, uint256 minAmountOut)
    // {
    //     // Swap USDC to Native ETH
    //     address[] memory path = new address[](2);
    //     path[0] = USDC_ADDRESS;
    //     path[1] = WETH_ADDRESS;

    //     minAmountOut = 2 ether;

    //     // Calculate minimum input amount
    //     uint256[] memory amounts = uniswap.getAmountsIn(minAmountOut, path);
    //     uint256 amountIn = amounts[0];

    //     // prepare swapData
    //     swapData = new LibSwap.SwapData[](1);
    //     swapData[0] = LibSwap.SwapData(
    //         address(uniswap),
    //         address(uniswap),
    //         USDC_ADDRESS,
    //         address(0),
    //         amountIn,
    //         abi.encodeWithSelector(
    //             uniswap.swapTokensForExactETH.selector,
    //             minAmountOut,
    //             amountIn,
    //             path,
    //             address(genericSwapFacet),
    //             block.timestamp + 20 minutes
    //         ),
    //         true
    //     );

    //     vm.startPrank(USDC_HOLDER);
    //     usdc.approve(facetAddress, amountIn);
    //     vm.stopPrank();
    // }

    // function test_CanSwapSingleERC20ToNative_V1() public {
    //     (
    //         LibSwap.SwapData[] memory swapData,
    //         uint256 minAmountOut
    //     ) = _produceSwapDataERC20ToNative(address(genericSwapFacet));

    //     vm.startPrank(USDC_HOLDER);

    //     uint256 gasLeftBef = gasleft();

    //     vm.expectEmit(true, true, true, true, address(diamond));
    //     emit LiFiGenericSwapCompleted(
    //         0x0000000000000000000000000000000000000000000000000000000000000000, // transactionId,
    //         "integrator", // integrator,
    //         "referrer", // referrer,
    //         SOME_WALLET, // receiver,
    //         USDC_ADDRESS, // fromAssetId,
    //         address(0), // toAssetId,
    //         swapData[0].fromAmount, // fromAmount,
    //         minAmountOut // toAmount (with liquidity in that selected block)
    //     );

    //     genericSwapFacet.swapTokensGeneric(
    //         "",
    //         "integrator",
    //         "referrer",
    //         payable(SOME_WALLET), // receiver
    //         minAmountOut,
    //         swapData
    //     );

    //     uint256 gasUsed = gasLeftBef - gasleft();
    //     console.log("gas used V1: ", gasUsed);

    //     vm.stopPrank();
    // }

    // function test_CanSwapSingleERC20ToNative_V2() public {
    //     // get swapData USDC > ETH (native)
    //     (
    //         LibSwap.SwapData[] memory swapData,
    //         uint256 minAmountOut
    //     ) = _produceSwapDataERC20ToNative(address(genericSwapFacet));

    //     // pre-register max approval between diamond and dex to get realistic gas usage
    //     vm.startPrank(address(genericSwapFacet));
    //     usdc.approve(swapData[0].approveTo, type(uint256).max);
    //     vm.stopPrank();

    //     vm.startPrank(USDC_HOLDER);

    //     uint256 gasLeftBef = gasleft();

    //     vm.expectEmit(true, true, true, true, address(diamond));
    //     emit LiFiGenericSwapCompleted(
    //         0x0000000000000000000000000000000000000000000000000000000000000000, // transactionId,
    //         "integrator", // integrator,
    //         "referrer", // referrer,
    //         SOME_WALLET, // receiver,
    //         USDC_ADDRESS, // fromAssetId,
    //         address(0), // toAssetId,
    //         swapData[0].fromAmount, // fromAmount,
    //         minAmountOut // toAmount (with liquidity in that selected block)
    //     );

    //     genericSwapFacetV3.swapTokensSingleV3ERC20ToNative(
    //         "",
    //         "integrator",
    //         "referrer",
    //         payable(SOME_WALLET), // receiver
    //         minAmountOut,
    //         swapData[0]
    //     );

    //     uint256 gasUsed = gasLeftBef - gasleft();
    //     console.log("gas used V2: ", gasUsed);

    //     vm.stopPrank();
    // }

    // function test_WillRevertIfSlippageIsTooHighSingleERC20ToNative() public {
    //     // get swapData USDC > ETH (native)
    //     (
    //         LibSwap.SwapData[] memory swapData,
    //         uint256 minAmountOut
    //     ) = _produceSwapDataERC20ToNative(address(genericSwapFacet));

    //     vm.startPrank(USDC_HOLDER);

    //     // deploy, fund and whitelist a MockDEX
    //     MockUniswapDEX mockDEX = deployFundAndWhitelistMockDEX(
    //         address(genericSwapFacetV3),
    //         address(0),
    //         minAmountOut - 1,
    //         0
    //     );

    //     // update SwapData
    //     swapData[0].callTo = swapData[0].approveTo = address(mockDEX);

    //     vm.expectRevert(
    //         abi.encodeWithSelector(
    //             CumulativeSlippageTooHigh.selector,
    //             minAmountOut,
    //             minAmountOut - 1
    //         )
    //     );

    //     genericSwapFacetV3.swapTokensSingleV3ERC20ToNative(
    //         "",
    //         "integrator",
    //         "referrer",
    //         payable(SOME_WALLET), // receiver
    //         minAmountOut,
    //         swapData[0]
    //     );

    //     vm.stopPrank();
    // }

    // function test_ERC20SwapWillRevertIfSwapFails() public {
    //     // get swapData USDC > ETH (native)
    //     (
    //         LibSwap.SwapData[] memory swapData,
    //         uint256 minAmountOut
    //     ) = _produceSwapDataERC20ToNative(address(genericSwapFacet));

    //     vm.startPrank(USDC_HOLDER);

    //     // deploy, fund and whitelist a MockDEX
    //     MockUniswapDEX mockDEX = deployFundAndWhitelistMockDEX(
    //         address(genericSwapFacetV3),
    //         address(0),
    //         0,
    //         0
    //     );

    //     // update SwapData
    //     bytes memory revertReason = abi.encodePacked("Just because");
    //     swapData[0].callTo = swapData[0].approveTo = address(mockDEX);

    //     swapData[0].callData = abi.encodeWithSelector(
    //         mockDEX.mockSwapWillRevertWithReason.selector,
    //         revertReason
    //     );

    //     vm.expectRevert(revertReason);

    //     genericSwapFacetV3.swapTokensSingleV3ERC20ToNative(
    //         "",
    //         "integrator",
    //         "referrer",
    //         payable(SOME_WALLET), // receiver
    //         minAmountOut,
    //         swapData[0]
    //     );

    //     vm.stopPrank();
    // }

    // function test_WillRevertIfDEXIsNotWhitelistedSingleERC20() public {
    //     // get swapData
    //     (
    //         LibSwap.SwapData[] memory swapData,
    //         uint256 minAmountOut
    //     ) = _produceSwapDataERC20ToNative(address(genericSwapFacetV3));

    //     vm.startPrank(USDC_HOLDER);

    //     // remove dex from whitelist
    //     genericSwapFacetV3.removeDex(UNISWAP_V2_ROUTER);

    //     vm.expectRevert(ContractCallNotAllowed.selector);

    //     genericSwapFacetV3.swapTokensSingleV3ERC20ToNative(
    //         "",
    //         "integrator",
    //         "referrer",
    //         payable(SOME_WALLET), // receiver
    //         minAmountOut,
    //         swapData[0]
    //     );
    // }

    // function test_SingleERC20ToNativeWillRevertIfNativeAssetTransferFails()
    //     public
    // {
    //     // get swapData USDC > ETH (native)
    //     (
    //         LibSwap.SwapData[] memory swapData,
    //         uint256 minAmountOut
    //     ) = _produceSwapDataERC20ToNative(address(genericSwapFacet));

    //     vm.startPrank(USDC_HOLDER);

    //     // deploy a contract that cannot receive ETH
    //     NonETHReceiver nonETHReceiver = new NonETHReceiver();

    //     vm.expectRevert(NativeAssetTransferFailed.selector);

    //     genericSwapFacetV3.swapTokensSingleV3ERC20ToNative(
    //         "",
    //         "integrator",
    //         "referrer",
    //         payable(address(nonETHReceiver)), // use nonETHReceiver for testing
    //         minAmountOut,
    //         swapData[0]
    //     );

    //     vm.stopPrank();
    // }

    // // SINGLE SWAP NATIVE >> ERC20
    // function _produceSwapDataNativeToERC20()
    //     private
    //     view
    //     returns (LibSwap.SwapData[] memory swapData, uint256 minAmountOut)
    // {
    //     // Swap native to USDC
    //     address[] memory path = new address[](2);
    //     path[0] = WETH_ADDRESS;
    //     path[1] = USDC_ADDRESS;

    //     uint256 amountIn = 2 ether;

    //     // Calculate minimum input amount
    //     uint256[] memory amounts = uniswap.getAmountsOut(amountIn, path);
    //     minAmountOut = amounts[1];

    //     // prepare swapData
    //     swapData = new LibSwap.SwapData[](1);
    //     swapData[0] = LibSwap.SwapData(
    //         address(uniswap),
    //         address(uniswap),
    //         address(0),
    //         USDC_ADDRESS,
    //         amountIn,
    //         abi.encodeWithSelector(
    //             uniswap.swapExactETHForTokens.selector,
    //             minAmountOut,
    //             path,
    //             address(genericSwapFacet),
    //             block.timestamp + 20 minutes
    //         ),
    //         true
    //     );
    // }

    // function test_CanSwapSingleNativeToERC20_V1() public {
    //     // get swapData
    //     (
    //         LibSwap.SwapData[] memory swapData,
    //         uint256 minAmountOut
    //     ) = _produceSwapDataNativeToERC20();

    //     uint256 gasLeftBef = gasleft();

    //     vm.expectEmit(true, true, true, true, address(diamond));
    //     emit LiFiGenericSwapCompleted(
    //         0x0000000000000000000000000000000000000000000000000000000000000000, // transactionId,
    //         "integrator", // integrator,
    //         "referrer", // referrer,
    //         SOME_WALLET, // receiver,
    //         address(0), // fromAssetId,
    //         USDC_ADDRESS, // toAssetId,
    //         swapData[0].fromAmount, // fromAmount,
    //         minAmountOut // toAmount (with liquidity in that selected block)
    //     );

    //     genericSwapFacet.swapTokensGeneric{ value: swapData[0].fromAmount }(
    //         "",
    //         "integrator",
    //         "referrer",
    //         payable(SOME_WALLET), // receiver
    //         minAmountOut,
    //         swapData
    //     );

    //     uint256 gasUsed = gasLeftBef - gasleft();
    //     console.log("gas used: ", gasUsed);
    // }

    // function test_CanSwapSingleNativeToERC20_V2() public {
    //     // get swapData
    //     (
    //         LibSwap.SwapData[] memory swapData,
    //         uint256 minAmountOut
    //     ) = _produceSwapDataNativeToERC20();

    //     uint256 gasLeftBef = gasleft();

    //     vm.expectEmit(true, true, true, true, address(diamond));
    //     emit LiFiGenericSwapCompleted(
    //         0x0000000000000000000000000000000000000000000000000000000000000000, // transactionId,
    //         "integrator", // integrator,
    //         "referrer", // referrer,
    //         SOME_WALLET, // receiver,
    //         address(0), // fromAssetId,
    //         USDC_ADDRESS, // toAssetId,
    //         swapData[0].fromAmount, // fromAmount,
    //         minAmountOut // toAmount (with liquidity in that selected block)
    //     );

    //     genericSwapFacetV3.swapTokensSingleV3NativeToERC20{
    //         value: swapData[0].fromAmount
    //     }(
    //         "",
    //         "integrator",
    //         "referrer",
    //         payable(SOME_WALLET), // receiver
    //         minAmountOut,
    //         swapData[0]
    //     );

    //     uint256 gasUsed = gasLeftBef - gasleft();
    //     console.log("gas used V2: ", gasUsed);
    // }

    // function test_WillRevertIfDEXIsNotWhitelistedSingleNative() public {
    //     // get swapData
    //     (
    //         LibSwap.SwapData[] memory swapData,
    //         uint256 minAmountOut
    //     ) = _produceSwapDataNativeToERC20();

    //     // remove dex from whitelist
    //     genericSwapFacetV3.removeDex(UNISWAP_V2_ROUTER);

    //     vm.expectRevert(ContractCallNotAllowed.selector);

    //     genericSwapFacetV3.swapTokensSingleV3NativeToERC20{
    //         value: swapData[0].fromAmount
    //     }(
    //         "",
    //         "integrator",
    //         "referrer",
    //         payable(SOME_WALLET), // receiver
    //         minAmountOut,
    //         swapData[0]
    //     );
    // }

    // function test_NativeSwapWillRevertIfSwapFails() public {
    //     // get swapData USDC > ETH (native)
    //     (
    //         LibSwap.SwapData[] memory swapData,
    //         uint256 minAmountOut
    //     ) = _produceSwapDataNativeToERC20();

    //     // deploy, fund and whitelist a MockDEX
    //     MockUniswapDEX mockDEX = deployFundAndWhitelistMockDEX(
    //         address(genericSwapFacetV3),
    //         address(0),
    //         0,
    //         0
    //     );

    //     // update SwapData
    //     bytes memory revertReason = abi.encodePacked("Some reason");
    //     swapData[0].callTo = swapData[0].approveTo = address(mockDEX);

    //     swapData[0].callData = abi.encodeWithSelector(
    //         mockDEX.mockSwapWillRevertWithReason.selector,
    //         revertReason
    //     );

    //     vm.expectRevert(revertReason);

    //     genericSwapFacetV3.swapTokensSingleV3NativeToERC20(
    //         "",
    //         "integrator",
    //         "referrer",
    //         payable(SOME_WALLET), // receiver
    //         minAmountOut,
    //         swapData[0]
    //     );
    // }

    // function test_WillRevertIfSlippageIsTooHighSingleNativeToERC20() public {
    //     // get swapData
    //     (
    //         LibSwap.SwapData[] memory swapData,
    //         uint256 minAmountOut
    //     ) = _produceSwapDataNativeToERC20();

    //     // deploy, fund and whitelist a MockDEX
    //     MockUniswapDEX mockDEX = deployFundAndWhitelistMockDEX(
    //         address(genericSwapFacetV3),
    //         USDC_ADDRESS,
    //         minAmountOut - 1,
    //         0
    //     );

    //     // update SwapData
    //     swapData[0].callTo = swapData[0].approveTo = address(mockDEX);

    //     vm.expectRevert(
    //         abi.encodeWithSelector(
    //             CumulativeSlippageTooHigh.selector,
    //             minAmountOut,
    //             minAmountOut - 1
    //         )
    //     );

    //     genericSwapFacetV3.swapTokensSingleV3NativeToERC20{ value: 2 ether }(
    //         "",
    //         "integrator",
    //         "referrer",
    //         payable(SOME_WALLET), // receiver
    //         minAmountOut,
    //         swapData[0]
    //     );
    // }

    // // MULTISWAP FROM ERC20 TO ERC20

    // function _produceSwapDataMultiswapFromERC20TOERC20(
    //     address facetAddress
    // )
    //     private
    //     returns (
    //         LibSwap.SwapData[] memory swapData,
    //         uint256 amountIn,
    //         uint256 minAmountOut
    //     )
    // {
    //     // Swap1: USDC to DAI
    //     address[] memory path = new address[](2);
    //     path[0] = USDC_ADDRESS;
    //     path[1] = DAI_ADDRESS;

    //     amountIn = 10 * 10 ** usdc.decimals();

    //     // Calculate expected DAI amount to be received
    //     uint256[] memory amounts = uniswap.getAmountsOut(amountIn, path);
    //     uint256 swappedAmountDAI = amounts[0];

    //     // prepare swapData
    //     swapData = new LibSwap.SwapData[](2);
    //     swapData[0] = LibSwap.SwapData(
    //         address(uniswap),
    //         address(uniswap),
    //         USDC_ADDRESS,
    //         DAI_ADDRESS,
    //         amountIn,
    //         abi.encodeWithSelector(
    //             uniswap.swapExactTokensForTokens.selector,
    //             amountIn,
    //             swappedAmountDAI,
    //             path,
    //             address(genericSwapFacet),
    //             block.timestamp + 20 minutes
    //         ),
    //         true
    //     );

    //     // Swap2: DAI to WETH
    //     path = new address[](2);
    //     path[0] = DAI_ADDRESS;
    //     path[1] = WETH_ADDRESS;

    //     // Calculate required DAI input amount
    //     amounts = uniswap.getAmountsOut(swappedAmountDAI, path);
    //     minAmountOut = amounts[1];

    //     swapData[1] = LibSwap.SwapData(
    //         address(uniswap),
    //         address(uniswap),
    //         DAI_ADDRESS,
    //         WETH_ADDRESS,
    //         swappedAmountDAI,
    //         abi.encodeWithSelector(
    //             uniswap.swapExactTokensForTokens.selector,
    //             swappedAmountDAI,
    //             minAmountOut,
    //             path,
    //             address(genericSwapFacet),
    //             block.timestamp + 20 minutes
    //         ),
    //         false
    //     );

    //     vm.startPrank(USDC_HOLDER);
    //     usdc.approve(facetAddress, 10 * 10 ** usdc.decimals());
    // }

    // function test_CanSwapMultipleFromERC20_V1() public {
    //     // get swapData
    //     (
    //         LibSwap.SwapData[] memory swapData,
    //         uint256 amountIn,
    //         uint256 minAmountOut
    //     ) = _produceSwapDataMultiswapFromERC20TOERC20(
    //             address(genericSwapFacetV3)
    //         );

    //     uint256 gasLeftBef = gasleft();

    //     vm.expectEmit(true, true, true, true, address(diamond));
    //     emit LiFiGenericSwapCompleted(
    //         0x0000000000000000000000000000000000000000000000000000000000000000, // transactionId,
    //         "integrator", // integrator,
    //         "referrer", // referrer,
    //         SOME_WALLET, // receiver,
    //         USDC_ADDRESS, // fromAssetId,
    //         WETH_ADDRESS, // toAssetId,
    //         amountIn, // fromAmount,
    //         minAmountOut // toAmount (with liquidity in that selected block)
    //     );

    //     genericSwapFacet.swapTokensGeneric(
    //         "",
    //         "integrator",
    //         "referrer",
    //         payable(SOME_WALLET),
    //         minAmountOut,
    //         swapData
    //     );

    //     uint256 gasUsed = gasLeftBef - gasleft();
    //     console.log("gas used V1: ", gasUsed);

    //     vm.stopPrank();
    // }

    // function test_CanSwapMultipleFromERC20_V2() public {
    //     // ACTIVATE THIS CODE TO TEST GAS USAGE EXCL. MAX APPROVAL
    //     vm.startPrank(address(genericSwapFacet));
    //     dai.approve(address(uniswap), type(uint256).max);
    //     vm.stopPrank();

    //     // get swapData
    //     (
    //         LibSwap.SwapData[] memory swapData,
    //         uint256 amountIn,
    //         uint256 minAmountOut
    //     ) = _produceSwapDataMultiswapFromERC20TOERC20(
    //             address(genericSwapFacetV3)
    //         );

    //     uint256 gasLeftBef = gasleft();

    //     vm.expectEmit(true, true, true, true, address(diamond));
    //     emit LiFiGenericSwapCompleted(
    //         0x0000000000000000000000000000000000000000000000000000000000000000, // transactionId,
    //         "integrator", // integrator,
    //         "referrer", // referrer,
    //         SOME_WALLET, // receiver,
    //         USDC_ADDRESS, // fromAssetId,
    //         WETH_ADDRESS, // toAssetId,
    //         amountIn, // fromAmount,
    //         minAmountOut // toAmount (with liquidity in that selected block)
    //     );

    //     genericSwapFacetV3.swapTokensMultipleV3ERC20ToERC20(
    //         "",
    //         "integrator",
    //         "referrer",
    //         payable(SOME_WALLET),
    //         minAmountOut,
    //         swapData
    //     );

    //     uint256 gasUsed = gasLeftBef - gasleft();
    //     console.log("gas used V2: ", gasUsed);

    //     // bytes memory callData = abi.encodeWithSelector(
    //     //     genericSwapFacetV3.swapTokensMultipleV3ERC20ToERC20.selector,
    //     //     "",
    //     //     "integrator",
    //     //     "referrer",
    //     //     payable(SOME_WALLET),
    //     //     minAmountOut,
    //     //     swapData
    //     // );

    //     // console.log("Calldata V2:");
    //     // console.logBytes(callData);

    //     vm.stopPrank();
    // }

    // function test_MultiSwapERC20WillRevertIfSwapFails() public {
    //     // get swapData USDC > ETH (native)
    //     (
    //         LibSwap.SwapData[] memory swapData,
    //         ,
    //         uint256 minAmountOut
    //     ) = _produceSwapDataMultiswapFromERC20TOERC20(
    //             address(genericSwapFacet)
    //         );

    //     // deploy, fund and whitelist a MockDEX
    //     MockUniswapDEX mockDEX = deployFundAndWhitelistMockDEX(
    //         address(genericSwapFacetV3),
    //         address(0),
    //         0,
    //         0
    //     );

    //     // update SwapData
    //     bytes memory revertReason = abi.encodePacked("Some reason");
    //     swapData[1].callTo = swapData[1].approveTo = address(mockDEX);

    //     swapData[1].callData = abi.encodeWithSelector(
    //         mockDEX.mockSwapWillRevertWithReason.selector,
    //         revertReason
    //     );

    //     vm.expectRevert(revertReason);

    //     genericSwapFacetV3.swapTokensMultipleV3ERC20ToERC20(
    //         "",
    //         "integrator",
    //         "referrer",
    //         payable(SOME_WALLET), // receiver
    //         minAmountOut,
    //         swapData
    //     );

    //     vm.stopPrank();
    // }

    // function test_WillRevertIfDEXIsNotWhitelistedMulti() public {
    //     // get swapData
    //     (
    //         LibSwap.SwapData[] memory swapData,
    //         ,
    //         uint256 minAmountOut
    //     ) = _produceSwapDataMultiswapFromERC20TOERC20(
    //             address(genericSwapFacetV3)
    //         );

    //     // remove dex from whitelist
    //     genericSwapFacetV3.removeDex(UNISWAP_V2_ROUTER);

    //     vm.expectRevert(ContractCallNotAllowed.selector);

    //     genericSwapFacetV3.swapTokensMultipleV3ERC20ToERC20(
    //         "",
    //         "integrator",
    //         "referrer",
    //         payable(SOME_WALLET), // receiver
    //         minAmountOut,
    //         swapData
    //     );
    // }

    // function test_WillRevertIfDEXIsNotWhitelistedButApproveToIsMulti() public {
    //     // get swapData
    //     (
    //         LibSwap.SwapData[] memory swapData,
    //         ,
    //         uint256 minAmountOut
    //     ) = _produceSwapDataMultiswapFromERC20TOERC20(
    //             address(genericSwapFacetV3)
    //         );

    //     // update approveTo address in swapData
    //     swapData[1].callTo = SOME_WALLET;

    //     vm.expectRevert(ContractCallNotAllowed.selector);

    //     genericSwapFacetV3.swapTokensMultipleV3ERC20ToERC20(
    //         "",
    //         "integrator",
    //         "referrer",
    //         payable(SOME_WALLET), // receiver
    //         minAmountOut,
    //         swapData
    //     );
    // }

    // function test_WillRevertIfSlippageIsTooHighMultiToERC20() public {
    //     // get swapData
    //     (
    //         LibSwap.SwapData[] memory swapData,
    //         ,
    //         uint256 minAmountOut
    //     ) = _produceSwapDataMultiswapFromERC20TOERC20(
    //             address(genericSwapFacetV3)
    //         );

    //     // deploy, fund and whitelist a MockDEX
    //     MockUniswapDEX mockDEX = deployFundAndWhitelistMockDEX(
    //         address(genericSwapFacetV3),
    //         WETH_ADDRESS,
    //         minAmountOut - 1,
    //         0
    //     );

    //     // update SwapData
    //     swapData[1].callTo = swapData[1].approveTo = address(mockDEX);

    //     vm.expectRevert(
    //         abi.encodeWithSelector(
    //             CumulativeSlippageTooHigh.selector,
    //             minAmountOut,
    //             minAmountOut - 1
    //         )
    //     );

    //     genericSwapFacetV3.swapTokensMultipleV3ERC20ToERC20(
    //         "",
    //         "integrator",
    //         "referrer",
    //         payable(SOME_WALLET), // receiver
    //         minAmountOut,
    //         swapData
    //     );

    //     vm.stopPrank();
    // }

    // // MULTISWAP FROM NATIVE TO ERC20

    // function _produceSwapDataMultiswapFromNativeToERC20()
    //     private
    //     view
    //     returns (
    //         LibSwap.SwapData[] memory swapData,
    //         uint256 amountIn,
    //         uint256 minAmountOut
    //     )
    // {
    //     // Swap1: Native to DAI
    //     address[] memory path = new address[](2);
    //     path[0] = WETH_ADDRESS;
    //     path[1] = DAI_ADDRESS;

    //     amountIn = 2 ether;

    //     // Calculate expected DAI amount to be received
    //     uint256[] memory amounts = uniswap.getAmountsOut(amountIn, path);
    //     uint256 swappedAmountDAI = amounts[1];

    //     // prepare swapData
    //     swapData = new LibSwap.SwapData[](2);
    //     swapData[0] = LibSwap.SwapData(
    //         address(uniswap),
    //         address(uniswap),
    //         address(0),
    //         DAI_ADDRESS,
    //         amountIn,
    //         abi.encodeWithSelector(
    //             uniswap.swapExactETHForTokens.selector,
    //             swappedAmountDAI,
    //             path,
    //             address(genericSwapFacet),
    //             block.timestamp + 20 minutes
    //         ),
    //         true
    //     );

    //     // Swap2: DAI to USDC
    //     path = new address[](2);
    //     path[0] = DAI_ADDRESS;
    //     path[1] = USDC_ADDRESS;

    //     // Calculate required DAI input amount
    //     amounts = uniswap.getAmountsOut(swappedAmountDAI, path);
    //     minAmountOut = amounts[1];

    //     swapData[1] = LibSwap.SwapData(
    //         address(uniswap),
    //         address(uniswap),
    //         DAI_ADDRESS,
    //         USDC_ADDRESS,
    //         swappedAmountDAI,
    //         abi.encodeWithSelector(
    //             uniswap.swapExactTokensForTokens.selector,
    //             swappedAmountDAI,
    //             minAmountOut,
    //             path,
    //             address(genericSwapFacet),
    //             block.timestamp + 20 minutes
    //         ),
    //         false
    //     );
    // }

    // function test_CanSwapMultipleFromNativeToERC20_V1() public {
    //     // get swapData
    //     (
    //         LibSwap.SwapData[] memory swapData,
    //         uint256 amountIn,
    //         uint256 minAmountOut
    //     ) = _produceSwapDataMultiswapFromNativeToERC20();

    //     uint256 gasLeftBef = gasleft();

    //     vm.expectEmit(true, true, true, true, address(diamond));
    //     emit LiFiGenericSwapCompleted(
    //         0x0000000000000000000000000000000000000000000000000000000000000000, // transactionId,
    //         "integrator", // integrator,
    //         "referrer", // referrer,
    //         SOME_WALLET, // receiver,
    //         address(0), // fromAssetId,
    //         USDC_ADDRESS, // toAssetId,
    //         amountIn, // fromAmount,
    //         minAmountOut // toAmount (with liquidity in that selected block)
    //     );

    //     genericSwapFacet.swapTokensGeneric{ value: amountIn }(
    //         "",
    //         "integrator",
    //         "referrer",
    //         payable(SOME_WALLET),
    //         minAmountOut,
    //         swapData
    //     );

    //     uint256 gasUsed = gasLeftBef - gasleft();
    //     console.log("gas used V1: ", gasUsed);
    // }

    // function test_CanSwapMultipleFromNativeToERC20_V2() public {
    //     // get swapData
    //     (
    //         LibSwap.SwapData[] memory swapData,
    //         uint256 amountIn,
    //         uint256 minAmountOut
    //     ) = _produceSwapDataMultiswapFromNativeToERC20();

    //     uint256 gasLeftBef = gasleft();

    //     vm.expectEmit(true, true, true, true, address(diamond));
    //     emit LiFiGenericSwapCompleted(
    //         0x0000000000000000000000000000000000000000000000000000000000000000, // transactionId,
    //         "integrator", // integrator,
    //         "referrer", // referrer,
    //         SOME_WALLET, // receiver,
    //         address(0), // fromAssetId,
    //         USDC_ADDRESS, // toAssetId,
    //         amountIn, // fromAmount,
    //         minAmountOut // toAmount (with liquidity in that selected block)
    //     );

    //     genericSwapFacetV3.swapTokensMultipleV3NativeToERC20{
    //         value: amountIn
    //     }(
    //         "",
    //         "integrator",
    //         "referrer",
    //         payable(SOME_WALLET),
    //         minAmountOut,
    //         swapData
    //     );

    //     uint256 gasUsed = gasLeftBef - gasleft();
    //     console.log("gas used V2: ", gasUsed);
    // }

    // function test_MultiSwapNativeWillRevertIfSwapFails() public {
    //     // get swapData
    //     (
    //         LibSwap.SwapData[] memory swapData,
    //         uint256 amountIn,
    //         uint256 minAmountOut
    //     ) = _produceSwapDataMultiswapFromNativeToERC20();

    //     // deploy, fund and whitelist a MockDEX
    //     MockUniswapDEX mockDEX = deployFundAndWhitelistMockDEX(
    //         address(genericSwapFacetV3),
    //         address(0),
    //         0,
    //         0
    //     );

    //     // update SwapData
    //     bytes memory revertReason = abi.encodePacked("Some reason");
    //     swapData[0].callTo = swapData[0].approveTo = address(mockDEX);

    //     swapData[0].callData = abi.encodeWithSelector(
    //         mockDEX.mockSwapWillRevertWithReason.selector,
    //         revertReason
    //     );

    //     vm.expectRevert(revertReason);

    //     genericSwapFacetV3.swapTokensMultipleV3NativeToERC20{
    //         value: amountIn
    //     }(
    //         "",
    //         "integrator",
    //         "referrer",
    //         payable(SOME_WALLET), // receiver
    //         minAmountOut,
    //         swapData
    //     );
    // }

    // function test_WillRevertIfDEXIsNotWhitelistedButApproveToIsMultiNative()
    //     public
    // {
    //     // get swapData
    //     (
    //         LibSwap.SwapData[] memory swapData,
    //         ,
    //         uint256 minAmountOut
    //     ) = _produceSwapDataMultiswapFromERC20TOERC20(
    //             address(genericSwapFacetV3)
    //         );

    //     // update approveTo address in swapData
    //     swapData[0].approveTo = SOME_WALLET;

    //     vm.expectRevert(ContractCallNotAllowed.selector);

    //     genericSwapFacetV3.swapTokensMultipleV3ERC20ToERC20(
    //         "",
    //         "integrator",
    //         "referrer",
    //         payable(SOME_WALLET), // receiver
    //         minAmountOut,
    //         swapData
    //     );
    // }

    // // MULTISWAP COLLECT ERC20 FEE AND SWAP to ERC20

    // function _produceSwapDataMultiswapERC20FeeAndSwapToERC20()
    //     private
    //     view
    //     returns (
    //         LibSwap.SwapData[] memory swapData,
    //         uint256 amountIn,
    //         uint256 minAmountOut
    //     )
    // {
    //     amountIn = 100 * 10 ** dai.decimals();

    //     uint integratorFee = 5 * 10 ** dai.decimals();
    //     uint lifiFee = 0;
    //     address integratorAddress = address(0xb33f); // some random address

    //     // Swap1: Collect ERC20 fee (DAI)
    //     // prepare swapData
    //     swapData = new LibSwap.SwapData[](2);
    //     swapData[0] = LibSwap.SwapData(
    //         FEE_COLLECTOR,
    //         FEE_COLLECTOR,
    //         DAI_ADDRESS,
    //         DAI_ADDRESS,
    //         amountIn,
    //         abi.encodeWithSelector(
    //             feeCollector.collectTokenFees.selector,
    //             DAI_ADDRESS,
    //             integratorFee,
    //             lifiFee,
    //             integratorAddress
    //         ),
    //         true
    //     );

    //     uint256 amountOutFeeCollection = amountIn - integratorFee - lifiFee;

    //     // Swap2: DAI to USDC
    //     address[] memory path = new address[](2);
    //     path[0] = DAI_ADDRESS;
    //     path[1] = USDC_ADDRESS;

    //     // Calculate required DAI input amount
    //     uint256[] memory amounts = uniswap.getAmountsOut(
    //         amountOutFeeCollection,
    //         path
    //     );
    //     minAmountOut = amounts[1];

    //     swapData[1] = LibSwap.SwapData(
    //         address(uniswap),
    //         address(uniswap),
    //         DAI_ADDRESS,
    //         USDC_ADDRESS,
    //         amountOutFeeCollection,
    //         abi.encodeWithSelector(
    //             uniswap.swapExactTokensForTokens.selector,
    //             amountOutFeeCollection,
    //             minAmountOut,
    //             path,
    //             address(genericSwapFacet),
    //             block.timestamp + 20 minutes
    //         ),
    //         false
    //     );
    // }

    // function test_CanCollectERC20FeesAndSwapToERC20_V1() public {
    //     vm.startPrank(DAI_HOLDER);
    //     dai.approve(address(genericSwapFacet), 100 * 10 ** dai.decimals());

    //     // get swapData
    //     (
    //         LibSwap.SwapData[] memory swapData,
    //         uint256 amountIn,
    //         uint256 minAmountOut
    //     ) = _produceSwapDataMultiswapERC20FeeAndSwapToERC20();

    //     uint256 gasLeftBef = gasleft();

    //     vm.expectEmit(true, true, true, true, address(diamond));
    //     emit LiFiGenericSwapCompleted(
    //         0x0000000000000000000000000000000000000000000000000000000000000000, // transactionId,
    //         "integrator", // integrator,
    //         "referrer", // referrer,
    //         SOME_WALLET, // receiver,
    //         DAI_ADDRESS, // fromAssetId,
    //         USDC_ADDRESS, // toAssetId,
    //         amountIn, // fromAmount,
    //         minAmountOut // toAmount (with liquidity in that selected block)
    //     );

    //     genericSwapFacet.swapTokensGeneric(
    //         "",
    //         "integrator",
    //         "referrer",
    //         payable(SOME_WALLET),
    //         minAmountOut,
    //         swapData
    //     );

    //     uint256 gasUsed = gasLeftBef - gasleft();
    //     console.log("gas used V1: ", gasUsed);

    //     vm.stopPrank();
    // }

    // function test_CanCollectERC20FeesAndSwapToERC20_V2() public {
    //     // ACTIVATE THIS CODE TO TEST GAS USAGE EXCL. MAX APPROVAL
    //     vm.startPrank(address(genericSwapFacet));
    //     dai.approve(address(uniswap), type(uint256).max);
    //     vm.stopPrank();

    //     vm.startPrank(DAI_HOLDER);
    //     dai.approve(address(genericSwapFacet), 100 * 10 ** dai.decimals());

    //     // get swapData
    //     (
    //         LibSwap.SwapData[] memory swapData,
    //         uint256 amountIn,
    //         uint256 minAmountOut
    //     ) = _produceSwapDataMultiswapERC20FeeAndSwapToERC20();

    //     uint256 gasLeftBef = gasleft();

    //     vm.expectEmit(true, true, true, true, address(diamond));
    //     emit LiFiGenericSwapCompleted(
    //         0x0000000000000000000000000000000000000000000000000000000000000000, // transactionId,
    //         "integrator", // integrator,
    //         "referrer", // referrer,
    //         SOME_WALLET, // receiver,
    //         DAI_ADDRESS, // fromAssetId,
    //         USDC_ADDRESS, // toAssetId,
    //         amountIn, // fromAmount,
    //         minAmountOut // toAmount (with liquidity in that selected block)
    //     );

    //     genericSwapFacetV3.swapTokensMultipleV3ERC20ToERC20(
    //         "",
    //         "integrator",
    //         "referrer",
    //         payable(SOME_WALLET),
    //         minAmountOut,
    //         swapData
    //     );

    //     uint256 gasUsed = gasLeftBef - gasleft();
    //     console.log("gas used V2: ", gasUsed);

    //     vm.stopPrank();
    // }

    // // MULTISWAP COLLECT NATIVE FEE AND SWAP TO ERC20

    // function _produceSwapDataMultiswapNativeFeeAndSwapToERC20()
    //     private
    //     view
    //     returns (
    //         LibSwap.SwapData[] memory swapData,
    //         uint256 amountIn,
    //         uint256 minAmountOut
    //     )
    // {
    //     amountIn = 1 ether;

    //     uint integratorFee = 0.1 ether;
    //     uint lifiFee = 0;
    //     address integratorAddress = address(0xb33f); // some random address

    //     // Swap1: Collect native fee
    //     // prepare swapData
    //     swapData = new LibSwap.SwapData[](2);
    //     swapData[0] = LibSwap.SwapData(
    //         FEE_COLLECTOR,
    //         FEE_COLLECTOR,
    //         address(0),
    //         address(0),
    //         amountIn,
    //         abi.encodeWithSelector(
    //             feeCollector.collectNativeFees.selector,
    //             integratorFee,
    //             lifiFee,
    //             integratorAddress
    //         ),
    //         true
    //     );

    //     uint256 amountOutFeeCollection = amountIn - integratorFee - lifiFee;

    //     // Swap2: native to USDC
    //     address[] memory path = new address[](2);
    //     path[0] = WETH_ADDRESS;
    //     path[1] = USDC_ADDRESS;

    //     // Calculate required DAI input amount
    //     uint256[] memory amounts = uniswap.getAmountsOut(
    //         amountOutFeeCollection,
    //         path
    //     );
    //     minAmountOut = amounts[1];

    //     swapData[1] = LibSwap.SwapData(
    //         address(uniswap),
    //         address(uniswap),
    //         address(0),
    //         USDC_ADDRESS,
    //         amountOutFeeCollection,
    //         abi.encodeWithSelector(
    //             uniswap.swapExactETHForTokens.selector,
    //             minAmountOut,
    //             path,
    //             address(genericSwapFacet),
    //             block.timestamp + 20 minutes
    //         ),
    //         false
    //     );
    // }

    // function test_CanCollectNativeFeesAndSwap_V1() public {
    //     // get swapData
    //     (
    //         LibSwap.SwapData[] memory swapData,
    //         uint256 amountIn,
    //         uint256 minAmountOut
    //     ) = _produceSwapDataMultiswapNativeFeeAndSwapToERC20();

    //     uint256 gasLeftBef = gasleft();

    //     vm.expectEmit(true, true, true, true, address(diamond));
    //     emit LiFiGenericSwapCompleted(
    //         0x0000000000000000000000000000000000000000000000000000000000000000, // transactionId,
    //         "integrator", // integrator,
    //         "referrer", // referrer,
    //         SOME_WALLET, // receiver,
    //         address(0), // fromAssetId,
    //         USDC_ADDRESS, // toAssetId,
    //         amountIn, // fromAmount,
    //         minAmountOut // toAmount (with liquidity in that selected block)
    //     );

    //     genericSwapFacet.swapTokensGeneric{ value: amountIn }(
    //         "",
    //         "integrator",
    //         "referrer",
    //         payable(SOME_WALLET),
    //         minAmountOut,
    //         swapData
    //     );

    //     uint256 gasUsed = gasLeftBef - gasleft();
    //     console.log("gas used V1: ", gasUsed);
    // }

    // function test_CanCollectNativeFeesAndSwap_V2() public {
    //     // get swapData
    //     (
    //         LibSwap.SwapData[] memory swapData,
    //         uint256 amountIn,
    //         uint256 minAmountOut
    //     ) = _produceSwapDataMultiswapNativeFeeAndSwapToERC20();

    //     uint256 gasLeftBef = gasleft();

    //     vm.expectEmit(true, true, true, true, address(diamond));
    //     emit LiFiGenericSwapCompleted(
    //         0x0000000000000000000000000000000000000000000000000000000000000000, // transactionId,
    //         "integrator", // integrator,
    //         "referrer", // referrer,
    //         SOME_WALLET, // receiver,
    //         address(0), // fromAssetId,
    //         USDC_ADDRESS, // toAssetId,
    //         amountIn, // fromAmount,
    //         minAmountOut // toAmount (with liquidity in that selected block)
    //     );

    //     genericSwapFacetV3.swapTokensMultipleV3NativeToERC20{
    //         value: amountIn
    //     }(
    //         "",
    //         "integrator",
    //         "referrer",
    //         payable(SOME_WALLET),
    //         minAmountOut,
    //         swapData
    //     );

    //     uint256 gasUsed = gasLeftBef - gasleft();
    //     console.log("gas used V2: ", gasUsed);
    // }

    // // MULTISWAP COLLECT ERC20 FEE AND SWAP TO NATIVE

    // function _produceSwapDataMultiswapERC20FeeAndSwapToNative(
    //     address facetAddress
    // )
    //     private
    //     returns (
    //         LibSwap.SwapData[] memory swapData,
    //         uint256 amountIn,
    //         uint256 minAmountOut
    //     )
    // {
    //     amountIn = 100 * 10 ** dai.decimals();

    //     uint integratorFee = 5 * 10 ** dai.decimals();
    //     uint lifiFee = 0;
    //     address integratorAddress = address(0xb33f); // some random address

    //     // Swap1: Collect ERC20 fee (5 DAI)
    //     // prepare swapData
    //     swapData = new LibSwap.SwapData[](2);
    //     swapData[0] = LibSwap.SwapData(
    //         FEE_COLLECTOR,
    //         FEE_COLLECTOR,
    //         DAI_ADDRESS,
    //         DAI_ADDRESS,
    //         amountIn,
    //         abi.encodeWithSelector(
    //             feeCollector.collectTokenFees.selector,
    //             DAI_ADDRESS,
    //             integratorFee,
    //             lifiFee,
    //             integratorAddress
    //         ),
    //         true
    //     );

    //     uint256 amountOutFeeCollection = amountIn - integratorFee - lifiFee;

    //     // Swap2: DAI to native
    //     address[] memory path = new address[](2);
    //     path[0] = DAI_ADDRESS;
    //     path[1] = WETH_ADDRESS;

    //     // Calculate required DAI input amount
    //     uint256[] memory amounts = uniswap.getAmountsOut(
    //         amountOutFeeCollection,
    //         path
    //     );
    //     minAmountOut = amounts[1];

    //     swapData[1] = LibSwap.SwapData(
    //         address(uniswap),
    //         address(uniswap),
    //         DAI_ADDRESS,
    //         address(0),
    //         amountOutFeeCollection,
    //         abi.encodeWithSelector(
    //             uniswap.swapExactTokensForETH.selector,
    //             amountOutFeeCollection,
    //             minAmountOut,
    //             path,
    //             address(genericSwapFacet),
    //             block.timestamp + 20 minutes
    //         ),
    //         false
    //     );

    //     vm.startPrank(DAI_HOLDER);
    //     dai.approve(facetAddress, amountIn);
    // }

    // function test_CanCollectERC20FeesAndSwapToNative_V1() public {
    //     // get swapData
    //     (
    //         LibSwap.SwapData[] memory swapData,
    //         uint256 amountIn,
    //         uint256 minAmountOut
    //     ) = _produceSwapDataMultiswapERC20FeeAndSwapToNative(
    //             address(genericSwapFacetV3)
    //         );

    //     uint256 gasLeftBef = gasleft();

    //     vm.expectEmit(true, true, true, true, address(diamond));
    //     emit LiFiGenericSwapCompleted(
    //         0x0000000000000000000000000000000000000000000000000000000000000000, // transactionId,
    //         "integrator", // integrator,
    //         "referrer", // referrer,
    //         SOME_WALLET, // receiver,
    //         DAI_ADDRESS, // fromAssetId,
    //         address(0), // toAssetId,
    //         amountIn, // fromAmount,
    //         minAmountOut // toAmount (with liquidity in that selected block)
    //     );

    //     genericSwapFacet.swapTokensGeneric(
    //         "",
    //         "integrator",
    //         "referrer",
    //         payable(SOME_WALLET),
    //         minAmountOut,
    //         swapData
    //     );

    //     uint256 gasUsed = gasLeftBef - gasleft();
    //     console.log("gas used V1: ", gasUsed);
    // }

    // function test_CanCollectERC20FeesAndSwapToNative_V2() public {
    //     // get swapData
    //     (
    //         LibSwap.SwapData[] memory swapData,
    //         uint256 amountIn,
    //         uint256 minAmountOut
    //     ) = _produceSwapDataMultiswapERC20FeeAndSwapToNative(
    //             address(genericSwapFacetV3)
    //         );

    //     uint256 gasLeftBef = gasleft();

    //     vm.expectEmit(true, true, true, true, address(diamond));
    //     emit LiFiGenericSwapCompleted(
    //         0x0000000000000000000000000000000000000000000000000000000000000000, // transactionId,
    //         "integrator", // integrator,
    //         "referrer", // referrer,
    //         SOME_WALLET, // receiver,
    //         DAI_ADDRESS, // fromAssetId,
    //         address(0), // toAssetId,
    //         amountIn, // fromAmount,
    //         minAmountOut // toAmount (with liquidity in that selected block)
    //     );

    //     genericSwapFacetV3.swapTokensMultipleV3ERC20ToNative(
    //         "",
    //         "integrator",
    //         "referrer",
    //         payable(SOME_WALLET),
    //         minAmountOut,
    //         swapData
    //     );

    //     uint256 gasUsed = gasLeftBef - gasleft();
    //     console.log("gas used V2: ", gasUsed);
    // }

    // function test_WillRevertIfSlippageIsTooHighMultiToNative() public {
    //     // get swapData
    //     (
    //         LibSwap.SwapData[] memory swapData,
    //         ,
    //         uint256 minAmountOut
    //     ) = _produceSwapDataMultiswapERC20FeeAndSwapToNative(
    //             address(genericSwapFacetV3)
    //         );

    //     // deploy, fund and whitelist a MockDEX
    //     MockUniswapDEX mockDEX = deployFundAndWhitelistMockDEX(
    //         address(genericSwapFacetV3),
    //         address(0),
    //         minAmountOut - 1,
    //         0
    //     );

    //     // update SwapData
    //     swapData[1].callTo = swapData[1].approveTo = address(mockDEX);

    //     vm.expectRevert(
    //         abi.encodeWithSelector(
    //             CumulativeSlippageTooHigh.selector,
    //             minAmountOut,
    //             minAmountOut - 1
    //         )
    //     );

    //     genericSwapFacetV3.swapTokensMultipleV3ERC20ToNative(
    //         "",
    //         "integrator",
    //         "referrer",
    //         payable(SOME_WALLET), // receiver
    //         minAmountOut,
    //         swapData
    //     );

    //     vm.stopPrank();
    // }

    // function test_MultiSwapCollectERC20FeesAndSwapToNativeWillRevertIfNativeAssetTransferFails()
    //     public
    // {
    //     // get swapData
    //     (
    //         LibSwap.SwapData[] memory swapData,
    //         uint256 amountIn,
    //         uint256 minAmountOut
    //     ) = _produceSwapDataMultiswapERC20FeeAndSwapToNative(
    //             address(genericSwapFacetV3)
    //         );

    //     // deploy a contract that cannot receive ETH
    //     NonETHReceiver nonETHReceiver = new NonETHReceiver();

    //     vm.expectRevert(NativeAssetTransferFailed.selector);

    //     genericSwapFacetV3.swapTokensMultipleV3ERC20ToNative(
    //         "",
    //         "integrator",
    //         "referrer",
    //         payable(address(nonETHReceiver)),
    //         minAmountOut,
    //         swapData
    //     );
    // }

    // // Test functionality that refunds unused input tokens by DEXs
    // function test_leavesNoERC20SendingAssetDustSingleSwap() public {
    //     vm.startPrank(USDC_HOLDER);
    //     uint256 initialBalance = usdc.balanceOf(USDC_HOLDER);

    //     uint256 amountIn = 100 * 10 ** usdc.decimals();
    //     uint256 amountInActual = (amountIn * 99) / 100; // 1% positive slippage
    //     uint256 expAmountOut = 100 * 10 ** dai.decimals();

    //     // deploy mockDEX to simulate positive slippage
    //     MockUniswapDEX mockDex = new MockUniswapDEX();

    //     // prepare swapData using MockDEX
    //     address[] memory path = new address[](2);
    //     path[0] = USDC_ADDRESS;
    //     path[1] = DAI_ADDRESS;

    //     LibSwap.SwapData memory swapData = LibSwap.SwapData(
    //         address(mockDex),
    //         address(mockDex),
    //         USDC_ADDRESS,
    //         DAI_ADDRESS,
    //         amountIn,
    //         abi.encodeWithSelector(
    //             mockDex.swapTokensForExactTokens.selector,
    //             expAmountOut,
    //             amountIn,
    //             path,
    //             address(genericSwapFacet), // receiver
    //             block.timestamp + 20 minutes
    //         ),
    //         true
    //     );

    //     // fund DEX and set swap outcome
    //     deal(path[1], address(mockDex), expAmountOut);
    //     mockDex.setSwapOutput(
    //         amountInActual, // will only pull 99% of the amountIn that we usually expect to be pulled
    //         ERC20(path[1]),
    //         expAmountOut
    //     );

    //     // whitelist DEX & function selector
    //     genericSwapFacet.addDex(address(mockDex));
    //     genericSwapFacet.setFunctionApprovalBySignature(
    //         mockDex.swapTokensForExactTokens.selector
    //     );

    //     usdc.approve(address(genericSwapFacet), amountIn);

    //     genericSwapFacetV3.swapTokensSingleV3ERC20ToERC20(
    //         0x0000000000000000000000000000000000000000000000000000000000000000, // transactionId,
    //         "integrator", // integrator
    //         "referrer", // referrer
    //         payable(USDC_HOLDER), // receiver
    //         expAmountOut,
    //         swapData
    //     );

    //     assertEq(usdc.balanceOf(address(genericSwapFacet)), 0);
    //     assertEq(usdc.balanceOf(USDC_HOLDER), initialBalance - amountInActual);

    //     vm.stopPrank();
    // }

    // function test_leavesNoERC20SendingAssetDustMultiSwap() public {
    //     vm.startPrank(USDC_HOLDER);
    //     uint256 initialBalance = usdc.balanceOf(USDC_HOLDER);
    //     uint256 initialBalanceFeeCollector = usdc.balanceOf(FEE_COLLECTOR);
    //     uint256 initialBalanceDAI = dai.balanceOf(USDC_HOLDER);

    //     uint256 amountIn = 100 * 10 ** usdc.decimals();
    //     uint256 expAmountOut = 95 * 10 ** dai.decimals();

    //     // prepare swapData
    //     // Swap1: Collect ERC20 fee (5 USDC)
    //     uint integratorFee = 5 * 10 ** usdc.decimals();
    //     address integratorAddress = address(0xb33f); // some random address
    //     LibSwap.SwapData[] memory swapData = new LibSwap.SwapData[](2);
    //     swapData[0] = LibSwap.SwapData(
    //         FEE_COLLECTOR,
    //         FEE_COLLECTOR,
    //         USDC_ADDRESS,
    //         USDC_ADDRESS,
    //         amountIn,
    //         abi.encodeWithSelector(
    //             feeCollector.collectTokenFees.selector,
    //             USDC_ADDRESS,
    //             integratorFee,
    //             0, //lifiFee
    //             integratorAddress
    //         ),
    //         true
    //     );

    //     uint256 amountOutFeeCollection = amountIn - integratorFee;

    //     // deploy, fund and whitelist a MockDEX
    //     uint256 amountInActual = (amountOutFeeCollection * 99) / 100; // 1% positive slippage
    //     MockUniswapDEX mockDEX = deployFundAndWhitelistMockDEX(
    //         address(genericSwapFacetV3),
    //         DAI_ADDRESS,
    //         expAmountOut,
    //         amountInActual
    //     );

    //     // Swap2: Swap 95 USDC to DAI
    //     address[] memory path = new address[](2);
    //     path[0] = USDC_ADDRESS;
    //     path[1] = DAI_ADDRESS;

    //     swapData[1] = LibSwap.SwapData(
    //         address(mockDEX),
    //         address(mockDEX),
    //         USDC_ADDRESS,
    //         DAI_ADDRESS,
    //         amountOutFeeCollection,
    //         abi.encodeWithSelector(
    //             mockDEX.swapTokensForExactTokens.selector,
    //             expAmountOut,
    //             amountOutFeeCollection,
    //             path,
    //             address(genericSwapFacet), // receiver
    //             block.timestamp + 20 minutes
    //         ),
    //         false
    //     );

    //     usdc.approve(address(genericSwapFacet), amountIn);

    //     genericSwapFacetV3.swapTokensMultipleV3ERC20ToERC20(
    //         0x0000000000000000000000000000000000000000000000000000000000000000, // transactionId,
    //         "integrator", // integrator
    //         "referrer", // referrer
    //         payable(USDC_HOLDER), // receiver
    //         expAmountOut,
    //         swapData
    //     );

    //     assertEq(usdc.balanceOf(address(genericSwapFacet)), 0);
    //     assertEq(
    //         usdc.balanceOf(FEE_COLLECTOR),
    //         initialBalanceFeeCollector + integratorFee
    //     );
    //     assertEq(
    //         usdc.balanceOf(USDC_HOLDER),
    //         initialBalance - amountInActual - integratorFee
    //     );
    //     assertEq(dai.balanceOf(USDC_HOLDER), initialBalanceDAI + expAmountOut);

    //     vm.stopPrank();
    // }

    // function test_leavesNoNativeSendingAssetDustSingleSwap() public {
    //     uint256 initialBalanceETH = address(SOME_WALLET).balance;
    //     uint256 initialBalanceUSDC = usdc.balanceOf(address(SOME_WALLET));

    //     uint256 amountIn = 1 ether;
    //     uint256 amountInActual = (amountIn * 99) / 100; // 1% positive slippage
    //     uint256 expAmountOut = 100 * 10 ** usdc.decimals();

    //     // deploy, fund and whitelist a MockDEX
    //     MockUniswapDEX mockDEX = deployFundAndWhitelistMockDEX(
    //         address(genericSwapFacetV3),
    //         USDC_ADDRESS,
    //         expAmountOut,
    //         amountInActual
    //     );

    //     // prepare swapData using MockDEX
    //     address[] memory path = new address[](2);
    //     path[0] = WETH_ADDRESS;
    //     path[1] = USDC_ADDRESS;

    //     LibSwap.SwapData memory swapData = LibSwap.SwapData(
    //         address(mockDEX),
    //         address(mockDEX),
    //         address(0),
    //         USDC_ADDRESS,
    //         amountIn,
    //         abi.encodeWithSelector(
    //             mockDEX.swapETHForExactTokens.selector,
    //             expAmountOut,
    //             path,
    //             address(genericSwapFacet), // receiver
    //             block.timestamp + 20 minutes
    //         ),
    //         true
    //     );

    //     // execute the swap
    //     genericSwapFacetV3.swapTokensSingleV3NativeToERC20{ value: amountIn }(
    //         0x0000000000000000000000000000000000000000000000000000000000000000, // transactionId,
    //         "integrator", // integrator
    //         "referrer", // referrer
    //         payable(SOME_WALLET), // receiver
    //         expAmountOut,
    //         swapData
    //     );

    //     // we expect that the receiver has received the unused native tokens...
    //     assertEq(
    //         address(SOME_WALLET).balance,
    //         initialBalanceETH + (amountIn - amountInActual)
    //     );
    //     //... and that the swap result was received as well
    //     assertEq(
    //         usdc.balanceOf(SOME_WALLET),
    //         initialBalanceUSDC + expAmountOut
    //     );
    // }

    // function test_ReturnPositiveSlippageNativeWillRevertIfNativeTransferFails()
    //     public
    // {
    //     uint256 amountIn = 1 ether;
    //     uint256 amountInActual = (amountIn * 99) / 100; // 1% positive slippage
    //     uint256 expAmountOut = 100 * 10 ** usdc.decimals();

    //     // deploy, fund and whitelist a MockDEX
    //     MockUniswapDEX mockDEX = deployFundAndWhitelistMockDEX(
    //         address(genericSwapFacetV3),
    //         USDC_ADDRESS,
    //         expAmountOut,
    //         amountInActual
    //     );

    //     // prepare swapData using MockDEX
    //     address[] memory path = new address[](2);
    //     path[0] = WETH_ADDRESS;
    //     path[1] = USDC_ADDRESS;

    //     LibSwap.SwapData memory swapData = LibSwap.SwapData(
    //         address(mockDEX),
    //         address(mockDEX),
    //         address(0),
    //         USDC_ADDRESS,
    //         amountIn,
    //         abi.encodeWithSelector(
    //             mockDEX.swapETHForExactTokens.selector,
    //             expAmountOut,
    //             path,
    //             address(genericSwapFacet), // receiver
    //             block.timestamp + 20 minutes
    //         ),
    //         true
    //     );

    //     // deploy a contract that cannot receive ETH
    //     NonETHReceiver nonETHReceiver = new NonETHReceiver();

    //     vm.expectRevert(NativeAssetTransferFailed.selector);

    //     // execute the swap
    //     genericSwapFacetV3.swapTokensSingleV3NativeToERC20{ value: amountIn }(
    //         0x0000000000000000000000000000000000000000000000000000000000000000, // transactionId,
    //         "integrator", // integrator
    //         "referrer", // referrer
    //         payable(address(nonETHReceiver)), // receiver
    //         expAmountOut,
    //         swapData
    //     );
    // }
=======
    function test_CanSwapSingleERC20ToERC20_V2() public {
        // get swapData for USDC > DAI swap
        (
            LibSwap.SwapData[] memory swapData,
            uint256 minAmountOut
        ) = _produceSwapDataERC20ToERC20(address(genericSwapFacet));

        // pre-register max approval between diamond and dex to get realistic gas usage
        // vm.startPrank(address(genericSwapFacet));
        // usdc.approve(swapData[0].approveTo, type(uint256).max);
        // vm.stopPrank();

        vm.startPrank(USDC_HOLDER);

        // expected exact amountOut based on the liquidity available in the specified block for this test case
        uint256 expAmountOut = 99491781613896927553;

        uint256 gasLeftBef = gasleft();

        vm.expectEmit(true, true, true, true, address(diamond));
        emit LiFiGenericSwapCompleted(
            0x0000000000000000000000000000000000000000000000000000000000000000, // transactionId,
            "integrator", // integrator,
            "referrer", // referrer,
            SOME_WALLET, // receiver,
            USDC_ADDRESS, // fromAssetId,
            DAI_ADDRESS, // toAssetId,
            swapData[0].fromAmount, // fromAmount,
            expAmountOut // toAmount (with liquidity in that selected block)
        );

        genericSwapFacetV3.swapTokensSingleV3ERC20ToERC20(
            "",
            "integrator",
            "referrer",
            payable(SOME_WALLET), // receiver
            minAmountOut,
            swapData[0]
        );

        uint256 gasUsed = gasLeftBef - gasleft();
        console.log("gas used: V2", gasUsed);

        // bytes memory callData = abi.encodeWithSelector(
        //     genericSwapFacetV3.swapTokensSingleV3ERC20ToERC20.selector,
        //     "",
        //     "integrator",
        //     "referrer",
        //     payable(SOME_WALLET),
        //     minAmountOut,
        //     swapData[0]
        // );

        // console.log("Calldata V2:");
        // console.logBytes(callData);
        vm.stopPrank();
    }

    function test_WillRevertIfSlippageIsTooHighSingleERC20ToERC20() public {
        // get swapData for USDC > DAI swap
        (
            LibSwap.SwapData[] memory swapData,
            uint256 minAmountOut
        ) = _produceSwapDataERC20ToERC20(address(genericSwapFacet));
        vm.startPrank(USDC_HOLDER);

        // deploy, fund and whitelist a MockDEX
        MockUniswapDEX mockDEX = deployFundAndWhitelistMockDEX(
            address(genericSwapFacetV3),
            DAI_ADDRESS,
            minAmountOut - 1,
            0
        );

        // update SwapData
        swapData[0].callTo = swapData[0].approveTo = address(mockDEX);

        vm.expectRevert(
            abi.encodeWithSelector(
                CumulativeSlippageTooHigh.selector,
                minAmountOut,
                minAmountOut - 1
            )
        );

        genericSwapFacetV3.swapTokensSingleV3ERC20ToERC20(
            "",
            "integrator",
            "referrer",
            payable(SOME_WALLET), // receiver
            minAmountOut,
            swapData[0]
        );

        vm.stopPrank();
    }

    function test_WillRevertIfDEXIsNotWhitelistedButApproveToIsSingleERC20()
        public
    {
        // get swapData
        (
            LibSwap.SwapData[] memory swapData,
            uint256 minAmountOut
        ) = _produceSwapDataERC20ToERC20(address(genericSwapFacetV3));

        vm.startPrank(USDC_HOLDER);

        // update approveTo address in swapData
        swapData[0].approveTo = SOME_WALLET;

        vm.expectRevert(ContractCallNotAllowed.selector);

        genericSwapFacetV3.swapTokensSingleV3ERC20ToERC20(
            "",
            "integrator",
            "referrer",
            payable(SOME_WALLET), // receiver
            minAmountOut,
            swapData[0]
        );
    }

    function test_CanSwapSingleERC20ToERC20WithNonZeroAllowance() public {
        // get swapData for USDC > DAI swap
        (
            LibSwap.SwapData[] memory swapData,
            uint256 minAmountOut
        ) = _produceSwapDataERC20ToERC20(address(genericSwapFacet));

        // expected exact amountOut based on the liquidity available in the specified block for this test case
        uint256 expAmountOut = 99491781613896927553;

        // pre-register max approval between diamond and dex to get realistic gas usage
        vm.startPrank(address(genericSwapFacet));
        usdc.approve(swapData[0].approveTo, 1);
        vm.stopPrank();

        vm.startPrank(USDC_HOLDER);

        vm.expectEmit(true, true, true, true, address(diamond));
        emit LiFiGenericSwapCompleted(
            0x0000000000000000000000000000000000000000000000000000000000000000, // transactionId,
            "integrator", // integrator,
            "referrer", // referrer,
            SOME_WALLET, // receiver,
            USDC_ADDRESS, // fromAssetId,
            DAI_ADDRESS, // toAssetId,
            swapData[0].fromAmount, // fromAmount,
            expAmountOut // toAmount (with liquidity in that selected block)
        );

        genericSwapFacetV3.swapTokensSingleV3ERC20ToERC20(
            "",
            "integrator",
            "referrer",
            payable(SOME_WALLET), // receiver
            minAmountOut,
            swapData[0]
        );

        vm.stopPrank();
    }

    function test_CanSwapSingleERC20ToERC20WithZeroAllowance() public {
        // get swapData for USDC > DAI swap
        (
            LibSwap.SwapData[] memory swapData,
            uint256 minAmountOut
        ) = _produceSwapDataERC20ToERC20(address(genericSwapFacet));

        // expected exact amountOut based on the liquidity available in the specified block for this test case
        uint256 expAmountOut = 99491781613896927553;

        // pre-register max approval between diamond and dex to get realistic gas usage
        vm.startPrank(address(genericSwapFacet));
        usdc.approve(swapData[0].approveTo, 0);
        vm.stopPrank();

        vm.startPrank(USDC_HOLDER);

        vm.expectEmit(true, true, true, true, address(diamond));
        emit LiFiGenericSwapCompleted(
            0x0000000000000000000000000000000000000000000000000000000000000000, // transactionId,
            "integrator", // integrator,
            "referrer", // referrer,
            SOME_WALLET, // receiver,
            USDC_ADDRESS, // fromAssetId,
            DAI_ADDRESS, // toAssetId,
            swapData[0].fromAmount, // fromAmount,
            expAmountOut // toAmount (with liquidity in that selected block)
        );

        genericSwapFacetV3.swapTokensSingleV3ERC20ToERC20(
            "",
            "integrator",
            "referrer",
            payable(SOME_WALLET), // receiver
            minAmountOut,
            swapData[0]
        );

        vm.stopPrank();
    }

    // SINGLE SWAP ERC20 >> Native
    function _produceSwapDataERC20ToNative(
        address facetAddress
    )
        private
        returns (LibSwap.SwapData[] memory swapData, uint256 minAmountOut)
    {
        // Swap USDC to Native ETH
        address[] memory path = new address[](2);
        path[0] = USDC_ADDRESS;
        path[1] = WETH_ADDRESS;

        minAmountOut = 2 ether;

        // Calculate minimum input amount
        uint256[] memory amounts = uniswap.getAmountsIn(minAmountOut, path);
        uint256 amountIn = amounts[0];

        // prepare swapData
        swapData = new LibSwap.SwapData[](1);
        swapData[0] = LibSwap.SwapData(
            address(uniswap),
            address(uniswap),
            USDC_ADDRESS,
            address(0),
            amountIn,
            abi.encodeWithSelector(
                uniswap.swapTokensForExactETH.selector,
                minAmountOut,
                amountIn,
                path,
                address(genericSwapFacet),
                block.timestamp + 20 minutes
            ),
            true
        );

        vm.startPrank(USDC_HOLDER);
        usdc.approve(facetAddress, amountIn);
        vm.stopPrank();
    }

    function test_CanSwapSingleERC20ToNative_V1() public {
        (
            LibSwap.SwapData[] memory swapData,
            uint256 minAmountOut
        ) = _produceSwapDataERC20ToNative(address(genericSwapFacet));

        vm.startPrank(USDC_HOLDER);

        uint256 gasLeftBef = gasleft();

        vm.expectEmit(true, true, true, true, address(diamond));
        emit LiFiGenericSwapCompleted(
            0x0000000000000000000000000000000000000000000000000000000000000000, // transactionId,
            "integrator", // integrator,
            "referrer", // referrer,
            SOME_WALLET, // receiver,
            USDC_ADDRESS, // fromAssetId,
            address(0), // toAssetId,
            swapData[0].fromAmount, // fromAmount,
            minAmountOut // toAmount (with liquidity in that selected block)
        );

        genericSwapFacet.swapTokensGeneric(
            "",
            "integrator",
            "referrer",
            payable(SOME_WALLET), // receiver
            minAmountOut,
            swapData
        );

        uint256 gasUsed = gasLeftBef - gasleft();
        console.log("gas used V1: ", gasUsed);

        vm.stopPrank();
    }

    function test_CanSwapSingleERC20ToNative_V2() public {
        // get swapData USDC > ETH (native)
        (
            LibSwap.SwapData[] memory swapData,
            uint256 minAmountOut
        ) = _produceSwapDataERC20ToNative(address(genericSwapFacet));

        // pre-register max approval between diamond and dex to get realistic gas usage
        vm.startPrank(address(genericSwapFacet));
        usdc.approve(swapData[0].approveTo, type(uint256).max);
        vm.stopPrank();

        vm.startPrank(USDC_HOLDER);

        uint256 gasLeftBef = gasleft();

        vm.expectEmit(true, true, true, true, address(diamond));
        emit LiFiGenericSwapCompleted(
            0x0000000000000000000000000000000000000000000000000000000000000000, // transactionId,
            "integrator", // integrator,
            "referrer", // referrer,
            SOME_WALLET, // receiver,
            USDC_ADDRESS, // fromAssetId,
            address(0), // toAssetId,
            swapData[0].fromAmount, // fromAmount,
            minAmountOut // toAmount (with liquidity in that selected block)
        );

        genericSwapFacetV3.swapTokensSingleV3ERC20ToNative(
            "",
            "integrator",
            "referrer",
            payable(SOME_WALLET), // receiver
            minAmountOut,
            swapData[0]
        );

        uint256 gasUsed = gasLeftBef - gasleft();
        console.log("gas used V2: ", gasUsed);

        vm.stopPrank();
    }

    function test_WillRevertIfSlippageIsTooHighSingleERC20ToNative() public {
        // get swapData USDC > ETH (native)
        (
            LibSwap.SwapData[] memory swapData,
            uint256 minAmountOut
        ) = _produceSwapDataERC20ToNative(address(genericSwapFacet));

        vm.startPrank(USDC_HOLDER);

        // deploy, fund and whitelist a MockDEX
        MockUniswapDEX mockDEX = deployFundAndWhitelistMockDEX(
            address(genericSwapFacetV3),
            address(0),
            minAmountOut - 1,
            0
        );

        // update SwapData
        swapData[0].callTo = swapData[0].approveTo = address(mockDEX);

        vm.expectRevert(
            abi.encodeWithSelector(
                CumulativeSlippageTooHigh.selector,
                minAmountOut,
                minAmountOut - 1
            )
        );

        genericSwapFacetV3.swapTokensSingleV3ERC20ToNative(
            "",
            "integrator",
            "referrer",
            payable(SOME_WALLET), // receiver
            minAmountOut,
            swapData[0]
        );

        vm.stopPrank();
    }

    function test_ERC20SwapWillRevertIfSwapFails() public {
        // get swapData USDC > ETH (native)
        (
            LibSwap.SwapData[] memory swapData,
            uint256 minAmountOut
        ) = _produceSwapDataERC20ToNative(address(genericSwapFacet));

        vm.startPrank(USDC_HOLDER);

        // deploy, fund and whitelist a MockDEX
        MockUniswapDEX mockDEX = deployFundAndWhitelistMockDEX(
            address(genericSwapFacetV3),
            address(0),
            0,
            0
        );

        // update SwapData
        bytes memory revertReason = abi.encodePacked("Just because");
        swapData[0].callTo = swapData[0].approveTo = address(mockDEX);

        swapData[0].callData = abi.encodeWithSelector(
            mockDEX.mockSwapWillRevertWithReason.selector,
            revertReason
        );

        vm.expectRevert(revertReason);

        genericSwapFacetV3.swapTokensSingleV3ERC20ToNative(
            "",
            "integrator",
            "referrer",
            payable(SOME_WALLET), // receiver
            minAmountOut,
            swapData[0]
        );

        vm.stopPrank();
    }

    function test_WillRevertIfDEXIsNotWhitelistedSingleERC20() public {
        // get swapData
        (
            LibSwap.SwapData[] memory swapData,
            uint256 minAmountOut
        ) = _produceSwapDataERC20ToNative(address(genericSwapFacetV3));

        vm.startPrank(USDC_HOLDER);

        // remove dex from whitelist
        genericSwapFacetV3.removeDex(UNISWAP_V2_ROUTER);

        vm.expectRevert(ContractCallNotAllowed.selector);

        genericSwapFacetV3.swapTokensSingleV3ERC20ToNative(
            "",
            "integrator",
            "referrer",
            payable(SOME_WALLET), // receiver
            minAmountOut,
            swapData[0]
        );
    }

    function test_SingleERC20ToNativeWillRevertIfNativeAssetTransferFails()
        public
    {
        // get swapData USDC > ETH (native)
        (
            LibSwap.SwapData[] memory swapData,
            uint256 minAmountOut
        ) = _produceSwapDataERC20ToNative(address(genericSwapFacet));

        vm.startPrank(USDC_HOLDER);

        // deploy a contract that cannot receive ETH
        NonETHReceiver nonETHReceiver = new NonETHReceiver();

        vm.expectRevert(NativeAssetTransferFailed.selector);

        genericSwapFacetV3.swapTokensSingleV3ERC20ToNative(
            "",
            "integrator",
            "referrer",
            payable(address(nonETHReceiver)), // use nonETHReceiver for testing
            minAmountOut,
            swapData[0]
        );

        vm.stopPrank();
    }

    // SINGLE SWAP NATIVE >> ERC20
    function _produceSwapDataNativeToERC20()
        private
        view
        returns (LibSwap.SwapData[] memory swapData, uint256 minAmountOut)
    {
        // Swap native to USDC
        address[] memory path = new address[](2);
        path[0] = WETH_ADDRESS;
        path[1] = USDC_ADDRESS;

        uint256 amountIn = 2 ether;

        // Calculate minimum input amount
        uint256[] memory amounts = uniswap.getAmountsOut(amountIn, path);
        minAmountOut = amounts[1];

        // prepare swapData
        swapData = new LibSwap.SwapData[](1);
        swapData[0] = LibSwap.SwapData(
            address(uniswap),
            address(uniswap),
            address(0),
            USDC_ADDRESS,
            amountIn,
            abi.encodeWithSelector(
                uniswap.swapExactETHForTokens.selector,
                minAmountOut,
                path,
                address(genericSwapFacet),
                block.timestamp + 20 minutes
            ),
            true
        );
    }

    function test_CanSwapSingleNativeToERC20_V1() public {
        // get swapData
        (
            LibSwap.SwapData[] memory swapData,
            uint256 minAmountOut
        ) = _produceSwapDataNativeToERC20();

        uint256 gasLeftBef = gasleft();

        vm.expectEmit(true, true, true, true, address(diamond));
        emit LiFiGenericSwapCompleted(
            0x0000000000000000000000000000000000000000000000000000000000000000, // transactionId,
            "integrator", // integrator,
            "referrer", // referrer,
            SOME_WALLET, // receiver,
            address(0), // fromAssetId,
            USDC_ADDRESS, // toAssetId,
            swapData[0].fromAmount, // fromAmount,
            minAmountOut // toAmount (with liquidity in that selected block)
        );

        genericSwapFacet.swapTokensGeneric{ value: swapData[0].fromAmount }(
            "",
            "integrator",
            "referrer",
            payable(SOME_WALLET), // receiver
            minAmountOut,
            swapData
        );

        uint256 gasUsed = gasLeftBef - gasleft();
        console.log("gas used: ", gasUsed);
    }

    function test_CanSwapSingleNativeToERC20_V2() public {
        // get swapData
        (
            LibSwap.SwapData[] memory swapData,
            uint256 minAmountOut
        ) = _produceSwapDataNativeToERC20();

        uint256 gasLeftBef = gasleft();

        vm.expectEmit(true, true, true, true, address(diamond));
        emit LiFiGenericSwapCompleted(
            0x0000000000000000000000000000000000000000000000000000000000000000, // transactionId,
            "integrator", // integrator,
            "referrer", // referrer,
            SOME_WALLET, // receiver,
            address(0), // fromAssetId,
            USDC_ADDRESS, // toAssetId,
            swapData[0].fromAmount, // fromAmount,
            minAmountOut // toAmount (with liquidity in that selected block)
        );

        genericSwapFacetV3.swapTokensSingleV3NativeToERC20{
            value: swapData[0].fromAmount
        }(
            "",
            "integrator",
            "referrer",
            payable(SOME_WALLET), // receiver
            minAmountOut,
            swapData[0]
        );

        uint256 gasUsed = gasLeftBef - gasleft();
        console.log("gas used V2: ", gasUsed);
    }

    function test_WillRevertIfDEXIsNotWhitelistedSingleNative() public {
        // get swapData
        (
            LibSwap.SwapData[] memory swapData,
            uint256 minAmountOut
        ) = _produceSwapDataNativeToERC20();

        // remove dex from whitelist
        genericSwapFacetV3.removeDex(UNISWAP_V2_ROUTER);

        vm.expectRevert(ContractCallNotAllowed.selector);

        genericSwapFacetV3.swapTokensSingleV3NativeToERC20{
            value: swapData[0].fromAmount
        }(
            "",
            "integrator",
            "referrer",
            payable(SOME_WALLET), // receiver
            minAmountOut,
            swapData[0]
        );
    }

    function test_NativeSwapWillRevertIfSwapFails() public {
        // get swapData USDC > ETH (native)
        (
            LibSwap.SwapData[] memory swapData,
            uint256 minAmountOut
        ) = _produceSwapDataNativeToERC20();

        // deploy, fund and whitelist a MockDEX
        MockUniswapDEX mockDEX = deployFundAndWhitelistMockDEX(
            address(genericSwapFacetV3),
            address(0),
            0,
            0
        );

        // update SwapData
        bytes memory revertReason = abi.encodePacked("Some reason");
        swapData[0].callTo = swapData[0].approveTo = address(mockDEX);

        swapData[0].callData = abi.encodeWithSelector(
            mockDEX.mockSwapWillRevertWithReason.selector,
            revertReason
        );

        vm.expectRevert(revertReason);

        genericSwapFacetV3.swapTokensSingleV3NativeToERC20(
            "",
            "integrator",
            "referrer",
            payable(SOME_WALLET), // receiver
            minAmountOut,
            swapData[0]
        );
    }

    function test_WillRevertIfSlippageIsTooHighSingleNativeToERC20() public {
        // get swapData
        (
            LibSwap.SwapData[] memory swapData,
            uint256 minAmountOut
        ) = _produceSwapDataNativeToERC20();

        // deploy, fund and whitelist a MockDEX
        MockUniswapDEX mockDEX = deployFundAndWhitelistMockDEX(
            address(genericSwapFacetV3),
            USDC_ADDRESS,
            minAmountOut - 1,
            0
        );

        // update SwapData
        swapData[0].callTo = swapData[0].approveTo = address(mockDEX);

        vm.expectRevert(
            abi.encodeWithSelector(
                CumulativeSlippageTooHigh.selector,
                minAmountOut,
                minAmountOut - 1
            )
        );

        genericSwapFacetV3.swapTokensSingleV3NativeToERC20{ value: 2 ether }(
            "",
            "integrator",
            "referrer",
            payable(SOME_WALLET), // receiver
            minAmountOut,
            swapData[0]
        );
    }

    // MULTISWAP FROM ERC20 TO ERC20

    function _produceSwapDataMultiswapFromERC20TOERC20(
        address facetAddress
    )
        private
        returns (
            LibSwap.SwapData[] memory swapData,
            uint256 amountIn,
            uint256 minAmountOut
        )
    {
        // Swap1: USDC to DAI
        address[] memory path = new address[](2);
        path[0] = USDC_ADDRESS;
        path[1] = DAI_ADDRESS;

        amountIn = 10 * 10 ** usdc.decimals();

        // Calculate expected DAI amount to be received
        uint256[] memory amounts = uniswap.getAmountsOut(amountIn, path);
        uint256 swappedAmountDAI = amounts[0];

        // prepare swapData
        swapData = new LibSwap.SwapData[](2);
        swapData[0] = LibSwap.SwapData(
            address(uniswap),
            address(uniswap),
            USDC_ADDRESS,
            DAI_ADDRESS,
            amountIn,
            abi.encodeWithSelector(
                uniswap.swapExactTokensForTokens.selector,
                amountIn,
                swappedAmountDAI,
                path,
                address(genericSwapFacet),
                block.timestamp + 20 minutes
            ),
            true
        );

        // Swap2: DAI to WETH
        path = new address[](2);
        path[0] = DAI_ADDRESS;
        path[1] = WETH_ADDRESS;

        // Calculate required DAI input amount
        amounts = uniswap.getAmountsOut(swappedAmountDAI, path);
        minAmountOut = amounts[1];

        swapData[1] = LibSwap.SwapData(
            address(uniswap),
            address(uniswap),
            DAI_ADDRESS,
            WETH_ADDRESS,
            swappedAmountDAI,
            abi.encodeWithSelector(
                uniswap.swapExactTokensForTokens.selector,
                swappedAmountDAI,
                minAmountOut,
                path,
                address(genericSwapFacet),
                block.timestamp + 20 minutes
            ),
            false
        );

        vm.startPrank(USDC_HOLDER);
        usdc.approve(facetAddress, 10 * 10 ** usdc.decimals());
    }

    function test_CanSwapMultipleFromERC20_V1() public {
        // get swapData
        (
            LibSwap.SwapData[] memory swapData,
            uint256 amountIn,
            uint256 minAmountOut
        ) = _produceSwapDataMultiswapFromERC20TOERC20(
                address(genericSwapFacetV3)
            );

        uint256 gasLeftBef = gasleft();

        vm.expectEmit(true, true, true, true, address(diamond));
        emit LiFiGenericSwapCompleted(
            0x0000000000000000000000000000000000000000000000000000000000000000, // transactionId,
            "integrator", // integrator,
            "referrer", // referrer,
            SOME_WALLET, // receiver,
            USDC_ADDRESS, // fromAssetId,
            WETH_ADDRESS, // toAssetId,
            amountIn, // fromAmount,
            minAmountOut // toAmount (with liquidity in that selected block)
        );

        genericSwapFacet.swapTokensGeneric(
            "",
            "integrator",
            "referrer",
            payable(SOME_WALLET),
            minAmountOut,
            swapData
        );

        uint256 gasUsed = gasLeftBef - gasleft();
        console.log("gas used V1: ", gasUsed);

        vm.stopPrank();
    }

    function test_CanSwapMultipleFromERC20_V2() public {
        // ACTIVATE THIS CODE TO TEST GAS USAGE EXCL. MAX APPROVAL
        vm.startPrank(address(genericSwapFacet));
        dai.approve(address(uniswap), type(uint256).max);
        vm.stopPrank();

        // get swapData
        (
            LibSwap.SwapData[] memory swapData,
            uint256 amountIn,
            uint256 minAmountOut
        ) = _produceSwapDataMultiswapFromERC20TOERC20(
                address(genericSwapFacetV3)
            );

        uint256 gasLeftBef = gasleft();

        vm.expectEmit(true, true, true, true, address(diamond));
        emit LiFiGenericSwapCompleted(
            0x0000000000000000000000000000000000000000000000000000000000000000, // transactionId,
            "integrator", // integrator,
            "referrer", // referrer,
            SOME_WALLET, // receiver,
            USDC_ADDRESS, // fromAssetId,
            WETH_ADDRESS, // toAssetId,
            amountIn, // fromAmount,
            minAmountOut // toAmount (with liquidity in that selected block)
        );

        genericSwapFacetV3.swapTokensMultipleV3ERC20ToERC20(
            "",
            "integrator",
            "referrer",
            payable(SOME_WALLET),
            minAmountOut,
            swapData
        );

        uint256 gasUsed = gasLeftBef - gasleft();
        console.log("gas used V2: ", gasUsed);

        // bytes memory callData = abi.encodeWithSelector(
        //     genericSwapFacetV3.swapTokensMultipleV3ERC20ToERC20.selector,
        //     "",
        //     "integrator",
        //     "referrer",
        //     payable(SOME_WALLET),
        //     minAmountOut,
        //     swapData
        // );

        // console.log("Calldata V2:");
        // console.logBytes(callData);

        vm.stopPrank();
    }

    function test_MultiSwapERC20WillRevertIfSwapFails() public {
        // get swapData USDC > ETH (native)
        (
            LibSwap.SwapData[] memory swapData,
            ,
            uint256 minAmountOut
        ) = _produceSwapDataMultiswapFromERC20TOERC20(
                address(genericSwapFacet)
            );

        // deploy, fund and whitelist a MockDEX
        MockUniswapDEX mockDEX = deployFundAndWhitelistMockDEX(
            address(genericSwapFacetV3),
            address(0),
            0,
            0
        );

        // update SwapData
        bytes memory revertReason = abi.encodePacked("Some reason");
        swapData[1].callTo = swapData[1].approveTo = address(mockDEX);

        swapData[1].callData = abi.encodeWithSelector(
            mockDEX.mockSwapWillRevertWithReason.selector,
            revertReason
        );

        vm.expectRevert(revertReason);

        genericSwapFacetV3.swapTokensMultipleV3ERC20ToERC20(
            "",
            "integrator",
            "referrer",
            payable(SOME_WALLET), // receiver
            minAmountOut,
            swapData
        );

        vm.stopPrank();
    }

    function test_WillRevertIfDEXIsNotWhitelistedMulti() public {
        // get swapData
        (
            LibSwap.SwapData[] memory swapData,
            ,
            uint256 minAmountOut
        ) = _produceSwapDataMultiswapFromERC20TOERC20(
                address(genericSwapFacetV3)
            );

        // remove dex from whitelist
        genericSwapFacetV3.removeDex(UNISWAP_V2_ROUTER);

        vm.expectRevert(ContractCallNotAllowed.selector);

        genericSwapFacetV3.swapTokensMultipleV3ERC20ToERC20(
            "",
            "integrator",
            "referrer",
            payable(SOME_WALLET), // receiver
            minAmountOut,
            swapData
        );
    }

    function test_WillRevertIfDEXIsNotWhitelistedButApproveToIsMulti() public {
        // get swapData
        (
            LibSwap.SwapData[] memory swapData,
            ,
            uint256 minAmountOut
        ) = _produceSwapDataMultiswapFromERC20TOERC20(
                address(genericSwapFacetV3)
            );

        // update approveTo address in swapData
        swapData[1].callTo = SOME_WALLET;

        vm.expectRevert(ContractCallNotAllowed.selector);

        genericSwapFacetV3.swapTokensMultipleV3ERC20ToERC20(
            "",
            "integrator",
            "referrer",
            payable(SOME_WALLET), // receiver
            minAmountOut,
            swapData
        );
    }

    function test_WillRevertIfSlippageIsTooHighMultiToERC20() public {
        // get swapData
        (
            LibSwap.SwapData[] memory swapData,
            ,
            uint256 minAmountOut
        ) = _produceSwapDataMultiswapFromERC20TOERC20(
                address(genericSwapFacetV3)
            );

        // deploy, fund and whitelist a MockDEX
        MockUniswapDEX mockDEX = deployFundAndWhitelistMockDEX(
            address(genericSwapFacetV3),
            WETH_ADDRESS,
            minAmountOut - 1,
            0
        );

        // update SwapData
        swapData[1].callTo = swapData[1].approveTo = address(mockDEX);

        vm.expectRevert(
            abi.encodeWithSelector(
                CumulativeSlippageTooHigh.selector,
                minAmountOut,
                minAmountOut - 1
            )
        );

        genericSwapFacetV3.swapTokensMultipleV3ERC20ToERC20(
            "",
            "integrator",
            "referrer",
            payable(SOME_WALLET), // receiver
            minAmountOut,
            swapData
        );

        vm.stopPrank();
    }

    // MULTISWAP FROM NATIVE TO ERC20

    function _produceSwapDataMultiswapFromNativeToERC20()
        private
        view
        returns (
            LibSwap.SwapData[] memory swapData,
            uint256 amountIn,
            uint256 minAmountOut
        )
    {
        // Swap1: Native to DAI
        address[] memory path = new address[](2);
        path[0] = WETH_ADDRESS;
        path[1] = DAI_ADDRESS;

        amountIn = 2 ether;

        // Calculate expected DAI amount to be received
        uint256[] memory amounts = uniswap.getAmountsOut(amountIn, path);
        uint256 swappedAmountDAI = amounts[1];

        // prepare swapData
        swapData = new LibSwap.SwapData[](2);
        swapData[0] = LibSwap.SwapData(
            address(uniswap),
            address(uniswap),
            address(0),
            DAI_ADDRESS,
            amountIn,
            abi.encodeWithSelector(
                uniswap.swapExactETHForTokens.selector,
                swappedAmountDAI,
                path,
                address(genericSwapFacet),
                block.timestamp + 20 minutes
            ),
            true
        );

        // Swap2: DAI to USDC
        path = new address[](2);
        path[0] = DAI_ADDRESS;
        path[1] = USDC_ADDRESS;

        // Calculate required DAI input amount
        amounts = uniswap.getAmountsOut(swappedAmountDAI, path);
        minAmountOut = amounts[1];

        swapData[1] = LibSwap.SwapData(
            address(uniswap),
            address(uniswap),
            DAI_ADDRESS,
            USDC_ADDRESS,
            swappedAmountDAI,
            abi.encodeWithSelector(
                uniswap.swapExactTokensForTokens.selector,
                swappedAmountDAI,
                minAmountOut,
                path,
                address(genericSwapFacet),
                block.timestamp + 20 minutes
            ),
            false
        );
    }

    function test_CanSwapMultipleFromNativeToERC20_V1() public {
        // get swapData
        (
            LibSwap.SwapData[] memory swapData,
            uint256 amountIn,
            uint256 minAmountOut
        ) = _produceSwapDataMultiswapFromNativeToERC20();

        uint256 gasLeftBef = gasleft();

        vm.expectEmit(true, true, true, true, address(diamond));
        emit LiFiGenericSwapCompleted(
            0x0000000000000000000000000000000000000000000000000000000000000000, // transactionId,
            "integrator", // integrator,
            "referrer", // referrer,
            SOME_WALLET, // receiver,
            address(0), // fromAssetId,
            USDC_ADDRESS, // toAssetId,
            amountIn, // fromAmount,
            minAmountOut // toAmount (with liquidity in that selected block)
        );

        genericSwapFacet.swapTokensGeneric{ value: amountIn }(
            "",
            "integrator",
            "referrer",
            payable(SOME_WALLET),
            minAmountOut,
            swapData
        );

        uint256 gasUsed = gasLeftBef - gasleft();
        console.log("gas used V1: ", gasUsed);
    }

    function test_CanSwapMultipleFromNativeToERC20_V2() public {
        // get swapData
        (
            LibSwap.SwapData[] memory swapData,
            uint256 amountIn,
            uint256 minAmountOut
        ) = _produceSwapDataMultiswapFromNativeToERC20();

        uint256 gasLeftBef = gasleft();

        vm.expectEmit(true, true, true, true, address(diamond));
        emit LiFiGenericSwapCompleted(
            0x0000000000000000000000000000000000000000000000000000000000000000, // transactionId,
            "integrator", // integrator,
            "referrer", // referrer,
            SOME_WALLET, // receiver,
            address(0), // fromAssetId,
            USDC_ADDRESS, // toAssetId,
            amountIn, // fromAmount,
            minAmountOut // toAmount (with liquidity in that selected block)
        );

        genericSwapFacetV3.swapTokensMultipleV3NativeToERC20{
            value: amountIn
        }(
            "",
            "integrator",
            "referrer",
            payable(SOME_WALLET),
            minAmountOut,
            swapData
        );

        uint256 gasUsed = gasLeftBef - gasleft();
        console.log("gas used V2: ", gasUsed);
    }

    function test_MultiSwapNativeWillRevertIfSwapFails() public {
        // get swapData
        (
            LibSwap.SwapData[] memory swapData,
            uint256 amountIn,
            uint256 minAmountOut
        ) = _produceSwapDataMultiswapFromNativeToERC20();

        // deploy, fund and whitelist a MockDEX
        MockUniswapDEX mockDEX = deployFundAndWhitelistMockDEX(
            address(genericSwapFacetV3),
            address(0),
            0,
            0
        );

        // update SwapData
        bytes memory revertReason = abi.encodePacked("Some reason");
        swapData[0].callTo = swapData[0].approveTo = address(mockDEX);

        swapData[0].callData = abi.encodeWithSelector(
            mockDEX.mockSwapWillRevertWithReason.selector,
            revertReason
        );

        vm.expectRevert(revertReason);

        genericSwapFacetV3.swapTokensMultipleV3NativeToERC20{
            value: amountIn
        }(
            "",
            "integrator",
            "referrer",
            payable(SOME_WALLET), // receiver
            minAmountOut,
            swapData
        );
    }

    function test_WillRevertIfDEXIsNotWhitelistedButApproveToIsMultiNative()
        public
    {
        // get swapData
        (
            LibSwap.SwapData[] memory swapData,
            ,
            uint256 minAmountOut
        ) = _produceSwapDataMultiswapFromERC20TOERC20(
                address(genericSwapFacetV3)
            );

        // update approveTo address in swapData
        swapData[0].approveTo = SOME_WALLET;

        vm.expectRevert(ContractCallNotAllowed.selector);

        genericSwapFacetV3.swapTokensMultipleV3ERC20ToERC20(
            "",
            "integrator",
            "referrer",
            payable(SOME_WALLET), // receiver
            minAmountOut,
            swapData
        );
    }

    // MULTISWAP COLLECT ERC20 FEE AND SWAP to ERC20

    function _produceSwapDataMultiswapERC20FeeAndSwapToERC20()
        private
        view
        returns (
            LibSwap.SwapData[] memory swapData,
            uint256 amountIn,
            uint256 minAmountOut
        )
    {
        amountIn = 100 * 10 ** dai.decimals();

        uint integratorFee = 5 * 10 ** dai.decimals();
        uint lifiFee = 0;
        address integratorAddress = address(0xb33f); // some random address

        // Swap1: Collect ERC20 fee (DAI)
        // prepare swapData
        swapData = new LibSwap.SwapData[](2);
        swapData[0] = LibSwap.SwapData(
            FEE_COLLECTOR,
            FEE_COLLECTOR,
            DAI_ADDRESS,
            DAI_ADDRESS,
            amountIn,
            abi.encodeWithSelector(
                feeCollector.collectTokenFees.selector,
                DAI_ADDRESS,
                integratorFee,
                lifiFee,
                integratorAddress
            ),
            true
        );

        uint256 amountOutFeeCollection = amountIn - integratorFee - lifiFee;

        // Swap2: DAI to USDC
        address[] memory path = new address[](2);
        path[0] = DAI_ADDRESS;
        path[1] = USDC_ADDRESS;

        // Calculate required DAI input amount
        uint256[] memory amounts = uniswap.getAmountsOut(
            amountOutFeeCollection,
            path
        );
        minAmountOut = amounts[1];

        swapData[1] = LibSwap.SwapData(
            address(uniswap),
            address(uniswap),
            DAI_ADDRESS,
            USDC_ADDRESS,
            amountOutFeeCollection,
            abi.encodeWithSelector(
                uniswap.swapExactTokensForTokens.selector,
                amountOutFeeCollection,
                minAmountOut,
                path,
                address(genericSwapFacet),
                block.timestamp + 20 minutes
            ),
            false
        );
    }

    function test_CanCollectERC20FeesAndSwapToERC20_V1() public {
        vm.startPrank(DAI_HOLDER);
        dai.approve(address(genericSwapFacet), 100 * 10 ** dai.decimals());

        // get swapData
        (
            LibSwap.SwapData[] memory swapData,
            uint256 amountIn,
            uint256 minAmountOut
        ) = _produceSwapDataMultiswapERC20FeeAndSwapToERC20();

        uint256 gasLeftBef = gasleft();

        vm.expectEmit(true, true, true, true, address(diamond));
        emit LiFiGenericSwapCompleted(
            0x0000000000000000000000000000000000000000000000000000000000000000, // transactionId,
            "integrator", // integrator,
            "referrer", // referrer,
            SOME_WALLET, // receiver,
            DAI_ADDRESS, // fromAssetId,
            USDC_ADDRESS, // toAssetId,
            amountIn, // fromAmount,
            minAmountOut // toAmount (with liquidity in that selected block)
        );

        genericSwapFacet.swapTokensGeneric(
            "",
            "integrator",
            "referrer",
            payable(SOME_WALLET),
            minAmountOut,
            swapData
        );

        uint256 gasUsed = gasLeftBef - gasleft();
        console.log("gas used V1: ", gasUsed);

        vm.stopPrank();
    }

    function test_CanCollectERC20FeesAndSwapToERC20_V2() public {
        // ACTIVATE THIS CODE TO TEST GAS USAGE EXCL. MAX APPROVAL
        vm.startPrank(address(genericSwapFacet));
        dai.approve(address(uniswap), type(uint256).max);
        vm.stopPrank();

        vm.startPrank(DAI_HOLDER);
        dai.approve(address(genericSwapFacet), 100 * 10 ** dai.decimals());

        // get swapData
        (
            LibSwap.SwapData[] memory swapData,
            uint256 amountIn,
            uint256 minAmountOut
        ) = _produceSwapDataMultiswapERC20FeeAndSwapToERC20();

        uint256 gasLeftBef = gasleft();

        vm.expectEmit(true, true, true, true, address(diamond));
        emit LiFiGenericSwapCompleted(
            0x0000000000000000000000000000000000000000000000000000000000000000, // transactionId,
            "integrator", // integrator,
            "referrer", // referrer,
            SOME_WALLET, // receiver,
            DAI_ADDRESS, // fromAssetId,
            USDC_ADDRESS, // toAssetId,
            amountIn, // fromAmount,
            minAmountOut // toAmount (with liquidity in that selected block)
        );

        genericSwapFacetV3.swapTokensMultipleV3ERC20ToERC20(
            "",
            "integrator",
            "referrer",
            payable(SOME_WALLET),
            minAmountOut,
            swapData
        );

        uint256 gasUsed = gasLeftBef - gasleft();
        console.log("gas used V2: ", gasUsed);

        vm.stopPrank();
    }

    // MULTISWAP COLLECT NATIVE FEE AND SWAP TO ERC20

    function _produceSwapDataMultiswapNativeFeeAndSwapToERC20()
        private
        view
        returns (
            LibSwap.SwapData[] memory swapData,
            uint256 amountIn,
            uint256 minAmountOut
        )
    {
        amountIn = 1 ether;

        uint integratorFee = 0.1 ether;
        uint lifiFee = 0;
        address integratorAddress = address(0xb33f); // some random address

        // Swap1: Collect native fee
        // prepare swapData
        swapData = new LibSwap.SwapData[](2);
        swapData[0] = LibSwap.SwapData(
            FEE_COLLECTOR,
            FEE_COLLECTOR,
            address(0),
            address(0),
            amountIn,
            abi.encodeWithSelector(
                feeCollector.collectNativeFees.selector,
                integratorFee,
                lifiFee,
                integratorAddress
            ),
            true
        );

        uint256 amountOutFeeCollection = amountIn - integratorFee - lifiFee;

        // Swap2: native to USDC
        address[] memory path = new address[](2);
        path[0] = WETH_ADDRESS;
        path[1] = USDC_ADDRESS;

        // Calculate required DAI input amount
        uint256[] memory amounts = uniswap.getAmountsOut(
            amountOutFeeCollection,
            path
        );
        minAmountOut = amounts[1];

        swapData[1] = LibSwap.SwapData(
            address(uniswap),
            address(uniswap),
            address(0),
            USDC_ADDRESS,
            amountOutFeeCollection,
            abi.encodeWithSelector(
                uniswap.swapExactETHForTokens.selector,
                minAmountOut,
                path,
                address(genericSwapFacet),
                block.timestamp + 20 minutes
            ),
            false
        );
    }

    function test_CanCollectNativeFeesAndSwap_V1() public {
        // get swapData
        (
            LibSwap.SwapData[] memory swapData,
            uint256 amountIn,
            uint256 minAmountOut
        ) = _produceSwapDataMultiswapNativeFeeAndSwapToERC20();

        uint256 gasLeftBef = gasleft();

        vm.expectEmit(true, true, true, true, address(diamond));
        emit LiFiGenericSwapCompleted(
            0x0000000000000000000000000000000000000000000000000000000000000000, // transactionId,
            "integrator", // integrator,
            "referrer", // referrer,
            SOME_WALLET, // receiver,
            address(0), // fromAssetId,
            USDC_ADDRESS, // toAssetId,
            amountIn, // fromAmount,
            minAmountOut // toAmount (with liquidity in that selected block)
        );

        genericSwapFacet.swapTokensGeneric{ value: amountIn }(
            "",
            "integrator",
            "referrer",
            payable(SOME_WALLET),
            minAmountOut,
            swapData
        );

        uint256 gasUsed = gasLeftBef - gasleft();
        console.log("gas used V1: ", gasUsed);
    }

    function test_CanCollectNativeFeesAndSwap_V2() public {
        // get swapData
        (
            LibSwap.SwapData[] memory swapData,
            uint256 amountIn,
            uint256 minAmountOut
        ) = _produceSwapDataMultiswapNativeFeeAndSwapToERC20();

        uint256 gasLeftBef = gasleft();

        vm.expectEmit(true, true, true, true, address(diamond));
        emit LiFiGenericSwapCompleted(
            0x0000000000000000000000000000000000000000000000000000000000000000, // transactionId,
            "integrator", // integrator,
            "referrer", // referrer,
            SOME_WALLET, // receiver,
            address(0), // fromAssetId,
            USDC_ADDRESS, // toAssetId,
            amountIn, // fromAmount,
            minAmountOut // toAmount (with liquidity in that selected block)
        );

        genericSwapFacetV3.swapTokensMultipleV3NativeToERC20{
            value: amountIn
        }(
            "",
            "integrator",
            "referrer",
            payable(SOME_WALLET),
            minAmountOut,
            swapData
        );

        uint256 gasUsed = gasLeftBef - gasleft();
        console.log("gas used V2: ", gasUsed);
    }

    // MULTISWAP COLLECT ERC20 FEE AND SWAP TO NATIVE

    function _produceSwapDataMultiswapERC20FeeAndSwapToNative(
        address facetAddress
    )
        private
        returns (
            LibSwap.SwapData[] memory swapData,
            uint256 amountIn,
            uint256 minAmountOut
        )
    {
        amountIn = 100 * 10 ** dai.decimals();

        uint integratorFee = 5 * 10 ** dai.decimals();
        uint lifiFee = 0;
        address integratorAddress = address(0xb33f); // some random address

        // Swap1: Collect ERC20 fee (5 DAI)
        // prepare swapData
        swapData = new LibSwap.SwapData[](2);
        swapData[0] = LibSwap.SwapData(
            FEE_COLLECTOR,
            FEE_COLLECTOR,
            DAI_ADDRESS,
            DAI_ADDRESS,
            amountIn,
            abi.encodeWithSelector(
                feeCollector.collectTokenFees.selector,
                DAI_ADDRESS,
                integratorFee,
                lifiFee,
                integratorAddress
            ),
            true
        );

        uint256 amountOutFeeCollection = amountIn - integratorFee - lifiFee;

        // Swap2: DAI to native
        address[] memory path = new address[](2);
        path[0] = DAI_ADDRESS;
        path[1] = WETH_ADDRESS;

        // Calculate required DAI input amount
        uint256[] memory amounts = uniswap.getAmountsOut(
            amountOutFeeCollection,
            path
        );
        minAmountOut = amounts[1];

        swapData[1] = LibSwap.SwapData(
            address(uniswap),
            address(uniswap),
            DAI_ADDRESS,
            address(0),
            amountOutFeeCollection,
            abi.encodeWithSelector(
                uniswap.swapExactTokensForETH.selector,
                amountOutFeeCollection,
                minAmountOut,
                path,
                address(genericSwapFacet),
                block.timestamp + 20 minutes
            ),
            false
        );

        vm.startPrank(DAI_HOLDER);
        dai.approve(facetAddress, amountIn);
    }

    function test_CanCollectERC20FeesAndSwapToNative_V1() public {
        // get swapData
        (
            LibSwap.SwapData[] memory swapData,
            uint256 amountIn,
            uint256 minAmountOut
        ) = _produceSwapDataMultiswapERC20FeeAndSwapToNative(
                address(genericSwapFacetV3)
            );

        uint256 gasLeftBef = gasleft();

        vm.expectEmit(true, true, true, true, address(diamond));
        emit LiFiGenericSwapCompleted(
            0x0000000000000000000000000000000000000000000000000000000000000000, // transactionId,
            "integrator", // integrator,
            "referrer", // referrer,
            SOME_WALLET, // receiver,
            DAI_ADDRESS, // fromAssetId,
            address(0), // toAssetId,
            amountIn, // fromAmount,
            minAmountOut // toAmount (with liquidity in that selected block)
        );

        genericSwapFacet.swapTokensGeneric(
            "",
            "integrator",
            "referrer",
            payable(SOME_WALLET),
            minAmountOut,
            swapData
        );

        uint256 gasUsed = gasLeftBef - gasleft();
        console.log("gas used V1: ", gasUsed);
    }

    function test_CanCollectERC20FeesAndSwapToNative_V2() public {
        // get swapData
        (
            LibSwap.SwapData[] memory swapData,
            uint256 amountIn,
            uint256 minAmountOut
        ) = _produceSwapDataMultiswapERC20FeeAndSwapToNative(
                address(genericSwapFacetV3)
            );

        uint256 gasLeftBef = gasleft();

        vm.expectEmit(true, true, true, true, address(diamond));
        emit LiFiGenericSwapCompleted(
            0x0000000000000000000000000000000000000000000000000000000000000000, // transactionId,
            "integrator", // integrator,
            "referrer", // referrer,
            SOME_WALLET, // receiver,
            DAI_ADDRESS, // fromAssetId,
            address(0), // toAssetId,
            amountIn, // fromAmount,
            minAmountOut // toAmount (with liquidity in that selected block)
        );

        genericSwapFacetV3.swapTokensMultipleV3ERC20ToNative(
            "",
            "integrator",
            "referrer",
            payable(SOME_WALLET),
            minAmountOut,
            swapData
        );

        uint256 gasUsed = gasLeftBef - gasleft();
        console.log("gas used V2: ", gasUsed);
    }

    function test_WillRevertIfSlippageIsTooHighMultiToNative() public {
        // get swapData
        (
            LibSwap.SwapData[] memory swapData,
            ,
            uint256 minAmountOut
        ) = _produceSwapDataMultiswapERC20FeeAndSwapToNative(
                address(genericSwapFacetV3)
            );

        // deploy, fund and whitelist a MockDEX
        MockUniswapDEX mockDEX = deployFundAndWhitelistMockDEX(
            address(genericSwapFacetV3),
            address(0),
            minAmountOut - 1,
            0
        );

        // update SwapData
        swapData[1].callTo = swapData[1].approveTo = address(mockDEX);

        vm.expectRevert(
            abi.encodeWithSelector(
                CumulativeSlippageTooHigh.selector,
                minAmountOut,
                minAmountOut - 1
            )
        );

        genericSwapFacetV3.swapTokensMultipleV3ERC20ToNative(
            "",
            "integrator",
            "referrer",
            payable(SOME_WALLET), // receiver
            minAmountOut,
            swapData
        );

        vm.stopPrank();
    }

    function test_MultiSwapCollectERC20FeesAndSwapToNativeWillRevertIfNativeAssetTransferFails()
        public
    {
        // get swapData
        (
            LibSwap.SwapData[] memory swapData,
            ,
            uint256 minAmountOut
        ) = _produceSwapDataMultiswapERC20FeeAndSwapToNative(
                address(genericSwapFacetV3)
            );

        // deploy a contract that cannot receive ETH
        NonETHReceiver nonETHReceiver = new NonETHReceiver();

        vm.expectRevert(NativeAssetTransferFailed.selector);

        genericSwapFacetV3.swapTokensMultipleV3ERC20ToNative(
            "",
            "integrator",
            "referrer",
            payable(address(nonETHReceiver)),
            minAmountOut,
            swapData
        );
    }

    // Test functionality that refunds unused input tokens by DEXs
    function test_leavesNoERC20SendingAssetDustSingleSwap() public {
        vm.startPrank(USDC_HOLDER);
        uint256 initialBalance = usdc.balanceOf(USDC_HOLDER);

        uint256 amountIn = 100 * 10 ** usdc.decimals();
        uint256 amountInActual = (amountIn * 99) / 100; // 1% positive slippage
        uint256 expAmountOut = 100 * 10 ** dai.decimals();

        // deploy mockDEX to simulate positive slippage
        MockUniswapDEX mockDex = new MockUniswapDEX();

        // prepare swapData using MockDEX
        address[] memory path = new address[](2);
        path[0] = USDC_ADDRESS;
        path[1] = DAI_ADDRESS;

        LibSwap.SwapData memory swapData = LibSwap.SwapData(
            address(mockDex),
            address(mockDex),
            USDC_ADDRESS,
            DAI_ADDRESS,
            amountIn,
            abi.encodeWithSelector(
                mockDex.swapTokensForExactTokens.selector,
                expAmountOut,
                amountIn,
                path,
                address(genericSwapFacet), // receiver
                block.timestamp + 20 minutes
            ),
            true
        );

        // fund DEX and set swap outcome
        deal(path[1], address(mockDex), expAmountOut);
        mockDex.setSwapOutput(
            amountInActual, // will only pull 99% of the amountIn that we usually expect to be pulled
            ERC20(path[1]),
            expAmountOut
        );

        // whitelist DEX & function selector
        genericSwapFacet.addDex(address(mockDex));
        genericSwapFacet.setFunctionApprovalBySignature(
            mockDex.swapTokensForExactTokens.selector
        );

        usdc.approve(address(genericSwapFacet), amountIn);

        genericSwapFacetV3.swapTokensSingleV3ERC20ToERC20(
            0x0000000000000000000000000000000000000000000000000000000000000000, // transactionId,
            "integrator", // integrator
            "referrer", // referrer
            payable(USDC_HOLDER), // receiver
            expAmountOut,
            swapData
        );

        assertEq(usdc.balanceOf(address(genericSwapFacet)), 0);
        assertEq(usdc.balanceOf(USDC_HOLDER), initialBalance - amountInActual);

        vm.stopPrank();
    }

    function test_leavesNoERC20SendingAssetDustMultiSwap() public {
        vm.startPrank(USDC_HOLDER);
        uint256 initialBalance = usdc.balanceOf(USDC_HOLDER);
        uint256 initialBalanceFeeCollector = usdc.balanceOf(FEE_COLLECTOR);
        uint256 initialBalanceDAI = dai.balanceOf(USDC_HOLDER);

        uint256 amountIn = 100 * 10 ** usdc.decimals();
        uint256 expAmountOut = 95 * 10 ** dai.decimals();

        // prepare swapData
        // Swap1: Collect ERC20 fee (5 USDC)
        uint integratorFee = 5 * 10 ** usdc.decimals();
        address integratorAddress = address(0xb33f); // some random address
        LibSwap.SwapData[] memory swapData = new LibSwap.SwapData[](2);
        swapData[0] = LibSwap.SwapData(
            FEE_COLLECTOR,
            FEE_COLLECTOR,
            USDC_ADDRESS,
            USDC_ADDRESS,
            amountIn,
            abi.encodeWithSelector(
                feeCollector.collectTokenFees.selector,
                USDC_ADDRESS,
                integratorFee,
                0, //lifiFee
                integratorAddress
            ),
            true
        );

        uint256 amountOutFeeCollection = amountIn - integratorFee;

        // deploy, fund and whitelist a MockDEX
        uint256 amountInActual = (amountOutFeeCollection * 99) / 100; // 1% positive slippage
        MockUniswapDEX mockDEX = deployFundAndWhitelistMockDEX(
            address(genericSwapFacetV3),
            DAI_ADDRESS,
            expAmountOut,
            amountInActual
        );

        // Swap2: Swap 95 USDC to DAI
        address[] memory path = new address[](2);
        path[0] = USDC_ADDRESS;
        path[1] = DAI_ADDRESS;

        swapData[1] = LibSwap.SwapData(
            address(mockDEX),
            address(mockDEX),
            USDC_ADDRESS,
            DAI_ADDRESS,
            amountOutFeeCollection,
            abi.encodeWithSelector(
                mockDEX.swapTokensForExactTokens.selector,
                expAmountOut,
                amountOutFeeCollection,
                path,
                address(genericSwapFacet), // receiver
                block.timestamp + 20 minutes
            ),
            false
        );

        usdc.approve(address(genericSwapFacet), amountIn);

        genericSwapFacetV3.swapTokensMultipleV3ERC20ToERC20(
            0x0000000000000000000000000000000000000000000000000000000000000000, // transactionId,
            "integrator", // integrator
            "referrer", // referrer
            payable(USDC_HOLDER), // receiver
            expAmountOut,
            swapData
        );

        assertEq(usdc.balanceOf(address(genericSwapFacet)), 0);
        assertEq(
            usdc.balanceOf(FEE_COLLECTOR),
            initialBalanceFeeCollector + integratorFee
        );
        assertEq(
            usdc.balanceOf(USDC_HOLDER),
            initialBalance - amountInActual - integratorFee
        );
        assertEq(dai.balanceOf(USDC_HOLDER), initialBalanceDAI + expAmountOut);

        vm.stopPrank();
    }

    function test_leavesNoNativeSendingAssetDustSingleSwap() public {
        uint256 initialBalanceETH = address(SOME_WALLET).balance;
        uint256 initialBalanceUSDC = usdc.balanceOf(address(SOME_WALLET));

        uint256 amountIn = 1 ether;
        uint256 amountInActual = (amountIn * 99) / 100; // 1% positive slippage
        uint256 expAmountOut = 100 * 10 ** usdc.decimals();

        // deploy, fund and whitelist a MockDEX
        MockUniswapDEX mockDEX = deployFundAndWhitelistMockDEX(
            address(genericSwapFacetV3),
            USDC_ADDRESS,
            expAmountOut,
            amountInActual
        );

        // prepare swapData using MockDEX
        address[] memory path = new address[](2);
        path[0] = WETH_ADDRESS;
        path[1] = USDC_ADDRESS;

        LibSwap.SwapData memory swapData = LibSwap.SwapData(
            address(mockDEX),
            address(mockDEX),
            address(0),
            USDC_ADDRESS,
            amountIn,
            abi.encodeWithSelector(
                mockDEX.swapETHForExactTokens.selector,
                expAmountOut,
                path,
                address(genericSwapFacet), // receiver
                block.timestamp + 20 minutes
            ),
            true
        );

        // execute the swap
        genericSwapFacetV3.swapTokensSingleV3NativeToERC20{ value: amountIn }(
            0x0000000000000000000000000000000000000000000000000000000000000000, // transactionId,
            "integrator", // integrator
            "referrer", // referrer
            payable(SOME_WALLET), // receiver
            expAmountOut,
            swapData
        );

        // we expect that the receiver has received the unused native tokens...
        assertEq(
            address(SOME_WALLET).balance,
            initialBalanceETH + (amountIn - amountInActual)
        );
        //... and that the swap result was received as well
        assertEq(
            usdc.balanceOf(SOME_WALLET),
            initialBalanceUSDC + expAmountOut
        );
    }

    function test_ReturnPositiveSlippageNativeWillRevertIfNativeTransferFails()
        public
    {
        uint256 amountIn = 1 ether;
        uint256 amountInActual = (amountIn * 99) / 100; // 1% positive slippage
        uint256 expAmountOut = 100 * 10 ** usdc.decimals();

        // deploy, fund and whitelist a MockDEX
        MockUniswapDEX mockDEX = deployFundAndWhitelistMockDEX(
            address(genericSwapFacetV3),
            USDC_ADDRESS,
            expAmountOut,
            amountInActual
        );

        // prepare swapData using MockDEX
        address[] memory path = new address[](2);
        path[0] = WETH_ADDRESS;
        path[1] = USDC_ADDRESS;

        LibSwap.SwapData memory swapData = LibSwap.SwapData(
            address(mockDEX),
            address(mockDEX),
            address(0),
            USDC_ADDRESS,
            amountIn,
            abi.encodeWithSelector(
                mockDEX.swapETHForExactTokens.selector,
                expAmountOut,
                path,
                address(genericSwapFacet), // receiver
                block.timestamp + 20 minutes
            ),
            true
        );

        // deploy a contract that cannot receive ETH
        NonETHReceiver nonETHReceiver = new NonETHReceiver();

        vm.expectRevert(NativeAssetTransferFailed.selector);

        // execute the swap
        genericSwapFacetV3.swapTokensSingleV3NativeToERC20{ value: amountIn }(
            0x0000000000000000000000000000000000000000000000000000000000000000, // transactionId,
            "integrator", // integrator
            "referrer", // referrer
            payable(address(nonETHReceiver)), // receiver
            expAmountOut,
            swapData
        );
    }
>>>>>>> 09f6510a
}<|MERGE_RESOLUTION|>--- conflicted
+++ resolved
@@ -1,5 +1,5 @@
 // SPDX-License-Identifier: Unlicense
-pragma solidity ^0.8.17;
+pragma solidity 0.8.17;
 
 import { Test, DSTest } from "forge-std/Test.sol";
 import { console } from "../utils/Console.sol";
@@ -61,14 +61,6 @@
         uint256 fromAmount,
         uint256 toAmount
     );
-
-    struct SwapDataHelper {
-        address[] path;
-        uint256 amountIn;
-        uint256[] amounts;
-        LibSwap.SwapData[] swapData;
-        uint256 minAmountOut;
-    }
 
     // These values are for Mainnet
     address internal constant USDC_ADDRESS =
@@ -212,37 +204,37 @@
         vm.label(UNISWAP_V2_ROUTER, "UNISWAP_V2_ROUTER");
     }
 
-    // // SINGLE SWAP ERC20 >> ERC20
+    // SINGLE SWAP ERC20 >> ERC20
     function _produceSwapDataERC20ToERC20(
         address facetAddress
-    ) private returns (LibSwap.SwapData[] memory, uint256) {
-        SwapDataHelper memory helper;
-
-        // Initialize path
-        helper.path = new address[](2);
-        helper.path[0] = USDC_ADDRESS;
-        helper.path[1] = DAI_ADDRESS;
-
-        // Amount to swap
-        helper.amountIn = 100 * 10 ** usdc.decimals();
-
-        // Calculate minimum output amount
-        helper.amounts = uniswap.getAmountsOut(helper.amountIn, helper.path);
-        helper.minAmountOut = helper.amounts[0];
-
-        // Prepare swapData
-        helper.swapData = new LibSwap.SwapData[](1);
-        helper.swapData[0] = LibSwap.SwapData(
+    )
+        private
+        returns (LibSwap.SwapData[] memory swapData, uint256 minAmountOut)
+    {
+        // Swap USDC to DAI
+        address[] memory path = new address[](2);
+        path[0] = USDC_ADDRESS;
+        path[1] = DAI_ADDRESS;
+
+        uint256 amountIn = 100 * 10 ** usdc.decimals();
+
+        // Calculate minimum input amount
+        uint256[] memory amounts = uniswap.getAmountsOut(amountIn, path);
+        minAmountOut = amounts[0];
+
+        // prepare swapData
+        swapData = new LibSwap.SwapData[](1);
+        swapData[0] = LibSwap.SwapData(
             address(uniswap),
             address(uniswap),
             USDC_ADDRESS,
             DAI_ADDRESS,
-            helper.amountIn,
+            amountIn,
             abi.encodeWithSelector(
                 uniswap.swapExactTokensForTokens.selector,
-                helper.amountIn,
-                helper.minAmountOut,
-                helper.path,
+                amountIn,
+                minAmountOut,
+                path,
                 address(genericSwapFacet),
                 block.timestamp + 20 minutes
             ),
@@ -250,10 +242,8 @@
         );
 
         vm.startPrank(USDC_HOLDER);
-        usdc.approve(facetAddress, helper.amountIn);
-        vm.stopPrank();
-
-        return (helper.swapData, helper.minAmountOut);
+        usdc.approve(facetAddress, amountIn);
+        vm.stopPrank();
     }
 
     function test_CanSwapSingleERC20ToERC20_V1() public {
@@ -308,1942 +298,6 @@
         // vm.stopPrank();
     }
 
-<<<<<<< HEAD
-    // function test_CanSwapSingleERC20ToERC20_V2() public {
-    //     // get swapData for USDC > DAI swap
-    //     (
-    //         LibSwap.SwapData[] memory swapData,
-    //         uint256 minAmountOut
-    //     ) = _produceSwapDataERC20ToERC20(address(genericSwapFacet));
-
-    //     // pre-register max approval between diamond and dex to get realistic gas usage
-    //     // vm.startPrank(address(genericSwapFacet));
-    //     // usdc.approve(swapData[0].approveTo, type(uint256).max);
-    //     // vm.stopPrank();
-
-    //     vm.startPrank(USDC_HOLDER);
-
-    //     // expected exact amountOut based on the liquidity available in the specified block for this test case
-    //     uint256 expAmountOut = 99491781613896927553;
-
-    //     uint256 gasLeftBef = gasleft();
-
-    //     vm.expectEmit(true, true, true, true, address(diamond));
-    //     emit LiFiGenericSwapCompleted(
-    //         0x0000000000000000000000000000000000000000000000000000000000000000, // transactionId,
-    //         "integrator", // integrator,
-    //         "referrer", // referrer,
-    //         SOME_WALLET, // receiver,
-    //         USDC_ADDRESS, // fromAssetId,
-    //         DAI_ADDRESS, // toAssetId,
-    //         swapData[0].fromAmount, // fromAmount,
-    //         expAmountOut // toAmount (with liquidity in that selected block)
-    //     );
-
-    //     genericSwapFacetV3.swapTokensSingleV3ERC20ToERC20(
-    //         "",
-    //         "integrator",
-    //         "referrer",
-    //         payable(SOME_WALLET), // receiver
-    //         minAmountOut,
-    //         swapData[0]
-    //     );
-
-    //     uint256 gasUsed = gasLeftBef - gasleft();
-    //     console.log("gas used: V2", gasUsed);
-
-    //     // bytes memory callData = abi.encodeWithSelector(
-    //     //     genericSwapFacetV3.swapTokensSingleV3ERC20ToERC20.selector,
-    //     //     "",
-    //     //     "integrator",
-    //     //     "referrer",
-    //     //     payable(SOME_WALLET),
-    //     //     minAmountOut,
-    //     //     swapData[0]
-    //     // );
-
-    //     // console.log("Calldata V2:");
-    //     // console.logBytes(callData);
-    //     vm.stopPrank();
-    // }
-
-    // function test_WillRevertIfSlippageIsTooHighSingleERC20ToERC20() public {
-    //     // get swapData for USDC > DAI swap
-    //     (
-    //         LibSwap.SwapData[] memory swapData,
-    //         uint256 minAmountOut
-    //     ) = _produceSwapDataERC20ToERC20(address(genericSwapFacet));
-    //     vm.startPrank(USDC_HOLDER);
-
-    //     // deploy, fund and whitelist a MockDEX
-    //     MockUniswapDEX mockDEX = deployFundAndWhitelistMockDEX(
-    //         address(genericSwapFacetV3),
-    //         DAI_ADDRESS,
-    //         minAmountOut - 1,
-    //         0
-    //     );
-
-    //     // update SwapData
-    //     swapData[0].callTo = swapData[0].approveTo = address(mockDEX);
-
-    //     vm.expectRevert(
-    //         abi.encodeWithSelector(
-    //             CumulativeSlippageTooHigh.selector,
-    //             minAmountOut,
-    //             minAmountOut - 1
-    //         )
-    //     );
-
-    //     genericSwapFacetV3.swapTokensSingleV3ERC20ToERC20(
-    //         "",
-    //         "integrator",
-    //         "referrer",
-    //         payable(SOME_WALLET), // receiver
-    //         minAmountOut,
-    //         swapData[0]
-    //     );
-
-    //     vm.stopPrank();
-    // }
-
-    // function test_WillRevertIfDEXIsNotWhitelistedButApproveToIsSingleERC20()
-    //     public
-    // {
-    //     // get swapData
-    //     (
-    //         LibSwap.SwapData[] memory swapData,
-    //         uint256 minAmountOut
-    //     ) = _produceSwapDataERC20ToERC20(address(genericSwapFacetV3));
-
-    //     vm.startPrank(USDC_HOLDER);
-
-    //     // update approveTo address in swapData
-    //     swapData[0].approveTo = SOME_WALLET;
-
-    //     vm.expectRevert(ContractCallNotAllowed.selector);
-
-    //     genericSwapFacetV3.swapTokensSingleV3ERC20ToERC20(
-    //         "",
-    //         "integrator",
-    //         "referrer",
-    //         payable(SOME_WALLET), // receiver
-    //         minAmountOut,
-    //         swapData[0]
-    //     );
-    // }
-
-    // function test_CanSwapSingleERC20ToERC20WithNonZeroAllowance() public {
-    //     // get swapData for USDC > DAI swap
-    //     (
-    //         LibSwap.SwapData[] memory swapData,
-    //         uint256 minAmountOut
-    //     ) = _produceSwapDataERC20ToERC20(address(genericSwapFacet));
-
-    //     // expected exact amountOut based on the liquidity available in the specified block for this test case
-    //     uint256 expAmountOut = 99491781613896927553;
-
-    //     // pre-register max approval between diamond and dex to get realistic gas usage
-    //     vm.startPrank(address(genericSwapFacet));
-    //     usdc.approve(swapData[0].approveTo, 1);
-    //     vm.stopPrank();
-
-    //     vm.startPrank(USDC_HOLDER);
-
-    //     vm.expectEmit(true, true, true, true, address(diamond));
-    //     emit LiFiGenericSwapCompleted(
-    //         0x0000000000000000000000000000000000000000000000000000000000000000, // transactionId,
-    //         "integrator", // integrator,
-    //         "referrer", // referrer,
-    //         SOME_WALLET, // receiver,
-    //         USDC_ADDRESS, // fromAssetId,
-    //         DAI_ADDRESS, // toAssetId,
-    //         swapData[0].fromAmount, // fromAmount,
-    //         expAmountOut // toAmount (with liquidity in that selected block)
-    //     );
-
-    //     genericSwapFacetV3.swapTokensSingleV3ERC20ToERC20(
-    //         "",
-    //         "integrator",
-    //         "referrer",
-    //         payable(SOME_WALLET), // receiver
-    //         minAmountOut,
-    //         swapData[0]
-    //     );
-
-    //     vm.stopPrank();
-    // }
-
-    // function test_CanSwapSingleERC20ToERC20WithZeroAllowance() public {
-    //     // get swapData for USDC > DAI swap
-    //     (
-    //         LibSwap.SwapData[] memory swapData,
-    //         uint256 minAmountOut
-    //     ) = _produceSwapDataERC20ToERC20(address(genericSwapFacet));
-
-    //     // expected exact amountOut based on the liquidity available in the specified block for this test case
-    //     uint256 expAmountOut = 99491781613896927553;
-
-    //     // pre-register max approval between diamond and dex to get realistic gas usage
-    //     vm.startPrank(address(genericSwapFacet));
-    //     usdc.approve(swapData[0].approveTo, 0);
-    //     vm.stopPrank();
-
-    //     vm.startPrank(USDC_HOLDER);
-
-    //     vm.expectEmit(true, true, true, true, address(diamond));
-    //     emit LiFiGenericSwapCompleted(
-    //         0x0000000000000000000000000000000000000000000000000000000000000000, // transactionId,
-    //         "integrator", // integrator,
-    //         "referrer", // referrer,
-    //         SOME_WALLET, // receiver,
-    //         USDC_ADDRESS, // fromAssetId,
-    //         DAI_ADDRESS, // toAssetId,
-    //         swapData[0].fromAmount, // fromAmount,
-    //         expAmountOut // toAmount (with liquidity in that selected block)
-    //     );
-
-    //     genericSwapFacetV3.swapTokensSingleV3ERC20ToERC20(
-    //         "",
-    //         "integrator",
-    //         "referrer",
-    //         payable(SOME_WALLET), // receiver
-    //         minAmountOut,
-    //         swapData[0]
-    //     );
-
-    //     vm.stopPrank();
-    // }
-
-    // // SINGLE SWAP ERC20 >> Native
-    // function _produceSwapDataERC20ToNative(
-    //     address facetAddress
-    // )
-    //     private
-    //     returns (LibSwap.SwapData[] memory swapData, uint256 minAmountOut)
-    // {
-    //     // Swap USDC to Native ETH
-    //     address[] memory path = new address[](2);
-    //     path[0] = USDC_ADDRESS;
-    //     path[1] = WETH_ADDRESS;
-
-    //     minAmountOut = 2 ether;
-
-    //     // Calculate minimum input amount
-    //     uint256[] memory amounts = uniswap.getAmountsIn(minAmountOut, path);
-    //     uint256 amountIn = amounts[0];
-
-    //     // prepare swapData
-    //     swapData = new LibSwap.SwapData[](1);
-    //     swapData[0] = LibSwap.SwapData(
-    //         address(uniswap),
-    //         address(uniswap),
-    //         USDC_ADDRESS,
-    //         address(0),
-    //         amountIn,
-    //         abi.encodeWithSelector(
-    //             uniswap.swapTokensForExactETH.selector,
-    //             minAmountOut,
-    //             amountIn,
-    //             path,
-    //             address(genericSwapFacet),
-    //             block.timestamp + 20 minutes
-    //         ),
-    //         true
-    //     );
-
-    //     vm.startPrank(USDC_HOLDER);
-    //     usdc.approve(facetAddress, amountIn);
-    //     vm.stopPrank();
-    // }
-
-    // function test_CanSwapSingleERC20ToNative_V1() public {
-    //     (
-    //         LibSwap.SwapData[] memory swapData,
-    //         uint256 minAmountOut
-    //     ) = _produceSwapDataERC20ToNative(address(genericSwapFacet));
-
-    //     vm.startPrank(USDC_HOLDER);
-
-    //     uint256 gasLeftBef = gasleft();
-
-    //     vm.expectEmit(true, true, true, true, address(diamond));
-    //     emit LiFiGenericSwapCompleted(
-    //         0x0000000000000000000000000000000000000000000000000000000000000000, // transactionId,
-    //         "integrator", // integrator,
-    //         "referrer", // referrer,
-    //         SOME_WALLET, // receiver,
-    //         USDC_ADDRESS, // fromAssetId,
-    //         address(0), // toAssetId,
-    //         swapData[0].fromAmount, // fromAmount,
-    //         minAmountOut // toAmount (with liquidity in that selected block)
-    //     );
-
-    //     genericSwapFacet.swapTokensGeneric(
-    //         "",
-    //         "integrator",
-    //         "referrer",
-    //         payable(SOME_WALLET), // receiver
-    //         minAmountOut,
-    //         swapData
-    //     );
-
-    //     uint256 gasUsed = gasLeftBef - gasleft();
-    //     console.log("gas used V1: ", gasUsed);
-
-    //     vm.stopPrank();
-    // }
-
-    // function test_CanSwapSingleERC20ToNative_V2() public {
-    //     // get swapData USDC > ETH (native)
-    //     (
-    //         LibSwap.SwapData[] memory swapData,
-    //         uint256 minAmountOut
-    //     ) = _produceSwapDataERC20ToNative(address(genericSwapFacet));
-
-    //     // pre-register max approval between diamond and dex to get realistic gas usage
-    //     vm.startPrank(address(genericSwapFacet));
-    //     usdc.approve(swapData[0].approveTo, type(uint256).max);
-    //     vm.stopPrank();
-
-    //     vm.startPrank(USDC_HOLDER);
-
-    //     uint256 gasLeftBef = gasleft();
-
-    //     vm.expectEmit(true, true, true, true, address(diamond));
-    //     emit LiFiGenericSwapCompleted(
-    //         0x0000000000000000000000000000000000000000000000000000000000000000, // transactionId,
-    //         "integrator", // integrator,
-    //         "referrer", // referrer,
-    //         SOME_WALLET, // receiver,
-    //         USDC_ADDRESS, // fromAssetId,
-    //         address(0), // toAssetId,
-    //         swapData[0].fromAmount, // fromAmount,
-    //         minAmountOut // toAmount (with liquidity in that selected block)
-    //     );
-
-    //     genericSwapFacetV3.swapTokensSingleV3ERC20ToNative(
-    //         "",
-    //         "integrator",
-    //         "referrer",
-    //         payable(SOME_WALLET), // receiver
-    //         minAmountOut,
-    //         swapData[0]
-    //     );
-
-    //     uint256 gasUsed = gasLeftBef - gasleft();
-    //     console.log("gas used V2: ", gasUsed);
-
-    //     vm.stopPrank();
-    // }
-
-    // function test_WillRevertIfSlippageIsTooHighSingleERC20ToNative() public {
-    //     // get swapData USDC > ETH (native)
-    //     (
-    //         LibSwap.SwapData[] memory swapData,
-    //         uint256 minAmountOut
-    //     ) = _produceSwapDataERC20ToNative(address(genericSwapFacet));
-
-    //     vm.startPrank(USDC_HOLDER);
-
-    //     // deploy, fund and whitelist a MockDEX
-    //     MockUniswapDEX mockDEX = deployFundAndWhitelistMockDEX(
-    //         address(genericSwapFacetV3),
-    //         address(0),
-    //         minAmountOut - 1,
-    //         0
-    //     );
-
-    //     // update SwapData
-    //     swapData[0].callTo = swapData[0].approveTo = address(mockDEX);
-
-    //     vm.expectRevert(
-    //         abi.encodeWithSelector(
-    //             CumulativeSlippageTooHigh.selector,
-    //             minAmountOut,
-    //             minAmountOut - 1
-    //         )
-    //     );
-
-    //     genericSwapFacetV3.swapTokensSingleV3ERC20ToNative(
-    //         "",
-    //         "integrator",
-    //         "referrer",
-    //         payable(SOME_WALLET), // receiver
-    //         minAmountOut,
-    //         swapData[0]
-    //     );
-
-    //     vm.stopPrank();
-    // }
-
-    // function test_ERC20SwapWillRevertIfSwapFails() public {
-    //     // get swapData USDC > ETH (native)
-    //     (
-    //         LibSwap.SwapData[] memory swapData,
-    //         uint256 minAmountOut
-    //     ) = _produceSwapDataERC20ToNative(address(genericSwapFacet));
-
-    //     vm.startPrank(USDC_HOLDER);
-
-    //     // deploy, fund and whitelist a MockDEX
-    //     MockUniswapDEX mockDEX = deployFundAndWhitelistMockDEX(
-    //         address(genericSwapFacetV3),
-    //         address(0),
-    //         0,
-    //         0
-    //     );
-
-    //     // update SwapData
-    //     bytes memory revertReason = abi.encodePacked("Just because");
-    //     swapData[0].callTo = swapData[0].approveTo = address(mockDEX);
-
-    //     swapData[0].callData = abi.encodeWithSelector(
-    //         mockDEX.mockSwapWillRevertWithReason.selector,
-    //         revertReason
-    //     );
-
-    //     vm.expectRevert(revertReason);
-
-    //     genericSwapFacetV3.swapTokensSingleV3ERC20ToNative(
-    //         "",
-    //         "integrator",
-    //         "referrer",
-    //         payable(SOME_WALLET), // receiver
-    //         minAmountOut,
-    //         swapData[0]
-    //     );
-
-    //     vm.stopPrank();
-    // }
-
-    // function test_WillRevertIfDEXIsNotWhitelistedSingleERC20() public {
-    //     // get swapData
-    //     (
-    //         LibSwap.SwapData[] memory swapData,
-    //         uint256 minAmountOut
-    //     ) = _produceSwapDataERC20ToNative(address(genericSwapFacetV3));
-
-    //     vm.startPrank(USDC_HOLDER);
-
-    //     // remove dex from whitelist
-    //     genericSwapFacetV3.removeDex(UNISWAP_V2_ROUTER);
-
-    //     vm.expectRevert(ContractCallNotAllowed.selector);
-
-    //     genericSwapFacetV3.swapTokensSingleV3ERC20ToNative(
-    //         "",
-    //         "integrator",
-    //         "referrer",
-    //         payable(SOME_WALLET), // receiver
-    //         minAmountOut,
-    //         swapData[0]
-    //     );
-    // }
-
-    // function test_SingleERC20ToNativeWillRevertIfNativeAssetTransferFails()
-    //     public
-    // {
-    //     // get swapData USDC > ETH (native)
-    //     (
-    //         LibSwap.SwapData[] memory swapData,
-    //         uint256 minAmountOut
-    //     ) = _produceSwapDataERC20ToNative(address(genericSwapFacet));
-
-    //     vm.startPrank(USDC_HOLDER);
-
-    //     // deploy a contract that cannot receive ETH
-    //     NonETHReceiver nonETHReceiver = new NonETHReceiver();
-
-    //     vm.expectRevert(NativeAssetTransferFailed.selector);
-
-    //     genericSwapFacetV3.swapTokensSingleV3ERC20ToNative(
-    //         "",
-    //         "integrator",
-    //         "referrer",
-    //         payable(address(nonETHReceiver)), // use nonETHReceiver for testing
-    //         minAmountOut,
-    //         swapData[0]
-    //     );
-
-    //     vm.stopPrank();
-    // }
-
-    // // SINGLE SWAP NATIVE >> ERC20
-    // function _produceSwapDataNativeToERC20()
-    //     private
-    //     view
-    //     returns (LibSwap.SwapData[] memory swapData, uint256 minAmountOut)
-    // {
-    //     // Swap native to USDC
-    //     address[] memory path = new address[](2);
-    //     path[0] = WETH_ADDRESS;
-    //     path[1] = USDC_ADDRESS;
-
-    //     uint256 amountIn = 2 ether;
-
-    //     // Calculate minimum input amount
-    //     uint256[] memory amounts = uniswap.getAmountsOut(amountIn, path);
-    //     minAmountOut = amounts[1];
-
-    //     // prepare swapData
-    //     swapData = new LibSwap.SwapData[](1);
-    //     swapData[0] = LibSwap.SwapData(
-    //         address(uniswap),
-    //         address(uniswap),
-    //         address(0),
-    //         USDC_ADDRESS,
-    //         amountIn,
-    //         abi.encodeWithSelector(
-    //             uniswap.swapExactETHForTokens.selector,
-    //             minAmountOut,
-    //             path,
-    //             address(genericSwapFacet),
-    //             block.timestamp + 20 minutes
-    //         ),
-    //         true
-    //     );
-    // }
-
-    // function test_CanSwapSingleNativeToERC20_V1() public {
-    //     // get swapData
-    //     (
-    //         LibSwap.SwapData[] memory swapData,
-    //         uint256 minAmountOut
-    //     ) = _produceSwapDataNativeToERC20();
-
-    //     uint256 gasLeftBef = gasleft();
-
-    //     vm.expectEmit(true, true, true, true, address(diamond));
-    //     emit LiFiGenericSwapCompleted(
-    //         0x0000000000000000000000000000000000000000000000000000000000000000, // transactionId,
-    //         "integrator", // integrator,
-    //         "referrer", // referrer,
-    //         SOME_WALLET, // receiver,
-    //         address(0), // fromAssetId,
-    //         USDC_ADDRESS, // toAssetId,
-    //         swapData[0].fromAmount, // fromAmount,
-    //         minAmountOut // toAmount (with liquidity in that selected block)
-    //     );
-
-    //     genericSwapFacet.swapTokensGeneric{ value: swapData[0].fromAmount }(
-    //         "",
-    //         "integrator",
-    //         "referrer",
-    //         payable(SOME_WALLET), // receiver
-    //         minAmountOut,
-    //         swapData
-    //     );
-
-    //     uint256 gasUsed = gasLeftBef - gasleft();
-    //     console.log("gas used: ", gasUsed);
-    // }
-
-    // function test_CanSwapSingleNativeToERC20_V2() public {
-    //     // get swapData
-    //     (
-    //         LibSwap.SwapData[] memory swapData,
-    //         uint256 minAmountOut
-    //     ) = _produceSwapDataNativeToERC20();
-
-    //     uint256 gasLeftBef = gasleft();
-
-    //     vm.expectEmit(true, true, true, true, address(diamond));
-    //     emit LiFiGenericSwapCompleted(
-    //         0x0000000000000000000000000000000000000000000000000000000000000000, // transactionId,
-    //         "integrator", // integrator,
-    //         "referrer", // referrer,
-    //         SOME_WALLET, // receiver,
-    //         address(0), // fromAssetId,
-    //         USDC_ADDRESS, // toAssetId,
-    //         swapData[0].fromAmount, // fromAmount,
-    //         minAmountOut // toAmount (with liquidity in that selected block)
-    //     );
-
-    //     genericSwapFacetV3.swapTokensSingleV3NativeToERC20{
-    //         value: swapData[0].fromAmount
-    //     }(
-    //         "",
-    //         "integrator",
-    //         "referrer",
-    //         payable(SOME_WALLET), // receiver
-    //         minAmountOut,
-    //         swapData[0]
-    //     );
-
-    //     uint256 gasUsed = gasLeftBef - gasleft();
-    //     console.log("gas used V2: ", gasUsed);
-    // }
-
-    // function test_WillRevertIfDEXIsNotWhitelistedSingleNative() public {
-    //     // get swapData
-    //     (
-    //         LibSwap.SwapData[] memory swapData,
-    //         uint256 minAmountOut
-    //     ) = _produceSwapDataNativeToERC20();
-
-    //     // remove dex from whitelist
-    //     genericSwapFacetV3.removeDex(UNISWAP_V2_ROUTER);
-
-    //     vm.expectRevert(ContractCallNotAllowed.selector);
-
-    //     genericSwapFacetV3.swapTokensSingleV3NativeToERC20{
-    //         value: swapData[0].fromAmount
-    //     }(
-    //         "",
-    //         "integrator",
-    //         "referrer",
-    //         payable(SOME_WALLET), // receiver
-    //         minAmountOut,
-    //         swapData[0]
-    //     );
-    // }
-
-    // function test_NativeSwapWillRevertIfSwapFails() public {
-    //     // get swapData USDC > ETH (native)
-    //     (
-    //         LibSwap.SwapData[] memory swapData,
-    //         uint256 minAmountOut
-    //     ) = _produceSwapDataNativeToERC20();
-
-    //     // deploy, fund and whitelist a MockDEX
-    //     MockUniswapDEX mockDEX = deployFundAndWhitelistMockDEX(
-    //         address(genericSwapFacetV3),
-    //         address(0),
-    //         0,
-    //         0
-    //     );
-
-    //     // update SwapData
-    //     bytes memory revertReason = abi.encodePacked("Some reason");
-    //     swapData[0].callTo = swapData[0].approveTo = address(mockDEX);
-
-    //     swapData[0].callData = abi.encodeWithSelector(
-    //         mockDEX.mockSwapWillRevertWithReason.selector,
-    //         revertReason
-    //     );
-
-    //     vm.expectRevert(revertReason);
-
-    //     genericSwapFacetV3.swapTokensSingleV3NativeToERC20(
-    //         "",
-    //         "integrator",
-    //         "referrer",
-    //         payable(SOME_WALLET), // receiver
-    //         minAmountOut,
-    //         swapData[0]
-    //     );
-    // }
-
-    // function test_WillRevertIfSlippageIsTooHighSingleNativeToERC20() public {
-    //     // get swapData
-    //     (
-    //         LibSwap.SwapData[] memory swapData,
-    //         uint256 minAmountOut
-    //     ) = _produceSwapDataNativeToERC20();
-
-    //     // deploy, fund and whitelist a MockDEX
-    //     MockUniswapDEX mockDEX = deployFundAndWhitelistMockDEX(
-    //         address(genericSwapFacetV3),
-    //         USDC_ADDRESS,
-    //         minAmountOut - 1,
-    //         0
-    //     );
-
-    //     // update SwapData
-    //     swapData[0].callTo = swapData[0].approveTo = address(mockDEX);
-
-    //     vm.expectRevert(
-    //         abi.encodeWithSelector(
-    //             CumulativeSlippageTooHigh.selector,
-    //             minAmountOut,
-    //             minAmountOut - 1
-    //         )
-    //     );
-
-    //     genericSwapFacetV3.swapTokensSingleV3NativeToERC20{ value: 2 ether }(
-    //         "",
-    //         "integrator",
-    //         "referrer",
-    //         payable(SOME_WALLET), // receiver
-    //         minAmountOut,
-    //         swapData[0]
-    //     );
-    // }
-
-    // // MULTISWAP FROM ERC20 TO ERC20
-
-    // function _produceSwapDataMultiswapFromERC20TOERC20(
-    //     address facetAddress
-    // )
-    //     private
-    //     returns (
-    //         LibSwap.SwapData[] memory swapData,
-    //         uint256 amountIn,
-    //         uint256 minAmountOut
-    //     )
-    // {
-    //     // Swap1: USDC to DAI
-    //     address[] memory path = new address[](2);
-    //     path[0] = USDC_ADDRESS;
-    //     path[1] = DAI_ADDRESS;
-
-    //     amountIn = 10 * 10 ** usdc.decimals();
-
-    //     // Calculate expected DAI amount to be received
-    //     uint256[] memory amounts = uniswap.getAmountsOut(amountIn, path);
-    //     uint256 swappedAmountDAI = amounts[0];
-
-    //     // prepare swapData
-    //     swapData = new LibSwap.SwapData[](2);
-    //     swapData[0] = LibSwap.SwapData(
-    //         address(uniswap),
-    //         address(uniswap),
-    //         USDC_ADDRESS,
-    //         DAI_ADDRESS,
-    //         amountIn,
-    //         abi.encodeWithSelector(
-    //             uniswap.swapExactTokensForTokens.selector,
-    //             amountIn,
-    //             swappedAmountDAI,
-    //             path,
-    //             address(genericSwapFacet),
-    //             block.timestamp + 20 minutes
-    //         ),
-    //         true
-    //     );
-
-    //     // Swap2: DAI to WETH
-    //     path = new address[](2);
-    //     path[0] = DAI_ADDRESS;
-    //     path[1] = WETH_ADDRESS;
-
-    //     // Calculate required DAI input amount
-    //     amounts = uniswap.getAmountsOut(swappedAmountDAI, path);
-    //     minAmountOut = amounts[1];
-
-    //     swapData[1] = LibSwap.SwapData(
-    //         address(uniswap),
-    //         address(uniswap),
-    //         DAI_ADDRESS,
-    //         WETH_ADDRESS,
-    //         swappedAmountDAI,
-    //         abi.encodeWithSelector(
-    //             uniswap.swapExactTokensForTokens.selector,
-    //             swappedAmountDAI,
-    //             minAmountOut,
-    //             path,
-    //             address(genericSwapFacet),
-    //             block.timestamp + 20 minutes
-    //         ),
-    //         false
-    //     );
-
-    //     vm.startPrank(USDC_HOLDER);
-    //     usdc.approve(facetAddress, 10 * 10 ** usdc.decimals());
-    // }
-
-    // function test_CanSwapMultipleFromERC20_V1() public {
-    //     // get swapData
-    //     (
-    //         LibSwap.SwapData[] memory swapData,
-    //         uint256 amountIn,
-    //         uint256 minAmountOut
-    //     ) = _produceSwapDataMultiswapFromERC20TOERC20(
-    //             address(genericSwapFacetV3)
-    //         );
-
-    //     uint256 gasLeftBef = gasleft();
-
-    //     vm.expectEmit(true, true, true, true, address(diamond));
-    //     emit LiFiGenericSwapCompleted(
-    //         0x0000000000000000000000000000000000000000000000000000000000000000, // transactionId,
-    //         "integrator", // integrator,
-    //         "referrer", // referrer,
-    //         SOME_WALLET, // receiver,
-    //         USDC_ADDRESS, // fromAssetId,
-    //         WETH_ADDRESS, // toAssetId,
-    //         amountIn, // fromAmount,
-    //         minAmountOut // toAmount (with liquidity in that selected block)
-    //     );
-
-    //     genericSwapFacet.swapTokensGeneric(
-    //         "",
-    //         "integrator",
-    //         "referrer",
-    //         payable(SOME_WALLET),
-    //         minAmountOut,
-    //         swapData
-    //     );
-
-    //     uint256 gasUsed = gasLeftBef - gasleft();
-    //     console.log("gas used V1: ", gasUsed);
-
-    //     vm.stopPrank();
-    // }
-
-    // function test_CanSwapMultipleFromERC20_V2() public {
-    //     // ACTIVATE THIS CODE TO TEST GAS USAGE EXCL. MAX APPROVAL
-    //     vm.startPrank(address(genericSwapFacet));
-    //     dai.approve(address(uniswap), type(uint256).max);
-    //     vm.stopPrank();
-
-    //     // get swapData
-    //     (
-    //         LibSwap.SwapData[] memory swapData,
-    //         uint256 amountIn,
-    //         uint256 minAmountOut
-    //     ) = _produceSwapDataMultiswapFromERC20TOERC20(
-    //             address(genericSwapFacetV3)
-    //         );
-
-    //     uint256 gasLeftBef = gasleft();
-
-    //     vm.expectEmit(true, true, true, true, address(diamond));
-    //     emit LiFiGenericSwapCompleted(
-    //         0x0000000000000000000000000000000000000000000000000000000000000000, // transactionId,
-    //         "integrator", // integrator,
-    //         "referrer", // referrer,
-    //         SOME_WALLET, // receiver,
-    //         USDC_ADDRESS, // fromAssetId,
-    //         WETH_ADDRESS, // toAssetId,
-    //         amountIn, // fromAmount,
-    //         minAmountOut // toAmount (with liquidity in that selected block)
-    //     );
-
-    //     genericSwapFacetV3.swapTokensMultipleV3ERC20ToERC20(
-    //         "",
-    //         "integrator",
-    //         "referrer",
-    //         payable(SOME_WALLET),
-    //         minAmountOut,
-    //         swapData
-    //     );
-
-    //     uint256 gasUsed = gasLeftBef - gasleft();
-    //     console.log("gas used V2: ", gasUsed);
-
-    //     // bytes memory callData = abi.encodeWithSelector(
-    //     //     genericSwapFacetV3.swapTokensMultipleV3ERC20ToERC20.selector,
-    //     //     "",
-    //     //     "integrator",
-    //     //     "referrer",
-    //     //     payable(SOME_WALLET),
-    //     //     minAmountOut,
-    //     //     swapData
-    //     // );
-
-    //     // console.log("Calldata V2:");
-    //     // console.logBytes(callData);
-
-    //     vm.stopPrank();
-    // }
-
-    // function test_MultiSwapERC20WillRevertIfSwapFails() public {
-    //     // get swapData USDC > ETH (native)
-    //     (
-    //         LibSwap.SwapData[] memory swapData,
-    //         ,
-    //         uint256 minAmountOut
-    //     ) = _produceSwapDataMultiswapFromERC20TOERC20(
-    //             address(genericSwapFacet)
-    //         );
-
-    //     // deploy, fund and whitelist a MockDEX
-    //     MockUniswapDEX mockDEX = deployFundAndWhitelistMockDEX(
-    //         address(genericSwapFacetV3),
-    //         address(0),
-    //         0,
-    //         0
-    //     );
-
-    //     // update SwapData
-    //     bytes memory revertReason = abi.encodePacked("Some reason");
-    //     swapData[1].callTo = swapData[1].approveTo = address(mockDEX);
-
-    //     swapData[1].callData = abi.encodeWithSelector(
-    //         mockDEX.mockSwapWillRevertWithReason.selector,
-    //         revertReason
-    //     );
-
-    //     vm.expectRevert(revertReason);
-
-    //     genericSwapFacetV3.swapTokensMultipleV3ERC20ToERC20(
-    //         "",
-    //         "integrator",
-    //         "referrer",
-    //         payable(SOME_WALLET), // receiver
-    //         minAmountOut,
-    //         swapData
-    //     );
-
-    //     vm.stopPrank();
-    // }
-
-    // function test_WillRevertIfDEXIsNotWhitelistedMulti() public {
-    //     // get swapData
-    //     (
-    //         LibSwap.SwapData[] memory swapData,
-    //         ,
-    //         uint256 minAmountOut
-    //     ) = _produceSwapDataMultiswapFromERC20TOERC20(
-    //             address(genericSwapFacetV3)
-    //         );
-
-    //     // remove dex from whitelist
-    //     genericSwapFacetV3.removeDex(UNISWAP_V2_ROUTER);
-
-    //     vm.expectRevert(ContractCallNotAllowed.selector);
-
-    //     genericSwapFacetV3.swapTokensMultipleV3ERC20ToERC20(
-    //         "",
-    //         "integrator",
-    //         "referrer",
-    //         payable(SOME_WALLET), // receiver
-    //         minAmountOut,
-    //         swapData
-    //     );
-    // }
-
-    // function test_WillRevertIfDEXIsNotWhitelistedButApproveToIsMulti() public {
-    //     // get swapData
-    //     (
-    //         LibSwap.SwapData[] memory swapData,
-    //         ,
-    //         uint256 minAmountOut
-    //     ) = _produceSwapDataMultiswapFromERC20TOERC20(
-    //             address(genericSwapFacetV3)
-    //         );
-
-    //     // update approveTo address in swapData
-    //     swapData[1].callTo = SOME_WALLET;
-
-    //     vm.expectRevert(ContractCallNotAllowed.selector);
-
-    //     genericSwapFacetV3.swapTokensMultipleV3ERC20ToERC20(
-    //         "",
-    //         "integrator",
-    //         "referrer",
-    //         payable(SOME_WALLET), // receiver
-    //         minAmountOut,
-    //         swapData
-    //     );
-    // }
-
-    // function test_WillRevertIfSlippageIsTooHighMultiToERC20() public {
-    //     // get swapData
-    //     (
-    //         LibSwap.SwapData[] memory swapData,
-    //         ,
-    //         uint256 minAmountOut
-    //     ) = _produceSwapDataMultiswapFromERC20TOERC20(
-    //             address(genericSwapFacetV3)
-    //         );
-
-    //     // deploy, fund and whitelist a MockDEX
-    //     MockUniswapDEX mockDEX = deployFundAndWhitelistMockDEX(
-    //         address(genericSwapFacetV3),
-    //         WETH_ADDRESS,
-    //         minAmountOut - 1,
-    //         0
-    //     );
-
-    //     // update SwapData
-    //     swapData[1].callTo = swapData[1].approveTo = address(mockDEX);
-
-    //     vm.expectRevert(
-    //         abi.encodeWithSelector(
-    //             CumulativeSlippageTooHigh.selector,
-    //             minAmountOut,
-    //             minAmountOut - 1
-    //         )
-    //     );
-
-    //     genericSwapFacetV3.swapTokensMultipleV3ERC20ToERC20(
-    //         "",
-    //         "integrator",
-    //         "referrer",
-    //         payable(SOME_WALLET), // receiver
-    //         minAmountOut,
-    //         swapData
-    //     );
-
-    //     vm.stopPrank();
-    // }
-
-    // // MULTISWAP FROM NATIVE TO ERC20
-
-    // function _produceSwapDataMultiswapFromNativeToERC20()
-    //     private
-    //     view
-    //     returns (
-    //         LibSwap.SwapData[] memory swapData,
-    //         uint256 amountIn,
-    //         uint256 minAmountOut
-    //     )
-    // {
-    //     // Swap1: Native to DAI
-    //     address[] memory path = new address[](2);
-    //     path[0] = WETH_ADDRESS;
-    //     path[1] = DAI_ADDRESS;
-
-    //     amountIn = 2 ether;
-
-    //     // Calculate expected DAI amount to be received
-    //     uint256[] memory amounts = uniswap.getAmountsOut(amountIn, path);
-    //     uint256 swappedAmountDAI = amounts[1];
-
-    //     // prepare swapData
-    //     swapData = new LibSwap.SwapData[](2);
-    //     swapData[0] = LibSwap.SwapData(
-    //         address(uniswap),
-    //         address(uniswap),
-    //         address(0),
-    //         DAI_ADDRESS,
-    //         amountIn,
-    //         abi.encodeWithSelector(
-    //             uniswap.swapExactETHForTokens.selector,
-    //             swappedAmountDAI,
-    //             path,
-    //             address(genericSwapFacet),
-    //             block.timestamp + 20 minutes
-    //         ),
-    //         true
-    //     );
-
-    //     // Swap2: DAI to USDC
-    //     path = new address[](2);
-    //     path[0] = DAI_ADDRESS;
-    //     path[1] = USDC_ADDRESS;
-
-    //     // Calculate required DAI input amount
-    //     amounts = uniswap.getAmountsOut(swappedAmountDAI, path);
-    //     minAmountOut = amounts[1];
-
-    //     swapData[1] = LibSwap.SwapData(
-    //         address(uniswap),
-    //         address(uniswap),
-    //         DAI_ADDRESS,
-    //         USDC_ADDRESS,
-    //         swappedAmountDAI,
-    //         abi.encodeWithSelector(
-    //             uniswap.swapExactTokensForTokens.selector,
-    //             swappedAmountDAI,
-    //             minAmountOut,
-    //             path,
-    //             address(genericSwapFacet),
-    //             block.timestamp + 20 minutes
-    //         ),
-    //         false
-    //     );
-    // }
-
-    // function test_CanSwapMultipleFromNativeToERC20_V1() public {
-    //     // get swapData
-    //     (
-    //         LibSwap.SwapData[] memory swapData,
-    //         uint256 amountIn,
-    //         uint256 minAmountOut
-    //     ) = _produceSwapDataMultiswapFromNativeToERC20();
-
-    //     uint256 gasLeftBef = gasleft();
-
-    //     vm.expectEmit(true, true, true, true, address(diamond));
-    //     emit LiFiGenericSwapCompleted(
-    //         0x0000000000000000000000000000000000000000000000000000000000000000, // transactionId,
-    //         "integrator", // integrator,
-    //         "referrer", // referrer,
-    //         SOME_WALLET, // receiver,
-    //         address(0), // fromAssetId,
-    //         USDC_ADDRESS, // toAssetId,
-    //         amountIn, // fromAmount,
-    //         minAmountOut // toAmount (with liquidity in that selected block)
-    //     );
-
-    //     genericSwapFacet.swapTokensGeneric{ value: amountIn }(
-    //         "",
-    //         "integrator",
-    //         "referrer",
-    //         payable(SOME_WALLET),
-    //         minAmountOut,
-    //         swapData
-    //     );
-
-    //     uint256 gasUsed = gasLeftBef - gasleft();
-    //     console.log("gas used V1: ", gasUsed);
-    // }
-
-    // function test_CanSwapMultipleFromNativeToERC20_V2() public {
-    //     // get swapData
-    //     (
-    //         LibSwap.SwapData[] memory swapData,
-    //         uint256 amountIn,
-    //         uint256 minAmountOut
-    //     ) = _produceSwapDataMultiswapFromNativeToERC20();
-
-    //     uint256 gasLeftBef = gasleft();
-
-    //     vm.expectEmit(true, true, true, true, address(diamond));
-    //     emit LiFiGenericSwapCompleted(
-    //         0x0000000000000000000000000000000000000000000000000000000000000000, // transactionId,
-    //         "integrator", // integrator,
-    //         "referrer", // referrer,
-    //         SOME_WALLET, // receiver,
-    //         address(0), // fromAssetId,
-    //         USDC_ADDRESS, // toAssetId,
-    //         amountIn, // fromAmount,
-    //         minAmountOut // toAmount (with liquidity in that selected block)
-    //     );
-
-    //     genericSwapFacetV3.swapTokensMultipleV3NativeToERC20{
-    //         value: amountIn
-    //     }(
-    //         "",
-    //         "integrator",
-    //         "referrer",
-    //         payable(SOME_WALLET),
-    //         minAmountOut,
-    //         swapData
-    //     );
-
-    //     uint256 gasUsed = gasLeftBef - gasleft();
-    //     console.log("gas used V2: ", gasUsed);
-    // }
-
-    // function test_MultiSwapNativeWillRevertIfSwapFails() public {
-    //     // get swapData
-    //     (
-    //         LibSwap.SwapData[] memory swapData,
-    //         uint256 amountIn,
-    //         uint256 minAmountOut
-    //     ) = _produceSwapDataMultiswapFromNativeToERC20();
-
-    //     // deploy, fund and whitelist a MockDEX
-    //     MockUniswapDEX mockDEX = deployFundAndWhitelistMockDEX(
-    //         address(genericSwapFacetV3),
-    //         address(0),
-    //         0,
-    //         0
-    //     );
-
-    //     // update SwapData
-    //     bytes memory revertReason = abi.encodePacked("Some reason");
-    //     swapData[0].callTo = swapData[0].approveTo = address(mockDEX);
-
-    //     swapData[0].callData = abi.encodeWithSelector(
-    //         mockDEX.mockSwapWillRevertWithReason.selector,
-    //         revertReason
-    //     );
-
-    //     vm.expectRevert(revertReason);
-
-    //     genericSwapFacetV3.swapTokensMultipleV3NativeToERC20{
-    //         value: amountIn
-    //     }(
-    //         "",
-    //         "integrator",
-    //         "referrer",
-    //         payable(SOME_WALLET), // receiver
-    //         minAmountOut,
-    //         swapData
-    //     );
-    // }
-
-    // function test_WillRevertIfDEXIsNotWhitelistedButApproveToIsMultiNative()
-    //     public
-    // {
-    //     // get swapData
-    //     (
-    //         LibSwap.SwapData[] memory swapData,
-    //         ,
-    //         uint256 minAmountOut
-    //     ) = _produceSwapDataMultiswapFromERC20TOERC20(
-    //             address(genericSwapFacetV3)
-    //         );
-
-    //     // update approveTo address in swapData
-    //     swapData[0].approveTo = SOME_WALLET;
-
-    //     vm.expectRevert(ContractCallNotAllowed.selector);
-
-    //     genericSwapFacetV3.swapTokensMultipleV3ERC20ToERC20(
-    //         "",
-    //         "integrator",
-    //         "referrer",
-    //         payable(SOME_WALLET), // receiver
-    //         minAmountOut,
-    //         swapData
-    //     );
-    // }
-
-    // // MULTISWAP COLLECT ERC20 FEE AND SWAP to ERC20
-
-    // function _produceSwapDataMultiswapERC20FeeAndSwapToERC20()
-    //     private
-    //     view
-    //     returns (
-    //         LibSwap.SwapData[] memory swapData,
-    //         uint256 amountIn,
-    //         uint256 minAmountOut
-    //     )
-    // {
-    //     amountIn = 100 * 10 ** dai.decimals();
-
-    //     uint integratorFee = 5 * 10 ** dai.decimals();
-    //     uint lifiFee = 0;
-    //     address integratorAddress = address(0xb33f); // some random address
-
-    //     // Swap1: Collect ERC20 fee (DAI)
-    //     // prepare swapData
-    //     swapData = new LibSwap.SwapData[](2);
-    //     swapData[0] = LibSwap.SwapData(
-    //         FEE_COLLECTOR,
-    //         FEE_COLLECTOR,
-    //         DAI_ADDRESS,
-    //         DAI_ADDRESS,
-    //         amountIn,
-    //         abi.encodeWithSelector(
-    //             feeCollector.collectTokenFees.selector,
-    //             DAI_ADDRESS,
-    //             integratorFee,
-    //             lifiFee,
-    //             integratorAddress
-    //         ),
-    //         true
-    //     );
-
-    //     uint256 amountOutFeeCollection = amountIn - integratorFee - lifiFee;
-
-    //     // Swap2: DAI to USDC
-    //     address[] memory path = new address[](2);
-    //     path[0] = DAI_ADDRESS;
-    //     path[1] = USDC_ADDRESS;
-
-    //     // Calculate required DAI input amount
-    //     uint256[] memory amounts = uniswap.getAmountsOut(
-    //         amountOutFeeCollection,
-    //         path
-    //     );
-    //     minAmountOut = amounts[1];
-
-    //     swapData[1] = LibSwap.SwapData(
-    //         address(uniswap),
-    //         address(uniswap),
-    //         DAI_ADDRESS,
-    //         USDC_ADDRESS,
-    //         amountOutFeeCollection,
-    //         abi.encodeWithSelector(
-    //             uniswap.swapExactTokensForTokens.selector,
-    //             amountOutFeeCollection,
-    //             minAmountOut,
-    //             path,
-    //             address(genericSwapFacet),
-    //             block.timestamp + 20 minutes
-    //         ),
-    //         false
-    //     );
-    // }
-
-    // function test_CanCollectERC20FeesAndSwapToERC20_V1() public {
-    //     vm.startPrank(DAI_HOLDER);
-    //     dai.approve(address(genericSwapFacet), 100 * 10 ** dai.decimals());
-
-    //     // get swapData
-    //     (
-    //         LibSwap.SwapData[] memory swapData,
-    //         uint256 amountIn,
-    //         uint256 minAmountOut
-    //     ) = _produceSwapDataMultiswapERC20FeeAndSwapToERC20();
-
-    //     uint256 gasLeftBef = gasleft();
-
-    //     vm.expectEmit(true, true, true, true, address(diamond));
-    //     emit LiFiGenericSwapCompleted(
-    //         0x0000000000000000000000000000000000000000000000000000000000000000, // transactionId,
-    //         "integrator", // integrator,
-    //         "referrer", // referrer,
-    //         SOME_WALLET, // receiver,
-    //         DAI_ADDRESS, // fromAssetId,
-    //         USDC_ADDRESS, // toAssetId,
-    //         amountIn, // fromAmount,
-    //         minAmountOut // toAmount (with liquidity in that selected block)
-    //     );
-
-    //     genericSwapFacet.swapTokensGeneric(
-    //         "",
-    //         "integrator",
-    //         "referrer",
-    //         payable(SOME_WALLET),
-    //         minAmountOut,
-    //         swapData
-    //     );
-
-    //     uint256 gasUsed = gasLeftBef - gasleft();
-    //     console.log("gas used V1: ", gasUsed);
-
-    //     vm.stopPrank();
-    // }
-
-    // function test_CanCollectERC20FeesAndSwapToERC20_V2() public {
-    //     // ACTIVATE THIS CODE TO TEST GAS USAGE EXCL. MAX APPROVAL
-    //     vm.startPrank(address(genericSwapFacet));
-    //     dai.approve(address(uniswap), type(uint256).max);
-    //     vm.stopPrank();
-
-    //     vm.startPrank(DAI_HOLDER);
-    //     dai.approve(address(genericSwapFacet), 100 * 10 ** dai.decimals());
-
-    //     // get swapData
-    //     (
-    //         LibSwap.SwapData[] memory swapData,
-    //         uint256 amountIn,
-    //         uint256 minAmountOut
-    //     ) = _produceSwapDataMultiswapERC20FeeAndSwapToERC20();
-
-    //     uint256 gasLeftBef = gasleft();
-
-    //     vm.expectEmit(true, true, true, true, address(diamond));
-    //     emit LiFiGenericSwapCompleted(
-    //         0x0000000000000000000000000000000000000000000000000000000000000000, // transactionId,
-    //         "integrator", // integrator,
-    //         "referrer", // referrer,
-    //         SOME_WALLET, // receiver,
-    //         DAI_ADDRESS, // fromAssetId,
-    //         USDC_ADDRESS, // toAssetId,
-    //         amountIn, // fromAmount,
-    //         minAmountOut // toAmount (with liquidity in that selected block)
-    //     );
-
-    //     genericSwapFacetV3.swapTokensMultipleV3ERC20ToERC20(
-    //         "",
-    //         "integrator",
-    //         "referrer",
-    //         payable(SOME_WALLET),
-    //         minAmountOut,
-    //         swapData
-    //     );
-
-    //     uint256 gasUsed = gasLeftBef - gasleft();
-    //     console.log("gas used V2: ", gasUsed);
-
-    //     vm.stopPrank();
-    // }
-
-    // // MULTISWAP COLLECT NATIVE FEE AND SWAP TO ERC20
-
-    // function _produceSwapDataMultiswapNativeFeeAndSwapToERC20()
-    //     private
-    //     view
-    //     returns (
-    //         LibSwap.SwapData[] memory swapData,
-    //         uint256 amountIn,
-    //         uint256 minAmountOut
-    //     )
-    // {
-    //     amountIn = 1 ether;
-
-    //     uint integratorFee = 0.1 ether;
-    //     uint lifiFee = 0;
-    //     address integratorAddress = address(0xb33f); // some random address
-
-    //     // Swap1: Collect native fee
-    //     // prepare swapData
-    //     swapData = new LibSwap.SwapData[](2);
-    //     swapData[0] = LibSwap.SwapData(
-    //         FEE_COLLECTOR,
-    //         FEE_COLLECTOR,
-    //         address(0),
-    //         address(0),
-    //         amountIn,
-    //         abi.encodeWithSelector(
-    //             feeCollector.collectNativeFees.selector,
-    //             integratorFee,
-    //             lifiFee,
-    //             integratorAddress
-    //         ),
-    //         true
-    //     );
-
-    //     uint256 amountOutFeeCollection = amountIn - integratorFee - lifiFee;
-
-    //     // Swap2: native to USDC
-    //     address[] memory path = new address[](2);
-    //     path[0] = WETH_ADDRESS;
-    //     path[1] = USDC_ADDRESS;
-
-    //     // Calculate required DAI input amount
-    //     uint256[] memory amounts = uniswap.getAmountsOut(
-    //         amountOutFeeCollection,
-    //         path
-    //     );
-    //     minAmountOut = amounts[1];
-
-    //     swapData[1] = LibSwap.SwapData(
-    //         address(uniswap),
-    //         address(uniswap),
-    //         address(0),
-    //         USDC_ADDRESS,
-    //         amountOutFeeCollection,
-    //         abi.encodeWithSelector(
-    //             uniswap.swapExactETHForTokens.selector,
-    //             minAmountOut,
-    //             path,
-    //             address(genericSwapFacet),
-    //             block.timestamp + 20 minutes
-    //         ),
-    //         false
-    //     );
-    // }
-
-    // function test_CanCollectNativeFeesAndSwap_V1() public {
-    //     // get swapData
-    //     (
-    //         LibSwap.SwapData[] memory swapData,
-    //         uint256 amountIn,
-    //         uint256 minAmountOut
-    //     ) = _produceSwapDataMultiswapNativeFeeAndSwapToERC20();
-
-    //     uint256 gasLeftBef = gasleft();
-
-    //     vm.expectEmit(true, true, true, true, address(diamond));
-    //     emit LiFiGenericSwapCompleted(
-    //         0x0000000000000000000000000000000000000000000000000000000000000000, // transactionId,
-    //         "integrator", // integrator,
-    //         "referrer", // referrer,
-    //         SOME_WALLET, // receiver,
-    //         address(0), // fromAssetId,
-    //         USDC_ADDRESS, // toAssetId,
-    //         amountIn, // fromAmount,
-    //         minAmountOut // toAmount (with liquidity in that selected block)
-    //     );
-
-    //     genericSwapFacet.swapTokensGeneric{ value: amountIn }(
-    //         "",
-    //         "integrator",
-    //         "referrer",
-    //         payable(SOME_WALLET),
-    //         minAmountOut,
-    //         swapData
-    //     );
-
-    //     uint256 gasUsed = gasLeftBef - gasleft();
-    //     console.log("gas used V1: ", gasUsed);
-    // }
-
-    // function test_CanCollectNativeFeesAndSwap_V2() public {
-    //     // get swapData
-    //     (
-    //         LibSwap.SwapData[] memory swapData,
-    //         uint256 amountIn,
-    //         uint256 minAmountOut
-    //     ) = _produceSwapDataMultiswapNativeFeeAndSwapToERC20();
-
-    //     uint256 gasLeftBef = gasleft();
-
-    //     vm.expectEmit(true, true, true, true, address(diamond));
-    //     emit LiFiGenericSwapCompleted(
-    //         0x0000000000000000000000000000000000000000000000000000000000000000, // transactionId,
-    //         "integrator", // integrator,
-    //         "referrer", // referrer,
-    //         SOME_WALLET, // receiver,
-    //         address(0), // fromAssetId,
-    //         USDC_ADDRESS, // toAssetId,
-    //         amountIn, // fromAmount,
-    //         minAmountOut // toAmount (with liquidity in that selected block)
-    //     );
-
-    //     genericSwapFacetV3.swapTokensMultipleV3NativeToERC20{
-    //         value: amountIn
-    //     }(
-    //         "",
-    //         "integrator",
-    //         "referrer",
-    //         payable(SOME_WALLET),
-    //         minAmountOut,
-    //         swapData
-    //     );
-
-    //     uint256 gasUsed = gasLeftBef - gasleft();
-    //     console.log("gas used V2: ", gasUsed);
-    // }
-
-    // // MULTISWAP COLLECT ERC20 FEE AND SWAP TO NATIVE
-
-    // function _produceSwapDataMultiswapERC20FeeAndSwapToNative(
-    //     address facetAddress
-    // )
-    //     private
-    //     returns (
-    //         LibSwap.SwapData[] memory swapData,
-    //         uint256 amountIn,
-    //         uint256 minAmountOut
-    //     )
-    // {
-    //     amountIn = 100 * 10 ** dai.decimals();
-
-    //     uint integratorFee = 5 * 10 ** dai.decimals();
-    //     uint lifiFee = 0;
-    //     address integratorAddress = address(0xb33f); // some random address
-
-    //     // Swap1: Collect ERC20 fee (5 DAI)
-    //     // prepare swapData
-    //     swapData = new LibSwap.SwapData[](2);
-    //     swapData[0] = LibSwap.SwapData(
-    //         FEE_COLLECTOR,
-    //         FEE_COLLECTOR,
-    //         DAI_ADDRESS,
-    //         DAI_ADDRESS,
-    //         amountIn,
-    //         abi.encodeWithSelector(
-    //             feeCollector.collectTokenFees.selector,
-    //             DAI_ADDRESS,
-    //             integratorFee,
-    //             lifiFee,
-    //             integratorAddress
-    //         ),
-    //         true
-    //     );
-
-    //     uint256 amountOutFeeCollection = amountIn - integratorFee - lifiFee;
-
-    //     // Swap2: DAI to native
-    //     address[] memory path = new address[](2);
-    //     path[0] = DAI_ADDRESS;
-    //     path[1] = WETH_ADDRESS;
-
-    //     // Calculate required DAI input amount
-    //     uint256[] memory amounts = uniswap.getAmountsOut(
-    //         amountOutFeeCollection,
-    //         path
-    //     );
-    //     minAmountOut = amounts[1];
-
-    //     swapData[1] = LibSwap.SwapData(
-    //         address(uniswap),
-    //         address(uniswap),
-    //         DAI_ADDRESS,
-    //         address(0),
-    //         amountOutFeeCollection,
-    //         abi.encodeWithSelector(
-    //             uniswap.swapExactTokensForETH.selector,
-    //             amountOutFeeCollection,
-    //             minAmountOut,
-    //             path,
-    //             address(genericSwapFacet),
-    //             block.timestamp + 20 minutes
-    //         ),
-    //         false
-    //     );
-
-    //     vm.startPrank(DAI_HOLDER);
-    //     dai.approve(facetAddress, amountIn);
-    // }
-
-    // function test_CanCollectERC20FeesAndSwapToNative_V1() public {
-    //     // get swapData
-    //     (
-    //         LibSwap.SwapData[] memory swapData,
-    //         uint256 amountIn,
-    //         uint256 minAmountOut
-    //     ) = _produceSwapDataMultiswapERC20FeeAndSwapToNative(
-    //             address(genericSwapFacetV3)
-    //         );
-
-    //     uint256 gasLeftBef = gasleft();
-
-    //     vm.expectEmit(true, true, true, true, address(diamond));
-    //     emit LiFiGenericSwapCompleted(
-    //         0x0000000000000000000000000000000000000000000000000000000000000000, // transactionId,
-    //         "integrator", // integrator,
-    //         "referrer", // referrer,
-    //         SOME_WALLET, // receiver,
-    //         DAI_ADDRESS, // fromAssetId,
-    //         address(0), // toAssetId,
-    //         amountIn, // fromAmount,
-    //         minAmountOut // toAmount (with liquidity in that selected block)
-    //     );
-
-    //     genericSwapFacet.swapTokensGeneric(
-    //         "",
-    //         "integrator",
-    //         "referrer",
-    //         payable(SOME_WALLET),
-    //         minAmountOut,
-    //         swapData
-    //     );
-
-    //     uint256 gasUsed = gasLeftBef - gasleft();
-    //     console.log("gas used V1: ", gasUsed);
-    // }
-
-    // function test_CanCollectERC20FeesAndSwapToNative_V2() public {
-    //     // get swapData
-    //     (
-    //         LibSwap.SwapData[] memory swapData,
-    //         uint256 amountIn,
-    //         uint256 minAmountOut
-    //     ) = _produceSwapDataMultiswapERC20FeeAndSwapToNative(
-    //             address(genericSwapFacetV3)
-    //         );
-
-    //     uint256 gasLeftBef = gasleft();
-
-    //     vm.expectEmit(true, true, true, true, address(diamond));
-    //     emit LiFiGenericSwapCompleted(
-    //         0x0000000000000000000000000000000000000000000000000000000000000000, // transactionId,
-    //         "integrator", // integrator,
-    //         "referrer", // referrer,
-    //         SOME_WALLET, // receiver,
-    //         DAI_ADDRESS, // fromAssetId,
-    //         address(0), // toAssetId,
-    //         amountIn, // fromAmount,
-    //         minAmountOut // toAmount (with liquidity in that selected block)
-    //     );
-
-    //     genericSwapFacetV3.swapTokensMultipleV3ERC20ToNative(
-    //         "",
-    //         "integrator",
-    //         "referrer",
-    //         payable(SOME_WALLET),
-    //         minAmountOut,
-    //         swapData
-    //     );
-
-    //     uint256 gasUsed = gasLeftBef - gasleft();
-    //     console.log("gas used V2: ", gasUsed);
-    // }
-
-    // function test_WillRevertIfSlippageIsTooHighMultiToNative() public {
-    //     // get swapData
-    //     (
-    //         LibSwap.SwapData[] memory swapData,
-    //         ,
-    //         uint256 minAmountOut
-    //     ) = _produceSwapDataMultiswapERC20FeeAndSwapToNative(
-    //             address(genericSwapFacetV3)
-    //         );
-
-    //     // deploy, fund and whitelist a MockDEX
-    //     MockUniswapDEX mockDEX = deployFundAndWhitelistMockDEX(
-    //         address(genericSwapFacetV3),
-    //         address(0),
-    //         minAmountOut - 1,
-    //         0
-    //     );
-
-    //     // update SwapData
-    //     swapData[1].callTo = swapData[1].approveTo = address(mockDEX);
-
-    //     vm.expectRevert(
-    //         abi.encodeWithSelector(
-    //             CumulativeSlippageTooHigh.selector,
-    //             minAmountOut,
-    //             minAmountOut - 1
-    //         )
-    //     );
-
-    //     genericSwapFacetV3.swapTokensMultipleV3ERC20ToNative(
-    //         "",
-    //         "integrator",
-    //         "referrer",
-    //         payable(SOME_WALLET), // receiver
-    //         minAmountOut,
-    //         swapData
-    //     );
-
-    //     vm.stopPrank();
-    // }
-
-    // function test_MultiSwapCollectERC20FeesAndSwapToNativeWillRevertIfNativeAssetTransferFails()
-    //     public
-    // {
-    //     // get swapData
-    //     (
-    //         LibSwap.SwapData[] memory swapData,
-    //         uint256 amountIn,
-    //         uint256 minAmountOut
-    //     ) = _produceSwapDataMultiswapERC20FeeAndSwapToNative(
-    //             address(genericSwapFacetV3)
-    //         );
-
-    //     // deploy a contract that cannot receive ETH
-    //     NonETHReceiver nonETHReceiver = new NonETHReceiver();
-
-    //     vm.expectRevert(NativeAssetTransferFailed.selector);
-
-    //     genericSwapFacetV3.swapTokensMultipleV3ERC20ToNative(
-    //         "",
-    //         "integrator",
-    //         "referrer",
-    //         payable(address(nonETHReceiver)),
-    //         minAmountOut,
-    //         swapData
-    //     );
-    // }
-
-    // // Test functionality that refunds unused input tokens by DEXs
-    // function test_leavesNoERC20SendingAssetDustSingleSwap() public {
-    //     vm.startPrank(USDC_HOLDER);
-    //     uint256 initialBalance = usdc.balanceOf(USDC_HOLDER);
-
-    //     uint256 amountIn = 100 * 10 ** usdc.decimals();
-    //     uint256 amountInActual = (amountIn * 99) / 100; // 1% positive slippage
-    //     uint256 expAmountOut = 100 * 10 ** dai.decimals();
-
-    //     // deploy mockDEX to simulate positive slippage
-    //     MockUniswapDEX mockDex = new MockUniswapDEX();
-
-    //     // prepare swapData using MockDEX
-    //     address[] memory path = new address[](2);
-    //     path[0] = USDC_ADDRESS;
-    //     path[1] = DAI_ADDRESS;
-
-    //     LibSwap.SwapData memory swapData = LibSwap.SwapData(
-    //         address(mockDex),
-    //         address(mockDex),
-    //         USDC_ADDRESS,
-    //         DAI_ADDRESS,
-    //         amountIn,
-    //         abi.encodeWithSelector(
-    //             mockDex.swapTokensForExactTokens.selector,
-    //             expAmountOut,
-    //             amountIn,
-    //             path,
-    //             address(genericSwapFacet), // receiver
-    //             block.timestamp + 20 minutes
-    //         ),
-    //         true
-    //     );
-
-    //     // fund DEX and set swap outcome
-    //     deal(path[1], address(mockDex), expAmountOut);
-    //     mockDex.setSwapOutput(
-    //         amountInActual, // will only pull 99% of the amountIn that we usually expect to be pulled
-    //         ERC20(path[1]),
-    //         expAmountOut
-    //     );
-
-    //     // whitelist DEX & function selector
-    //     genericSwapFacet.addDex(address(mockDex));
-    //     genericSwapFacet.setFunctionApprovalBySignature(
-    //         mockDex.swapTokensForExactTokens.selector
-    //     );
-
-    //     usdc.approve(address(genericSwapFacet), amountIn);
-
-    //     genericSwapFacetV3.swapTokensSingleV3ERC20ToERC20(
-    //         0x0000000000000000000000000000000000000000000000000000000000000000, // transactionId,
-    //         "integrator", // integrator
-    //         "referrer", // referrer
-    //         payable(USDC_HOLDER), // receiver
-    //         expAmountOut,
-    //         swapData
-    //     );
-
-    //     assertEq(usdc.balanceOf(address(genericSwapFacet)), 0);
-    //     assertEq(usdc.balanceOf(USDC_HOLDER), initialBalance - amountInActual);
-
-    //     vm.stopPrank();
-    // }
-
-    // function test_leavesNoERC20SendingAssetDustMultiSwap() public {
-    //     vm.startPrank(USDC_HOLDER);
-    //     uint256 initialBalance = usdc.balanceOf(USDC_HOLDER);
-    //     uint256 initialBalanceFeeCollector = usdc.balanceOf(FEE_COLLECTOR);
-    //     uint256 initialBalanceDAI = dai.balanceOf(USDC_HOLDER);
-
-    //     uint256 amountIn = 100 * 10 ** usdc.decimals();
-    //     uint256 expAmountOut = 95 * 10 ** dai.decimals();
-
-    //     // prepare swapData
-    //     // Swap1: Collect ERC20 fee (5 USDC)
-    //     uint integratorFee = 5 * 10 ** usdc.decimals();
-    //     address integratorAddress = address(0xb33f); // some random address
-    //     LibSwap.SwapData[] memory swapData = new LibSwap.SwapData[](2);
-    //     swapData[0] = LibSwap.SwapData(
-    //         FEE_COLLECTOR,
-    //         FEE_COLLECTOR,
-    //         USDC_ADDRESS,
-    //         USDC_ADDRESS,
-    //         amountIn,
-    //         abi.encodeWithSelector(
-    //             feeCollector.collectTokenFees.selector,
-    //             USDC_ADDRESS,
-    //             integratorFee,
-    //             0, //lifiFee
-    //             integratorAddress
-    //         ),
-    //         true
-    //     );
-
-    //     uint256 amountOutFeeCollection = amountIn - integratorFee;
-
-    //     // deploy, fund and whitelist a MockDEX
-    //     uint256 amountInActual = (amountOutFeeCollection * 99) / 100; // 1% positive slippage
-    //     MockUniswapDEX mockDEX = deployFundAndWhitelistMockDEX(
-    //         address(genericSwapFacetV3),
-    //         DAI_ADDRESS,
-    //         expAmountOut,
-    //         amountInActual
-    //     );
-
-    //     // Swap2: Swap 95 USDC to DAI
-    //     address[] memory path = new address[](2);
-    //     path[0] = USDC_ADDRESS;
-    //     path[1] = DAI_ADDRESS;
-
-    //     swapData[1] = LibSwap.SwapData(
-    //         address(mockDEX),
-    //         address(mockDEX),
-    //         USDC_ADDRESS,
-    //         DAI_ADDRESS,
-    //         amountOutFeeCollection,
-    //         abi.encodeWithSelector(
-    //             mockDEX.swapTokensForExactTokens.selector,
-    //             expAmountOut,
-    //             amountOutFeeCollection,
-    //             path,
-    //             address(genericSwapFacet), // receiver
-    //             block.timestamp + 20 minutes
-    //         ),
-    //         false
-    //     );
-
-    //     usdc.approve(address(genericSwapFacet), amountIn);
-
-    //     genericSwapFacetV3.swapTokensMultipleV3ERC20ToERC20(
-    //         0x0000000000000000000000000000000000000000000000000000000000000000, // transactionId,
-    //         "integrator", // integrator
-    //         "referrer", // referrer
-    //         payable(USDC_HOLDER), // receiver
-    //         expAmountOut,
-    //         swapData
-    //     );
-
-    //     assertEq(usdc.balanceOf(address(genericSwapFacet)), 0);
-    //     assertEq(
-    //         usdc.balanceOf(FEE_COLLECTOR),
-    //         initialBalanceFeeCollector + integratorFee
-    //     );
-    //     assertEq(
-    //         usdc.balanceOf(USDC_HOLDER),
-    //         initialBalance - amountInActual - integratorFee
-    //     );
-    //     assertEq(dai.balanceOf(USDC_HOLDER), initialBalanceDAI + expAmountOut);
-
-    //     vm.stopPrank();
-    // }
-
-    // function test_leavesNoNativeSendingAssetDustSingleSwap() public {
-    //     uint256 initialBalanceETH = address(SOME_WALLET).balance;
-    //     uint256 initialBalanceUSDC = usdc.balanceOf(address(SOME_WALLET));
-
-    //     uint256 amountIn = 1 ether;
-    //     uint256 amountInActual = (amountIn * 99) / 100; // 1% positive slippage
-    //     uint256 expAmountOut = 100 * 10 ** usdc.decimals();
-
-    //     // deploy, fund and whitelist a MockDEX
-    //     MockUniswapDEX mockDEX = deployFundAndWhitelistMockDEX(
-    //         address(genericSwapFacetV3),
-    //         USDC_ADDRESS,
-    //         expAmountOut,
-    //         amountInActual
-    //     );
-
-    //     // prepare swapData using MockDEX
-    //     address[] memory path = new address[](2);
-    //     path[0] = WETH_ADDRESS;
-    //     path[1] = USDC_ADDRESS;
-
-    //     LibSwap.SwapData memory swapData = LibSwap.SwapData(
-    //         address(mockDEX),
-    //         address(mockDEX),
-    //         address(0),
-    //         USDC_ADDRESS,
-    //         amountIn,
-    //         abi.encodeWithSelector(
-    //             mockDEX.swapETHForExactTokens.selector,
-    //             expAmountOut,
-    //             path,
-    //             address(genericSwapFacet), // receiver
-    //             block.timestamp + 20 minutes
-    //         ),
-    //         true
-    //     );
-
-    //     // execute the swap
-    //     genericSwapFacetV3.swapTokensSingleV3NativeToERC20{ value: amountIn }(
-    //         0x0000000000000000000000000000000000000000000000000000000000000000, // transactionId,
-    //         "integrator", // integrator
-    //         "referrer", // referrer
-    //         payable(SOME_WALLET), // receiver
-    //         expAmountOut,
-    //         swapData
-    //     );
-
-    //     // we expect that the receiver has received the unused native tokens...
-    //     assertEq(
-    //         address(SOME_WALLET).balance,
-    //         initialBalanceETH + (amountIn - amountInActual)
-    //     );
-    //     //... and that the swap result was received as well
-    //     assertEq(
-    //         usdc.balanceOf(SOME_WALLET),
-    //         initialBalanceUSDC + expAmountOut
-    //     );
-    // }
-
-    // function test_ReturnPositiveSlippageNativeWillRevertIfNativeTransferFails()
-    //     public
-    // {
-    //     uint256 amountIn = 1 ether;
-    //     uint256 amountInActual = (amountIn * 99) / 100; // 1% positive slippage
-    //     uint256 expAmountOut = 100 * 10 ** usdc.decimals();
-
-    //     // deploy, fund and whitelist a MockDEX
-    //     MockUniswapDEX mockDEX = deployFundAndWhitelistMockDEX(
-    //         address(genericSwapFacetV3),
-    //         USDC_ADDRESS,
-    //         expAmountOut,
-    //         amountInActual
-    //     );
-
-    //     // prepare swapData using MockDEX
-    //     address[] memory path = new address[](2);
-    //     path[0] = WETH_ADDRESS;
-    //     path[1] = USDC_ADDRESS;
-
-    //     LibSwap.SwapData memory swapData = LibSwap.SwapData(
-    //         address(mockDEX),
-    //         address(mockDEX),
-    //         address(0),
-    //         USDC_ADDRESS,
-    //         amountIn,
-    //         abi.encodeWithSelector(
-    //             mockDEX.swapETHForExactTokens.selector,
-    //             expAmountOut,
-    //             path,
-    //             address(genericSwapFacet), // receiver
-    //             block.timestamp + 20 minutes
-    //         ),
-    //         true
-    //     );
-
-    //     // deploy a contract that cannot receive ETH
-    //     NonETHReceiver nonETHReceiver = new NonETHReceiver();
-
-    //     vm.expectRevert(NativeAssetTransferFailed.selector);
-
-    //     // execute the swap
-    //     genericSwapFacetV3.swapTokensSingleV3NativeToERC20{ value: amountIn }(
-    //         0x0000000000000000000000000000000000000000000000000000000000000000, // transactionId,
-    //         "integrator", // integrator
-    //         "referrer", // referrer
-    //         payable(address(nonETHReceiver)), // receiver
-    //         expAmountOut,
-    //         swapData
-    //     );
-    // }
-=======
     function test_CanSwapSingleERC20ToERC20_V2() public {
         // get swapData for USDC > DAI swap
         (
@@ -4178,5 +2232,4 @@
             swapData
         );
     }
->>>>>>> 09f6510a
 }