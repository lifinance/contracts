// SPDX-License-Identifier: Unlicense
pragma solidity 0.8.17;

import { Test, DSTest } from "forge-std/Test.sol";
import { console } from "../utils/Console.sol";
import { DiamondTest, LiFiDiamond } from "../utils/DiamondTest.sol";
import { Vm } from "forge-std/Vm.sol";
import { GenericSwapFacet } from "lifi/Facets/GenericSwapFacet.sol";
import { GenericSwapFacetV3 } from "lifi/Facets/GenericSwapFacetV3.sol";
import { LibSwap } from "lifi/Libraries/LibSwap.sol";
import { LibAllowList } from "lifi/Libraries/LibAllowList.sol";
import { FeeCollector } from "lifi/Periphery/FeeCollector.sol";
import { ERC20 } from "solmate/tokens/ERC20.sol";
import { ContractCallNotAllowed, CumulativeSlippageTooHigh, NativeAssetTransferFailed } from "lifi/Errors/GenericErrors.sol";

import { UniswapV2Router02 } from "../utils/Interfaces.sol";
import { TestHelpers, MockUniswapDEX, NonETHReceiver } from "../utils/TestHelpers.sol";
import { ERC20, SafeTransferLib } from "solmate/utils/SafeTransferLib.sol";

// Stub GenericSwapFacet Contract
contract TestGenericSwapFacetV3 is GenericSwapFacetV3, GenericSwapFacet {
    constructor(address _nativeAddress) GenericSwapFacetV3(_nativeAddress) {}

    function addDex(address _dex) external {
        LibAllowList.addAllowedContract(_dex);
    }

    function removeDex(address _dex) external {
        LibAllowList.removeAllowedContract(_dex);
    }

    function setFunctionApprovalBySignature(bytes4 _signature) external {
        LibAllowList.addAllowedSelector(_signature);
    }
}

contract TestGenericSwapFacet is GenericSwapFacet {
    function addDex(address _dex) external {
        LibAllowList.addAllowedContract(_dex);
    }

    function removeDex(address _dex) external {
        LibAllowList.removeAllowedContract(_dex);
    }

    function setFunctionApprovalBySignature(bytes4 _signature) external {
        LibAllowList.addAllowedSelector(_signature);
    }
}

contract GenericSwapFacetV3Test is TestHelpers {
    using SafeTransferLib for ERC20;

    // These values are for Mainnet
    address internal constant USDC_HOLDER =
        0x4B16c5dE96EB2117bBE5fd171E4d203624B014aa;
    address internal constant DAI_HOLDER =
        0x40ec5B33f54e0E8A33A975908C5BA1c14e5BbbDf;
    address internal constant SOME_WALLET =
        0x552008c0f6870c2f77e5cC1d2eb9bdff03e30Ea0;
    address internal constant FEE_COLLECTOR =
        0xbD6C7B0d2f68c2b7805d88388319cfB6EcB50eA9;

    // -----

    TestGenericSwapFacet internal genericSwapFacet;
    TestGenericSwapFacetV3 internal genericSwapFacetV3;

    function setUp() public {
        customBlockNumberForForking = 19834820;
        initTestBase();

        diamond = createDiamond();
        genericSwapFacet = new TestGenericSwapFacet();
<<<<<<< HEAD
        genericSwapFacetV3 = new TestGenericSwapFacetV3();
=======
        genericSwapFacetV3 = new TestGenericSwapFacetV3(address(0));
        usdc = ERC20(USDC_ADDRESS);
        usdt = ERC20(USDT_ADDRESS);
        dai = ERC20(DAI_ADDRESS);
        weth = ERC20(WETH_ADDRESS);
        uniswap = UniswapV2Router02(UNISWAP_V2_ROUTER);
>>>>>>> d9a98fdd
        feeCollector = FeeCollector(FEE_COLLECTOR);

        // add genericSwapFacet (v1) to diamond (for gas usage comparison)
        bytes4[] memory functionSelectors = new bytes4[](4);
        functionSelectors[0] = genericSwapFacet.swapTokensGeneric.selector;
        functionSelectors[1] = genericSwapFacet.addDex.selector;
        functionSelectors[2] = genericSwapFacet.removeDex.selector;
        functionSelectors[3] = genericSwapFacet
            .setFunctionApprovalBySignature
            .selector;
        addFacet(diamond, address(genericSwapFacet), functionSelectors);

        // add genericSwapFacet (v3) to diamond
        bytes4[] memory functionSelectorsV3 = new bytes4[](6);
        functionSelectorsV3[0] = genericSwapFacetV3
            .swapTokensSingleV3ERC20ToERC20
            .selector;
        functionSelectorsV3[1] = genericSwapFacetV3
            .swapTokensSingleV3ERC20ToNative
            .selector;
        functionSelectorsV3[2] = genericSwapFacetV3
            .swapTokensSingleV3NativeToERC20
            .selector;
        functionSelectorsV3[3] = genericSwapFacetV3
            .swapTokensMultipleV3ERC20ToERC20
            .selector;
        functionSelectorsV3[4] = genericSwapFacetV3
            .swapTokensMultipleV3ERC20ToNative
            .selector;
        functionSelectorsV3[5] = genericSwapFacetV3
            .swapTokensMultipleV3NativeToERC20
            .selector;

        addFacet(diamond, address(genericSwapFacetV3), functionSelectorsV3);

        genericSwapFacet = TestGenericSwapFacet(address(diamond));
        genericSwapFacetV3 = TestGenericSwapFacetV3(address(diamond));

        // whitelist uniswap dex with function selectors
        // v1
        genericSwapFacet.addDex(address(uniswap));
        genericSwapFacet.setFunctionApprovalBySignature(
            uniswap.swapExactTokensForTokens.selector
        );
        genericSwapFacet.setFunctionApprovalBySignature(
            uniswap.swapTokensForExactETH.selector
        );
        genericSwapFacet.setFunctionApprovalBySignature(
            uniswap.swapExactTokensForETH.selector
        );
        genericSwapFacet.setFunctionApprovalBySignature(
            uniswap.swapExactETHForTokens.selector
        );
        // v3
        genericSwapFacetV3.addDex(address(uniswap));
        genericSwapFacetV3.setFunctionApprovalBySignature(
            uniswap.swapExactTokensForTokens.selector
        );
        genericSwapFacetV3.setFunctionApprovalBySignature(
            uniswap.swapTokensForExactETH.selector
        );
        genericSwapFacetV3.setFunctionApprovalBySignature(
            uniswap.swapExactTokensForETH.selector
        );
        genericSwapFacetV3.setFunctionApprovalBySignature(
            uniswap.swapExactETHForTokens.selector
        );

        // whitelist feeCollector with function selectors
        // v1
        genericSwapFacet.addDex(FEE_COLLECTOR);
        genericSwapFacet.setFunctionApprovalBySignature(
            feeCollector.collectTokenFees.selector
        );
        genericSwapFacet.setFunctionApprovalBySignature(
            feeCollector.collectNativeFees.selector
        );
        // v3
        genericSwapFacetV3.addDex(FEE_COLLECTOR);
        genericSwapFacetV3.setFunctionApprovalBySignature(
            feeCollector.collectTokenFees.selector
        );
        genericSwapFacetV3.setFunctionApprovalBySignature(
            feeCollector.collectNativeFees.selector
        );

        vm.label(address(genericSwapFacet), "LiFiDiamond");
        vm.label(ADDRESS_WETH, "WETH_TOKEN");
        vm.label(ADDRESS_DAI, "DAI_TOKEN");
        vm.label(ADDRESS_USDC, "USDC_TOKEN");
        vm.label(ADDRESS_UNISWAP, "ADDRESS_UNISWAP");
    }

    // SINGLE SWAP ERC20 >> ERC20
    function _produceSwapDataERC20ToERC20(
        address facetAddress
    )
        private
        returns (LibSwap.SwapData[] memory swapData, uint256 minAmountOut)
    {
        // Swap USDC to DAI
        address[] memory path = new address[](2);
        path[0] = ADDRESS_USDC;
        path[1] = ADDRESS_DAI;

        uint256 amountIn = 100 * 10 ** usdc.decimals();

        // Calculate minimum input amount
        uint256[] memory amounts = uniswap.getAmountsOut(amountIn, path);
        minAmountOut = amounts[0];

        // prepare swapData
        swapData = new LibSwap.SwapData[](1);
        swapData[0] = LibSwap.SwapData(
            address(uniswap),
            address(uniswap),
            ADDRESS_USDC,
            ADDRESS_DAI,
            amountIn,
            abi.encodeWithSelector(
                uniswap.swapExactTokensForTokens.selector,
                amountIn,
                minAmountOut,
                path,
                address(genericSwapFacet),
                block.timestamp + 20 minutes
            ),
            true
        );

        vm.startPrank(USDC_HOLDER);
        usdc.approve(facetAddress, amountIn);
        vm.stopPrank();
    }

    function test_CanSwapSingleERC20ToERC20_V1() public {
        (
            LibSwap.SwapData[] memory swapData,
            uint256 minAmountOut
        ) = _produceSwapDataERC20ToERC20(address(genericSwapFacet));

        vm.startPrank(USDC_HOLDER);
        // expected exact amountOut based on the liquidity available in the specified block for this test case
        uint256 expAmountOut = 99491781613896927553;

        uint256 gasLeftBef = gasleft();

        vm.expectEmit(true, true, true, true, address(diamond));
        emit LiFiGenericSwapCompleted(
            0x0000000000000000000000000000000000000000000000000000000000000000, // transactionId,
            "integrator", // integrator,
            "referrer", // referrer,
            SOME_WALLET, // receiver,
            ADDRESS_USDC, // fromAssetId,
            ADDRESS_DAI, // toAssetId,
            swapData[0].fromAmount, // fromAmount,
            expAmountOut // toAmount (with liquidity in that selected block)
        );

        genericSwapFacet.swapTokensGeneric(
            "",
            "integrator",
            "referrer",
            payable(SOME_WALLET), // receiver
            minAmountOut,
            swapData
        );

        uint256 gasUsed = gasLeftBef - gasleft();
        console.log("gas used: V1", gasUsed);

        // bytes memory callData = abi.encodeWithSelector(
        //     genericSwapFacet.swapTokensGeneric.selector,
        //     "",
        //     "integrator",
        //     "referrer",
        //     payable(SOME_WALLET),
        //     minAmountOut,
        //     swapData
        // );

        // console.log("Calldata V1:");
        // console.logBytes(callData);

        // vm.stopPrank();
    }

    function test_CanSwapSingleERC20ToERC20_V2() public {
        // get swapData for USDC > DAI swap
        (
            LibSwap.SwapData[] memory swapData,
            uint256 minAmountOut
        ) = _produceSwapDataERC20ToERC20(address(genericSwapFacet));

        // pre-register max approval between diamond and dex to get realistic gas usage
        // vm.startPrank(address(genericSwapFacet));
        // usdc.approve(swapData[0].approveTo, type(uint256).max);
        // vm.stopPrank();

        vm.startPrank(USDC_HOLDER);

        // expected exact amountOut based on the liquidity available in the specified block for this test case
        uint256 expAmountOut = 99491781613896927553;

        uint256 gasLeftBef = gasleft();

        vm.expectEmit(true, true, true, true, address(diamond));
        emit LiFiGenericSwapCompleted(
            0x0000000000000000000000000000000000000000000000000000000000000000, // transactionId,
            "integrator", // integrator,
            "referrer", // referrer,
            SOME_WALLET, // receiver,
            ADDRESS_USDC, // fromAssetId,
            ADDRESS_DAI, // toAssetId,
            swapData[0].fromAmount, // fromAmount,
            expAmountOut // toAmount (with liquidity in that selected block)
        );

        genericSwapFacetV3.swapTokensSingleV3ERC20ToERC20(
            "",
            "integrator",
            "referrer",
            payable(SOME_WALLET), // receiver
            minAmountOut,
            swapData[0]
        );

        uint256 gasUsed = gasLeftBef - gasleft();
        console.log("gas used: V2", gasUsed);

        // bytes memory callData = abi.encodeWithSelector(
        //     genericSwapFacetV3.swapTokensSingleV3ERC20ToERC20.selector,
        //     "",
        //     "integrator",
        //     "referrer",
        //     payable(SOME_WALLET),
        //     minAmountOut,
        //     swapData[0]
        // );

        // console.log("Calldata V2:");
        // console.logBytes(callData);
        vm.stopPrank();
    }

    function test_WillRevertIfSlippageIsTooHighSingleERC20ToERC20() public {
        // get swapData for USDC > DAI swap
        (
            LibSwap.SwapData[] memory swapData,
            uint256 minAmountOut
        ) = _produceSwapDataERC20ToERC20(address(genericSwapFacet));
        vm.startPrank(USDC_HOLDER);

        // deploy, fund and whitelist a MockDEX
        MockUniswapDEX mockDEX = deployFundAndWhitelistMockDEX(
            address(genericSwapFacetV3),
            ADDRESS_DAI,
            minAmountOut - 1,
            0
        );

        // update SwapData
        swapData[0].callTo = swapData[0].approveTo = address(mockDEX);

        vm.expectRevert(
            abi.encodeWithSelector(
                CumulativeSlippageTooHigh.selector,
                minAmountOut,
                minAmountOut - 1
            )
        );

        genericSwapFacetV3.swapTokensSingleV3ERC20ToERC20(
            "",
            "integrator",
            "referrer",
            payable(SOME_WALLET), // receiver
            minAmountOut,
            swapData[0]
        );

        vm.stopPrank();
    }

    function test_WillRevertIfDEXIsNotWhitelistedButApproveToIsSingleERC20()
        public
    {
        // get swapData
        (
            LibSwap.SwapData[] memory swapData,
            uint256 minAmountOut
        ) = _produceSwapDataERC20ToERC20(address(genericSwapFacetV3));

        vm.startPrank(USDC_HOLDER);

        // update approveTo address in swapData
        swapData[0].approveTo = SOME_WALLET;

        vm.expectRevert(ContractCallNotAllowed.selector);

        genericSwapFacetV3.swapTokensSingleV3ERC20ToERC20(
            "",
            "integrator",
            "referrer",
            payable(SOME_WALLET), // receiver
            minAmountOut,
            swapData[0]
        );
    }

    function test_CanSwapSingleERC20ToERC20WithNonZeroAllowance() public {
        // get swapData for USDC > DAI swap
        (
            LibSwap.SwapData[] memory swapData,
            uint256 minAmountOut
        ) = _produceSwapDataERC20ToERC20(address(genericSwapFacet));

        // expected exact amountOut based on the liquidity available in the specified block for this test case
        uint256 expAmountOut = 99491781613896927553;

        // pre-register max approval between diamond and dex to get realistic gas usage
        vm.startPrank(address(genericSwapFacet));
        usdc.approve(swapData[0].approveTo, 1);
        vm.stopPrank();

        vm.startPrank(USDC_HOLDER);

        vm.expectEmit(true, true, true, true, address(diamond));
        emit LiFiGenericSwapCompleted(
            0x0000000000000000000000000000000000000000000000000000000000000000, // transactionId,
            "integrator", // integrator,
            "referrer", // referrer,
            SOME_WALLET, // receiver,
            ADDRESS_USDC, // fromAssetId,
            ADDRESS_DAI, // toAssetId,
            swapData[0].fromAmount, // fromAmount,
            expAmountOut // toAmount (with liquidity in that selected block)
        );

        genericSwapFacetV3.swapTokensSingleV3ERC20ToERC20(
            "",
            "integrator",
            "referrer",
            payable(SOME_WALLET), // receiver
            minAmountOut,
            swapData[0]
        );

        vm.stopPrank();
    }

    function test_CanSwapSingleERC20ToERC20WithZeroAllowance() public {
        // get swapData for USDC > DAI swap
        (
            LibSwap.SwapData[] memory swapData,
            uint256 minAmountOut
        ) = _produceSwapDataERC20ToERC20(address(genericSwapFacet));

        // expected exact amountOut based on the liquidity available in the specified block for this test case
        uint256 expAmountOut = 99491781613896927553;

        // pre-register max approval between diamond and dex to get realistic gas usage
        vm.startPrank(address(genericSwapFacet));
        usdc.approve(swapData[0].approveTo, 0);
        vm.stopPrank();

        vm.startPrank(USDC_HOLDER);

        vm.expectEmit(true, true, true, true, address(diamond));
        emit LiFiGenericSwapCompleted(
            0x0000000000000000000000000000000000000000000000000000000000000000, // transactionId,
            "integrator", // integrator,
            "referrer", // referrer,
            SOME_WALLET, // receiver,
            ADDRESS_USDC, // fromAssetId,
            ADDRESS_DAI, // toAssetId,
            swapData[0].fromAmount, // fromAmount,
            expAmountOut // toAmount (with liquidity in that selected block)
        );

        genericSwapFacetV3.swapTokensSingleV3ERC20ToERC20(
            "",
            "integrator",
            "referrer",
            payable(SOME_WALLET), // receiver
            minAmountOut,
            swapData[0]
        );

        vm.stopPrank();
    }

    // SINGLE SWAP ERC20 >> Native
    function _produceSwapDataERC20ToNative(
        address facetAddress
    )
        private
        returns (LibSwap.SwapData[] memory swapData, uint256 minAmountOut)
    {
        // Swap USDC to Native ETH
        address[] memory path = new address[](2);
        path[0] = ADDRESS_USDC;
        path[1] = ADDRESS_WETH;

        minAmountOut = 2 ether;

        // Calculate minimum input amount
        uint256[] memory amounts = uniswap.getAmountsIn(minAmountOut, path);
        uint256 amountIn = amounts[0];

        // prepare swapData
        swapData = new LibSwap.SwapData[](1);
        swapData[0] = LibSwap.SwapData(
            address(uniswap),
            address(uniswap),
            ADDRESS_USDC,
            address(0),
            amountIn,
            abi.encodeWithSelector(
                uniswap.swapTokensForExactETH.selector,
                minAmountOut,
                amountIn,
                path,
                address(genericSwapFacet),
                block.timestamp + 20 minutes
            ),
            true
        );

        vm.startPrank(USDC_HOLDER);
        usdc.approve(facetAddress, amountIn);
        vm.stopPrank();
    }

    function test_CanSwapSingleERC20ToNative_V1() public {
        (
            LibSwap.SwapData[] memory swapData,
            uint256 minAmountOut
        ) = _produceSwapDataERC20ToNative(address(genericSwapFacet));

        vm.startPrank(USDC_HOLDER);

        uint256 gasLeftBef = gasleft();

        vm.expectEmit(true, true, true, true, address(diamond));
        emit LiFiGenericSwapCompleted(
            0x0000000000000000000000000000000000000000000000000000000000000000, // transactionId,
            "integrator", // integrator,
            "referrer", // referrer,
            SOME_WALLET, // receiver,
            ADDRESS_USDC, // fromAssetId,
            address(0), // toAssetId,
            swapData[0].fromAmount, // fromAmount,
            minAmountOut // toAmount (with liquidity in that selected block)
        );

        genericSwapFacet.swapTokensGeneric(
            "",
            "integrator",
            "referrer",
            payable(SOME_WALLET), // receiver
            minAmountOut,
            swapData
        );

        uint256 gasUsed = gasLeftBef - gasleft();
        console.log("gas used V1: ", gasUsed);

        vm.stopPrank();
    }

    function test_CanSwapSingleERC20ToNative_V2() public {
        // get swapData USDC > ETH (native)
        (
            LibSwap.SwapData[] memory swapData,
            uint256 minAmountOut
        ) = _produceSwapDataERC20ToNative(address(genericSwapFacet));

        // pre-register max approval between diamond and dex to get realistic gas usage
        vm.startPrank(address(genericSwapFacet));
        usdc.approve(swapData[0].approveTo, type(uint256).max);
        vm.stopPrank();

        vm.startPrank(USDC_HOLDER);

        uint256 gasLeftBef = gasleft();

        vm.expectEmit(true, true, true, true, address(diamond));
        emit LiFiGenericSwapCompleted(
            0x0000000000000000000000000000000000000000000000000000000000000000, // transactionId,
            "integrator", // integrator,
            "referrer", // referrer,
            SOME_WALLET, // receiver,
            ADDRESS_USDC, // fromAssetId,
            address(0), // toAssetId,
            swapData[0].fromAmount, // fromAmount,
            minAmountOut // toAmount (with liquidity in that selected block)
        );

        genericSwapFacetV3.swapTokensSingleV3ERC20ToNative(
            "",
            "integrator",
            "referrer",
            payable(SOME_WALLET), // receiver
            minAmountOut,
            swapData[0]
        );

        uint256 gasUsed = gasLeftBef - gasleft();
        console.log("gas used V2: ", gasUsed);

        vm.stopPrank();
    }

    function test_WillRevertIfSlippageIsTooHighSingleERC20ToNative() public {
        // get swapData USDC > ETH (native)
        (
            LibSwap.SwapData[] memory swapData,
            uint256 minAmountOut
        ) = _produceSwapDataERC20ToNative(address(genericSwapFacet));

        vm.startPrank(USDC_HOLDER);

        // deploy, fund and whitelist a MockDEX
        MockUniswapDEX mockDEX = deployFundAndWhitelistMockDEX(
            address(genericSwapFacetV3),
            address(0),
            minAmountOut - 1,
            0
        );

        // update SwapData
        swapData[0].callTo = swapData[0].approveTo = address(mockDEX);

        vm.expectRevert(
            abi.encodeWithSelector(
                CumulativeSlippageTooHigh.selector,
                minAmountOut,
                minAmountOut - 1
            )
        );

        genericSwapFacetV3.swapTokensSingleV3ERC20ToNative(
            "",
            "integrator",
            "referrer",
            payable(SOME_WALLET), // receiver
            minAmountOut,
            swapData[0]
        );

        vm.stopPrank();
    }

    function test_ERC20SwapWillRevertIfSwapFails() public {
        // get swapData USDC > ETH (native)
        (
            LibSwap.SwapData[] memory swapData,
            uint256 minAmountOut
        ) = _produceSwapDataERC20ToNative(address(genericSwapFacet));

        vm.startPrank(USDC_HOLDER);

        // deploy, fund and whitelist a MockDEX
        MockUniswapDEX mockDEX = deployFundAndWhitelistMockDEX(
            address(genericSwapFacetV3),
            address(0),
            0,
            0
        );

        // update SwapData
        bytes memory revertReason = abi.encodePacked("Just because");
        swapData[0].callTo = swapData[0].approveTo = address(mockDEX);

        swapData[0].callData = abi.encodeWithSelector(
            mockDEX.mockSwapWillRevertWithReason.selector,
            revertReason
        );

        vm.expectRevert(revertReason);

        genericSwapFacetV3.swapTokensSingleV3ERC20ToNative(
            "",
            "integrator",
            "referrer",
            payable(SOME_WALLET), // receiver
            minAmountOut,
            swapData[0]
        );

        vm.stopPrank();
    }

    function test_WillRevertIfDEXIsNotWhitelistedSingleERC20() public {
        // get swapData
        (
            LibSwap.SwapData[] memory swapData,
            uint256 minAmountOut
        ) = _produceSwapDataERC20ToNative(address(genericSwapFacetV3));

        vm.startPrank(USDC_HOLDER);

        // remove dex from whitelist
        genericSwapFacetV3.removeDex(ADDRESS_UNISWAP);

        vm.expectRevert(ContractCallNotAllowed.selector);

        genericSwapFacetV3.swapTokensSingleV3ERC20ToNative(
            "",
            "integrator",
            "referrer",
            payable(SOME_WALLET), // receiver
            minAmountOut,
            swapData[0]
        );
    }

    function test_SingleERC20ToNativeWillRevertIfNativeAssetTransferFails()
        public
    {
        // get swapData USDC > ETH (native)
        (
            LibSwap.SwapData[] memory swapData,
            uint256 minAmountOut
        ) = _produceSwapDataERC20ToNative(address(genericSwapFacet));

        vm.startPrank(USDC_HOLDER);

        // deploy a contract that cannot receive ETH
        NonETHReceiver nonETHReceiver = new NonETHReceiver();

        vm.expectRevert(NativeAssetTransferFailed.selector);

        genericSwapFacetV3.swapTokensSingleV3ERC20ToNative(
            "",
            "integrator",
            "referrer",
            payable(address(nonETHReceiver)), // use nonETHReceiver for testing
            minAmountOut,
            swapData[0]
        );

        vm.stopPrank();
    }

    // SINGLE SWAP NATIVE >> ERC20
    function _produceSwapDataNativeToERC20()
        private
        view
        returns (LibSwap.SwapData[] memory swapData, uint256 minAmountOut)
    {
        // Swap native to USDC
        address[] memory path = new address[](2);
        path[0] = ADDRESS_WETH;
        path[1] = ADDRESS_USDC;

        uint256 amountIn = 2 ether;

        // Calculate minimum input amount
        uint256[] memory amounts = uniswap.getAmountsOut(amountIn, path);
        minAmountOut = amounts[1];

        // prepare swapData
        swapData = new LibSwap.SwapData[](1);
        swapData[0] = LibSwap.SwapData(
            address(uniswap),
            address(uniswap),
            address(0),
            ADDRESS_USDC,
            amountIn,
            abi.encodeWithSelector(
                uniswap.swapExactETHForTokens.selector,
                minAmountOut,
                path,
                address(genericSwapFacet),
                block.timestamp + 20 minutes
            ),
            true
        );
    }

    function test_CanSwapSingleNativeToERC20_V1() public {
        // get swapData
        (
            LibSwap.SwapData[] memory swapData,
            uint256 minAmountOut
        ) = _produceSwapDataNativeToERC20();

        uint256 gasLeftBef = gasleft();

        vm.expectEmit(true, true, true, true, address(diamond));
        emit LiFiGenericSwapCompleted(
            0x0000000000000000000000000000000000000000000000000000000000000000, // transactionId,
            "integrator", // integrator,
            "referrer", // referrer,
            SOME_WALLET, // receiver,
            address(0), // fromAssetId,
            ADDRESS_USDC, // toAssetId,
            swapData[0].fromAmount, // fromAmount,
            minAmountOut // toAmount (with liquidity in that selected block)
        );

        genericSwapFacet.swapTokensGeneric{ value: swapData[0].fromAmount }(
            "",
            "integrator",
            "referrer",
            payable(SOME_WALLET), // receiver
            minAmountOut,
            swapData
        );

        uint256 gasUsed = gasLeftBef - gasleft();
        console.log("gas used: ", gasUsed);
    }

    function test_CanSwapSingleNativeToERC20_V2() public {
        // get swapData
        (
            LibSwap.SwapData[] memory swapData,
            uint256 minAmountOut
        ) = _produceSwapDataNativeToERC20();

        uint256 gasLeftBef = gasleft();

        vm.expectEmit(true, true, true, true, address(diamond));
        emit LiFiGenericSwapCompleted(
            0x0000000000000000000000000000000000000000000000000000000000000000, // transactionId,
            "integrator", // integrator,
            "referrer", // referrer,
            SOME_WALLET, // receiver,
            address(0), // fromAssetId,
            ADDRESS_USDC, // toAssetId,
            swapData[0].fromAmount, // fromAmount,
            minAmountOut // toAmount (with liquidity in that selected block)
        );

        genericSwapFacetV3.swapTokensSingleV3NativeToERC20{
            value: swapData[0].fromAmount
        }(
            "",
            "integrator",
            "referrer",
            payable(SOME_WALLET), // receiver
            minAmountOut,
            swapData[0]
        );

        uint256 gasUsed = gasLeftBef - gasleft();
        console.log("gas used V2: ", gasUsed);
    }

    function test_WillRevertIfDEXIsNotWhitelistedSingleNative() public {
        // get swapData
        (
            LibSwap.SwapData[] memory swapData,
            uint256 minAmountOut
        ) = _produceSwapDataNativeToERC20();

        // remove dex from whitelist
        genericSwapFacetV3.removeDex(ADDRESS_UNISWAP);

        vm.expectRevert(ContractCallNotAllowed.selector);

        genericSwapFacetV3.swapTokensSingleV3NativeToERC20{
            value: swapData[0].fromAmount
        }(
            "",
            "integrator",
            "referrer",
            payable(SOME_WALLET), // receiver
            minAmountOut,
            swapData[0]
        );
    }

    function test_NativeSwapWillRevertIfSwapFails() public {
        // get swapData USDC > ETH (native)
        (
            LibSwap.SwapData[] memory swapData,
            uint256 minAmountOut
        ) = _produceSwapDataNativeToERC20();

        // deploy, fund and whitelist a MockDEX
        MockUniswapDEX mockDEX = deployFundAndWhitelistMockDEX(
            address(genericSwapFacetV3),
            address(0),
            0,
            0
        );

        // update SwapData
        bytes memory revertReason = abi.encodePacked("Some reason");
        swapData[0].callTo = swapData[0].approveTo = address(mockDEX);

        swapData[0].callData = abi.encodeWithSelector(
            mockDEX.mockSwapWillRevertWithReason.selector,
            revertReason
        );

        vm.expectRevert(revertReason);

        genericSwapFacetV3.swapTokensSingleV3NativeToERC20(
            "",
            "integrator",
            "referrer",
            payable(SOME_WALLET), // receiver
            minAmountOut,
            swapData[0]
        );
    }

    function test_WillRevertIfSlippageIsTooHighSingleNativeToERC20() public {
        // get swapData
        (
            LibSwap.SwapData[] memory swapData,
            uint256 minAmountOut
        ) = _produceSwapDataNativeToERC20();

        // deploy, fund and whitelist a MockDEX
        MockUniswapDEX mockDEX = deployFundAndWhitelistMockDEX(
            address(genericSwapFacetV3),
            ADDRESS_USDC,
            minAmountOut - 1,
            0
        );

        // update SwapData
        swapData[0].callTo = swapData[0].approveTo = address(mockDEX);

        vm.expectRevert(
            abi.encodeWithSelector(
                CumulativeSlippageTooHigh.selector,
                minAmountOut,
                minAmountOut - 1
            )
        );

        genericSwapFacetV3.swapTokensSingleV3NativeToERC20{ value: 2 ether }(
            "",
            "integrator",
            "referrer",
            payable(SOME_WALLET), // receiver
            minAmountOut,
            swapData[0]
        );
    }

    // MULTISWAP FROM ERC20 TO ERC20

    function _produceSwapDataMultiswapFromERC20TOERC20(
        address facetAddress
    )
        private
        returns (
            LibSwap.SwapData[] memory swapData,
            uint256 amountIn,
            uint256 minAmountOut
        )
    {
        // Swap1: USDC to DAI
        address[] memory path = new address[](2);
        path[0] = ADDRESS_USDC;
        path[1] = ADDRESS_DAI;

        amountIn = 10 * 10 ** usdc.decimals();

        // Calculate expected DAI amount to be received
        uint256[] memory amounts = uniswap.getAmountsOut(amountIn, path);
        uint256 swappedAmountDAI = amounts[0];

        // prepare swapData
        swapData = new LibSwap.SwapData[](2);
        swapData[0] = LibSwap.SwapData(
            address(uniswap),
            address(uniswap),
            ADDRESS_USDC,
            ADDRESS_DAI,
            amountIn,
            abi.encodeWithSelector(
                uniswap.swapExactTokensForTokens.selector,
                amountIn,
                swappedAmountDAI,
                path,
                address(genericSwapFacet),
                block.timestamp + 20 minutes
            ),
            true
        );

        // Swap2: DAI to WETH
        path = new address[](2);
        path[0] = ADDRESS_DAI;
        path[1] = ADDRESS_WETH;

        // Calculate required DAI input amount
        amounts = uniswap.getAmountsOut(swappedAmountDAI, path);
        minAmountOut = amounts[1];

        swapData[1] = LibSwap.SwapData(
            address(uniswap),
            address(uniswap),
            ADDRESS_DAI,
            ADDRESS_WETH,
            swappedAmountDAI,
            abi.encodeWithSelector(
                uniswap.swapExactTokensForTokens.selector,
                swappedAmountDAI,
                minAmountOut,
                path,
                address(genericSwapFacet),
                block.timestamp + 20 minutes
            ),
            false
        );

        vm.startPrank(USDC_HOLDER);
        usdc.approve(facetAddress, 10 * 10 ** usdc.decimals());
    }

    function test_CanSwapMultipleFromERC20_V1() public {
        // get swapData
        (
            LibSwap.SwapData[] memory swapData,
            uint256 amountIn,
            uint256 minAmountOut
        ) = _produceSwapDataMultiswapFromERC20TOERC20(
                address(genericSwapFacetV3)
            );

        uint256 gasLeftBef = gasleft();

        vm.expectEmit(true, true, true, true, address(diamond));
        emit LiFiGenericSwapCompleted(
            0x0000000000000000000000000000000000000000000000000000000000000000, // transactionId,
            "integrator", // integrator,
            "referrer", // referrer,
            SOME_WALLET, // receiver,
            ADDRESS_USDC, // fromAssetId,
            ADDRESS_WETH, // toAssetId,
            amountIn, // fromAmount,
            minAmountOut // toAmount (with liquidity in that selected block)
        );

        genericSwapFacet.swapTokensGeneric(
            "",
            "integrator",
            "referrer",
            payable(SOME_WALLET),
            minAmountOut,
            swapData
        );

        uint256 gasUsed = gasLeftBef - gasleft();
        console.log("gas used V1: ", gasUsed);

        vm.stopPrank();
    }

    function test_CanSwapMultipleFromERC20_V2() public {
        // ACTIVATE THIS CODE TO TEST GAS USAGE EXCL. MAX APPROVAL
        vm.startPrank(address(genericSwapFacet));
        dai.approve(address(uniswap), type(uint256).max);
        vm.stopPrank();

        // get swapData
        (
            LibSwap.SwapData[] memory swapData,
            uint256 amountIn,
            uint256 minAmountOut
        ) = _produceSwapDataMultiswapFromERC20TOERC20(
                address(genericSwapFacetV3)
            );

        uint256 gasLeftBef = gasleft();

        vm.expectEmit(true, true, true, true, address(diamond));
        emit LiFiGenericSwapCompleted(
            0x0000000000000000000000000000000000000000000000000000000000000000, // transactionId,
            "integrator", // integrator,
            "referrer", // referrer,
            SOME_WALLET, // receiver,
            ADDRESS_USDC, // fromAssetId,
            ADDRESS_WETH, // toAssetId,
            amountIn, // fromAmount,
            minAmountOut // toAmount (with liquidity in that selected block)
        );

        genericSwapFacetV3.swapTokensMultipleV3ERC20ToERC20(
            "",
            "integrator",
            "referrer",
            payable(SOME_WALLET),
            minAmountOut,
            swapData
        );

        uint256 gasUsed = gasLeftBef - gasleft();
        console.log("gas used V2: ", gasUsed);

        // bytes memory callData = abi.encodeWithSelector(
        //     genericSwapFacetV3.swapTokensMultipleV3ERC20ToERC20.selector,
        //     "",
        //     "integrator",
        //     "referrer",
        //     payable(SOME_WALLET),
        //     minAmountOut,
        //     swapData
        // );

        // console.log("Calldata V2:");
        // console.logBytes(callData);

        vm.stopPrank();
    }

    function test_MultiSwapERC20WillRevertIfSwapFails() public {
        // get swapData USDC > ETH (native)
        (
            LibSwap.SwapData[] memory swapData,
            ,
            uint256 minAmountOut
        ) = _produceSwapDataMultiswapFromERC20TOERC20(
                address(genericSwapFacet)
            );

        // deploy, fund and whitelist a MockDEX
        MockUniswapDEX mockDEX = deployFundAndWhitelistMockDEX(
            address(genericSwapFacetV3),
            address(0),
            0,
            0
        );

        // update SwapData
        bytes memory revertReason = abi.encodePacked("Some reason");
        swapData[1].callTo = swapData[1].approveTo = address(mockDEX);

        swapData[1].callData = abi.encodeWithSelector(
            mockDEX.mockSwapWillRevertWithReason.selector,
            revertReason
        );

        vm.expectRevert(revertReason);

        genericSwapFacetV3.swapTokensMultipleV3ERC20ToERC20(
            "",
            "integrator",
            "referrer",
            payable(SOME_WALLET), // receiver
            minAmountOut,
            swapData
        );

        vm.stopPrank();
    }

    function test_WillRevertIfDEXIsNotWhitelistedMulti() public {
        // get swapData
        (
            LibSwap.SwapData[] memory swapData,
            ,
            uint256 minAmountOut
        ) = _produceSwapDataMultiswapFromERC20TOERC20(
                address(genericSwapFacetV3)
            );

        // remove dex from whitelist
        genericSwapFacetV3.removeDex(ADDRESS_UNISWAP);

        vm.expectRevert(ContractCallNotAllowed.selector);

        genericSwapFacetV3.swapTokensMultipleV3ERC20ToERC20(
            "",
            "integrator",
            "referrer",
            payable(SOME_WALLET), // receiver
            minAmountOut,
            swapData
        );
    }

    function test_WillRevertIfDEXIsNotWhitelistedButApproveToIsMulti() public {
        // get swapData
        (
            LibSwap.SwapData[] memory swapData,
            ,
            uint256 minAmountOut
        ) = _produceSwapDataMultiswapFromERC20TOERC20(
                address(genericSwapFacetV3)
            );

        // update approveTo address in swapData
        swapData[1].callTo = SOME_WALLET;

        vm.expectRevert(ContractCallNotAllowed.selector);

        genericSwapFacetV3.swapTokensMultipleV3ERC20ToERC20(
            "",
            "integrator",
            "referrer",
            payable(SOME_WALLET), // receiver
            minAmountOut,
            swapData
        );
    }

    function test_WillRevertIfSlippageIsTooHighMultiToERC20() public {
        // get swapData
        (
            LibSwap.SwapData[] memory swapData,
            ,
            uint256 minAmountOut
        ) = _produceSwapDataMultiswapFromERC20TOERC20(
                address(genericSwapFacetV3)
            );

        // deploy, fund and whitelist a MockDEX
        MockUniswapDEX mockDEX = deployFundAndWhitelistMockDEX(
            address(genericSwapFacetV3),
            ADDRESS_WETH,
            minAmountOut - 1,
            0
        );

        // update SwapData
        swapData[1].callTo = swapData[1].approveTo = address(mockDEX);

        vm.expectRevert(
            abi.encodeWithSelector(
                CumulativeSlippageTooHigh.selector,
                minAmountOut,
                minAmountOut - 1
            )
        );

        genericSwapFacetV3.swapTokensMultipleV3ERC20ToERC20(
            "",
            "integrator",
            "referrer",
            payable(SOME_WALLET), // receiver
            minAmountOut,
            swapData
        );

        vm.stopPrank();
    }

    // MULTISWAP FROM NATIVE TO ERC20

    function _produceSwapDataMultiswapFromNativeToERC20()
        private
        view
        returns (
            LibSwap.SwapData[] memory swapData,
            uint256 amountIn,
            uint256 minAmountOut
        )
    {
        // Swap1: Native to DAI
        address[] memory path = new address[](2);
        path[0] = ADDRESS_WETH;
        path[1] = ADDRESS_DAI;

        amountIn = 2 ether;

        // Calculate expected DAI amount to be received
        uint256[] memory amounts = uniswap.getAmountsOut(amountIn, path);
        uint256 swappedAmountDAI = amounts[1];

        // prepare swapData
        swapData = new LibSwap.SwapData[](2);
        swapData[0] = LibSwap.SwapData(
            address(uniswap),
            address(uniswap),
            address(0),
            ADDRESS_DAI,
            amountIn,
            abi.encodeWithSelector(
                uniswap.swapExactETHForTokens.selector,
                swappedAmountDAI,
                path,
                address(genericSwapFacet),
                block.timestamp + 20 minutes
            ),
            true
        );

        // Swap2: DAI to USDC
        path = new address[](2);
        path[0] = ADDRESS_DAI;
        path[1] = ADDRESS_USDC;

        // Calculate required DAI input amount
        amounts = uniswap.getAmountsOut(swappedAmountDAI, path);
        minAmountOut = amounts[1];

        swapData[1] = LibSwap.SwapData(
            address(uniswap),
            address(uniswap),
            ADDRESS_DAI,
            ADDRESS_USDC,
            swappedAmountDAI,
            abi.encodeWithSelector(
                uniswap.swapExactTokensForTokens.selector,
                swappedAmountDAI,
                minAmountOut,
                path,
                address(genericSwapFacet),
                block.timestamp + 20 minutes
            ),
            false
        );
    }

    function test_CanSwapMultipleFromNativeToERC20_V1() public {
        // get swapData
        (
            LibSwap.SwapData[] memory swapData,
            uint256 amountIn,
            uint256 minAmountOut
        ) = _produceSwapDataMultiswapFromNativeToERC20();

        uint256 gasLeftBef = gasleft();

        vm.expectEmit(true, true, true, true, address(diamond));
        emit LiFiGenericSwapCompleted(
            0x0000000000000000000000000000000000000000000000000000000000000000, // transactionId,
            "integrator", // integrator,
            "referrer", // referrer,
            SOME_WALLET, // receiver,
            address(0), // fromAssetId,
            ADDRESS_USDC, // toAssetId,
            amountIn, // fromAmount,
            minAmountOut // toAmount (with liquidity in that selected block)
        );

        genericSwapFacet.swapTokensGeneric{ value: amountIn }(
            "",
            "integrator",
            "referrer",
            payable(SOME_WALLET),
            minAmountOut,
            swapData
        );

        uint256 gasUsed = gasLeftBef - gasleft();
        console.log("gas used V1: ", gasUsed);
    }

    function test_CanSwapMultipleFromNativeToERC20_V2() public {
        // get swapData
        (
            LibSwap.SwapData[] memory swapData,
            uint256 amountIn,
            uint256 minAmountOut
        ) = _produceSwapDataMultiswapFromNativeToERC20();

        uint256 gasLeftBef = gasleft();

        vm.expectEmit(true, true, true, true, address(diamond));
        emit LiFiGenericSwapCompleted(
            0x0000000000000000000000000000000000000000000000000000000000000000, // transactionId,
            "integrator", // integrator,
            "referrer", // referrer,
            SOME_WALLET, // receiver,
            address(0), // fromAssetId,
            ADDRESS_USDC, // toAssetId,
            amountIn, // fromAmount,
            minAmountOut // toAmount (with liquidity in that selected block)
        );

        genericSwapFacetV3.swapTokensMultipleV3NativeToERC20{
            value: amountIn
        }(
            "",
            "integrator",
            "referrer",
            payable(SOME_WALLET),
            minAmountOut,
            swapData
        );

        uint256 gasUsed = gasLeftBef - gasleft();
        console.log("gas used V2: ", gasUsed);
    }

    function test_MultiSwapNativeWillRevertIfSwapFails() public {
        // get swapData
        (
            LibSwap.SwapData[] memory swapData,
            uint256 amountIn,
            uint256 minAmountOut
        ) = _produceSwapDataMultiswapFromNativeToERC20();

        // deploy, fund and whitelist a MockDEX
        MockUniswapDEX mockDEX = deployFundAndWhitelistMockDEX(
            address(genericSwapFacetV3),
            address(0),
            0,
            0
        );

        // update SwapData
        bytes memory revertReason = abi.encodePacked("Some reason");
        swapData[0].callTo = swapData[0].approveTo = address(mockDEX);

        swapData[0].callData = abi.encodeWithSelector(
            mockDEX.mockSwapWillRevertWithReason.selector,
            revertReason
        );

        vm.expectRevert(revertReason);

        genericSwapFacetV3.swapTokensMultipleV3NativeToERC20{
            value: amountIn
        }(
            "",
            "integrator",
            "referrer",
            payable(SOME_WALLET), // receiver
            minAmountOut,
            swapData
        );
    }

    function test_WillRevertIfDEXIsNotWhitelistedButApproveToIsMultiNative()
        public
    {
        // get swapData
        (
            LibSwap.SwapData[] memory swapData,
            ,
            uint256 minAmountOut
        ) = _produceSwapDataMultiswapFromERC20TOERC20(
                address(genericSwapFacetV3)
            );

        // update approveTo address in swapData
        swapData[0].approveTo = SOME_WALLET;

        vm.expectRevert(ContractCallNotAllowed.selector);

        genericSwapFacetV3.swapTokensMultipleV3ERC20ToERC20(
            "",
            "integrator",
            "referrer",
            payable(SOME_WALLET), // receiver
            minAmountOut,
            swapData
        );
    }

    // MULTISWAP COLLECT ERC20 FEE AND SWAP to ERC20

    function _produceSwapDataMultiswapERC20FeeAndSwapToERC20()
        private
        view
        returns (
            LibSwap.SwapData[] memory swapData,
            uint256 amountIn,
            uint256 minAmountOut
        )
    {
        amountIn = 100 * 10 ** dai.decimals();

        uint integratorFee = 5 * 10 ** dai.decimals();
        uint lifiFee = 0;
        address integratorAddress = address(0xb33f); // some random address

        // Swap1: Collect ERC20 fee (DAI)
        // prepare swapData
        swapData = new LibSwap.SwapData[](2);
        swapData[0] = LibSwap.SwapData(
            FEE_COLLECTOR,
            FEE_COLLECTOR,
            ADDRESS_DAI,
            ADDRESS_DAI,
            amountIn,
            abi.encodeWithSelector(
                feeCollector.collectTokenFees.selector,
                ADDRESS_DAI,
                integratorFee,
                lifiFee,
                integratorAddress
            ),
            true
        );

        uint256 amountOutFeeCollection = amountIn - integratorFee - lifiFee;

        // Swap2: DAI to USDC
        address[] memory path = new address[](2);
        path[0] = ADDRESS_DAI;
        path[1] = ADDRESS_USDC;

        // Calculate required DAI input amount
        uint256[] memory amounts = uniswap.getAmountsOut(
            amountOutFeeCollection,
            path
        );
        minAmountOut = amounts[1];

        swapData[1] = LibSwap.SwapData(
            address(uniswap),
            address(uniswap),
            ADDRESS_DAI,
            ADDRESS_USDC,
            amountOutFeeCollection,
            abi.encodeWithSelector(
                uniswap.swapExactTokensForTokens.selector,
                amountOutFeeCollection,
                minAmountOut,
                path,
                address(genericSwapFacet),
                block.timestamp + 20 minutes
            ),
            false
        );
    }

    function test_CanCollectERC20FeesAndSwapToERC20_V1() public {
        vm.startPrank(DAI_HOLDER);
        dai.approve(address(genericSwapFacet), 100 * 10 ** dai.decimals());

        // get swapData
        (
            LibSwap.SwapData[] memory swapData,
            uint256 amountIn,
            uint256 minAmountOut
        ) = _produceSwapDataMultiswapERC20FeeAndSwapToERC20();

        uint256 gasLeftBef = gasleft();

        vm.expectEmit(true, true, true, true, address(diamond));
        emit LiFiGenericSwapCompleted(
            0x0000000000000000000000000000000000000000000000000000000000000000, // transactionId,
            "integrator", // integrator,
            "referrer", // referrer,
            SOME_WALLET, // receiver,
            ADDRESS_DAI, // fromAssetId,
            ADDRESS_USDC, // toAssetId,
            amountIn, // fromAmount,
            minAmountOut // toAmount (with liquidity in that selected block)
        );

        genericSwapFacet.swapTokensGeneric(
            "",
            "integrator",
            "referrer",
            payable(SOME_WALLET),
            minAmountOut,
            swapData
        );

        uint256 gasUsed = gasLeftBef - gasleft();
        console.log("gas used V1: ", gasUsed);

        vm.stopPrank();
    }

    function test_CanCollectERC20FeesAndSwapToERC20_V2() public {
        // ACTIVATE THIS CODE TO TEST GAS USAGE EXCL. MAX APPROVAL
        vm.startPrank(address(genericSwapFacet));
        dai.approve(address(uniswap), type(uint256).max);
        vm.stopPrank();

        vm.startPrank(DAI_HOLDER);
        dai.approve(address(genericSwapFacet), 100 * 10 ** dai.decimals());

        // get swapData
        (
            LibSwap.SwapData[] memory swapData,
            uint256 amountIn,
            uint256 minAmountOut
        ) = _produceSwapDataMultiswapERC20FeeAndSwapToERC20();

        uint256 gasLeftBef = gasleft();

        vm.expectEmit(true, true, true, true, address(diamond));
        emit LiFiGenericSwapCompleted(
            0x0000000000000000000000000000000000000000000000000000000000000000, // transactionId,
            "integrator", // integrator,
            "referrer", // referrer,
            SOME_WALLET, // receiver,
            ADDRESS_DAI, // fromAssetId,
            ADDRESS_USDC, // toAssetId,
            amountIn, // fromAmount,
            minAmountOut // toAmount (with liquidity in that selected block)
        );

        genericSwapFacetV3.swapTokensMultipleV3ERC20ToERC20(
            "",
            "integrator",
            "referrer",
            payable(SOME_WALLET),
            minAmountOut,
            swapData
        );

        uint256 gasUsed = gasLeftBef - gasleft();
        console.log("gas used V2: ", gasUsed);

        vm.stopPrank();
    }

    // MULTISWAP COLLECT NATIVE FEE AND SWAP TO ERC20

    function _produceSwapDataMultiswapNativeFeeAndSwapToERC20()
        private
        view
        returns (
            LibSwap.SwapData[] memory swapData,
            uint256 amountIn,
            uint256 minAmountOut
        )
    {
        amountIn = 1 ether;

        uint integratorFee = 0.1 ether;
        uint lifiFee = 0;
        address integratorAddress = address(0xb33f); // some random address

        // Swap1: Collect native fee
        // prepare swapData
        swapData = new LibSwap.SwapData[](2);
        swapData[0] = LibSwap.SwapData(
            FEE_COLLECTOR,
            FEE_COLLECTOR,
            address(0),
            address(0),
            amountIn,
            abi.encodeWithSelector(
                feeCollector.collectNativeFees.selector,
                integratorFee,
                lifiFee,
                integratorAddress
            ),
            true
        );

        uint256 amountOutFeeCollection = amountIn - integratorFee - lifiFee;

        // Swap2: native to USDC
        address[] memory path = new address[](2);
        path[0] = ADDRESS_WETH;
        path[1] = ADDRESS_USDC;

        // Calculate required DAI input amount
        uint256[] memory amounts = uniswap.getAmountsOut(
            amountOutFeeCollection,
            path
        );
        minAmountOut = amounts[1];

        swapData[1] = LibSwap.SwapData(
            address(uniswap),
            address(uniswap),
            address(0),
            ADDRESS_USDC,
            amountOutFeeCollection,
            abi.encodeWithSelector(
                uniswap.swapExactETHForTokens.selector,
                minAmountOut,
                path,
                address(genericSwapFacet),
                block.timestamp + 20 minutes
            ),
            false
        );
    }

    function test_CanCollectNativeFeesAndSwap_V1() public {
        // get swapData
        (
            LibSwap.SwapData[] memory swapData,
            uint256 amountIn,
            uint256 minAmountOut
        ) = _produceSwapDataMultiswapNativeFeeAndSwapToERC20();

        uint256 gasLeftBef = gasleft();

        vm.expectEmit(true, true, true, true, address(diamond));
        emit LiFiGenericSwapCompleted(
            0x0000000000000000000000000000000000000000000000000000000000000000, // transactionId,
            "integrator", // integrator,
            "referrer", // referrer,
            SOME_WALLET, // receiver,
            address(0), // fromAssetId,
            ADDRESS_USDC, // toAssetId,
            amountIn, // fromAmount,
            minAmountOut // toAmount (with liquidity in that selected block)
        );

        genericSwapFacet.swapTokensGeneric{ value: amountIn }(
            "",
            "integrator",
            "referrer",
            payable(SOME_WALLET),
            minAmountOut,
            swapData
        );

        uint256 gasUsed = gasLeftBef - gasleft();
        console.log("gas used V1: ", gasUsed);
    }

    function test_CanCollectNativeFeesAndSwap_V2() public {
        // get swapData
        (
            LibSwap.SwapData[] memory swapData,
            uint256 amountIn,
            uint256 minAmountOut
        ) = _produceSwapDataMultiswapNativeFeeAndSwapToERC20();

        uint256 gasLeftBef = gasleft();

        vm.expectEmit(true, true, true, true, address(diamond));
        emit LiFiGenericSwapCompleted(
            0x0000000000000000000000000000000000000000000000000000000000000000, // transactionId,
            "integrator", // integrator,
            "referrer", // referrer,
            SOME_WALLET, // receiver,
            address(0), // fromAssetId,
            ADDRESS_USDC, // toAssetId,
            amountIn, // fromAmount,
            minAmountOut // toAmount (with liquidity in that selected block)
        );

        genericSwapFacetV3.swapTokensMultipleV3NativeToERC20{
            value: amountIn
        }(
            "",
            "integrator",
            "referrer",
            payable(SOME_WALLET),
            minAmountOut,
            swapData
        );

        uint256 gasUsed = gasLeftBef - gasleft();
        console.log("gas used V2: ", gasUsed);
    }

    // MULTISWAP COLLECT ERC20 FEE AND SWAP TO NATIVE

    function _produceSwapDataMultiswapERC20FeeAndSwapToNative(
        address facetAddress
    )
        private
        returns (
            LibSwap.SwapData[] memory swapData,
            uint256 amountIn,
            uint256 minAmountOut
        )
    {
        amountIn = 100 * 10 ** dai.decimals();

        uint integratorFee = 5 * 10 ** dai.decimals();
        uint lifiFee = 0;
        address integratorAddress = address(0xb33f); // some random address

        // Swap1: Collect ERC20 fee (5 DAI)
        // prepare swapData
        swapData = new LibSwap.SwapData[](2);
        swapData[0] = LibSwap.SwapData(
            FEE_COLLECTOR,
            FEE_COLLECTOR,
            ADDRESS_DAI,
            ADDRESS_DAI,
            amountIn,
            abi.encodeWithSelector(
                feeCollector.collectTokenFees.selector,
                ADDRESS_DAI,
                integratorFee,
                lifiFee,
                integratorAddress
            ),
            true
        );

        uint256 amountOutFeeCollection = amountIn - integratorFee - lifiFee;

        // Swap2: DAI to native
        address[] memory path = new address[](2);
        path[0] = ADDRESS_DAI;
        path[1] = ADDRESS_WETH;

        // Calculate required DAI input amount
        uint256[] memory amounts = uniswap.getAmountsOut(
            amountOutFeeCollection,
            path
        );
        minAmountOut = amounts[1];

        swapData[1] = LibSwap.SwapData(
            address(uniswap),
            address(uniswap),
            ADDRESS_DAI,
            address(0),
            amountOutFeeCollection,
            abi.encodeWithSelector(
                uniswap.swapExactTokensForETH.selector,
                amountOutFeeCollection,
                minAmountOut,
                path,
                address(genericSwapFacet),
                block.timestamp + 20 minutes
            ),
            false
        );

        vm.startPrank(DAI_HOLDER);
        dai.approve(facetAddress, amountIn);
    }

    function test_CanCollectERC20FeesAndSwapToNative_V1() public {
        // get swapData
        (
            LibSwap.SwapData[] memory swapData,
            uint256 amountIn,
            uint256 minAmountOut
        ) = _produceSwapDataMultiswapERC20FeeAndSwapToNative(
                address(genericSwapFacetV3)
            );

        uint256 gasLeftBef = gasleft();

        vm.expectEmit(true, true, true, true, address(diamond));
        emit LiFiGenericSwapCompleted(
            0x0000000000000000000000000000000000000000000000000000000000000000, // transactionId,
            "integrator", // integrator,
            "referrer", // referrer,
            SOME_WALLET, // receiver,
            ADDRESS_DAI, // fromAssetId,
            address(0), // toAssetId,
            amountIn, // fromAmount,
            minAmountOut // toAmount (with liquidity in that selected block)
        );

        genericSwapFacet.swapTokensGeneric(
            "",
            "integrator",
            "referrer",
            payable(SOME_WALLET),
            minAmountOut,
            swapData
        );

        uint256 gasUsed = gasLeftBef - gasleft();
        console.log("gas used V1: ", gasUsed);
    }

    function test_CanCollectERC20FeesAndSwapToNative_V2() public {
        // get swapData
        (
            LibSwap.SwapData[] memory swapData,
            uint256 amountIn,
            uint256 minAmountOut
        ) = _produceSwapDataMultiswapERC20FeeAndSwapToNative(
                address(genericSwapFacetV3)
            );

        uint256 gasLeftBef = gasleft();

        vm.expectEmit(true, true, true, true, address(diamond));
        emit LiFiGenericSwapCompleted(
            0x0000000000000000000000000000000000000000000000000000000000000000, // transactionId,
            "integrator", // integrator,
            "referrer", // referrer,
            SOME_WALLET, // receiver,
            ADDRESS_DAI, // fromAssetId,
            address(0), // toAssetId,
            amountIn, // fromAmount,
            minAmountOut // toAmount (with liquidity in that selected block)
        );

        genericSwapFacetV3.swapTokensMultipleV3ERC20ToNative(
            "",
            "integrator",
            "referrer",
            payable(SOME_WALLET),
            minAmountOut,
            swapData
        );

        uint256 gasUsed = gasLeftBef - gasleft();
        console.log("gas used V2: ", gasUsed);
    }

    function test_WillRevertIfSlippageIsTooHighMultiToNative() public {
        // get swapData
        (
            LibSwap.SwapData[] memory swapData,
            ,
            uint256 minAmountOut
        ) = _produceSwapDataMultiswapERC20FeeAndSwapToNative(
                address(genericSwapFacetV3)
            );

        // deploy, fund and whitelist a MockDEX
        MockUniswapDEX mockDEX = deployFundAndWhitelistMockDEX(
            address(genericSwapFacetV3),
            address(0),
            minAmountOut - 1,
            0
        );

        // update SwapData
        swapData[1].callTo = swapData[1].approveTo = address(mockDEX);

        vm.expectRevert(
            abi.encodeWithSelector(
                CumulativeSlippageTooHigh.selector,
                minAmountOut,
                minAmountOut - 1
            )
        );

        genericSwapFacetV3.swapTokensMultipleV3ERC20ToNative(
            "",
            "integrator",
            "referrer",
            payable(SOME_WALLET), // receiver
            minAmountOut,
            swapData
        );

        vm.stopPrank();
    }

    function test_MultiSwapCollectERC20FeesAndSwapToNativeWillRevertIfNativeAssetTransferFails()
        public
    {
        // get swapData
        (
            LibSwap.SwapData[] memory swapData,
            ,
            uint256 minAmountOut
        ) = _produceSwapDataMultiswapERC20FeeAndSwapToNative(
                address(genericSwapFacetV3)
            );

        // deploy a contract that cannot receive ETH
        NonETHReceiver nonETHReceiver = new NonETHReceiver();

        vm.expectRevert(NativeAssetTransferFailed.selector);

        genericSwapFacetV3.swapTokensMultipleV3ERC20ToNative(
            "",
            "integrator",
            "referrer",
            payable(address(nonETHReceiver)),
            minAmountOut,
            swapData
        );
    }

    // Test functionality that refunds unused input tokens by DEXs
    function test_leavesNoERC20SendingAssetDustSingleSwap() public {
        vm.startPrank(USDC_HOLDER);
        uint256 initialBalance = usdc.balanceOf(USDC_HOLDER);

        uint256 amountIn = 100 * 10 ** usdc.decimals();
        uint256 amountInActual = (amountIn * 99) / 100; // 1% positive slippage
        uint256 expAmountOut = 100 * 10 ** dai.decimals();

        // deploy mockDEX to simulate positive slippage
        MockUniswapDEX mockDex = new MockUniswapDEX();

        // prepare swapData using MockDEX
        address[] memory path = new address[](2);
        path[0] = ADDRESS_USDC;
        path[1] = ADDRESS_DAI;

        LibSwap.SwapData memory swapData = LibSwap.SwapData(
            address(mockDex),
            address(mockDex),
            ADDRESS_USDC,
            ADDRESS_DAI,
            amountIn,
            abi.encodeWithSelector(
                mockDex.swapTokensForExactTokens.selector,
                expAmountOut,
                amountIn,
                path,
                address(genericSwapFacet), // receiver
                block.timestamp + 20 minutes
            ),
            true
        );

        // fund DEX and set swap outcome
        deal(path[1], address(mockDex), expAmountOut);
        mockDex.setSwapOutput(
            amountInActual, // will only pull 99% of the amountIn that we usually expect to be pulled
            ERC20(path[1]),
            expAmountOut
        );

        // whitelist DEX & function selector
        genericSwapFacet.addDex(address(mockDex));
        genericSwapFacet.setFunctionApprovalBySignature(
            mockDex.swapTokensForExactTokens.selector
        );

        usdc.approve(address(genericSwapFacet), amountIn);

        genericSwapFacetV3.swapTokensSingleV3ERC20ToERC20(
            0x0000000000000000000000000000000000000000000000000000000000000000, // transactionId,
            "integrator", // integrator
            "referrer", // referrer
            payable(USDC_HOLDER), // receiver
            expAmountOut,
            swapData
        );

        assertEq(usdc.balanceOf(address(genericSwapFacet)), 0);
        assertEq(usdc.balanceOf(USDC_HOLDER), initialBalance - amountInActual);

        vm.stopPrank();
    }

    function test_leavesNoERC20SendingAssetDustMultiSwap() public {
        vm.startPrank(USDC_HOLDER);
        uint256 initialBalance = usdc.balanceOf(USDC_HOLDER);
        uint256 initialBalanceFeeCollector = usdc.balanceOf(FEE_COLLECTOR);
        uint256 initialBalanceDAI = dai.balanceOf(USDC_HOLDER);

        uint256 amountIn = 100 * 10 ** usdc.decimals();
        uint256 expAmountOut = 95 * 10 ** dai.decimals();

        // prepare swapData
        // Swap1: Collect ERC20 fee (5 USDC)
        uint integratorFee = 5 * 10 ** usdc.decimals();
        address integratorAddress = address(0xb33f); // some random address
        LibSwap.SwapData[] memory swapData = new LibSwap.SwapData[](2);
        swapData[0] = LibSwap.SwapData(
            FEE_COLLECTOR,
            FEE_COLLECTOR,
            ADDRESS_USDC,
            ADDRESS_USDC,
            amountIn,
            abi.encodeWithSelector(
                feeCollector.collectTokenFees.selector,
                ADDRESS_USDC,
                integratorFee,
                0, //lifiFee
                integratorAddress
            ),
            true
        );

        uint256 amountOutFeeCollection = amountIn - integratorFee;

        // deploy, fund and whitelist a MockDEX
        uint256 amountInActual = (amountOutFeeCollection * 99) / 100; // 1% positive slippage
        MockUniswapDEX mockDEX = deployFundAndWhitelistMockDEX(
            address(genericSwapFacetV3),
            ADDRESS_DAI,
            expAmountOut,
            amountInActual
        );

        // Swap2: Swap 95 USDC to DAI
        address[] memory path = new address[](2);
        path[0] = ADDRESS_USDC;
        path[1] = ADDRESS_DAI;

        swapData[1] = LibSwap.SwapData(
            address(mockDEX),
            address(mockDEX),
            ADDRESS_USDC,
            ADDRESS_DAI,
            amountOutFeeCollection,
            abi.encodeWithSelector(
                mockDEX.swapTokensForExactTokens.selector,
                expAmountOut,
                amountOutFeeCollection,
                path,
                address(genericSwapFacet), // receiver
                block.timestamp + 20 minutes
            ),
            false
        );

        usdc.approve(address(genericSwapFacet), amountIn);

        genericSwapFacetV3.swapTokensMultipleV3ERC20ToERC20(
            0x0000000000000000000000000000000000000000000000000000000000000000, // transactionId,
            "integrator", // integrator
            "referrer", // referrer
            payable(USDC_HOLDER), // receiver
            expAmountOut,
            swapData
        );

        assertEq(usdc.balanceOf(address(genericSwapFacet)), 0);
        assertEq(
            usdc.balanceOf(FEE_COLLECTOR),
            initialBalanceFeeCollector + integratorFee
        );
        assertEq(
            usdc.balanceOf(USDC_HOLDER),
            initialBalance - amountInActual - integratorFee
        );
        assertEq(dai.balanceOf(USDC_HOLDER), initialBalanceDAI + expAmountOut);

        vm.stopPrank();
    }

    function test_leavesNoNativeSendingAssetDustSingleSwap() public {
        uint256 initialBalanceETH = address(SOME_WALLET).balance;
        uint256 initialBalanceUSDC = usdc.balanceOf(address(SOME_WALLET));

        uint256 amountIn = 1 ether;
        uint256 amountInActual = (amountIn * 99) / 100; // 1% positive slippage
        uint256 expAmountOut = 100 * 10 ** usdc.decimals();

        // deploy, fund and whitelist a MockDEX
        MockUniswapDEX mockDEX = deployFundAndWhitelistMockDEX(
            address(genericSwapFacetV3),
            ADDRESS_USDC,
            expAmountOut,
            amountInActual
        );

        // prepare swapData using MockDEX
        address[] memory path = new address[](2);
        path[0] = ADDRESS_WETH;
        path[1] = ADDRESS_USDC;

        LibSwap.SwapData memory swapData = LibSwap.SwapData(
            address(mockDEX),
            address(mockDEX),
            address(0),
            ADDRESS_USDC,
            amountIn,
            abi.encodeWithSelector(
                mockDEX.swapETHForExactTokens.selector,
                expAmountOut,
                path,
                address(genericSwapFacet), // receiver
                block.timestamp + 20 minutes
            ),
            true
        );

        // execute the swap
        genericSwapFacetV3.swapTokensSingleV3NativeToERC20{ value: amountIn }(
            0x0000000000000000000000000000000000000000000000000000000000000000, // transactionId,
            "integrator", // integrator
            "referrer", // referrer
            payable(SOME_WALLET), // receiver
            expAmountOut,
            swapData
        );

        // we expect that the receiver has received the unused native tokens...
        assertEq(
            address(SOME_WALLET).balance,
            initialBalanceETH + (amountIn - amountInActual)
        );
        //... and that the swap result was received as well
        assertEq(
            usdc.balanceOf(SOME_WALLET),
            initialBalanceUSDC + expAmountOut
        );
    }

    function test_ReturnPositiveSlippageNativeWillRevertIfNativeTransferFails()
        public
    {
        uint256 amountIn = 1 ether;
        uint256 amountInActual = (amountIn * 99) / 100; // 1% positive slippage
        uint256 expAmountOut = 100 * 10 ** usdc.decimals();

        // deploy, fund and whitelist a MockDEX
        MockUniswapDEX mockDEX = deployFundAndWhitelistMockDEX(
            address(genericSwapFacetV3),
            ADDRESS_USDC,
            expAmountOut,
            amountInActual
        );

        // prepare swapData using MockDEX
        address[] memory path = new address[](2);
        path[0] = ADDRESS_WETH;
        path[1] = ADDRESS_USDC;

        LibSwap.SwapData memory swapData = LibSwap.SwapData(
            address(mockDEX),
            address(mockDEX),
            address(0),
            ADDRESS_USDC,
            amountIn,
            abi.encodeWithSelector(
                mockDEX.swapETHForExactTokens.selector,
                expAmountOut,
                path,
                address(genericSwapFacet), // receiver
                block.timestamp + 20 minutes
            ),
            true
        );

        // deploy a contract that cannot receive ETH
        NonETHReceiver nonETHReceiver = new NonETHReceiver();

        vm.expectRevert(NativeAssetTransferFailed.selector);

        // execute the swap
        genericSwapFacetV3.swapTokensSingleV3NativeToERC20{ value: amountIn }(
            0x0000000000000000000000000000000000000000000000000000000000000000, // transactionId,
            "integrator", // integrator
            "referrer", // referrer
            payable(address(nonETHReceiver)), // receiver
            expAmountOut,
            swapData
        );
    }
}<|MERGE_RESOLUTION|>--- conflicted
+++ resolved
@@ -72,16 +72,12 @@
 
         diamond = createDiamond();
         genericSwapFacet = new TestGenericSwapFacet();
-<<<<<<< HEAD
-        genericSwapFacetV3 = new TestGenericSwapFacetV3();
-=======
         genericSwapFacetV3 = new TestGenericSwapFacetV3(address(0));
         usdc = ERC20(USDC_ADDRESS);
         usdt = ERC20(USDT_ADDRESS);
         dai = ERC20(DAI_ADDRESS);
         weth = ERC20(WETH_ADDRESS);
         uniswap = UniswapV2Router02(UNISWAP_V2_ROUTER);
->>>>>>> d9a98fdd
         feeCollector = FeeCollector(FEE_COLLECTOR);
 
         // add genericSwapFacet (v1) to diamond (for gas usage comparison)
