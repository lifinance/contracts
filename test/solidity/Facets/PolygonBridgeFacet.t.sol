--- conflicted
+++ resolved
@@ -48,10 +48,6 @@
         polygonBridgeFacet.addDex(address(uniswap));
         polygonBridgeFacet.setFunctionApprovalBySignature(uniswap.swapExactTokensForTokens.selector);
         polygonBridgeFacet.setFunctionApprovalBySignature(uniswap.swapTokensForExactETH.selector);
-<<<<<<< HEAD
-        polygonBridgeFacet.setFunctionApprovalBySignature(uniswap.swapExactTokensForETH.selector);
-=======
->>>>>>> 1c4fbaca
 
         setFacetAddressInTestBase(address(polygonBridgeFacet));
 
