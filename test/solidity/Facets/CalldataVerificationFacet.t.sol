// SPDX-License-Identifier: MIT
pragma solidity ^0.8.17;

import { CalldataVerificationFacet } from "lifi/Facets/CalldataVerificationFacet.sol";
import { MayanFacet } from "lifi/Facets/MayanFacet.sol";
import { AcrossFacetV3 } from "lifi/Facets/AcrossFacetV3.sol";
import { StargateFacetV2 } from "lifi/Facets/StargateFacetV2.sol";
import { IStargate } from "lifi/Interfaces/IStargate.sol";
import { CelerIM, CelerIMFacetBase } from "lifi/Helpers/CelerIMFacetBase.sol";
import { GenericSwapFacet } from "lifi/Facets/GenericSwapFacet.sol";
import { GenericSwapFacetV3 } from "lifi/Facets/GenericSwapFacetV3.sol";
import { ILiFi } from "lifi/Interfaces/ILiFi.sol";
import { LibSwap } from "lifi/Libraries/LibSwap.sol";
import { TestBase } from "../utils/TestBase.sol";
import { LibBytes } from "lifi/Libraries/LibBytes.sol";

import { MsgDataTypes } from "celer-network/contracts/message/libraries/MessageSenderLib.sol";
import { console } from "forge-std/console.sol";
import { InvalidCallData } from "lifi/Errors/GenericErrors.sol";
import { OFTComposeMsgCodec } from "lifi/Periphery/ReceiverStargateV2.sol";

contract CalldataVerificationFacetTest is TestBase {
    using LibBytes for bytes;
    using OFTComposeMsgCodec for address;

    CalldataVerificationFacet internal calldataVerificationFacet;

    function setUp() public {
        customBlockNumberForForking = 19979843;
        initTestBase();
        calldataVerificationFacet = new CalldataVerificationFacet();
        bridgeData = ILiFi.BridgeData({
            transactionId: keccak256("id"),
            bridge: "acme",
            integrator: "acme",
            referrer: address(0),
            sendingAssetId: address(123),
            receiver: address(456),
            minAmount: 1 ether,
            destinationChainId: 137,
            hasSourceSwaps: false,
            hasDestinationCall: true
        });

        swapData.push(
            LibSwap.SwapData({
                callTo: address(uniswap),
                approveTo: address(uniswap),
                sendingAssetId: address(123),
                receivingAssetId: address(456),
                fromAmount: 1 ether,
                callData: abi.encodePacked("calldata"),
                requiresDeposit: true
            })
        );

        // set facet address in TestBase
        setFacetAddressInTestBase(
            address(calldataVerificationFacet),
            "CalldataVerificationFacet"
        );
    }

    function test_DeploysWithoutErrors() public {
        calldataVerificationFacet = new CalldataVerificationFacet();
    }

    function test_IgnoresExtraBytes() public view {
        bytes memory callData = abi.encodeWithSelector(
            AcrossFacetV3.swapAndStartBridgeTokensViaAcrossV3.selector,
            bridgeData,
            swapData
        );

        bytes memory fullCalldata = bytes.concat(callData, "extra stuff");
        calldataVerificationFacet.extractBridgeData(fullCalldata);
        calldataVerificationFacet.extractSwapData(fullCalldata);
        calldataVerificationFacet.extractData(fullCalldata);
        calldataVerificationFacet.extractMainParameters(fullCalldata);
    }

    function test_CanExtractBridgeData() public {
        bytes memory callData = abi.encodeWithSelector(
            AcrossFacetV3.startBridgeTokensViaAcrossV3.selector,
            bridgeData
        );

        ILiFi.BridgeData memory returnedData = calldataVerificationFacet
            .extractBridgeData(callData);

        checkBridgeData(returnedData);
    }

    function test_CanExtractSwapData() public {
        bytes memory callData = abi.encodeWithSelector(
            AcrossFacetV3.swapAndStartBridgeTokensViaAcrossV3.selector,
            bridgeData,
            swapData
        );

        LibSwap.SwapData[] memory returnedData = calldataVerificationFacet
            .extractSwapData(callData);

        checkSwapData(returnedData);
    }

    function test_CanExtractBridgeAndSwapData() public {
        bridgeData.hasSourceSwaps = true;
        bytes memory callData = abi.encodeWithSelector(
            AcrossFacetV3.swapAndStartBridgeTokensViaAcrossV3.selector,
            bridgeData,
            swapData
        );

        (
            ILiFi.BridgeData memory returnedBridgeData,
            LibSwap.SwapData[] memory returnedSwapData
        ) = calldataVerificationFacet.extractData(callData);

        checkBridgeData(returnedBridgeData);
        checkSwapData(returnedSwapData);
    }

    function test_CanExtractBridgeAndSwapDataNoSwaps() public {
        bytes memory callData = abi.encodeWithSelector(
            AcrossFacetV3.startBridgeTokensViaAcrossV3.selector,
            bridgeData
        );

        (
            ILiFi.BridgeData memory returnedBridgeData,
            LibSwap.SwapData[] memory returnedSwapData
        ) = calldataVerificationFacet.extractData(callData);

        checkBridgeData(returnedBridgeData);
        assertEq(returnedSwapData.length, 0);
    }

    function test_CanExtractNonEVMAddress() public {
        // produce valid MayanData
        MayanFacet.MayanData memory mayanData = MayanFacet.MayanData(
            bytes32("Just some address"),
            0xF18f923480dC144326e6C65d4F3D47Aa459bb41C, // mayanProtocol address
            hex"00"
        );

        bytes memory callData = abi.encodeWithSelector(
            MayanFacet.startBridgeTokensViaMayan.selector,
            bridgeData,
            mayanData
        );

        bytes32 returnedNonEVMAddress = calldataVerificationFacet
            .extractNonEVMAddress(callData);

        assertEq(returnedNonEVMAddress, bytes32("Just some address"));
    }

    function test_CanExtractNonEVMAddressWithSwaps() public {
        bridgeData.hasSourceSwaps = true;

        // produce valid MayanData
        MayanFacet.MayanData memory mayanData = MayanFacet.MayanData(
            bytes32("Just some address"),
            0xF18f923480dC144326e6C65d4F3D47Aa459bb41C, // mayanProtocol address
            hex"00"
        );

        bytes memory callData = abi.encodeWithSelector(
            MayanFacet.swapAndStartBridgeTokensViaMayan.selector,
            bridgeData,
            swapData,
            mayanData
        );

        bytes32 returnedNonEVMAddress = calldataVerificationFacet
            .extractNonEVMAddress(callData);

        assertEq(returnedNonEVMAddress, bytes32("Just some address"));
    }

    function test_CanExtractMainParameters() public {
        bytes memory callData = abi.encodeWithSelector(
            AcrossFacetV3.startBridgeTokensViaAcrossV3.selector,
            bridgeData
        );

        (
            string memory bridge,
            address sendingAssetId,
            address receiver,
            uint256 minAmount,
            uint256 destinationChainId,
            bool hasSourceSwaps,
            bool hasDestinationCall
        ) = calldataVerificationFacet.extractMainParameters(callData);

        assertEq(bridge, bridgeData.bridge);
        assertEq(receiver, bridgeData.receiver);
        assertEq(sendingAssetId, bridgeData.sendingAssetId);
        assertEq(minAmount, bridgeData.minAmount);
        assertEq(destinationChainId, bridgeData.destinationChainId);
        assertEq(hasSourceSwaps, bridgeData.hasSourceSwaps);
        assertEq(hasDestinationCall, bridgeData.hasDestinationCall);
    }

    function test_RevertsOnInvalidGenericSwapCallData() public {
        // prepare minimum callData
        swapData[0] = LibSwap.SwapData({
            callTo: address(uniswap),
            approveTo: address(uniswap),
            sendingAssetId: address(123),
            receivingAssetId: address(456),
            fromAmount: 1,
            callData: "",
            requiresDeposit: false
        });
        bytes memory callData = abi.encodeWithSelector(
            GenericSwapFacetV3.swapTokensSingleV3ERC20ToERC20.selector,
            keccak256(""),
            "",
            "",
            payable(address(1234)),
            1,
            swapData[0]
        );

        // reduce calldata to 483 bytes to not meet min calldata length threshold
        callData = callData.slice(0, 483);

        vm.expectRevert(InvalidCallData.selector);

        calldataVerificationFacet.extractGenericSwapParameters(callData);
    }

    function test_CanExtractGenericSwapMinCallData() public {
        swapData[0] = LibSwap.SwapData({
            callTo: address(uniswap),
            approveTo: address(uniswap),
            sendingAssetId: address(123),
            receivingAssetId: address(456),
            fromAmount: 1,
            callData: "",
            requiresDeposit: false
        });
        bytes memory callData = abi.encodeWithSelector(
            GenericSwapFacetV3.swapTokensSingleV3ERC20ToERC20.selector,
            keccak256(""),
            "",
            "",
            payable(address(1234)),
            1,
            swapData[0]
        );

        (
            address sendingAssetId,
            uint256 amount,
            address receiver,
            address receivingAssetId,
            uint256 receivingAmount
        ) = calldataVerificationFacet.extractGenericSwapParameters(callData);

        assertEq(sendingAssetId, swapData[0].sendingAssetId);
        assertEq(amount, swapData[0].fromAmount);
        assertEq(receiver, address(1234));
        assertEq(
            receivingAssetId,
            swapData[swapData.length - 1].receivingAssetId
        );
        assertEq(receivingAmount, 1);
    }

    function test_CanExtractGenericSwapV3SingleParameters() public {
        bytes memory callData = abi.encodeWithSelector(
            GenericSwapFacetV3.swapTokensSingleV3ERC20ToERC20.selector,
            keccak256("id"),
            "acme",
            "acme",
            payable(address(1234)),
            1 ether,
            swapData[0]
        );

        (
            address sendingAssetId,
            uint256 amount,
            address receiver,
            address receivingAssetId,
            uint256 receivingAmount
        ) = calldataVerificationFacet.extractGenericSwapParameters(callData);

        assertEq(sendingAssetId, swapData[0].sendingAssetId);
        assertEq(amount, swapData[0].fromAmount);
        assertEq(receiver, address(1234));
        assertEq(
            receivingAssetId,
            swapData[swapData.length - 1].receivingAssetId
        );
        assertEq(receivingAmount, 1 ether);
    }

    function test_CanExtractGenericSwapV3MultipleParameters() public {
        bytes memory callData = abi.encodeWithSelector(
            GenericSwapFacetV3.swapTokensMultipleV3ERC20ToERC20.selector,
            keccak256("id"),
            "acme",
            "acme",
            payable(address(1234)),
            1 ether,
            swapData
        );

        (
            address sendingAssetId,
            uint256 amount,
            address receiver,
            address receivingAssetId,
            uint256 receivingAmount
        ) = calldataVerificationFacet.extractGenericSwapParameters(callData);

        assertEq(sendingAssetId, swapData[0].sendingAssetId);
        assertEq(amount, swapData[0].fromAmount);
        assertEq(receiver, address(1234));
        assertEq(
            receivingAssetId,
            swapData[swapData.length - 1].receivingAssetId
        );
        assertEq(receivingAmount, 1 ether);
    }

    function test_CanExtractMainParametersWithSwap() public {
        bridgeData.hasSourceSwaps = true;
        bytes memory callData = abi.encodeWithSelector(
            AcrossFacetV3.swapAndStartBridgeTokensViaAcrossV3.selector,
            bridgeData,
            swapData
        );

        (
            string memory bridge,
            address sendingAssetId,
            address receiver,
            uint256 minAmount,
            uint256 destinationChainId,
            bool hasSourceSwaps,
            bool hasDestinationCall
        ) = calldataVerificationFacet.extractMainParameters(callData);

        assertEq(bridge, bridgeData.bridge);
        assertEq(receiver, bridgeData.receiver);
        assertEq(sendingAssetId, swapData[0].sendingAssetId);
        assertEq(minAmount, swapData[0].fromAmount);
        assertEq(destinationChainId, bridgeData.destinationChainId);
        assertEq(hasSourceSwaps, bridgeData.hasSourceSwaps);
        assertEq(hasDestinationCall, bridgeData.hasDestinationCall);
    }

    function test_CanValidateCalldata() public {
        bytes memory callData = abi.encodeWithSelector(
            AcrossFacetV3.startBridgeTokensViaAcrossV3.selector,
            bridgeData
        );

        bool validCall = calldataVerificationFacet.validateCalldata(
            callData,
            bridgeData.bridge,
            bridgeData.sendingAssetId,
            bridgeData.receiver,
            bridgeData.minAmount,
            bridgeData.destinationChainId,
            bridgeData.hasSourceSwaps,
            bridgeData.hasDestinationCall
        );
        bool invalidCall = calldataVerificationFacet.validateCalldata(
            callData,
            bridgeData.bridge,
            bridgeData.sendingAssetId,
            address(0xb33f),
            bridgeData.minAmount,
            bridgeData.destinationChainId,
            bridgeData.hasSourceSwaps,
            bridgeData.hasDestinationCall
        );
        assertTrue(validCall);
        assertFalse(invalidCall);
<<<<<<< HEAD
    }

    function test_CanValidateAmarokDestinationCalldata() public {
        AmarokFacet.AmarokData memory amarokData = AmarokFacet.AmarokData({
            callData: bytes("foobarbytes"),
            callTo: USER_RECEIVER,
            relayerFee: 0,
            slippageTol: 0,
            delegate: USER_RECEIVER,
            destChainDomainId: 1234,
            payFeeWithSendingAsset: false
        });

        bytes memory callData = abi.encodeWithSelector(
            AmarokFacet.startBridgeTokensViaAmarok.selector,
            bridgeData,
            amarokData
        );

        bytes memory callDataWithSwap = abi.encodeWithSelector(
            AmarokFacet.swapAndStartBridgeTokensViaAmarok.selector,
            bridgeData,
            swapData,
            amarokData
        );

        bool validCall = calldataVerificationFacet.validateDestinationCalldata(
            callData,
            abi.encode(USER_RECEIVER),
            bytes("foobarbytes")
        );
        bool validCallWithSwap = calldataVerificationFacet
            .validateDestinationCalldata(
                callDataWithSwap,
                abi.encode(USER_RECEIVER),
                bytes("foobarbytes")
            );

        bool badCall = calldataVerificationFacet.validateDestinationCalldata(
            callData,
            abi.encode(USER_RECEIVER),
            bytes("badbytes")
        );

        assertTrue(validCall);
        assertTrue(validCallWithSwap);
        assertFalse(badCall);
    }

    function test_CanValidateStargateDestinationCalldata() public {
        StargateFacet.StargateData memory sgData = StargateFacet.StargateData({
            srcPoolId: 1,
            dstPoolId: 2,
            minAmountLD: 3,
            dstGasForCall: 4,
            lzFee: 5,
            refundAddress: payable(address(0x1234)),
            callTo: abi.encode(USER_RECEIVER),
            callData: bytes("foobarbytes")
        });

        bytes memory callData = abi.encodeWithSelector(
            StargateFacet.startBridgeTokensViaStargate.selector,
            bridgeData,
            sgData
        );

        bytes memory callDataWithSwap = abi.encodeWithSelector(
            StargateFacet.swapAndStartBridgeTokensViaStargate.selector,
            bridgeData,
            swapData,
            sgData
        );

        bool validCall = calldataVerificationFacet.validateDestinationCalldata(
            callData,
            abi.encode(USER_RECEIVER),
            bytes("foobarbytes")
        );
        bool validCallWithSwap = calldataVerificationFacet
            .validateDestinationCalldata(
                callDataWithSwap,
                abi.encode(USER_RECEIVER),
                bytes("foobarbytes")
            );

        bool badCall = calldataVerificationFacet.validateDestinationCalldata(
            callData,
            abi.encode(USER_RECEIVER),
            bytes("badbytes")
        );

        assertTrue(validCall);
        assertTrue(validCallWithSwap);
        assertFalse(badCall);
=======
>>>>>>> 60e90249
    }

    function test_CanValidateStargateV2DestinationCalldata() public {
        uint16 ASSET_ID_USDC = 1;
        address STARGATE_POOL_USDC = 0xc026395860Db2d07ee33e05fE50ed7bD583189C7;

        StargateFacetV2.StargateData memory stargateData = StargateFacetV2
            .StargateData({
                assetId: ASSET_ID_USDC,
                sendParams: IStargate.SendParam({
                    dstEid: 30150,
                    to: USER_RECEIVER.addressToBytes32(),
                    amountLD: defaultUSDCAmount,
                    minAmountLD: (defaultUSDCAmount * 9e4) / 1e5,
                    extraOptions: "",
                    composeMsg: bytes("foobarbytes"),
                    oftCmd: OftCmdHelper.bus()
                }),
                fee: IStargate.MessagingFee({ nativeFee: 0, lzTokenFee: 0 }),
                refundAddress: payable(USER_REFUND)
            });

        // get quote and update fee information in stargateData
        IStargate.MessagingFee memory fees = IStargate(STARGATE_POOL_USDC)
            .quoteSend(stargateData.sendParams, false);
        stargateData.fee = fees;

        bytes memory callData = abi.encodeWithSelector(
            StargateFacetV2.startBridgeTokensViaStargate.selector,
            bridgeData,
            stargateData
        );

        bytes memory callDataWithSwap = abi.encodeWithSelector(
            StargateFacetV2.swapAndStartBridgeTokensViaStargate.selector,
            bridgeData,
            swapData,
            stargateData
        );

        bool validCall = calldataVerificationFacet.validateDestinationCalldata(
            callData,
            abi.encode(USER_RECEIVER),
            bytes("foobarbytes")
        );
        bool validCallWithSwap = calldataVerificationFacet
            .validateDestinationCalldata(
                callDataWithSwap,
                abi.encode(USER_RECEIVER),
                bytes("foobarbytes")
            );

        bool badCall = calldataVerificationFacet.validateDestinationCalldata(
            callData,
            abi.encode(USER_RECEIVER),
            bytes("badbytes")
        );

        assertTrue(validCall);
        assertTrue(validCallWithSwap);
        assertFalse(badCall);
    }

    function test_CanValidateCelerIMDestinationCalldata() public {
        CelerIM.CelerIMData memory cimData = CelerIM.CelerIMData({
            maxSlippage: 1,
            nonce: 2,
            callTo: abi.encode(USER_RECEIVER),
            callData: bytes("foobarbytes"),
            messageBusFee: 3,
            bridgeType: MsgDataTypes.BridgeSendType.Liquidity
        });

        bytes memory callData = abi.encodeWithSelector(
            CelerIMFacetBase.startBridgeTokensViaCelerIM.selector,
            bridgeData,
            cimData
        );

        bytes memory callDataWithSwap = abi.encodeWithSelector(
            CelerIMFacetBase.swapAndStartBridgeTokensViaCelerIM.selector,
            bridgeData,
            swapData,
            cimData
        );

        bool validCall = calldataVerificationFacet.validateDestinationCalldata(
            callData,
            abi.encode(USER_RECEIVER),
            bytes("foobarbytes")
        );
        bool validCallWithSwap = calldataVerificationFacet
            .validateDestinationCalldata(
                callDataWithSwap,
                abi.encode(USER_RECEIVER),
                bytes("foobarbytes")
            );

        bool badCall = calldataVerificationFacet.validateDestinationCalldata(
            callData,
            abi.encode(USER_RECEIVER),
            bytes("badbytes")
        );

        assertTrue(validCall);
        assertTrue(validCallWithSwap);
        assertFalse(badCall);
    }

    function test_CanValidateAcrossV3DestinationCalldata() public {
        AcrossFacetV3.AcrossV3Data memory acrossData = AcrossFacetV3
            .AcrossV3Data({
                receiverAddress: USER_RECEIVER,
                refundAddress: USER_REFUND,
                receivingAssetId: ADDRESS_USDC,
                outputAmount: (defaultUSDCAmount * 9) / 10,
                outputAmountPercent: uint64(1000000000000000000), // 10000 = 100.00%
                exclusiveRelayer: address(0),
                quoteTimestamp: uint32(block.timestamp),
                fillDeadline: uint32(uint32(block.timestamp) + 1000),
                exclusivityDeadline: 0,
                message: bytes("foobarbytes")
            });

        bytes memory callData = abi.encodeWithSelector(
            AcrossFacetV3.startBridgeTokensViaAcrossV3.selector,
            bridgeData,
            acrossData
        );

        bytes memory callDataWithSwap = abi.encodeWithSelector(
            AcrossFacetV3.swapAndStartBridgeTokensViaAcrossV3.selector,
            bridgeData,
            swapData,
            acrossData
        );

        bool validCall = calldataVerificationFacet.validateDestinationCalldata(
            callData,
            abi.encode(USER_RECEIVER),
            bytes("foobarbytes")
        );
        bool validCallWithSwap = calldataVerificationFacet
            .validateDestinationCalldata(
                callDataWithSwap,
                abi.encode(USER_RECEIVER),
                bytes("foobarbytes")
            );

        bool badCall = calldataVerificationFacet.validateDestinationCalldata(
            callData,
            abi.encode(USER_RECEIVER),
            bytes("badbytes")
        );

        assertTrue(validCall);
        assertTrue(validCallWithSwap);
        assertFalse(badCall);
    }

    function test_RevertsOnDestinationCalldataWithInvalidSelector() public {
        CelerIM.CelerIMData memory cimData = CelerIM.CelerIMData({
            maxSlippage: 1,
            nonce: 2,
            callTo: abi.encode(USER_RECEIVER),
            callData: bytes("foobarbytes"),
            messageBusFee: 3,
            bridgeType: MsgDataTypes.BridgeSendType.Liquidity
        });

        bytes memory callData = abi.encodeWithSelector(
            GenericSwapFacet.swapTokensGeneric.selector, // wrong selector, does not support destination calls
            bridgeData,
            cimData
        );

        bool validCall = calldataVerificationFacet.validateDestinationCalldata(
            callData,
            abi.encode(USER_RECEIVER),
            bytes("foobarbytes")
        );

        assertFalse(validCall);
    }

    function checkBridgeData(ILiFi.BridgeData memory data) internal {
        assertTrue(data.transactionId == bridgeData.transactionId);
        assertEq(data.bridge, bridgeData.bridge);
        assertEq(data.integrator, bridgeData.integrator);
    }

    function checkSwapData(LibSwap.SwapData[] memory data) internal {
        assertTrue(data[0].callTo == swapData[0].callTo);
        assertTrue(data[0].approveTo == swapData[0].approveTo);
        assertTrue(data[0].sendingAssetId == swapData[0].sendingAssetId);
        assertTrue(data[0].receivingAssetId == swapData[0].receivingAssetId);
    }
}

library OftCmdHelper {
    function taxi() internal pure returns (bytes memory) {
        return "";
    }

    function bus() internal pure returns (bytes memory) {
        return new bytes(1);
    }
}<|MERGE_RESOLUTION|>--- conflicted
+++ resolved
@@ -384,104 +384,6 @@
         );
         assertTrue(validCall);
         assertFalse(invalidCall);
-<<<<<<< HEAD
-    }
-
-    function test_CanValidateAmarokDestinationCalldata() public {
-        AmarokFacet.AmarokData memory amarokData = AmarokFacet.AmarokData({
-            callData: bytes("foobarbytes"),
-            callTo: USER_RECEIVER,
-            relayerFee: 0,
-            slippageTol: 0,
-            delegate: USER_RECEIVER,
-            destChainDomainId: 1234,
-            payFeeWithSendingAsset: false
-        });
-
-        bytes memory callData = abi.encodeWithSelector(
-            AmarokFacet.startBridgeTokensViaAmarok.selector,
-            bridgeData,
-            amarokData
-        );
-
-        bytes memory callDataWithSwap = abi.encodeWithSelector(
-            AmarokFacet.swapAndStartBridgeTokensViaAmarok.selector,
-            bridgeData,
-            swapData,
-            amarokData
-        );
-
-        bool validCall = calldataVerificationFacet.validateDestinationCalldata(
-            callData,
-            abi.encode(USER_RECEIVER),
-            bytes("foobarbytes")
-        );
-        bool validCallWithSwap = calldataVerificationFacet
-            .validateDestinationCalldata(
-                callDataWithSwap,
-                abi.encode(USER_RECEIVER),
-                bytes("foobarbytes")
-            );
-
-        bool badCall = calldataVerificationFacet.validateDestinationCalldata(
-            callData,
-            abi.encode(USER_RECEIVER),
-            bytes("badbytes")
-        );
-
-        assertTrue(validCall);
-        assertTrue(validCallWithSwap);
-        assertFalse(badCall);
-    }
-
-    function test_CanValidateStargateDestinationCalldata() public {
-        StargateFacet.StargateData memory sgData = StargateFacet.StargateData({
-            srcPoolId: 1,
-            dstPoolId: 2,
-            minAmountLD: 3,
-            dstGasForCall: 4,
-            lzFee: 5,
-            refundAddress: payable(address(0x1234)),
-            callTo: abi.encode(USER_RECEIVER),
-            callData: bytes("foobarbytes")
-        });
-
-        bytes memory callData = abi.encodeWithSelector(
-            StargateFacet.startBridgeTokensViaStargate.selector,
-            bridgeData,
-            sgData
-        );
-
-        bytes memory callDataWithSwap = abi.encodeWithSelector(
-            StargateFacet.swapAndStartBridgeTokensViaStargate.selector,
-            bridgeData,
-            swapData,
-            sgData
-        );
-
-        bool validCall = calldataVerificationFacet.validateDestinationCalldata(
-            callData,
-            abi.encode(USER_RECEIVER),
-            bytes("foobarbytes")
-        );
-        bool validCallWithSwap = calldataVerificationFacet
-            .validateDestinationCalldata(
-                callDataWithSwap,
-                abi.encode(USER_RECEIVER),
-                bytes("foobarbytes")
-            );
-
-        bool badCall = calldataVerificationFacet.validateDestinationCalldata(
-            callData,
-            abi.encode(USER_RECEIVER),
-            bytes("badbytes")
-        );
-
-        assertTrue(validCall);
-        assertTrue(validCallWithSwap);
-        assertFalse(badCall);
-=======
->>>>>>> 60e90249
     }
 
     function test_CanValidateStargateV2DestinationCalldata() public {
