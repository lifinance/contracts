// SPDX-License-Identifier: MIT
pragma solidity ^0.8.17;

import { CalldataVerificationFacet } from "lifi/Facets/CalldataVerificationFacet.sol";
import { MayanFacet } from "lifi/Facets/MayanFacet.sol";
import { AcrossFacetV3 } from "lifi/Facets/AcrossFacetV3.sol";
import { StargateFacetV2 } from "lifi/Facets/StargateFacetV2.sol";
import { IStargate } from "lifi/Interfaces/IStargate.sol";
import { CelerIM, CelerIMFacetBase } from "lifi/Helpers/CelerIMFacetBase.sol";
import { GenericSwapFacet } from "lifi/Facets/GenericSwapFacet.sol";
import { GenericSwapFacetV3 } from "lifi/Facets/GenericSwapFacetV3.sol";
import { ILiFi } from "lifi/Interfaces/ILiFi.sol";
import { LibSwap } from "lifi/Libraries/LibSwap.sol";
import { TestBase } from "../utils/TestBase.sol";
import { LibBytes } from "lifi/Libraries/LibBytes.sol";

import { MsgDataTypes } from "celer-network/contracts/message/libraries/MessageSenderLib.sol";
import { console } from "forge-std/console.sol";
import { InvalidCallData } from "lifi/Errors/GenericErrors.sol";
import { OFTComposeMsgCodec } from "lifi/Periphery/ReceiverStargateV2.sol";

contract CalldataVerificationFacetTest is TestBase {
    using LibBytes for bytes;
    using OFTComposeMsgCodec for address;

    CalldataVerificationFacet internal calldataVerificationFacet;

    function setUp() public {
        customBlockNumberForForking = 19979843;
        initTestBase();
        calldataVerificationFacet = new CalldataVerificationFacet();
        bridgeData = ILiFi.BridgeData({
            transactionId: keccak256("id"),
            bridge: "acme",
            integrator: "acme",
            referrer: address(0),
            sendingAssetId: address(123),
            receiver: address(456),
            minAmount: 1 ether,
            destinationChainId: 137,
            hasSourceSwaps: false,
            hasDestinationCall: true
        });

        swapData.push(
            LibSwap.SwapData({
                callTo: address(uniswap),
                approveTo: address(uniswap),
                sendingAssetId: address(123),
                receivingAssetId: address(456),
                fromAmount: 1 ether,
                callData: abi.encodePacked("calldata"),
                requiresDeposit: true
            })
        );

        // set facet address in TestBase
        setFacetAddressInTestBase(
            address(calldataVerificationFacet),
            "CalldataVerificationFacet"
        );
    }

    function test_DeploysWithoutErrors() public {
        calldataVerificationFacet = new CalldataVerificationFacet();
    }

    function test_IgnoresExtraBytes() public view {
        bytes memory callData = abi.encodeWithSelector(
            AcrossFacetV3.swapAndStartBridgeTokensViaAcrossV3.selector,
            bridgeData,
            swapData
        );

        bytes memory fullCalldata = bytes.concat(callData, "extra stuff");
        calldataVerificationFacet.extractBridgeData(fullCalldata);
        calldataVerificationFacet.extractSwapData(fullCalldata);
        calldataVerificationFacet.extractData(fullCalldata);
        calldataVerificationFacet.extractMainParameters(fullCalldata);
    }

    function test_CanExtractBridgeData() public {
        bytes memory callData = abi.encodeWithSelector(
            AcrossFacetV3.startBridgeTokensViaAcrossV3.selector,
            bridgeData
        );

        ILiFi.BridgeData memory returnedData = calldataVerificationFacet
            .extractBridgeData(callData);

        checkBridgeData(returnedData);
    }

    function test_CanExtractSwapData() public {
        bytes memory callData = abi.encodeWithSelector(
            AcrossFacetV3.swapAndStartBridgeTokensViaAcrossV3.selector,
            bridgeData,
            swapData
        );

        LibSwap.SwapData[] memory returnedData = calldataVerificationFacet
            .extractSwapData(callData);

        checkSwapData(returnedData);
    }

    function test_CanExtractBridgeAndSwapData() public {
        bridgeData.hasSourceSwaps = true;
        bytes memory callData = abi.encodeWithSelector(
            AcrossFacetV3.swapAndStartBridgeTokensViaAcrossV3.selector,
            bridgeData,
            swapData
        );

        (
            ILiFi.BridgeData memory returnedBridgeData,
            LibSwap.SwapData[] memory returnedSwapData
        ) = calldataVerificationFacet.extractData(callData);

        checkBridgeData(returnedBridgeData);
        checkSwapData(returnedSwapData);
    }

    function test_CanExtractBridgeAndSwapDataNoSwaps() public {
        bytes memory callData = abi.encodeWithSelector(
            AcrossFacetV3.startBridgeTokensViaAcrossV3.selector,
            bridgeData
        );

        (
            ILiFi.BridgeData memory returnedBridgeData,
            LibSwap.SwapData[] memory returnedSwapData
        ) = calldataVerificationFacet.extractData(callData);

        checkBridgeData(returnedBridgeData);
        assertEq(returnedSwapData.length, 0);
    }

    function test_CanExtractNonEVMAddress() public {
        // produce valid MayanData
        MayanFacet.MayanData memory mayanData = MayanFacet.MayanData(
            bytes32("Just some address"),
            0xF18f923480dC144326e6C65d4F3D47Aa459bb41C, // mayanProtocol address
            hex"00"
        );

        bytes memory callData = abi.encodeWithSelector(
            MayanFacet.startBridgeTokensViaMayan.selector,
            bridgeData,
            mayanData
        );

        bytes32 returnedNonEVMAddress = calldataVerificationFacet
            .extractNonEVMAddress(callData);

        assertEq(returnedNonEVMAddress, bytes32("Just some address"));
    }

    function test_CanExtractNonEVMAddressWithSwaps() public {
        bridgeData.hasSourceSwaps = true;

        // produce valid MayanData
        MayanFacet.MayanData memory mayanData = MayanFacet.MayanData(
            bytes32("Just some address"),
            0xF18f923480dC144326e6C65d4F3D47Aa459bb41C, // mayanProtocol address
            hex"00"
        );

        bytes memory callData = abi.encodeWithSelector(
            MayanFacet.swapAndStartBridgeTokensViaMayan.selector,
            bridgeData,
            swapData,
            mayanData
        );

        bytes32 returnedNonEVMAddress = calldataVerificationFacet
            .extractNonEVMAddress(callData);

        assertEq(returnedNonEVMAddress, bytes32("Just some address"));
    }

    function test_CanExtractMainParameters() public {
        bytes memory callData = abi.encodeWithSelector(
            AcrossFacetV3.startBridgeTokensViaAcrossV3.selector,
            bridgeData
        );

        (
            string memory bridge,
            address sendingAssetId,
            address receiver,
            uint256 minAmount,
            uint256 destinationChainId,
            bool hasSourceSwaps,
            bool hasDestinationCall
        ) = calldataVerificationFacet.extractMainParameters(callData);

        assertEq(bridge, bridgeData.bridge);
        assertEq(receiver, bridgeData.receiver);
        assertEq(sendingAssetId, bridgeData.sendingAssetId);
        assertEq(minAmount, bridgeData.minAmount);
        assertEq(destinationChainId, bridgeData.destinationChainId);
        assertEq(hasSourceSwaps, bridgeData.hasSourceSwaps);
        assertEq(hasDestinationCall, bridgeData.hasDestinationCall);
    }

    function test_RevertsOnInvalidGenericSwapCallData() public {
        // prepare minimum callData
        swapData[0] = LibSwap.SwapData({
            callTo: address(uniswap),
            approveTo: address(uniswap),
            sendingAssetId: address(123),
            receivingAssetId: address(456),
            fromAmount: 1,
            callData: "",
            requiresDeposit: false
        });
        bytes memory callData = abi.encodeWithSelector(
            GenericSwapFacetV3.swapTokensSingleV3ERC20ToERC20.selector,
            keccak256(""),
            "",
            "",
            payable(address(1234)),
            1,
            swapData[0]
        );

        // reduce calldata to 483 bytes to not meet min calldata length threshold
        callData = callData.slice(0, 483);

        vm.expectRevert(InvalidCallData.selector);

        calldataVerificationFacet.extractGenericSwapParameters(callData);
    }

    function test_CanExtractGenericSwapMinCallData() public {
        swapData[0] = LibSwap.SwapData({
            callTo: address(uniswap),
            approveTo: address(uniswap),
            sendingAssetId: address(123),
            receivingAssetId: address(456),
            fromAmount: 1,
            callData: "",
            requiresDeposit: false
        });
        bytes memory callData = abi.encodeWithSelector(
            GenericSwapFacetV3.swapTokensSingleV3ERC20ToERC20.selector,
            keccak256(""),
            "",
            "",
            payable(address(1234)),
            1,
            swapData[0]
        );

        (
            address sendingAssetId,
            uint256 amount,
            address receiver,
            address receivingAssetId,
            uint256 receivingAmount
        ) = calldataVerificationFacet.extractGenericSwapParameters(callData);

        assertEq(sendingAssetId, swapData[0].sendingAssetId);
        assertEq(amount, swapData[0].fromAmount);
        assertEq(receiver, address(1234));
        assertEq(
            receivingAssetId,
            swapData[swapData.length - 1].receivingAssetId
        );
        assertEq(receivingAmount, 1);
    }

    function test_CanExtractGenericSwapV3SingleParameters() public {
        bytes memory callData = abi.encodeWithSelector(
            GenericSwapFacetV3.swapTokensSingleV3ERC20ToERC20.selector,
            keccak256("id"),
            "acme",
            "acme",
            payable(address(1234)),
            1 ether,
            swapData[0]
        );

        (
            address sendingAssetId,
            uint256 amount,
            address receiver,
            address receivingAssetId,
            uint256 receivingAmount
        ) = calldataVerificationFacet.extractGenericSwapParameters(callData);

        assertEq(sendingAssetId, swapData[0].sendingAssetId);
        assertEq(amount, swapData[0].fromAmount);
        assertEq(receiver, address(1234));
        assertEq(
            receivingAssetId,
            swapData[swapData.length - 1].receivingAssetId
        );
        assertEq(receivingAmount, 1 ether);
    }

    function test_CanExtractGenericSwapV3MultipleParameters() public {
        bytes memory callData = abi.encodeWithSelector(
            GenericSwapFacetV3.swapTokensMultipleV3ERC20ToERC20.selector,
            keccak256("id"),
            "acme",
            "acme",
            payable(address(1234)),
            1 ether,
            swapData
        );

        (
            address sendingAssetId,
            uint256 amount,
            address receiver,
            address receivingAssetId,
            uint256 receivingAmount
        ) = calldataVerificationFacet.extractGenericSwapParameters(callData);

        assertEq(sendingAssetId, swapData[0].sendingAssetId);
        assertEq(amount, swapData[0].fromAmount);
        assertEq(receiver, address(1234));
        assertEq(
            receivingAssetId,
            swapData[swapData.length - 1].receivingAssetId
        );
        assertEq(receivingAmount, 1 ether);
    }

    function test_CanExtractMainParametersWithSwap() public {
        bridgeData.hasSourceSwaps = true;
        bytes memory callData = abi.encodeWithSelector(
            AcrossFacetV3.swapAndStartBridgeTokensViaAcrossV3.selector,
            bridgeData,
            swapData
        );

        (
            string memory bridge,
            address sendingAssetId,
            address receiver,
            uint256 minAmount,
            uint256 destinationChainId,
            bool hasSourceSwaps,
            bool hasDestinationCall
        ) = calldataVerificationFacet.extractMainParameters(callData);

        assertEq(bridge, bridgeData.bridge);
        assertEq(receiver, bridgeData.receiver);
        assertEq(sendingAssetId, swapData[0].sendingAssetId);
        assertEq(minAmount, swapData[0].fromAmount);
        assertEq(destinationChainId, bridgeData.destinationChainId);
        assertEq(hasSourceSwaps, bridgeData.hasSourceSwaps);
        assertEq(hasDestinationCall, bridgeData.hasDestinationCall);
    }

    function test_CanValidateCalldata() public {
        bytes memory callData = abi.encodeWithSelector(
            AcrossFacetV3.startBridgeTokensViaAcrossV3.selector,
            bridgeData
        );

        bool validCall = calldataVerificationFacet.validateCalldata(
            callData,
            bridgeData.bridge,
            bridgeData.sendingAssetId,
            bridgeData.receiver,
            bridgeData.minAmount,
            bridgeData.destinationChainId,
            bridgeData.hasSourceSwaps,
            bridgeData.hasDestinationCall
        );
        bool invalidCall = calldataVerificationFacet.validateCalldata(
            callData,
            bridgeData.bridge,
            bridgeData.sendingAssetId,
            address(0xb33f),
            bridgeData.minAmount,
            bridgeData.destinationChainId,
            bridgeData.hasSourceSwaps,
            bridgeData.hasDestinationCall
        );
        assertTrue(validCall);
        assertFalse(invalidCall);
<<<<<<< HEAD

        // StandardizedCall
        bytes memory standardizedCallData = abi.encodeWithSelector(
            StandardizedCallFacet.standardizedCall.selector,
            callData
        );

        validCall = calldataVerificationFacet.validateCalldata(
            standardizedCallData,
            bridgeData.bridge,
            bridgeData.sendingAssetId,
            bridgeData.receiver,
            bridgeData.minAmount,
            bridgeData.destinationChainId,
            bridgeData.hasSourceSwaps,
            bridgeData.hasDestinationCall
        );
        invalidCall = calldataVerificationFacet.validateCalldata(
            standardizedCallData,
            bridgeData.bridge,
            bridgeData.sendingAssetId,
            address(0xb33f),
            bridgeData.minAmount,
            bridgeData.destinationChainId,
            bridgeData.hasSourceSwaps,
            bridgeData.hasDestinationCall
        );
        assertTrue(validCall);
        assertFalse(invalidCall);
=======
>>>>>>> 60e90249
    }

    function test_CanValidateStargateV2DestinationCalldata() public {
        uint16 ASSET_ID_USDC = 1;
        address STARGATE_POOL_USDC = 0xc026395860Db2d07ee33e05fE50ed7bD583189C7;

        StargateFacetV2.StargateData memory stargateData = StargateFacetV2
            .StargateData({
                assetId: ASSET_ID_USDC,
                sendParams: IStargate.SendParam({
                    dstEid: 30150,
                    to: USER_RECEIVER.addressToBytes32(),
                    amountLD: defaultUSDCAmount,
                    minAmountLD: (defaultUSDCAmount * 9e4) / 1e5,
                    extraOptions: "",
                    composeMsg: bytes("foobarbytes"),
                    oftCmd: OftCmdHelper.bus()
                }),
                fee: IStargate.MessagingFee({ nativeFee: 0, lzTokenFee: 0 }),
                refundAddress: payable(USER_REFUND)
            });

        // get quote and update fee information in stargateData
        IStargate.MessagingFee memory fees = IStargate(STARGATE_POOL_USDC)
            .quoteSend(stargateData.sendParams, false);
        stargateData.fee = fees;

        bytes memory callData = abi.encodeWithSelector(
            StargateFacetV2.startBridgeTokensViaStargate.selector,
            bridgeData,
            stargateData
        );

        bytes memory callDataWithSwap = abi.encodeWithSelector(
            StargateFacetV2.swapAndStartBridgeTokensViaStargate.selector,
            bridgeData,
            swapData,
            stargateData
        );

        bool validCall = calldataVerificationFacet.validateDestinationCalldata(
            callData,
            abi.encode(USER_RECEIVER),
            bytes("foobarbytes")
        );
        bool validCallWithSwap = calldataVerificationFacet
            .validateDestinationCalldata(
                callDataWithSwap,
                abi.encode(USER_RECEIVER),
                bytes("foobarbytes")
            );

        bool badCall = calldataVerificationFacet.validateDestinationCalldata(
            callData,
            abi.encode(USER_RECEIVER),
            bytes("badbytes")
        );

        assertTrue(validCall);
        assertTrue(validCallWithSwap);
        assertFalse(badCall);
    }

    function test_CanValidateCelerIMDestinationCalldata() public {
        CelerIM.CelerIMData memory cimData = CelerIM.CelerIMData({
            maxSlippage: 1,
            nonce: 2,
            callTo: abi.encode(USER_RECEIVER),
            callData: bytes("foobarbytes"),
            messageBusFee: 3,
            bridgeType: MsgDataTypes.BridgeSendType.Liquidity
        });

        bytes memory callData = abi.encodeWithSelector(
            CelerIMFacetBase.startBridgeTokensViaCelerIM.selector,
            bridgeData,
            cimData
        );

        bytes memory callDataWithSwap = abi.encodeWithSelector(
            CelerIMFacetBase.swapAndStartBridgeTokensViaCelerIM.selector,
            bridgeData,
            swapData,
            cimData
        );

        bool validCall = calldataVerificationFacet.validateDestinationCalldata(
            callData,
            abi.encode(USER_RECEIVER),
            bytes("foobarbytes")
        );
        bool validCallWithSwap = calldataVerificationFacet
            .validateDestinationCalldata(
                callDataWithSwap,
                abi.encode(USER_RECEIVER),
                bytes("foobarbytes")
            );

        bool badCall = calldataVerificationFacet.validateDestinationCalldata(
            callData,
            abi.encode(USER_RECEIVER),
            bytes("badbytes")
        );

        assertTrue(validCall);
        assertTrue(validCallWithSwap);
        assertFalse(badCall);
    }

    function test_CanValidateAcrossV3DestinationCalldata() public {
        AcrossFacetV3.AcrossV3Data memory acrossData = AcrossFacetV3
            .AcrossV3Data({
                receiverAddress: USER_RECEIVER,
                refundAddress: USER_REFUND,
                receivingAssetId: ADDRESS_USDC,
                outputAmount: (defaultUSDCAmount * 9) / 10,
                outputAmountPercent: uint64(1000000000000000000), // 10000 = 100.00%
                exclusiveRelayer: address(0),
                quoteTimestamp: uint32(block.timestamp),
                fillDeadline: uint32(uint32(block.timestamp) + 1000),
                exclusivityDeadline: 0,
                message: bytes("foobarbytes")
            });

        bytes memory callData = abi.encodeWithSelector(
            AcrossFacetV3.startBridgeTokensViaAcrossV3.selector,
            bridgeData,
            acrossData
        );

        bytes memory callDataWithSwap = abi.encodeWithSelector(
            AcrossFacetV3.swapAndStartBridgeTokensViaAcrossV3.selector,
            bridgeData,
            swapData,
            acrossData
        );

        bool validCall = calldataVerificationFacet.validateDestinationCalldata(
            callData,
            abi.encode(USER_RECEIVER),
            bytes("foobarbytes")
        );
        bool validCallWithSwap = calldataVerificationFacet
            .validateDestinationCalldata(
                callDataWithSwap,
                abi.encode(USER_RECEIVER),
                bytes("foobarbytes")
            );

        bool badCall = calldataVerificationFacet.validateDestinationCalldata(
            callData,
            abi.encode(USER_RECEIVER),
            bytes("badbytes")
        );

        assertTrue(validCall);
        assertTrue(validCallWithSwap);
        assertFalse(badCall);
    }

    function test_RevertsOnDestinationCalldataWithInvalidSelector() public {
        CelerIM.CelerIMData memory cimData = CelerIM.CelerIMData({
            maxSlippage: 1,
            nonce: 2,
            callTo: abi.encode(USER_RECEIVER),
            callData: bytes("foobarbytes"),
            messageBusFee: 3,
            bridgeType: MsgDataTypes.BridgeSendType.Liquidity
        });

        bytes memory callData = abi.encodeWithSelector(
            GenericSwapFacet.swapTokensGeneric.selector, // wrong selector, does not support destination calls
            bridgeData,
            cimData
        );

        bool validCall = calldataVerificationFacet.validateDestinationCalldata(
            callData,
            abi.encode(USER_RECEIVER),
            bytes("foobarbytes")
        );

        assertFalse(validCall);
    }

    function checkBridgeData(ILiFi.BridgeData memory data) internal {
        assertTrue(data.transactionId == bridgeData.transactionId);
        assertEq(data.bridge, bridgeData.bridge);
        assertEq(data.integrator, bridgeData.integrator);
    }

    function checkSwapData(LibSwap.SwapData[] memory data) internal {
        assertTrue(data[0].callTo == swapData[0].callTo);
        assertTrue(data[0].approveTo == swapData[0].approveTo);
        assertTrue(data[0].sendingAssetId == swapData[0].sendingAssetId);
        assertTrue(data[0].receivingAssetId == swapData[0].receivingAssetId);
    }
}

library OftCmdHelper {
    function taxi() internal pure returns (bytes memory) {
        return "";
    }

    function bus() internal pure returns (bytes memory) {
        return new bytes(1);
    }
}<|MERGE_RESOLUTION|>--- conflicted
+++ resolved
@@ -384,38 +384,6 @@
         );
         assertTrue(validCall);
         assertFalse(invalidCall);
-<<<<<<< HEAD
-
-        // StandardizedCall
-        bytes memory standardizedCallData = abi.encodeWithSelector(
-            StandardizedCallFacet.standardizedCall.selector,
-            callData
-        );
-
-        validCall = calldataVerificationFacet.validateCalldata(
-            standardizedCallData,
-            bridgeData.bridge,
-            bridgeData.sendingAssetId,
-            bridgeData.receiver,
-            bridgeData.minAmount,
-            bridgeData.destinationChainId,
-            bridgeData.hasSourceSwaps,
-            bridgeData.hasDestinationCall
-        );
-        invalidCall = calldataVerificationFacet.validateCalldata(
-            standardizedCallData,
-            bridgeData.bridge,
-            bridgeData.sendingAssetId,
-            address(0xb33f),
-            bridgeData.minAmount,
-            bridgeData.destinationChainId,
-            bridgeData.hasSourceSwaps,
-            bridgeData.hasDestinationCall
-        );
-        assertTrue(validCall);
-        assertFalse(invalidCall);
-=======
->>>>>>> 60e90249
     }
 
     function test_CanValidateStargateV2DestinationCalldata() public {
