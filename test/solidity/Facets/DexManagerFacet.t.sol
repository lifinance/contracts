// SPDX-License-Identifier: Unlicense
pragma solidity ^0.8.17;

import { DSTest } from "ds-test/test.sol";
import { console } from "../utils/Console.sol";
import { DiamondTest, LiFiDiamond } from "../utils/DiamondTest.sol";
import { Vm } from "forge-std/Vm.sol";
import { DexManagerFacet } from "lifi/Facets/DexManagerFacet.sol";
<<<<<<< HEAD
import { CannotAuthoriseSelf, UnAuthorized, InvalidContract } from "src/Errors/GenericErrors.sol";
=======
import { AccessManagerFacet } from "lifi/Facets/AccessManagerFacet.sol";
import { InvalidContract, OnlyContractOwner, CannotAuthoriseSelf, UnAuthorized } from "lifi/Errors/GenericErrors.sol";
>>>>>>> 2bf3f49a

contract Foo {}

contract DexManagerFacetTest is DSTest, DiamondTest {
    address internal constant USER_PAUSER = address(0xdeadbeef);
    address internal constant USER_DIAMOND_OWNER = address(0x123456);
    address internal constant NOT_DIAMOND_OWNER = address(0xabc123456);

    LiFiDiamond internal diamond;
    DexManagerFacet internal dexMgr;
    AccessManagerFacet internal accessMgr;
    Foo internal c1;
    Foo internal c2;
    Foo internal c3;

    function setUp() public {
        diamond = createDiamond(USER_DIAMOND_OWNER, USER_PAUSER);
        dexMgr = new DexManagerFacet();
        c1 = new Foo();
        c2 = new Foo();
        c3 = new Foo();

        bytes4[] memory functionSelectors = new bytes4[](9);
        functionSelectors[0] = DexManagerFacet.addDex.selector;
        functionSelectors[1] = DexManagerFacet.removeDex.selector;
        functionSelectors[2] = DexManagerFacet.batchAddDex.selector;
        functionSelectors[3] = DexManagerFacet.batchRemoveDex.selector;
        functionSelectors[4] = DexManagerFacet.approvedDexs.selector;
        functionSelectors[5] = DexManagerFacet
            .setFunctionApprovalBySignature
            .selector;
        functionSelectors[6] = DexManagerFacet
            .batchSetFunctionApprovalBySignature
            .selector;
        functionSelectors[7] = DexManagerFacet.isFunctionApproved.selector;

        addFacet(diamond, address(dexMgr), functionSelectors);

        // add AccessManagerFacet to be able to whitelist addresses for execution of protected functions
        accessMgr = new AccessManagerFacet();

        functionSelectors = new bytes4[](2);
        functionSelectors[0] = accessMgr.setCanExecute.selector;
        functionSelectors[1] = accessMgr.addressCanExecuteMethod.selector;
        addFacet(diamond, address(accessMgr), functionSelectors);

        accessMgr = AccessManagerFacet(address(diamond));
        dexMgr = DexManagerFacet(address(diamond));
    }

    function test_SucceedsIfOwnerAddsDex() public {
        vm.startPrank(USER_DIAMOND_OWNER);

        dexMgr.addDex(address(c1));
        address[] memory approved = dexMgr.approvedDexs();
        assertEq(approved[0], address(c1));

        vm.stopPrank();
    }

    function test_SucceedsIfOwnerRemovesDex() public {
        vm.startPrank(USER_DIAMOND_OWNER);

        dexMgr.addDex(address(c1));
        dexMgr.removeDex(address(c1));

        vm.stopPrank();

        address[] memory approved = dexMgr.approvedDexs();
        assertEq(approved.length, 0);
    }

    function test_SucceedsIfOwnerBatchAddsDexes() public {
        vm.startPrank(USER_DIAMOND_OWNER);

        address[] memory dexs = new address[](3);
        dexs[0] = address(c1);
        dexs[1] = address(c2);
        dexs[2] = address(c3);
        dexMgr.batchAddDex(dexs);
        address[] memory approved = dexMgr.approvedDexs();
        assertEq(approved[0], dexs[0]);
        assertEq(approved[1], dexs[1]);
        assertEq(approved[2], dexs[2]);
        assertEq(approved.length, 3);

        vm.stopPrank();
    }

    function test_SucceedsIfOwnerBatchRemovesDexes() public {
        vm.startPrank(USER_DIAMOND_OWNER);

        address[] memory dexs = new address[](3);
        dexs[0] = address(c1);
        dexs[1] = address(c2);
        dexs[2] = address(c3);
        dexMgr.batchAddDex(dexs);

        address[] memory remove = new address[](2);
        remove[0] = address(c1);
        remove[1] = address(c2);
        dexMgr.batchRemoveDex(remove);

        address[] memory approved = dexMgr.approvedDexs();
        assertEq(approved.length, 1);
        assertEq(approved[0], dexs[2]);

        vm.stopPrank();
    }

    function test_SucceedsIfOwnerApprovesFunctionSignature() public {
        vm.startPrank(USER_DIAMOND_OWNER);

        bytes4 signature = hex"faceface";
        dexMgr.setFunctionApprovalBySignature(signature, true);
        assertTrue(dexMgr.isFunctionApproved(signature));

        vm.stopPrank();
    }

    function test_SucceedsIfOwnerBatchApprovesFunctionSignatures() public {
        vm.startPrank(USER_DIAMOND_OWNER);

        bytes4[] memory signatures = new bytes4[](5);
        signatures[0] = bytes4(hex"faceface");
        signatures[1] = bytes4(hex"deadbeef");
        signatures[2] = bytes4(hex"deaddead");
        signatures[3] = bytes4(hex"deadface");
        signatures[4] = bytes4(hex"beefbeef");
        dexMgr.batchSetFunctionApprovalBySignature(signatures, true);
        for (uint256 i = 0; i < 5; ) {
            assertTrue(dexMgr.isFunctionApproved(signatures[i]));
            unchecked {
                ++i;
            }
        }

        vm.stopPrank();
    }

<<<<<<< HEAD
    function testRevert_FailsIfAddingDexWithZeroAddress() public {
        vm.startPrank(USER_DIAMOND_OWNER);

        vm.expectRevert(InvalidContract.selector);

=======
    function testRevert_CannotAddZeroAddress() public {
        vm.expectRevert(InvalidContract.selector);

        dexMgr.addDex(address(0));
    }

    function testRevert_NonOwnerCannotAddAddress() public {
        vm.stopPrank();
        vm.startPrank(USER_PAUSER); // not the owner

        vm.expectRevert(UnAuthorized.selector);

>>>>>>> 2bf3f49a
        dexMgr.addDex(address(0));

        vm.stopPrank();
    }

<<<<<<< HEAD
    function testRevert_FailsIfAddingDexThatIsNotAContract() public {
        vm.startPrank(USER_DIAMOND_OWNER);

=======
    function testRevert_CannotAddNonContract() public {
>>>>>>> 2bf3f49a
        vm.expectRevert(InvalidContract.selector);

        dexMgr.addDex(address(1337));

        vm.stopPrank();
    }

<<<<<<< HEAD
    function testRevert_FailsIfBatchAddingDexsWithZeroAddress() public {
        vm.startPrank(USER_DIAMOND_OWNER);

=======
    function testRevert_CannotBatchAddZeroAddress() public {
>>>>>>> 2bf3f49a
        address[] memory dexs = new address[](3);
        dexs[0] = address(c1);
        dexs[1] = address(c2);
        dexs[2] = address(0);

        vm.expectRevert(InvalidContract.selector);

        dexMgr.batchAddDex(dexs);

        vm.stopPrank();
    }

<<<<<<< HEAD
    function testRevert_FailsIfBatchAddingDexsThatAreNotAContracts() public {
        vm.startPrank(USER_DIAMOND_OWNER);

=======
    function testRevert_CannotBatchAddSelf() public {
        address[] memory dexs = new address[](3);
        dexs[0] = address(c1);
        dexs[1] = address(c2);
        dexs[2] = address(dexMgr);

        vm.expectRevert(CannotAuthoriseSelf.selector);

        dexMgr.batchAddDex(dexs);
    }

    function testRevert_CannotBatchAddNonContract() public {
>>>>>>> 2bf3f49a
        address[] memory dexs = new address[](3);
        dexs[0] = address(c1);
        dexs[1] = address(c2);
        dexs[2] = address(1337);

        vm.expectRevert(InvalidContract.selector);

        dexMgr.batchAddDex(dexs);
<<<<<<< HEAD

        vm.stopPrank();
    }

    function testRevert_FailsIfNonOwnerTriesToAddDex() public {
        vm.startPrank(NOT_DIAMOND_OWNER); // prank a non-owner to attempt adding a DEX

        vm.expectRevert(UnAuthorized.selector);

        dexMgr.addDex(address(c1));

        vm.stopPrank();
    }

    function testRevert_FailsIfNonOwnerTriesToBatchAddDex() public {
        vm.startPrank(NOT_DIAMOND_OWNER);
=======
    }

    function test_AllowsWhitelistedAddressToAddContract() public {
        vm.stopPrank();
        vm.startPrank(USER_PAUSER);
        vm.expectRevert(UnAuthorized.selector);

        dexMgr.addDex(address(c1));

        // allow USER_PAUSER address to execute addDex() function
        vm.startPrank(USER_DIAMOND_OWNER);

        accessMgr.setCanExecute(
            DexManagerFacet.addDex.selector,
            USER_PAUSER,
            true
        );

        // try to call addDex()
        vm.startPrank(USER_PAUSER);

        dexMgr.addDex(address(c1));

        address[] memory approved = dexMgr.approvedDexs();

        assertEq(approved[0], address(c1));
    }

    function test_AllowsWhitelistedAddressToBatchAddContract() public {
>>>>>>> 2bf3f49a
        address[] memory dexs = new address[](2);
        dexs[0] = address(c1);
        dexs[1] = address(c2);

<<<<<<< HEAD
=======
        vm.stopPrank();
        vm.startPrank(USER_PAUSER);

>>>>>>> 2bf3f49a
        vm.expectRevert(UnAuthorized.selector);

        dexMgr.batchAddDex(dexs);

<<<<<<< HEAD
        vm.stopPrank();
    }

    function testRevert_FailsIfAddingDexThatIsDexManager() public {
        vm.startPrank(USER_DIAMOND_OWNER);

        address[] memory dexs = new address[](2);
        dexs[0] = address(c1);
        dexs[1] = address(dexMgr); // contract itself

        vm.expectRevert(CannotAuthoriseSelf.selector);

        dexMgr.batchAddDex(dexs);

        vm.stopPrank();
    }

    function testRevert_FailsIfNonOwnerTriesToRemoveDex() public {
        vm.prank(USER_DIAMOND_OWNER);

        dexMgr.addDex(address(c1));

        vm.stopPrank();

        vm.expectRevert(UnAuthorized.selector);

        vm.prank(NOT_DIAMOND_OWNER);
        dexMgr.removeDex(address(c1));
    }

    function testRevert_FailsIfNonOwnerTriesToBatchRemoveDex() public {
        address[] memory dexs = new address[](2);
        dexs[0] = address(c1);
        dexs[1] = address(c2);

        vm.prank(USER_DIAMOND_OWNER);
        dexMgr.batchAddDex(dexs);

        vm.expectRevert(UnAuthorized.selector);

        vm.prank(NOT_DIAMOND_OWNER);
        dexMgr.batchRemoveDex(dexs);
    }

    function testRevert_FailsIfNonOwnerTriesToSetFunctionApprovalBySignature()
        public
    {
        bytes4 signature = hex"faceface";

        vm.expectRevert(UnAuthorized.selector);

        vm.prank(NOT_DIAMOND_OWNER);
        dexMgr.setFunctionApprovalBySignature(signature, true);
    }

    function testRevert_FailsIfNonOwnerTriesToBatchSetFunctionApprovalBySignature()
        public
    {
        bytes4[] memory signatures = new bytes4[](3);
        signatures[0] = bytes4(hex"faceface");
        signatures[1] = bytes4(hex"deadbeef");
        signatures[2] = bytes4(hex"beefbeef");

        vm.expectRevert(UnAuthorized.selector);

        vm.prank(NOT_DIAMOND_OWNER);
        dexMgr.batchSetFunctionApprovalBySignature(signatures, true);
    }

    function test_SucceedsIfOwnerSetsFunctionApprovalBySignature() public {
        vm.startPrank(USER_DIAMOND_OWNER);

        bytes4 signature = hex"faceface";

        dexMgr.setFunctionApprovalBySignature(signature, true);
        assertTrue(dexMgr.isFunctionApproved(signature));

        dexMgr.setFunctionApprovalBySignature(signature, false);
        assertFalse(dexMgr.isFunctionApproved(signature));

        vm.stopPrank();
    }

    function test_SucceedsIfOwnerBatchSetsFunctionApprovalBySignature()
        public
    {
        vm.startPrank(USER_DIAMOND_OWNER);

        bytes4[] memory signatures = new bytes4[](3);
        signatures[0] = bytes4(hex"faceface");
        signatures[1] = bytes4(hex"deadbeef");
        signatures[2] = bytes4(hex"beefbeef");

        dexMgr.batchSetFunctionApprovalBySignature(signatures, true);
        for (uint256 i = 0; i < 3; i++) {
            assertTrue(dexMgr.isFunctionApproved(signatures[i]));
        }

        dexMgr.batchSetFunctionApprovalBySignature(signatures, false);
        for (uint256 i = 0; i < 3; i++) {
            assertFalse(dexMgr.isFunctionApproved(signatures[i]));
        }

        vm.stopPrank();
=======
        // allow USER_PAUSER address to execute batchAddDex() function
        vm.startPrank(USER_DIAMOND_OWNER);

        accessMgr.setCanExecute(
            DexManagerFacet.batchAddDex.selector,
            USER_PAUSER,
            true
        );

        // try to call addDex()
        vm.startPrank(USER_PAUSER);

        dexMgr.batchAddDex(dexs);

        address[] memory approved = dexMgr.approvedDexs();

        assertEq(approved[0], address(c1));
        assertEq(approved[1], address(c2));
>>>>>>> 2bf3f49a
    }
}<|MERGE_RESOLUTION|>--- conflicted
+++ resolved
@@ -6,12 +6,8 @@
 import { DiamondTest, LiFiDiamond } from "../utils/DiamondTest.sol";
 import { Vm } from "forge-std/Vm.sol";
 import { DexManagerFacet } from "lifi/Facets/DexManagerFacet.sol";
-<<<<<<< HEAD
-import { CannotAuthoriseSelf, UnAuthorized, InvalidContract } from "src/Errors/GenericErrors.sol";
-=======
 import { AccessManagerFacet } from "lifi/Facets/AccessManagerFacet.sol";
-import { InvalidContract, OnlyContractOwner, CannotAuthoriseSelf, UnAuthorized } from "lifi/Errors/GenericErrors.sol";
->>>>>>> 2bf3f49a
+import { InvalidContract, OnlyContractOwner, CannotAuthoriseSelf, UnAuthorized, OnlyContractOwner } from "lifi/Errors/GenericErrors.sol";
 
 contract Foo {}
 
@@ -152,91 +148,52 @@
         vm.stopPrank();
     }
 
-<<<<<<< HEAD
     function testRevert_FailsIfAddingDexWithZeroAddress() public {
         vm.startPrank(USER_DIAMOND_OWNER);
 
         vm.expectRevert(InvalidContract.selector);
 
-=======
-    function testRevert_CannotAddZeroAddress() public {
+        dexMgr.addDex(address(0));
+
+        vm.stopPrank();
+    }
+
+    function testRevert_FailsIfAddingDexThatIsNotAContract() public {
+        vm.startPrank(USER_DIAMOND_OWNER);
+
         vm.expectRevert(InvalidContract.selector);
 
-        dexMgr.addDex(address(0));
-    }
-
-    function testRevert_NonOwnerCannotAddAddress() public {
-        vm.stopPrank();
-        vm.startPrank(USER_PAUSER); // not the owner
-
-        vm.expectRevert(UnAuthorized.selector);
-
->>>>>>> 2bf3f49a
-        dexMgr.addDex(address(0));
-
-        vm.stopPrank();
-    }
-
-<<<<<<< HEAD
-    function testRevert_FailsIfAddingDexThatIsNotAContract() public {
-        vm.startPrank(USER_DIAMOND_OWNER);
-
-=======
-    function testRevert_CannotAddNonContract() public {
->>>>>>> 2bf3f49a
+        dexMgr.addDex(address(1337));
+
+        vm.stopPrank();
+    }
+
+    function testRevert_FailsIfBatchAddingDexsWithZeroAddress() public {
+        vm.startPrank(USER_DIAMOND_OWNER);
+
+        address[] memory dexs = new address[](3);
+        dexs[0] = address(c1);
+        dexs[1] = address(c2);
+        dexs[2] = address(0);
+
         vm.expectRevert(InvalidContract.selector);
 
-        dexMgr.addDex(address(1337));
-
-        vm.stopPrank();
-    }
-
-<<<<<<< HEAD
-    function testRevert_FailsIfBatchAddingDexsWithZeroAddress() public {
-        vm.startPrank(USER_DIAMOND_OWNER);
-
-=======
-    function testRevert_CannotBatchAddZeroAddress() public {
->>>>>>> 2bf3f49a
+        dexMgr.batchAddDex(dexs);
+
+        vm.stopPrank();
+    }
+
+    function testRevert_FailsIfBatchAddingDexsThatAreNotAContracts() public {
+        vm.startPrank(USER_DIAMOND_OWNER);
+
         address[] memory dexs = new address[](3);
         dexs[0] = address(c1);
         dexs[1] = address(c2);
-        dexs[2] = address(0);
+        dexs[2] = address(1337);
 
         vm.expectRevert(InvalidContract.selector);
 
         dexMgr.batchAddDex(dexs);
-
-        vm.stopPrank();
-    }
-
-<<<<<<< HEAD
-    function testRevert_FailsIfBatchAddingDexsThatAreNotAContracts() public {
-        vm.startPrank(USER_DIAMOND_OWNER);
-
-=======
-    function testRevert_CannotBatchAddSelf() public {
-        address[] memory dexs = new address[](3);
-        dexs[0] = address(c1);
-        dexs[1] = address(c2);
-        dexs[2] = address(dexMgr);
-
-        vm.expectRevert(CannotAuthoriseSelf.selector);
-
-        dexMgr.batchAddDex(dexs);
-    }
-
-    function testRevert_CannotBatchAddNonContract() public {
->>>>>>> 2bf3f49a
-        address[] memory dexs = new address[](3);
-        dexs[0] = address(c1);
-        dexs[1] = address(c2);
-        dexs[2] = address(1337);
-
-        vm.expectRevert(InvalidContract.selector);
-
-        dexMgr.batchAddDex(dexs);
-<<<<<<< HEAD
 
         vm.stopPrank();
     }
@@ -253,52 +210,14 @@
 
     function testRevert_FailsIfNonOwnerTriesToBatchAddDex() public {
         vm.startPrank(NOT_DIAMOND_OWNER);
-=======
-    }
-
-    function test_AllowsWhitelistedAddressToAddContract() public {
-        vm.stopPrank();
-        vm.startPrank(USER_PAUSER);
-        vm.expectRevert(UnAuthorized.selector);
-
-        dexMgr.addDex(address(c1));
-
-        // allow USER_PAUSER address to execute addDex() function
-        vm.startPrank(USER_DIAMOND_OWNER);
-
-        accessMgr.setCanExecute(
-            DexManagerFacet.addDex.selector,
-            USER_PAUSER,
-            true
-        );
-
-        // try to call addDex()
-        vm.startPrank(USER_PAUSER);
-
-        dexMgr.addDex(address(c1));
-
-        address[] memory approved = dexMgr.approvedDexs();
-
-        assertEq(approved[0], address(c1));
-    }
-
-    function test_AllowsWhitelistedAddressToBatchAddContract() public {
->>>>>>> 2bf3f49a
         address[] memory dexs = new address[](2);
         dexs[0] = address(c1);
         dexs[1] = address(c2);
 
-<<<<<<< HEAD
-=======
-        vm.stopPrank();
-        vm.startPrank(USER_PAUSER);
-
->>>>>>> 2bf3f49a
-        vm.expectRevert(UnAuthorized.selector);
-
-        dexMgr.batchAddDex(dexs);
-
-<<<<<<< HEAD
+        vm.expectRevert(UnAuthorized.selector);
+
+        dexMgr.batchAddDex(dexs);
+
         vm.stopPrank();
     }
 
@@ -403,7 +322,46 @@
         }
 
         vm.stopPrank();
-=======
+    }
+
+    function test_AllowsWhitelistedAddressToAddContract() public {
+        vm.stopPrank();
+        vm.startPrank(USER_PAUSER);
+        vm.expectRevert(UnAuthorized.selector);
+
+        dexMgr.addDex(address(c1));
+
+        // allow USER_PAUSER address to execute addDex() function
+        vm.startPrank(USER_DIAMOND_OWNER);
+
+        accessMgr.setCanExecute(
+            DexManagerFacet.addDex.selector,
+            USER_PAUSER,
+            true
+        );
+
+        // try to call addDex()
+        vm.startPrank(USER_PAUSER);
+
+        dexMgr.addDex(address(c1));
+
+        address[] memory approved = dexMgr.approvedDexs();
+
+        assertEq(approved[0], address(c1));
+    }
+
+    function test_AllowsWhitelistedAddressToBatchAddContract() public {
+        address[] memory dexs = new address[](2);
+        dexs[0] = address(c1);
+        dexs[1] = address(c2);
+
+        vm.stopPrank();
+        vm.startPrank(USER_PAUSER);
+
+        vm.expectRevert(UnAuthorized.selector);
+
+        dexMgr.batchAddDex(dexs);
+
         // allow USER_PAUSER address to execute batchAddDex() function
         vm.startPrank(USER_DIAMOND_OWNER);
 
@@ -422,6 +380,5 @@
 
         assertEq(approved[0], address(c1));
         assertEq(approved[1], address(c2));
->>>>>>> 2bf3f49a
     }
 }