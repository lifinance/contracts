// SPDX-License-Identifier: Unlicense
pragma solidity ^0.8.17;

import { OwnershipFacet } from "lifi/Facets/OwnershipFacet.sol";
import { LibAllowList, LibSwap, TestBase, console, LiFiDiamond } from "../utils/TestBase.sol";
import { OnlyContractOwner } from "lifi/Errors/GenericErrors.sol";

contract OwnershipFacetTest is TestBase {
    OwnershipFacet internal ownershipFacet;

    error NoNullOwner();
    error NewOwnerMustNotBeSelf();
    error NoPendingOwnershipTransfer();
    error NotPendingOwner();

    event OwnershipTransferRequested(
        address indexed _from,
        address indexed _to
    );

    event OwnershipTransferred(
        address indexed previousOwner,
        address indexed newOwner
    );

    function setUp() public {
        initTestBase();

        ownershipFacet = OwnershipFacet(address(diamond));
    }

    function test_OwnerCanTransferOwnership() public {
        vm.startPrank(USER_DIAMOND_OWNER);

        address newOwner = address(0x1234567890123456789012345678901234567890);

        vm.expectEmit(true, true, true, true, address(ownershipFacet));
        emit OwnershipTransferRequested(address(this), newOwner);

        ownershipFacet.transferOwnership(newOwner);

        assert(ownershipFacet.owner() != newOwner);

        vm.stopPrank();
        vm.startPrank(newOwner);

        vm.expectEmit(true, true, true, true, address(ownershipFacet));
        emit OwnershipTransferred(address(USER_DIAMOND_OWNER), newOwner);

        ownershipFacet.confirmOwnershipTransfer();

        assert(ownershipFacet.owner() == newOwner);

        vm.stopPrank();
    }

    function testRevert_CannotCancelNonPendingOwnershipTransfer() public {
        assert(ownershipFacet.owner() == USER_DIAMOND_OWNER);
        vm.startPrank(USER_DIAMOND_OWNER);

        vm.expectRevert(NoPendingOwnershipTransfer.selector);

        ownershipFacet.cancelOwnershipTransfer();

        assert(ownershipFacet.owner() == USER_DIAMOND_OWNER);

        vm.stopPrank();
    }

    function test_OwnerCanCancelOwnershipTransfer() public {
        address newOwner = address(0x1234567890123456789012345678901234567890);

        ownershipFacet.transferOwnership(newOwner);

        assert(ownershipFacet.owner() != newOwner);

        ownershipFacet.cancelOwnershipTransfer();

        assert(ownershipFacet.owner() != newOwner);
    }

    function testRevert_NonOwnerCannotCancelOwnershipTransfer() public {
        address newOwner = address(0x1234567890123456789012345678901234567890);

        ownershipFacet.transferOwnership(newOwner);

        assert(ownershipFacet.owner() != newOwner);

        vm.startPrank(newOwner);

<<<<<<< HEAD
        ownershipFacet.confirmOwnershipTransfer();

        assert(ownershipFacet.owner() == newOwner);
=======
        vm.expectRevert(OnlyContractOwner.selector);

        ownershipFacet.cancelOwnershipTransfer();

        assert(ownershipFacet.owner() != newOwner);
>>>>>>> c673aa78

        vm.stopPrank();
    }

    function testRevert_NonOwnerCannotTransferOwnership() public {
        address newOwner = address(0x1234567890123456789012345678901234567890);
        assert(ownershipFacet.owner() != newOwner);
        vm.prank(newOwner);

        vm.expectRevert(OnlyContractOwner.selector);

        ownershipFacet.transferOwnership(newOwner);
    }

    function testRevert_CannotTransferOnwershipToNullAddr() public {
        address newOwner = address(0);

        vm.expectRevert(NoNullOwner.selector);

        ownershipFacet.transferOwnership(newOwner);
    }

    function testRevert_PendingOwnershipTransferCannotBeConfirmedByNonNewOwner()
        public
    {
        address newOwner = address(0x1234567890123456789012345678901234567890);
        ownershipFacet.transferOwnership(newOwner);

        vm.expectRevert(NotPendingOwner.selector);

        ownershipFacet.confirmOwnershipTransfer();
    }

    function testRevert_CannotTransferOwnershipToSelf() public {
        address newOwner = address(this);

        vm.expectRevert(NewOwnerMustNotBeSelf.selector);

        ownershipFacet.transferOwnership(newOwner);
    }
}<|MERGE_RESOLUTION|>--- conflicted
+++ resolved
@@ -88,17 +88,11 @@
 
         vm.startPrank(newOwner);
 
-<<<<<<< HEAD
-        ownershipFacet.confirmOwnershipTransfer();
-
-        assert(ownershipFacet.owner() == newOwner);
-=======
         vm.expectRevert(OnlyContractOwner.selector);
 
         ownershipFacet.cancelOwnershipTransfer();
 
         assert(ownershipFacet.owner() != newOwner);
->>>>>>> c673aa78
 
         vm.stopPrank();
     }
