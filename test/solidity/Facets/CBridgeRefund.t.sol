// SPDX-License-Identifier: Unlicense
pragma solidity ^0.8.17;

import { DSTest } from "ds-test/test.sol";
import { console } from "../utils/Console.sol";
import { DiamondTest, LiFiDiamond } from "../utils/DiamondTest.sol";
import { Vm } from "forge-std/Vm.sol";
import { ERC20 } from "solmate/tokens/ERC20.sol";
import { WithdrawFacet } from "lifi/Facets/WithdrawFacet.sol";
import { UnAuthorized, NotAContract } from "lifi/Errors/GenericErrors.sol";

// Test CBridge refund by forking polygon at 25085298
// Actual refund was processed at 25085299(Feb-18-2022 03:24:09 PM +UTC)
// Run `forge test --match-path test\solidity\Facets\CBridgeRefund.t.sol --fork-url POLYGON_RPC_URL --fork-block-number 25085298`
// or `forge test --match-contract CBridgeRefundTest --fork-url POLYGON_RPC_URL --fork-block-number 25085298`
contract CBridgeRefundTestPolygon is DSTest, DiamondTest {
    address internal constant CBRIDGE_ADDRESS =
        0x88DCDC47D2f83a99CF0000FDF667A468bB958a78;
    address internal constant LIFI_ADDRESS =
        0x5A9Fd7c39a6C488E715437D7b1f3C823d5596eD1;
    address internal constant OWNER_ADDRESS =
        0xCB1e9fA11Edd27098A6B2Ff23cB6b79183ccf8Ee;

    // Reference to https://polygonscan.com/tx/0x989872993fde04e81e74027047032305201448da4a4b32999d83fdd2b18ad3bd
    address internal constant REFUND_ASSET =
        0x60bB3D364B765C497C8cE50AE0Ae3f0882c5bD05; // IMX Token
    address internal constant REFUND_ADDRESS =
        0x3db00D1334B5faDd2A897D8A702cDCbb6F159D87;
    uint256 internal constant REFUND_AMOUNT = 92734538876076486098;

    error WithdrawFailed();

    bytes internal CALLDATA;

    LiFiDiamond internal diamond;
    WithdrawFacet internal withdrawFacet;

    ///@notice Init calldata for extra call.
    ///@dev Reference to https://polygonscan.com/tx/0x4693cf438f3e54d8cb0dbc27fed20ec664b36ce34761dd008d2d958dec8477aa
    function initCallData() public {
        bytes
            memory MSG = hex"08890110fbf3be90061a145a9fd7c39a6c488e715437d7b1f3c823d5596ed1221460bb3d364b765c497c8ce50ae0ae3f0882c5bd052a090506f343c77630edd2322042b99ab301f0bf5e0bd9b58d16266899ae2402a1e7cb0913903c7f876b4bce5f";

        bytes[] memory SIGS = new bytes[](4);
        SIGS[
            0
        ] = hex"12f92050a88caaa23ad57ee86ff12534205c157e5ce7ca5cd0b4db91c4d041103ce5063cb692651482738a0663be37b4ed776ab5879ca717a349cdb24d68d11c1c";
        SIGS[
            1
        ] = hex"e0ac807bf17703129299922d99ace508e5a1313b7932cbe8e44c1ad0c9a914fc0696a324543af4ad0a3efec2d5fdb276d38b2e633a4ba30aba1fdff8b7013ff01c";
        SIGS[
            2
        ] = hex"dffdb895ffbef44c36d68c6e0bb7ce9b2f30e93860ede78a7cef2109afa87f96764b475a60da121dfdd7b68e692d1c6dbfa0719b01caa5faa2fbdd0c8d4591e61c";
        SIGS[
            3
        ] = hex"8ecfc94c4687adc679807982e501651261e74c981bd4287118220eb57a0175a87e248db2e5c0f1aae531381e2c2080306df24bf0cbf45e55d6c939555b7e6afd1c";

        address[] memory SIGNERS = new address[](4);
        SIGNERS[0] = 0x98E9D288743839e96A8005a6B51C770Bbf7788C0;
        SIGNERS[1] = 0x9a66644084108a1bC23A9cCd50d6d63E53098dB6;
        SIGNERS[2] = 0xbfa2F68bf9Ad60Dc3cFB1cEF04730Eb7FA251424;
        SIGNERS[3] = 0xd10c833f4305E1053a64Bc738c550381f48104Ca;

        uint256[] memory POWERS = new uint256[](4);
        POWERS[0] = 150010000000000000000000000;
        POWERS[1] = 150010000000000000000000000;
        POWERS[2] = 150010000000000000000000000;
        POWERS[3] = 150010000000000000000000000;

        CALLDATA = abi.encodeWithSignature(
            "withdraw(bytes,bytes[],address[],uint256[])",
            MSG,
            SIGS,
            SIGNERS,
            POWERS
        );
    }

    function fork() internal {
        string memory rpcUrl = vm.envString("ETH_NODE_URI_POLYGON");
        uint256 blockNumber = 25085298;
        vm.createSelectFork(rpcUrl, blockNumber);
    }

    /// @notice Setup contracts for test.
    /// @dev It adds selector of new function(executeCallAndWithdraw).
    /// And initialize calldata for extra call.
    function setUp() public {
        fork();

        diamond = LiFiDiamond(payable(LIFI_ADDRESS));
        withdrawFacet = new WithdrawFacet();

        bytes4[] memory selector = new bytes4[](1);
        selector[0] = withdrawFacet.executeCallAndWithdraw.selector;

        vm.startPrank(OWNER_ADDRESS);
        addFacet(diamond, address(withdrawFacet), selector);
        vm.stopPrank();

        withdrawFacet = WithdrawFacet(address(diamond));

        initCallData();
    }

    /// @notice Execute extra call and withdraw refunded assets to receiver.
    /// @dev It executes extra call at CBRIDGE_ADDRESS to transfer asset from
    ///     CBridge to WithdrawFacet.
    ///     Then it withdraws the asset to REFUND_ADDRESS
    function testCanExecuteCallAndWithdraw() public {
        ERC20 asset = ERC20(REFUND_ASSET);
        uint256 assetBalance = asset.balanceOf(REFUND_ADDRESS);

        vm.startPrank(OWNER_ADDRESS);
        vm.chainId(137); // Only needed because of bug in forge forking...
        withdrawFacet.executeCallAndWithdraw(
            payable(CBRIDGE_ADDRESS),
            CALLDATA,
            REFUND_ASSET,
            REFUND_ADDRESS,
            REFUND_AMOUNT
        );
        vm.stopPrank();

        assert(
            asset.balanceOf(REFUND_ADDRESS) == assetBalance + REFUND_AMOUNT
        );
    }

    /// @notice Fails to execute extra call and withdraw from non-owner.
    /// @dev It calls executeCallAndWithdraw from address that is not OWNER_ADDRESS.
    function testRevert_NonOwnerCannotWithdrawFunds() public {
        vm.startPrank(LIFI_ADDRESS);

        vm.expectRevert(UnAuthorized.selector);

        withdrawFacet.executeCallAndWithdraw(
            payable(CBRIDGE_ADDRESS),
            CALLDATA,
            REFUND_ASSET,
            REFUND_ADDRESS,
            REFUND_AMOUNT
        );
    }

    /// @notice Fails to execute extra call and withdraw when callTo is invalid.
    /// @dev It tries to execute extra call at REFUND_ADDRESS instead of CBRIDGE_ADDRESS.
    function testRevert_FailsWhenCalledWithInvalidCallToAddress() public {
        vm.startPrank(OWNER_ADDRESS);

        vm.expectRevert(NotAContract.selector);

        withdrawFacet.executeCallAndWithdraw(
<<<<<<< HEAD
            payable(REFUND_ADDRESS), //invalid callTo address
=======
            payable(address(0x123)), //invalid callTo address
>>>>>>> c673aa78
            CALLDATA,
            REFUND_ASSET,
            REFUND_ADDRESS,
            REFUND_AMOUNT
        );
    }

    /// @notice Fails to execute extra call and withdraw when refund is already processed.
    /// @dev It tries to withdraw multiple times.
    ///     First withdraw should be success but second withdraw should be failed.
    function testRevert_RevertsIfRefundWasAlreadyProcessed() public {
        ERC20 asset = ERC20(REFUND_ASSET);
        uint256 assetBalance = asset.balanceOf(REFUND_ADDRESS);

        vm.startPrank(OWNER_ADDRESS);
        vm.chainId(137); // Only needed because of bug in forge forking...
        withdrawFacet.executeCallAndWithdraw(
            payable(CBRIDGE_ADDRESS),
            CALLDATA,
            REFUND_ASSET,
            REFUND_ADDRESS,
            REFUND_AMOUNT
        );
        assert(
            asset.balanceOf(REFUND_ADDRESS) == assetBalance + REFUND_AMOUNT
        );

        vm.expectRevert(WithdrawFailed.selector);

        withdrawFacet.executeCallAndWithdraw(
            payable(CBRIDGE_ADDRESS),
            CALLDATA,
            REFUND_ASSET,
            REFUND_ADDRESS,
            REFUND_AMOUNT
        );
        vm.stopPrank();
    }
}<|MERGE_RESOLUTION|>--- conflicted
+++ resolved
@@ -151,11 +151,7 @@
         vm.expectRevert(NotAContract.selector);
 
         withdrawFacet.executeCallAndWithdraw(
-<<<<<<< HEAD
-            payable(REFUND_ADDRESS), //invalid callTo address
-=======
             payable(address(0x123)), //invalid callTo address
->>>>>>> c673aa78
             CALLDATA,
             REFUND_ASSET,
             REFUND_ADDRESS,
