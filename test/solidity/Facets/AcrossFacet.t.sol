--- conflicted
+++ resolved
@@ -10,9 +10,9 @@
     address internal constant ADDRESS_WETH =
         0xC02aaA39b223FE8D0A0e5C4F27eAD9083C756Cc2;
 
-    constructor(
-        IAcrossSpokePool _spokePool
-    ) AcrossFacet(_spokePool, ADDRESS_WETH) {}
+    constructor(IAcrossSpokePool _spokePool)
+        AcrossFacet(_spokePool, ADDRESS_WETH)
+    {}
 
     function addDex(address _dex) external {
         LibAllowList.addAllowedContract(_dex);
@@ -23,27 +23,6 @@
     }
 }
 
-<<<<<<< HEAD
-=======
-// Mock SpokePool contract
-contract SpokePoolMock is IAcrossSpokePool {
-    function deposit(
-        address, // recipient
-        address originToken,
-        uint256 amount,
-        uint256, // destinationChainId
-        uint64, // relayerFeePct
-        uint32, // quoteTimestamp
-        bytes memory, // message
-        uint256 // maxCount
-    ) external payable override {
-        if (msg.value == 0) {
-            ERC20(originToken).transferFrom(msg.sender, address(this), amount);
-        }
-    }
-}
-
->>>>>>> 3b16a29c
 contract AcrossFacetTest is TestBaseFacet {
     address internal constant ETH_HOLDER =
         0xb5d85CBf7cB3EE0D56b3bB207D5Fc4B82f43F511;
@@ -113,9 +92,10 @@
         }
     }
 
-    function initiateSwapAndBridgeTxWithFacet(
-        bool isNative
-    ) internal override {
+    function initiateSwapAndBridgeTxWithFacet(bool isNative)
+        internal
+        override
+    {
         if (isNative) {
             acrossFacet.swapAndStartBridgeTokensViaAcross{
                 value: swapData[0].fromAmount
@@ -133,7 +113,7 @@
         console.logBytes4(IAcrossSpokePool.deposit.selector);
         vm.startPrank(WETH_HOLDER);
         ERC20 weth = ERC20(ADDRESS_WETH);
-        weth.approve(address(acrossFacet), 10_000 * 10 ** weth.decimals());
+        weth.approve(address(acrossFacet), 10_000 * 10**weth.decimals());
 
         AcrossFacet.AcrossData memory data = AcrossFacet.AcrossData(
             0, // Relayer fee
