--- conflicted
+++ resolved
@@ -79,14 +79,6 @@
 
         AcrossFacet.AcrossData memory data = AcrossFacet.AcrossData(
             WETH_ADDRESS,
-<<<<<<< HEAD
-            SPOKE_POOL,
-=======
-            address(0), // token
-            1000000000000000000, // amt
-            ETH_HOLDER,
-            137, // Polygon chain id
->>>>>>> 6713488d
             0, // Relayer fee
             uint32(block.timestamp)
         );
@@ -111,14 +103,6 @@
         );
         AcrossFacet.AcrossData memory data = AcrossFacet.AcrossData(
             WETH_ADDRESS,
-<<<<<<< HEAD
-            SPOKE_POOL,
-=======
-            WETH_ADDRESS, // token
-            100000, // amt
-            WETH_HOLDER,
-            137, // Polygon chain id
->>>>>>> 6713488d
             0, // Relayer fee
             uint32(block.timestamp)
         );
