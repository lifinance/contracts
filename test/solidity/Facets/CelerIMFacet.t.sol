--- conflicted
+++ resolved
@@ -265,11 +265,7 @@
         vm.stopPrank();
     }
 
-<<<<<<< HEAD
-    function test_CanSwapAndBridgeNativeTokens_DestinationCall() public {
-=======
     function test_CanBridgeNativeTokens_DestinationCall() public {
->>>>>>> 7938d407
         addToMessageValue = 1e17;
         celerIMData = CelerIMFacet.CelerIMData({
             maxSlippage: 5000,
@@ -286,11 +282,27 @@
         });
         bridgeData.hasDestinationCall = true;
 
-<<<<<<< HEAD
+        super.testBase_CanBridgeNativeTokens();
+    }
+
+    function test_CanSwapAndBridgeNativeTokens_DestinationCall() public {
+        addToMessageValue = 1e17;
+        celerIMData = CelerIMFacet.CelerIMData({
+            maxSlippage: 5000,
+            nonce: 1,
+            callTo: abi.encodePacked(address(1)),
+            callData: abi.encode(
+                bytes32(""),
+                swapData,
+                USER_SENDER,
+                USER_SENDER
+            ),
+            messageBusFee: addToMessageValue,
+            bridgeType: MsgDataTypes.BridgeSendType.Liquidity
+        });
+        bridgeData.hasDestinationCall = true;
+
         super.testBase_CanSwapAndBridgeNativeTokens();
-=======
-        super.testBase_CanBridgeNativeTokens();
->>>>>>> 7938d407
     }
 
     function testBase_CanBridgeTokens_fuzzed(uint256 amount) public override {
