// SPDX-License-Identifier: Unlicense
pragma solidity ^0.8.17;

import { LibAllowList, TestBaseFacet, console } from "../utils/TestBaseFacet.sol";
import { AcrossFacetV3 } from "lifi/Facets/AcrossFacetV3.sol";
import { IAcrossSpokePool } from "lifi/Interfaces/IAcrossSpokePool.sol";
import { LibUtil } from "lifi/Libraries/LibUtil.sol";
import { LibSwap } from "lifi/Libraries/LibSwap.sol";
import { InformationMismatch } from "lifi/Errors/GenericErrors.sol";

// Stub AcrossFacetV3 Contract
contract TestAcrossFacetV3 is AcrossFacetV3 {
    address internal constant ADDRESS_WETH =
        0xC02aaA39b223FE8D0A0e5C4F27eAD9083C756Cc2;

    constructor(
        IAcrossSpokePool _spokePool
    ) AcrossFacetV3(_spokePool, ADDRESS_WETH) {}

    function addDex(address _dex) external {
        LibAllowList.addAllowedContract(_dex);
    }

    function setFunctionApprovalBySignature(bytes4 _signature) external {
        LibAllowList.addAllowedSelector(_signature);
    }
}

contract AcrossFacetV3Test is TestBaseFacet {
    address internal constant ETH_HOLDER =
        0xb5d85CBf7cB3EE0D56b3bB207D5Fc4B82f43F511;
    address internal constant WETH_HOLDER =
        0xD022510A3414f255150Aa54b2e42DB6129a20d9E;
    address internal constant SPOKE_POOL =
        0x5c7BCd6E7De5423a257D81B442095A1a6ced35C5;
    // -----
    AcrossFacetV3.AcrossV3Data internal validAcrossData;
    TestAcrossFacetV3 internal acrossFacetV3;

    error InvalidQuoteTimestamp();

    function setUp() public {
        customBlockNumberForForking = 19960294;
        initTestBase();

        acrossFacetV3 = new TestAcrossFacetV3(IAcrossSpokePool(SPOKE_POOL));
        bytes4[] memory functionSelectors = new bytes4[](4);
        functionSelectors[0] = acrossFacetV3
            .startBridgeTokensViaAcrossV3
            .selector;
        functionSelectors[1] = acrossFacetV3
            .swapAndStartBridgeTokensViaAcrossV3
            .selector;
        functionSelectors[2] = acrossFacetV3.addDex.selector;
        functionSelectors[3] = acrossFacetV3
            .setFunctionApprovalBySignature
            .selector;

        addFacet(diamond, address(acrossFacetV3), functionSelectors);
        acrossFacetV3 = TestAcrossFacetV3(address(diamond));
        acrossFacetV3.addDex(ADDRESS_UNISWAP);
        acrossFacetV3.setFunctionApprovalBySignature(
            uniswap.swapExactTokensForTokens.selector
        );
        acrossFacetV3.setFunctionApprovalBySignature(
            uniswap.swapTokensForExactETH.selector
        );
        acrossFacetV3.setFunctionApprovalBySignature(
            uniswap.swapETHForExactTokens.selector
        );

        setFacetAddressInTestBase(address(acrossFacetV3), "AcrossFacetV3");

        // adjust bridgeData
        bridgeData.bridge = "across";
        // bridgeData.destinationChainId = 137;
        bridgeData.destinationChainId = 42161;

        // produce valid AcrossData
        uint32 quoteTimestamp = uint32(block.timestamp);
        validAcrossData = AcrossFacetV3.AcrossV3Data({
            receiverAddress: USER_RECEIVER,
            refundAddress: USER_REFUND,
            receivingAssetId: ADDRESS_USDC_POL,
            outputAmount: (defaultUSDCAmount * 9) / 10,
            outputAmountPercent: 1000000000000000000, // 100.00% (1e18)
            exclusiveRelayer: address(0),
            quoteTimestamp: quoteTimestamp,
            fillDeadline: uint32(quoteTimestamp + 1000),
            exclusivityDeadline: 0,
            message: ""
        });

        vm.label(SPOKE_POOL, "SpokePool_Proxy");
        vm.label(0x08C21b200eD06D2e32cEC91a770C3FcA8aD5F877, "SpokePool_Impl");
    }

    function initiateBridgeTxWithFacet(bool isNative) internal override {
        if (isNative) {
            acrossFacetV3.startBridgeTokensViaAcrossV3{
                value: bridgeData.minAmount
            }(bridgeData, validAcrossData);
        } else {
            acrossFacetV3.startBridgeTokensViaAcrossV3(
                bridgeData,
                validAcrossData
            );
        }
    }

    function initiateSwapAndBridgeTxWithFacet(
        bool isNative
    ) internal override {
        if (isNative) {
            acrossFacetV3.swapAndStartBridgeTokensViaAcrossV3{
                value: swapData[0].fromAmount
            }(bridgeData, swapData, validAcrossData);
        } else {
            acrossFacetV3.swapAndStartBridgeTokensViaAcrossV3(
                bridgeData,
                swapData,
                validAcrossData
            );
        }
    }

    function test_canSwapAndBridgeTokensWithOutputAmountPercent()
        public
        assertBalanceChange(
            ADDRESS_DAI,
            USER_SENDER,
            -int256(swapData[0].fromAmount)
        )
        assertBalanceChange(ADDRESS_DAI, USER_RECEIVER, 0)
        assertBalanceChange(ADDRESS_USDC, USER_SENDER, 0)
        assertBalanceChange(ADDRESS_USDC, USER_RECEIVER, 0)
    {
        vm.startPrank(USER_SENDER);

        // prepare bridgeData
        bridgeData.hasSourceSwaps = true;

        // reset swap data
        setDefaultSwapDataSingleDAItoUSDC();

        // Set output amount percent to 85%
        validAcrossData.outputAmountPercent = uint64(850000000000000000); // 85.00%
        validAcrossData.outputAmount = 10000; // This will be ignored

        // approval
        dai.approve(_facetTestContractAddress, swapData[0].fromAmount);

        //prepare check for events
        vm.expectEmit(true, true, true, true, _facetTestContractAddress);
        emit AssetSwapped(
            bridgeData.transactionId,
            ADDRESS_UNISWAP,
            ADDRESS_DAI,
            ADDRESS_USDC,
            swapData[0].fromAmount,
            bridgeData.minAmount,
            block.timestamp
        );

        vm.expectEmit(true, true, true, true, _facetTestContractAddress);
        emit LiFiTransferStarted(bridgeData);

        // execute call in child contract
        initiateSwapAndBridgeTxWithFacet(false);
        vm.stopPrank();
    }

    function test_canSwapAndBridgeNativeTokensWithOutputAmountPercent()
        public
        assertBalanceChange(ADDRESS_DAI, USER_RECEIVER, 0)
        assertBalanceChange(ADDRESS_USDC, USER_RECEIVER, 0)
    {
        vm.startPrank(USER_SENDER);
        // store initial balances
        uint256 initialUSDCBalance = usdc.balanceOf(USER_SENDER);

        // prepare bridgeData
        bridgeData.hasSourceSwaps = true;
        bridgeData.sendingAssetId = address(0);

        // prepare swap data
        address[] memory path = new address[](2);
        path[0] = ADDRESS_USDC;
        path[1] = ADDRESS_WRAPPED_NATIVE;

        uint256 amountOut = defaultNativeAmount;

        // Calculate USDC input amount
        uint256[] memory amounts = uniswap.getAmountsIn(amountOut, path);
        uint256 amountIn = amounts[0];

        bridgeData.minAmount = amountOut;

        delete swapData;
        swapData.push(
            LibSwap.SwapData({
                callTo: address(uniswap),
                approveTo: address(uniswap),
                sendingAssetId: ADDRESS_USDC,
                receivingAssetId: address(0),
                fromAmount: amountIn,
                callData: abi.encodeWithSelector(
                    uniswap.swapTokensForExactETH.selector,
                    amountOut,
                    amountIn,
                    path,
                    _facetTestContractAddress,
                    block.timestamp + 20 minutes
                ),
                requiresDeposit: true
            })
        );

        // Set output amount percent to 93.75%
        validAcrossData.outputAmountPercent = uint64(937500000000000000); // 93.75%
        validAcrossData.outputAmount = 10000; // This will be ignored

        // approval
        usdc.approve(_facetTestContractAddress, amountIn);

        //prepare check for events
        vm.expectEmit(true, true, true, true, _facetTestContractAddress);
        emit AssetSwapped(
            bridgeData.transactionId,
            ADDRESS_UNISWAP,
            ADDRESS_USDC,
            address(0),
            swapData[0].fromAmount,
            bridgeData.minAmount,
            block.timestamp
        );

        //@dev the bridged amount will be higher than bridgeData.minAmount since the code will
        //     deposit all remaining ETH to the bridge. We cannot access that value (minAmount + remaining gas)
        //     therefore the test is designed to only check if an event was emitted but not match the parameters
        vm.expectEmit(false, false, false, false, _facetTestContractAddress);
        emit LiFiTransferStarted(bridgeData);

        // execute call in child contract
        initiateSwapAndBridgeTxWithFacet(false);

        // check balances after call
        assertEq(
            usdc.balanceOf(USER_SENDER),
            initialUSDCBalance - swapData[0].fromAmount
        );
        vm.stopPrank();
    }

    function testRevert_FailsIfCalledWithOutdatedQuote() public {
        vm.startPrank(USER_SENDER);
        usdc.approve(address(acrossFacetV3), bridgeData.minAmount);

        validAcrossData.quoteTimestamp = uint32(block.timestamp - 100 days);

        vm.expectRevert(InvalidQuoteTimestamp.selector);

        acrossFacetV3.startBridgeTokensViaAcrossV3(
            bridgeData,
            validAcrossData
        );
        vm.stopPrank();
    }

    function test_contractIsSetUpCorrectly() public {
        acrossFacetV3 = new TestAcrossFacetV3(IAcrossSpokePool(SPOKE_POOL));

        assertEq(address(acrossFacetV3.spokePool()) == SPOKE_POOL, true);
        assertEq(
            acrossFacetV3.wrappedNative() == ADDRESS_WRAPPED_NATIVE,
            true
        );
    }

    function testRevert_WillFailIfBridgeDataReceiverDoesNotMatchWithAcrossData()
        public
    {
        vm.startPrank(USER_SENDER);
        usdc.approve(address(acrossFacetV3), bridgeData.minAmount);

        validAcrossData.quoteTimestamp = uint32(block.timestamp - 100 days);

<<<<<<< HEAD
        bridgeData.receiver = USER_REFUND; // does not match with USER_RECEIVER
=======
        bridgeData.receiver = address(0x123); // does not match with USER_RECEIVER
>>>>>>> c673aa78

        vm.expectRevert(InformationMismatch.selector);

        acrossFacetV3.startBridgeTokensViaAcrossV3(
            bridgeData,
            validAcrossData
        );
        vm.stopPrank();
    }
}<|MERGE_RESOLUTION|>--- conflicted
+++ resolved
@@ -285,11 +285,7 @@
 
         validAcrossData.quoteTimestamp = uint32(block.timestamp - 100 days);
 
-<<<<<<< HEAD
-        bridgeData.receiver = USER_REFUND; // does not match with USER_RECEIVER
-=======
         bridgeData.receiver = address(0x123); // does not match with USER_RECEIVER
->>>>>>> c673aa78
 
         vm.expectRevert(InformationMismatch.selector);
 
