// SPDX-License-Identifier: Unlicense
pragma solidity ^0.8.17;
import { GasZipFacet } from "lifi/Facets/GasZipFacet.sol";
import { IGasZip } from "lifi/Interfaces/IGasZip.sol";
import { LibSwap, TestBaseFacet } from "../utils/TestBaseFacet.sol";
import { InvalidCallData, CannotBridgeToSameNetwork, InvalidAmount, InvalidConfig } from "lifi/Errors/GenericErrors.sol";
import { TestWhitelistManagerBase } from "../utils/TestWhitelistManagerBase.sol";

// Stub GenericSwapFacet Contract
contract TestGasZipFacet is GasZipFacet, TestWhitelistManagerBase {
    constructor(address gasZipRouter) GasZipFacet(gasZipRouter) {}
}

contract GasZipFacetTest is TestBaseFacet {
    address public constant GAS_ZIP_ROUTER_MAINNET =
        0x2a37D63EAdFe4b4682a3c28C1c2cD4F109Cc2762;
    address public constant NON_EVM_RECEIVER_IDENTIFIER =
        0x11f111f111f111F111f111f111F111f111f111F1;

    TestGasZipFacet internal gasZipFacet;
    IGasZip.GasZipData internal gasZipData;

    uint256 public defaultDestinationChains = 96;
    uint256 internal defaultNativeDepositAmount = 1e16;
    uint256 internal defaultERC20DepositAmount = 1e8;
    address public defaultRecipientAddress = address(12345);
    address public defaultRefundAddress = address(56789);
    bytes32 internal defaultReceiverBytes32 =
        bytes32(bytes20(uint160(USER_RECEIVER)));

    event Deposit(address from, uint256 chains, uint256 amount, bytes32 to);

    error OnlyNativeAllowed();
    error TooManyChainIds();

    function setUp() public override {
        // set custom block no for mainnet forking
        customBlockNumberForForking = 20828620;

        initTestBase();

        // deploy contracts
        gasZipFacet = new TestGasZipFacet(GAS_ZIP_ROUTER_MAINNET);

        // add gasZipFacet to diamond
        bytes4[] memory functionSelectors = new bytes4[](4);
        functionSelectors[0] = gasZipFacet.startBridgeTokensViaGasZip.selector;
        functionSelectors[1] = gasZipFacet
            .swapAndStartBridgeTokensViaGasZip
            .selector;
        functionSelectors[2] = gasZipFacet.getDestinationChainsValue.selector;

<<<<<<< HEAD
        functionSelectors[3] = gasZipFacet.addDex.selector;
        functionSelectors[4] = gasZipFacet.removeDex.selector;
        functionSelectors[5] = gasZipFacet
            .setFunctionApprovalBySignature
            .selector;
        addFacet(address(diamond), address(gasZipFacet), functionSelectors);
=======
        functionSelectors[3] = gasZipFacet.addAllowedContractSelector.selector; 
        addFacet(diamond, address(gasZipFacet), functionSelectors);
>>>>>>> d10c5530

        gasZipFacet = TestGasZipFacet(payable(address(diamond)));

        // whitelist uniswap dex with function selectors
        gasZipFacet.addAllowedContractSelector(address(uniswap), uniswap.swapExactTokensForTokens.selector);
        gasZipFacet.addAllowedContractSelector(
            address(uniswap),
            uniswap.swapTokensForExactETH.selector
        );
        gasZipFacet.addAllowedContractSelector(
            address(uniswap),
            uniswap.swapExactTokensForETH.selector
        );
        gasZipFacet.addAllowedContractSelector(
            address(uniswap),
            uniswap.swapETHForExactTokens.selector
        );
        gasZipFacet.addAllowedContractSelector(address(gasZipFacet), uniswap.swapExactTokensForTokens.selector);
        gasZipFacet.addAllowedContractSelector(
            address(gasZipFacet),
            uniswap.swapTokensForExactETH.selector
        );
        gasZipFacet.addAllowedContractSelector(
            address(gasZipFacet),
            uniswap.swapExactTokensForETH.selector
        );
        gasZipFacet.addAllowedContractSelector(
            address(gasZipFacet),
            uniswap.swapETHForExactTokens.selector
        );

        setFacetAddressInTestBase(address(gasZipFacet), "GasZipFacet");

        // produce valid GasZipData
        uint8[] memory chainIds = new uint8[](1);
        chainIds[0] = 17; // polygon
        gasZipData = IGasZip.GasZipData({
            receiverAddress: bytes32(bytes20(uint160(USER_RECEIVER))),
            destinationChains: defaultDestinationChains
        });

        bridgeData.bridge = "GasZip";

        vm.label(address(gasZipFacet), "LiFiDiamond");
        vm.label(ADDRESS_WRAPPED_NATIVE, "WRAPPED_NATIVE_TOKEN");
        vm.label(ADDRESS_USDC, "USDC_TOKEN");
        vm.label(ADDRESS_UNISWAP, "UNISWAP_V2_ROUTER");
    }

    function initiateBridgeTxWithFacet(bool isNative) internal override {
        if (isNative) {
            gasZipFacet.startBridgeTokensViaGasZip{
                value: bridgeData.minAmount
            }(bridgeData, gasZipData);
        } else {
            gasZipFacet.startBridgeTokensViaGasZip(bridgeData, gasZipData);
        }
    }

    function initiateSwapAndBridgeTxWithFacet(
        bool isNative
    ) internal override {
        if (isNative) {
            gasZipFacet.swapAndStartBridgeTokensViaGasZip{
                value: swapData[0].fromAmount
            }(bridgeData, swapData, gasZipData);
        } else {
            gasZipFacet.swapAndStartBridgeTokensViaGasZip(
                bridgeData,
                swapData,
                gasZipData
            );
        }
    }

    function test_WillStoreConstructorParametersCorrectly() public {
        gasZipFacet = new TestGasZipFacet(GAS_ZIP_ROUTER_MAINNET);

        assertEq(
            address(gasZipFacet.GAS_ZIP_ROUTER()),
            GAS_ZIP_ROUTER_MAINNET
        );
    }

    function testRevert_WhenConstructedWithZeroAddress() public {
        vm.expectRevert(InvalidConfig.selector);
        new TestGasZipFacet(address(0));
    }

    function testBase_CanBridgeTokens_fuzzed(uint256 amount) public override {
        // deactivated for this facet since we would have to update the calldata that swaps from ERC20 to native for every amount
    }

    function testBase_CanBridgeTokens() public override {
        // the startBridgeTokensViaGasZip can only be used for native tokens, therefore we need to adapt this test case
        vm.startPrank(USER_SENDER);

        // update bridgeData to use native
        bridgeData.sendingAssetId = address(0);
        bridgeData.minAmount = defaultNativeDepositAmount;

        //prepare check for events
        vm.expectEmit(true, true, true, true, GAS_ZIP_ROUTER_MAINNET);
        emit Deposit(
            address(gasZipFacet),
            defaultDestinationChains,
            defaultNativeDepositAmount,
            defaultReceiverBytes32
        );
        vm.expectEmit(true, true, true, true, _facetTestContractAddress);
        emit LiFiTransferStarted(bridgeData);

        initiateBridgeTxWithFacet(true);
        vm.stopPrank();
    }

    function testBase_CanBridgeNativeTokens() public override {
        // defaultNativeAmount is too high, therefore we need to override this test
        vm.startPrank(USER_SENDER);
        // customize bridgeData
        bridgeData.sendingAssetId = address(0);
        bridgeData.minAmount = defaultNativeDepositAmount; // ~2 USD

        //prepare check for events
        vm.expectEmit(true, true, true, true, GAS_ZIP_ROUTER_MAINNET);
        emit Deposit(
            address(gasZipFacet),
            defaultDestinationChains,
            defaultNativeDepositAmount,
            defaultReceiverBytes32
        );
        vm.expectEmit(true, true, true, true, _facetTestContractAddress);
        emit LiFiTransferStarted(bridgeData);

        initiateBridgeTxWithFacet(true);
        vm.stopPrank();
    }

    function testBase_Revert_CallerHasInsufficientFunds() public override {
        // the startBridgeTokensViaGasZip can only be used for native tokens, therefore this test case is not applicable
    }

    function testRevert_WillFailWhenTryingToBridgeERC20() public {
        vm.startPrank(USER_SENDER);

        // approval
        usdc.approve(_facetTestContractAddress, bridgeData.minAmount);

        // expect the call to revert
        vm.expectRevert(OnlyNativeAllowed.selector);

        initiateBridgeTxWithFacet(false);
        vm.stopPrank();
    }

    function testBase_Revert_SwapAndBridgeWithInvalidSwapData()
        public
        override
    {
        // since the facets accesses the swapData parameter already before trying to execute the swap, we need to override the expected error message
        vm.startPrank(USER_SENDER);

        // prepare bridgeData
        bridgeData.hasSourceSwaps = true;

        // reset swap data
        delete swapData;

        vm.expectRevert();

        // execute call in child contract
        initiateSwapAndBridgeTxWithFacet(false);
    }

    function testBase_CanSwapAndBridgeTokens() public override {
        vm.startPrank(USER_SENDER);

        // prepare bridgeData
        bridgeData.hasSourceSwaps = true;

        // reset create swapData (5 DAI to native)
        uint256 daiAmount = 5 * 10 ** dai.decimals();

        // Swap DAI -> ETH
        address[] memory path = new address[](2);
        path[0] = ADDRESS_DAI;
        path[1] = ADDRESS_WRAPPED_NATIVE;

        // Calculate DAI amount
        uint256[] memory amounts = uniswap.getAmountsOut(daiAmount, path);
        uint256 amountOut = amounts[1];
        bridgeData.minAmount = amountOut;

        delete swapData;
        swapData.push(
            LibSwap.SwapData({
                callTo: address(uniswap),
                approveTo: address(uniswap),
                sendingAssetId: ADDRESS_DAI,
                receivingAssetId: address(0),
                fromAmount: daiAmount,
                callData: abi.encodeWithSelector(
                    uniswap.swapExactTokensForETH.selector,
                    daiAmount,
                    amountOut,
                    path,
                    _facetTestContractAddress,
                    block.timestamp + 20 minutes
                ),
                requiresDeposit: true
            })
        );

        // approval
        dai.approve(_facetTestContractAddress, daiAmount);

        //prepare check for events
        vm.expectEmit(true, true, true, true, _facetTestContractAddress);
        emit AssetSwapped(
            bridgeData.transactionId,
            ADDRESS_UNISWAP,
            ADDRESS_DAI,
            address(0),
            daiAmount,
            bridgeData.minAmount,
            block.timestamp
        );

        vm.expectEmit(true, true, true, true, _facetTestContractAddress);
        emit LiFiTransferStarted(bridgeData);

        // execute call in child contract
        initiateSwapAndBridgeTxWithFacet(false);
    }

    function testBase_Revert_BridgeAndSwapWithInvalidReceiverAddress()
        public
        override
    {
        // since the 'validateBridgeData' modifier is not used, a different error is thrown here

        vm.startPrank(USER_SENDER);
        // prepare bridgeData
        bridgeData.receiver = address(0);
        bridgeData.hasSourceSwaps = true;

        setDefaultSwapDataSingleDAItoUSDC();

        vm.expectRevert(InvalidCallData.selector);

        initiateSwapAndBridgeTxWithFacet(false);
        vm.stopPrank();
    }

    function testBase_Revert_SwapAndBridgeWithInvalidAmount() public override {
        // since the '' modifier is not used, a different error is thrown here

        vm.startPrank(USER_SENDER);
        // prepare bridgeData
        bridgeData.hasSourceSwaps = true;
        bridgeData.minAmount = 0;

        setDefaultSwapDataSingleDAItoUSDC();

        vm.expectRevert(InvalidCallData.selector);

        initiateSwapAndBridgeTxWithFacet(false);
        vm.stopPrank();
    }

    function testBase_Revert_BridgeToSameChainId() public override {
        // we need to test this with native instead of ERC20 for this facet, therefore override

        vm.startPrank(USER_SENDER);
        // customize bridgeData
        bridgeData.sendingAssetId = address(0);
        bridgeData.minAmount = defaultNativeDepositAmount; // ~2 USD
        bridgeData.destinationChainId = block.chainid;

        vm.expectRevert(CannotBridgeToSameNetwork.selector);

        initiateBridgeTxWithFacet(true);
        vm.stopPrank();
    }

    function testBase_Revert_BridgeWithInvalidAmount() public override {
        // we need to test this with native instead of ERC20 for this facet, therefore override

        vm.startPrank(USER_SENDER);
        // customize bridgeData
        bridgeData.sendingAssetId = address(0);
        bridgeData.minAmount = 0;

        // will fail when trying to send value that it doesnt have
        vm.expectRevert();

        initiateBridgeTxWithFacet(true);
        vm.stopPrank();
    }

    function testBase_Revert_BridgeWithInvalidReceiverAddress()
        public
        override
    {
        // we need to test this with native instead of ERC20 for this facet, therefore override

        vm.startPrank(USER_SENDER);
        // prepare bridgeData
        bridgeData.sendingAssetId = address(0);
        bridgeData.minAmount = defaultNativeDepositAmount; // ~2 USD
        gasZipData.receiverAddress = bytes32(0);

        vm.expectRevert(InvalidCallData.selector);

        initiateBridgeTxWithFacet(true);
        vm.stopPrank();
    }

    function testBase_Revert_SwapAndBridgeToSameChainId() public override {
        // we need to test this with native swap output instead of ERC20 for this facet, therefore override

        vm.startPrank(USER_SENDER);
        // prepare bridgeData
        bridgeData.destinationChainId = block.chainid;
        bridgeData.hasSourceSwaps = true;

        setDefaultSwapDataSingleDAItoETH(); // changed to native output calldata
        dai.approve(_facetTestContractAddress, swapData[0].fromAmount);

        vm.expectRevert(CannotBridgeToSameNetwork.selector);

        initiateSwapAndBridgeTxWithFacet(false);
        vm.stopPrank();
    }

    function test_getDestinationChainsValueReturnsCorrectValues() public {
        // case 1
        uint8[] memory chainIds = new uint8[](1);
        chainIds[0] = 17; // Polygon

        assertEq(gasZipFacet.getDestinationChainsValue(chainIds), 17);

        // case 2
        chainIds = new uint8[](2);
        chainIds[0] = 51;
        chainIds[1] = 52;

        assertEq(gasZipFacet.getDestinationChainsValue(chainIds), 3342388);

        // case 3
        chainIds = new uint8[](5);
        chainIds[0] = 15; // Avalanche
        chainIds[1] = 54; // Base
        chainIds[2] = 96; // Blast
        chainIds[3] = 14; // BSC
        chainIds[4] = 59; // Linea

        assertEq(
            gasZipFacet.getDestinationChainsValue(chainIds),
            276716361166703427643
        );

        chainIds = new uint8[](16);
        chainIds[0] = 255; // Chain ID 255
        chainIds[1] = 57; // Chain ID 57
        chainIds[2] = 62; // Chain ID 62
        chainIds[3] = 15; // Chain ID 15
        chainIds[4] = 54; // Chain ID 54
        chainIds[5] = 96; // Chain ID 96
        chainIds[6] = 140; // Chain ID 140
        chainIds[7] = 148; // Chain ID 148
        chainIds[8] = 21; // Chain ID 21
        chainIds[9] = 20; // Chain ID 20
        chainIds[10] = 10; // Chain ID 10
        chainIds[11] = 31; // Chain ID 31
        chainIds[12] = 16; // Chain ID 16
        chainIds[13] = 59; // Chain ID 59
        chainIds[14] = 13; // Chain ID 13
        chainIds[15] = 30; // Chain ID 30

        assertEq(
            gasZipFacet.getDestinationChainsValue(chainIds),
            450547538260953446430386195920619374874770272090431965477324569820816801822
        );
    }

    function testRevert_WillFailIfMsgValueDoesNotMatchBridgeDataAmount()
        public
    {
        vm.startPrank(USER_SENDER);

        // update bridgeData to use native
        bridgeData.sendingAssetId = address(0);
        bridgeData.minAmount = defaultERC20DepositAmount;

        vm.expectRevert(InvalidAmount.selector);

        gasZipFacet.startBridgeTokensViaGasZip{
            value: bridgeData.minAmount - 1
        }(bridgeData, gasZipData);
    }

    function testRevert_WillFailIfMoreThan32ChainIds() public {
        vm.startPrank(USER_SENDER);

        uint8[] memory chainIds = new uint8[](33);

        vm.expectRevert(TooManyChainIds.selector);

        gasZipFacet.getDestinationChainsValue(chainIds);
    }

    function testRevert_WillFailIfEVMReceiverAddressesDontMatch() public {
        vm.startPrank(USER_SENDER);
        // customize bridgeData
        bridgeData.sendingAssetId = address(0);
        bridgeData.minAmount = defaultNativeDepositAmount; // ~2 USD
        bridgeData.receiver = USER_PAUSER;

        vm.expectRevert(InvalidCallData.selector);

        initiateBridgeTxWithFacet(true);
        vm.stopPrank();
    }

    function test_WillNotFailIfNonEVMReceiverAddressesDontMatch() public {
        vm.startPrank(USER_SENDER);
        // customize bridgeData
        bridgeData.sendingAssetId = address(0);
        bridgeData.minAmount = defaultNativeDepositAmount; // ~2 USD
        bridgeData.receiver = NON_EVM_RECEIVER_IDENTIFIER;

        initiateBridgeTxWithFacet(true);
        vm.stopPrank();
    }
}<|MERGE_RESOLUTION|>--- conflicted
+++ resolved
@@ -50,22 +50,16 @@
             .selector;
         functionSelectors[2] = gasZipFacet.getDestinationChainsValue.selector;
 
-<<<<<<< HEAD
-        functionSelectors[3] = gasZipFacet.addDex.selector;
-        functionSelectors[4] = gasZipFacet.removeDex.selector;
-        functionSelectors[5] = gasZipFacet
-            .setFunctionApprovalBySignature
-            .selector;
+        functionSelectors[3] = gasZipFacet.addAllowedContractSelector.selector;
         addFacet(address(diamond), address(gasZipFacet), functionSelectors);
-=======
-        functionSelectors[3] = gasZipFacet.addAllowedContractSelector.selector; 
-        addFacet(diamond, address(gasZipFacet), functionSelectors);
->>>>>>> d10c5530
 
         gasZipFacet = TestGasZipFacet(payable(address(diamond)));
 
         // whitelist uniswap dex with function selectors
-        gasZipFacet.addAllowedContractSelector(address(uniswap), uniswap.swapExactTokensForTokens.selector);
+        gasZipFacet.addAllowedContractSelector(
+            address(uniswap),
+            uniswap.swapExactTokensForTokens.selector
+        );
         gasZipFacet.addAllowedContractSelector(
             address(uniswap),
             uniswap.swapTokensForExactETH.selector
@@ -78,7 +72,10 @@
             address(uniswap),
             uniswap.swapETHForExactTokens.selector
         );
-        gasZipFacet.addAllowedContractSelector(address(gasZipFacet), uniswap.swapExactTokensForTokens.selector);
+        gasZipFacet.addAllowedContractSelector(
+            address(gasZipFacet),
+            uniswap.swapExactTokensForTokens.selector
+        );
         gasZipFacet.addAllowedContractSelector(
             address(gasZipFacet),
             uniswap.swapTokensForExactETH.selector
