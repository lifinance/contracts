// SPDX-License-Identifier: Unlicense
pragma solidity ^0.8.17;

import { TestBaseFacet, LibSwap } from "../utils/TestBaseFacet.sol";
import { LibAllowList } from "lifi/Libraries/LibAllowList.sol";
import { LibAsset } from "lifi/Libraries/LibAsset.sol";
import { RelayFacet } from "lifi/Facets/RelayFacet.sol";
import { ILiFi } from "lifi/Interfaces/ILiFi.sol";

contract Reverter {
    error AlwaysReverts();

    fallback() external payable {
        revert AlwaysReverts();
    }
}

// Stub RelayFacet Contract
contract TestRelayFacet is RelayFacet {
    constructor(
        address _relayReceiver,
        address _relaySolver
    ) RelayFacet(_relayReceiver, _relaySolver) {}

    function addDex(address _dex) external {
        LibAllowList.addAllowedContract(_dex);
    }

    function setFunctionApprovalBySignature(bytes4 _signature) external {
        LibAllowList.addAllowedSelector(_signature);
    }

    function getMappedChainId(
        uint256 chainId
    ) external pure returns (uint256) {
        return _getMappedChainId(chainId);
    }

    function setConsumedId(bytes32 id) external {
        consumedIds[id] = true;
    }
}

contract RelayFacetTest is TestBaseFacet {
    RelayFacet.RelayData internal validRelayData;
    TestRelayFacet internal relayFacet;
    address internal constant RELAY_RECEIVER =
        0xa5F565650890fBA1824Ee0F21EbBbF660a179934;
    uint256 internal privateKey = 0x1234567890;
    address internal relaySolver = vm.addr(privateKey);

    error InvalidQuote();

    function setUp() public {
        customBlockNumberForForking = 19767662;
        initTestBase();
        relayFacet = new TestRelayFacet(RELAY_RECEIVER, relaySolver);
        bytes4[] memory functionSelectors = new bytes4[](6);
        functionSelectors[0] = relayFacet.startBridgeTokensViaRelay.selector;
        functionSelectors[1] = relayFacet
            .swapAndStartBridgeTokensViaRelay
            .selector;
        functionSelectors[2] = relayFacet.addDex.selector;
        functionSelectors[3] = relayFacet
            .setFunctionApprovalBySignature
            .selector;
        functionSelectors[4] = relayFacet.getMappedChainId.selector;
        functionSelectors[5] = relayFacet.setConsumedId.selector;

        addFacet(diamond, address(relayFacet), functionSelectors);
        relayFacet = TestRelayFacet(address(diamond));
        relayFacet.addDex(ADDRESS_UNISWAP);
        relayFacet.setFunctionApprovalBySignature(
            uniswap.swapExactTokensForTokens.selector
        );
        relayFacet.setFunctionApprovalBySignature(
            uniswap.swapTokensForExactETH.selector
        );
        relayFacet.setFunctionApprovalBySignature(
            uniswap.swapETHForExactTokens.selector
        );

        setFacetAddressInTestBase(address(relayFacet), "RelayFacet");

        // adjust bridgeData
        bridgeData.bridge = "relay";
        bridgeData.destinationChainId = 137;

        validRelayData = RelayFacet.RelayData({
            requestId: bytes32("1234"),
            nonEVMReceiver: "",
            receivingAssetId: bytes32(
                uint256(uint160(0x2791Bca1f2de4661ED88A30C99A7a9449Aa84174))
            ), // Polygon USDC
            signature: ""
        });
    }

    function initiateBridgeTxWithFacet(bool isNative) internal override {
        validRelayData.signature = signData(bridgeData, validRelayData);
        if (isNative) {
            relayFacet.startBridgeTokensViaRelay{
                value: bridgeData.minAmount
            }(bridgeData, validRelayData);
        } else {
            relayFacet.startBridgeTokensViaRelay(bridgeData, validRelayData);
        }
    }

    function initiateSwapAndBridgeTxWithFacet(
        bool isNative
    ) internal override {
        validRelayData.signature = signData(bridgeData, validRelayData);
        if (isNative) {
            relayFacet.swapAndStartBridgeTokensViaRelay{
                value: swapData[0].fromAmount
            }(bridgeData, swapData, validRelayData);
        } else {
            relayFacet.swapAndStartBridgeTokensViaRelay(
                bridgeData,
                swapData,
                validRelayData
            );
        }
    }

<<<<<<< HEAD
    function testRevert_WhenUsingInvalidConfig() public {
        // invalid relay solver
        vm.expectRevert(InvalidConfig.selector);
        new RelayFacet(RELAY_RECEIVER, address(0));

        // invalid relay receiver
        vm.expectRevert(InvalidConfig.selector);

        new RelayFacet(address(0), relaySolver);
    }

=======
>>>>>>> afa807c6
    function test_CanDeployFacet() public virtual {
        new RelayFacet(RELAY_RECEIVER, relaySolver);
    }

    function testRevert_BridgeWithInvalidSignature() public virtual {
        vm.startPrank(USER_SENDER);

        // approval
        usdc.approve(_facetTestContractAddress, bridgeData.minAmount);

        privateKey = 0x0987654321;

        vm.expectRevert(InvalidQuote.selector);
        initiateBridgeTxWithFacet(false);
        vm.stopPrank();
    }

    function test_CanBridgeTokensToSolana()
        public
        virtual
        assertBalanceChange(
            ADDRESS_USDC,
            USER_SENDER,
            -int256(defaultUSDCAmount)
        )
        assertBalanceChange(ADDRESS_USDC, USER_RECEIVER, 0)
        assertBalanceChange(ADDRESS_DAI, USER_SENDER, 0)
        assertBalanceChange(ADDRESS_DAI, USER_RECEIVER, 0)
    {
        bridgeData.receiver = LibAsset.NON_EVM_ADDRESS;
        bridgeData.destinationChainId = 1151111081099710;
        validRelayData = RelayFacet.RelayData({
            requestId: bytes32("1234"),
            nonEVMReceiver: bytes32(
                abi.encodePacked(
                    "EoW7FWTdPdZKpd3WAhH98c2HMGHsdh5yhzzEtk1u68Bb"
                )
            ), // DEV Wallet
            receivingAssetId: bytes32(
                abi.encodePacked(
                    "EPjFWdd5AufqSSqeM2qN1xzybapC8G4wEGGkZwyTDt1v"
                )
            ), // Solana USDC
            signature: ""
        });

        vm.startPrank(USER_SENDER);

        // approval
        usdc.approve(_facetTestContractAddress, bridgeData.minAmount);

        //prepare check for events
        vm.expectEmit(true, true, true, true, _facetTestContractAddress);
        emit LiFiTransferStarted(bridgeData);

        initiateBridgeTxWithFacet(false);
        vm.stopPrank();
    }

    function testRevert_WhenUsingEmptyNonEVMAddress() public virtual {
        bridgeData.receiver = LibAsset.NON_EVM_ADDRESS;
        bridgeData.destinationChainId = 1151111081099710;
        validRelayData = RelayFacet.RelayData({
            requestId: bytes32("1234"),
            nonEVMReceiver: bytes32(0), // DEV Wallet
            receivingAssetId: bytes32(
                abi.encodePacked(
                    "EPjFWdd5AufqSSqeM2qN1xzybapC8G4wEGGkZwyTDt1v"
                )
            ), // Solana USDC
            signature: ""
        });

        vm.startPrank(USER_SENDER);

        // approval
        usdc.approve(_facetTestContractAddress, bridgeData.minAmount);

        vm.expectRevert(InvalidQuote.selector);
        initiateBridgeTxWithFacet(false);
        vm.stopPrank();
    }

    function testRevert_WhenReplayingTransactionIds() public virtual {
        relayFacet.setConsumedId(validRelayData.requestId);
        bridgeData.receiver = LibAsset.NON_EVM_ADDRESS;
        bridgeData.destinationChainId = 1151111081099710;
        validRelayData = RelayFacet.RelayData({
            requestId: bytes32("1234"),
            nonEVMReceiver: bytes32(
                abi.encodePacked(
                    "EoW7FWTdPdZKpd3WAhH98c2HMGHsdh5yhzzEtk1u68Bb"
                )
            ), // DEV Wallet
            receivingAssetId: bytes32(
                abi.encodePacked(
                    "EPjFWdd5AufqSSqeM2qN1xzybapC8G4wEGGkZwyTDt1v"
                )
            ), // Solana USDC
            signature: ""
        });

        vm.startPrank(USER_SENDER);

        // approval
        usdc.approve(_facetTestContractAddress, bridgeData.minAmount);

        vm.expectRevert(InvalidQuote.selector);
        initiateBridgeTxWithFacet(false);
        vm.stopPrank();
    }

    function test_CanBridgeNativeTokensToSolana()
        public
        virtual
        assertBalanceChange(
            address(0),
            USER_SENDER,
            -int256((defaultNativeAmount + addToMessageValue))
        )
        assertBalanceChange(address(0), USER_RECEIVER, 0)
        assertBalanceChange(ADDRESS_USDC, USER_SENDER, 0)
        assertBalanceChange(ADDRESS_DAI, USER_SENDER, 0)
    {
        bridgeData.receiver = LibAsset.NON_EVM_ADDRESS;
        bridgeData.destinationChainId = 1151111081099710;
        validRelayData = RelayFacet.RelayData({
            requestId: bytes32("1234"),
            nonEVMReceiver: bytes32(
                abi.encodePacked(
                    "EoW7FWTdPdZKpd3WAhH98c2HMGHsdh5yhzzEtk1u68Bb"
                )
            ), // DEV Wallet
            receivingAssetId: bytes32(
                abi.encodePacked(
                    "EPjFWdd5AufqSSqeM2qN1xzybapC8G4wEGGkZwyTDt1v"
                )
            ), // Solana USDC
            signature: ""
        });

        vm.startPrank(USER_SENDER);

        // customize bridgeData
        bridgeData.sendingAssetId = address(0);
        bridgeData.minAmount = defaultNativeAmount;

        //prepare check for events
        vm.expectEmit(true, true, true, true, _facetTestContractAddress);
        emit LiFiTransferStarted(bridgeData);

        initiateBridgeTxWithFacet(true);
        vm.stopPrank();
    }

    function test_CanSwapAndBridgeTokensToSolana()
        public
        virtual
        assertBalanceChange(
            ADDRESS_DAI,
            USER_SENDER,
            -int256(swapData[0].fromAmount)
        )
        assertBalanceChange(ADDRESS_DAI, USER_RECEIVER, 0)
        assertBalanceChange(ADDRESS_USDC, USER_SENDER, 0)
        assertBalanceChange(ADDRESS_USDC, USER_RECEIVER, 0)
    {
        bridgeData.receiver = LibAsset.NON_EVM_ADDRESS;
        bridgeData.destinationChainId = 1151111081099710;
        validRelayData = RelayFacet.RelayData({
            requestId: bytes32("1234"),
            nonEVMReceiver: bytes32(
                abi.encodePacked(
                    "EoW7FWTdPdZKpd3WAhH98c2HMGHsdh5yhzzEtk1u68Bb"
                )
            ), // DEV Wallet
            receivingAssetId: bytes32(
                abi.encodePacked(
                    "EPjFWdd5AufqSSqeM2qN1xzybapC8G4wEGGkZwyTDt1v"
                )
            ), // Solana USDC
            signature: ""
        });

        vm.startPrank(USER_SENDER);

        // prepare bridgeData
        bridgeData.hasSourceSwaps = true;

        // reset swap data
        setDefaultSwapDataSingleDAItoUSDC();

        // approval
        dai.approve(_facetTestContractAddress, swapData[0].fromAmount);

        //prepare check for events
        vm.expectEmit(true, true, true, true, _facetTestContractAddress);
        emit AssetSwapped(
            bridgeData.transactionId,
            ADDRESS_UNISWAP,
            ADDRESS_DAI,
            ADDRESS_USDC,
            swapData[0].fromAmount,
            bridgeData.minAmount,
            block.timestamp
        );

        vm.expectEmit(true, true, true, true, _facetTestContractAddress);
        emit LiFiTransferStarted(bridgeData);

        // execute call in child contract
        initiateSwapAndBridgeTxWithFacet(false);
    }

    function test_CanSwapAndBridgeNativeTokensToSolana()
        public
        virtual
        assertBalanceChange(ADDRESS_DAI, USER_RECEIVER, 0)
        assertBalanceChange(ADDRESS_USDC, USER_RECEIVER, 0)
    {
        bridgeData.receiver = LibAsset.NON_EVM_ADDRESS;
        bridgeData.destinationChainId = 1151111081099710;
        validRelayData = RelayFacet.RelayData({
            requestId: bytes32("1234"),
            nonEVMReceiver: bytes32(
                abi.encodePacked(
                    "EoW7FWTdPdZKpd3WAhH98c2HMGHsdh5yhzzEtk1u68Bb"
                )
            ), // DEV Wallet
            receivingAssetId: bytes32(
                abi.encodePacked(
                    "EPjFWdd5AufqSSqeM2qN1xzybapC8G4wEGGkZwyTDt1v"
                )
            ), // Solana USDC
            signature: ""
        });

        vm.startPrank(USER_SENDER);
        // store initial balances
        uint256 initialUSDCBalance = usdc.balanceOf(USER_SENDER);

        // prepare bridgeData
        bridgeData.hasSourceSwaps = true;
        bridgeData.sendingAssetId = address(0);

        // prepare swap data
        address[] memory path = new address[](2);
        path[0] = ADDRESS_USDC;
        path[1] = ADDRESS_WRAPPED_NATIVE;

        uint256 amountOut = defaultNativeAmount;

        // Calculate USDC input amount
        uint256[] memory amounts = uniswap.getAmountsIn(amountOut, path);
        uint256 amountIn = amounts[0];

        bridgeData.minAmount = amountOut;

        delete swapData;
        swapData.push(
            LibSwap.SwapData({
                callTo: address(uniswap),
                approveTo: address(uniswap),
                sendingAssetId: ADDRESS_USDC,
                receivingAssetId: address(0),
                fromAmount: amountIn,
                callData: abi.encodeWithSelector(
                    uniswap.swapTokensForExactETH.selector,
                    amountOut,
                    amountIn,
                    path,
                    _facetTestContractAddress,
                    block.timestamp + 20 minutes
                ),
                requiresDeposit: true
            })
        );

        // approval
        usdc.approve(_facetTestContractAddress, amountIn);

        //prepare check for events
        vm.expectEmit(true, true, true, true, _facetTestContractAddress);
        emit AssetSwapped(
            bridgeData.transactionId,
            ADDRESS_UNISWAP,
            ADDRESS_USDC,
            address(0),
            swapData[0].fromAmount,
            bridgeData.minAmount,
            block.timestamp
        );

        //@dev the bridged amount will be higher than bridgeData.minAmount since the code will
        //     deposit all remaining ETH to the bridge. We cannot access that value (minAmount + remaining gas)
        //     therefore the test is designed to only check if an event was emitted but not match the parameters
        vm.expectEmit(false, false, false, false, _facetTestContractAddress);
        emit LiFiTransferStarted(bridgeData);

        // execute call in child contract
        initiateSwapAndBridgeTxWithFacet(false);

        // check balances after call
        assertEq(
            usdc.balanceOf(USER_SENDER),
            initialUSDCBalance - swapData[0].fromAmount
        );
    }

    function test_CanBridgeTokensToBitcoin()
        public
        virtual
        assertBalanceChange(
            ADDRESS_USDC,
            USER_SENDER,
            -int256(defaultUSDCAmount)
        )
        assertBalanceChange(ADDRESS_USDC, USER_RECEIVER, 0)
        assertBalanceChange(ADDRESS_DAI, USER_SENDER, 0)
        assertBalanceChange(ADDRESS_DAI, USER_RECEIVER, 0)
    {
        bridgeData.receiver = LibAsset.NON_EVM_ADDRESS;
        bridgeData.destinationChainId = 20000000000001;
        validRelayData = RelayFacet.RelayData({
            requestId: bytes32("1234"),
            nonEVMReceiver: bytes32(
                abi.encodePacked("bc1q6l08rtj6j907r2een0jqs6l7qnruwyxfshmf8a")
            ), // DEV Wallet
            receivingAssetId: bytes32(
                abi.encodePacked("bc1qqqqqqqqqqqqqqqqqqqqqqqqqqqqqqqqmql8k8")
            ), // Solana USDC
            signature: ""
        });

        vm.startPrank(USER_SENDER);

        // approval
        usdc.approve(_facetTestContractAddress, bridgeData.minAmount);

        //prepare check for events
        vm.expectEmit(true, true, true, true, _facetTestContractAddress);
        emit LiFiTransferStarted(bridgeData);

        initiateBridgeTxWithFacet(false);
        vm.stopPrank();
    }

    function test_CanBridgeNativeTokensToBitcoin()
        public
        virtual
        assertBalanceChange(
            address(0),
            USER_SENDER,
            -int256((defaultNativeAmount + addToMessageValue))
        )
        assertBalanceChange(address(0), USER_RECEIVER, 0)
        assertBalanceChange(ADDRESS_USDC, USER_SENDER, 0)
        assertBalanceChange(ADDRESS_DAI, USER_SENDER, 0)
    {
        bridgeData.receiver = LibAsset.NON_EVM_ADDRESS;
        bridgeData.destinationChainId = 20000000000001;
        validRelayData = RelayFacet.RelayData({
            requestId: bytes32("1234"),
            nonEVMReceiver: bytes32(
                abi.encodePacked("bc1q6l08rtj6j907r2een0jqs6l7qnruwyxfshmf8a")
            ), // DEV Wallet
            receivingAssetId: bytes32(
                abi.encodePacked("bc1qqqqqqqqqqqqqqqqqqqqqqqqqqqqqqqqmql8k8")
            ), // Solana USDC
            signature: ""
        });

        vm.startPrank(USER_SENDER);

        // customize bridgeData
        bridgeData.sendingAssetId = address(0);
        bridgeData.minAmount = defaultNativeAmount;

        //prepare check for events
        vm.expectEmit(true, true, true, true, _facetTestContractAddress);
        emit LiFiTransferStarted(bridgeData);

        initiateBridgeTxWithFacet(true);
        vm.stopPrank();
    }

    function test_CanSwapAndBridgeTokensToBitcoin()
        public
        virtual
        assertBalanceChange(
            ADDRESS_DAI,
            USER_SENDER,
            -int256(swapData[0].fromAmount)
        )
        assertBalanceChange(ADDRESS_DAI, USER_RECEIVER, 0)
        assertBalanceChange(ADDRESS_USDC, USER_SENDER, 0)
        assertBalanceChange(ADDRESS_USDC, USER_RECEIVER, 0)
    {
        bridgeData.receiver = LibAsset.NON_EVM_ADDRESS;
        bridgeData.destinationChainId = 20000000000001;
        validRelayData = RelayFacet.RelayData({
            requestId: bytes32("1234"),
            nonEVMReceiver: bytes32(
                abi.encodePacked("bc1q6l08rtj6j907r2een0jqs6l7qnruwyxfshmf8a")
            ), // DEV Wallet
            receivingAssetId: bytes32(
                abi.encodePacked("bc1qqqqqqqqqqqqqqqqqqqqqqqqqqqqqqqqmql8k8")
            ), // Solana USDC
            signature: ""
        });

        vm.startPrank(USER_SENDER);

        // prepare bridgeData
        bridgeData.hasSourceSwaps = true;

        // reset swap data
        setDefaultSwapDataSingleDAItoUSDC();

        // approval
        dai.approve(_facetTestContractAddress, swapData[0].fromAmount);

        //prepare check for events
        vm.expectEmit(true, true, true, true, _facetTestContractAddress);
        emit AssetSwapped(
            bridgeData.transactionId,
            ADDRESS_UNISWAP,
            ADDRESS_DAI,
            ADDRESS_USDC,
            swapData[0].fromAmount,
            bridgeData.minAmount,
            block.timestamp
        );

        vm.expectEmit(true, true, true, true, _facetTestContractAddress);
        emit LiFiTransferStarted(bridgeData);

        // execute call in child contract
        initiateSwapAndBridgeTxWithFacet(false);
        vm.stopPrank();
    }

    function test_CanSwapAndBridgeNativeTokensToBitcoin()
        public
        virtual
        assertBalanceChange(ADDRESS_DAI, USER_RECEIVER, 0)
        assertBalanceChange(ADDRESS_USDC, USER_RECEIVER, 0)
    {
        bridgeData.receiver = LibAsset.NON_EVM_ADDRESS;
        bridgeData.destinationChainId = 20000000000001;
        validRelayData = RelayFacet.RelayData({
            requestId: bytes32("1234"),
            nonEVMReceiver: bytes32(
                abi.encodePacked("bc1q6l08rtj6j907r2een0jqs6l7qnruwyxfshmf8a")
            ), // DEV Wallet
            receivingAssetId: bytes32(
                abi.encodePacked("bc1qqqqqqqqqqqqqqqqqqqqqqqqqqqqqqqqmql8k8")
            ), // Solana USDC
            signature: ""
        });

        vm.startPrank(USER_SENDER);
        // store initial balances
        uint256 initialUSDCBalance = usdc.balanceOf(USER_SENDER);

        // prepare bridgeData
        bridgeData.hasSourceSwaps = true;
        bridgeData.sendingAssetId = address(0);

        // prepare swap data
        address[] memory path = new address[](2);
        path[0] = ADDRESS_USDC;
        path[1] = ADDRESS_WRAPPED_NATIVE;

        uint256 amountOut = defaultNativeAmount;

        // Calculate USDC input amount
        uint256[] memory amounts = uniswap.getAmountsIn(amountOut, path);
        uint256 amountIn = amounts[0];

        bridgeData.minAmount = amountOut;

        delete swapData;
        swapData.push(
            LibSwap.SwapData({
                callTo: address(uniswap),
                approveTo: address(uniswap),
                sendingAssetId: ADDRESS_USDC,
                receivingAssetId: address(0),
                fromAmount: amountIn,
                callData: abi.encodeWithSelector(
                    uniswap.swapTokensForExactETH.selector,
                    amountOut,
                    amountIn,
                    path,
                    _facetTestContractAddress,
                    block.timestamp + 20 minutes
                ),
                requiresDeposit: true
            })
        );

        // approval
        usdc.approve(_facetTestContractAddress, amountIn);

        //prepare check for events
        vm.expectEmit(true, true, true, true, _facetTestContractAddress);
        emit AssetSwapped(
            bridgeData.transactionId,
            ADDRESS_UNISWAP,
            ADDRESS_USDC,
            address(0),
            swapData[0].fromAmount,
            bridgeData.minAmount,
            block.timestamp
        );

        //@dev the bridged amount will be higher than bridgeData.minAmount since the code will
        //     deposit all remaining ETH to the bridge. We cannot access that value (minAmount + remaining gas)
        //     therefore the test is designed to only check if an event was emitted but not match the parameters
        vm.expectEmit(false, false, false, false, _facetTestContractAddress);
        emit LiFiTransferStarted(bridgeData);

        // execute call in child contract
        initiateSwapAndBridgeTxWithFacet(false);

        // check balances after call
        assertEq(
            usdc.balanceOf(USER_SENDER),
            initialUSDCBalance - swapData[0].fromAmount
        );
        vm.stopPrank();
    }

    function testRevert_RevertIsBubbledUpWhenBridgingERC20TokensFails()
        public
        virtual
        assertBalanceChange(ADDRESS_USDC, USER_RECEIVER, 0)
        assertBalanceChange(ADDRESS_DAI, USER_SENDER, 0)
        assertBalanceChange(ADDRESS_DAI, USER_RECEIVER, 0)
    {
        vm.startPrank(USER_SENDER);

        // approval
        usdc.approve(_facetTestContractAddress, bridgeData.minAmount);

        vm.mockCallRevert(
            ADDRESS_USDC,
            abi.encodeWithSignature(
                "transfer(address,uint256)",
                relaySolver,
                bridgeData.minAmount
            ),
            "I always revert"
        );

        vm.expectRevert();

        initiateBridgeTxWithFacet(false);

        vm.stopPrank();
    }

    function testRevert_RevertIsBubbledUpWhenBridgingNativeTokensFails()
        public
        virtual
        assertBalanceChange(address(0), USER_RECEIVER, 0)
        assertBalanceChange(ADDRESS_USDC, USER_SENDER, 0)
        assertBalanceChange(ADDRESS_DAI, USER_SENDER, 0)
    {
        vm.startPrank(USER_SENDER);

        // customize bridgeData
        bridgeData.sendingAssetId = address(0);
        bridgeData.minAmount = defaultNativeAmount;

        _makeRevertable(RELAY_RECEIVER);

        vm.expectRevert();

        initiateBridgeTxWithFacet(true);

        vm.stopPrank();
    }

    function test_mapsCorrectChainId(uint256 chainId) public {
        uint256 mapped = relayFacet.getMappedChainId(chainId);
        // Bitcoin
        if (chainId == 20000000000001) {
            assertEq(mapped, 8253038);
            return;
        }

        // Solana
        if (chainId == 1151111081099710) {
            assertEq(mapped, 792703809);
            return;
        }

        assertEq(mapped, chainId);
    }

    function signData(
        ILiFi.BridgeData memory _bridgeData,
        RelayFacet.RelayData memory _relayData
    ) internal view returns (bytes memory) {
        bytes32 message = keccak256(
            abi.encodePacked(
                "\x19Ethereum Signed Message:\n32",
                keccak256(
                    abi.encodePacked(
                        _relayData.requestId,
                        block.chainid,
                        bytes32(uint256(uint160(address(relayFacet)))),
                        bytes32(uint256(uint160(_bridgeData.sendingAssetId))),
                        _getMappedChainId(_bridgeData.destinationChainId),
                        _bridgeData.receiver == LibAsset.NON_EVM_ADDRESS
                            ? _relayData.nonEVMReceiver
                            : bytes32(uint256(uint160(_bridgeData.receiver))),
                        _relayData.receivingAssetId
                    )
                )
            )
        );

        (uint8 v, bytes32 r, bytes32 s) = vm.sign(privateKey, message);
        bytes memory signature = abi.encodePacked(r, s, v);
        return signature;
    }

    function _getMappedChainId(
        uint256 chainId
    ) internal pure returns (uint256) {
        if (chainId == 20000000000001) {
            return 8253038;
        }

        if (chainId == 1151111081099710) {
            return 792703809;
        }

        return chainId;
    }

    function _makeRevertable(address target) internal {
        Reverter reverter = new Reverter();
        bytes memory code = address(reverter).code;
        vm.etch(target, code);
    }
}<|MERGE_RESOLUTION|>--- conflicted
+++ resolved
@@ -6,6 +6,7 @@
 import { LibAsset } from "lifi/Libraries/LibAsset.sol";
 import { RelayFacet } from "lifi/Facets/RelayFacet.sol";
 import { ILiFi } from "lifi/Interfaces/ILiFi.sol";
+import { InvalidConfig } from "lifi/Errors/GenericErrors.sol";
 
 contract Reverter {
     error AlwaysReverts();
@@ -124,7 +125,6 @@
         }
     }
 
-<<<<<<< HEAD
     function testRevert_WhenUsingInvalidConfig() public {
         // invalid relay solver
         vm.expectRevert(InvalidConfig.selector);
@@ -136,8 +136,6 @@
         new RelayFacet(address(0), relaySolver);
     }
 
-=======
->>>>>>> afa807c6
     function test_CanDeployFacet() public virtual {
         new RelayFacet(RELAY_RECEIVER, relaySolver);
     }
