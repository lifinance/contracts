// SPDX-License-Identifier: Unlicense
pragma solidity ^0.8.17;

import { TestBaseFacet, LibSwap } from "../utils/TestBaseFacet.sol";
<<<<<<< HEAD
import { LibAsset } from "lifi/Libraries/LibAsset.sol";
import { RelayFacet } from "lifi/Facets/RelayFacet.sol";
import { ILiFi } from "lifi/Interfaces/ILiFi.sol";
import { TestWhitelistManagerBase } from "../utils/TestWhitelistManagerBase.sol";
=======
import { LibAllowList } from "lifi/Libraries/LibAllowList.sol";
import { RelayFacet } from "lifi/Facets/RelayFacet.sol";
import { ILiFi } from "lifi/Interfaces/ILiFi.sol";
import { LiFiData } from "lifi/Helpers/LiFiData.sol";
import { InvalidConfig } from "lifi/Errors/GenericErrors.sol";
>>>>>>> e311999c

contract Reverter {
    error AlwaysReverts();

    fallback() external payable {
        revert AlwaysReverts();
    }
}

// Stub RelayFacet Contract
contract TestRelayFacet is RelayFacet, TestWhitelistManagerBase {
    constructor(
        address _relayReceiver,
        address _relaySolver
    ) RelayFacet(_relayReceiver, _relaySolver) {}

    function getMappedChainId(
        uint256 chainId
    ) external pure returns (uint256) {
        return _getMappedChainId(chainId);
    }

    function setConsumedId(bytes32 id) external {
        consumedIds[id] = true;
    }
}

contract RelayFacetTest is TestBaseFacet, LiFiData {
    RelayFacet.RelayData internal validRelayData;
    TestRelayFacet internal relayFacet;
    address internal constant RELAY_RECEIVER =
        0xa5F565650890fBA1824Ee0F21EbBbF660a179934;
    uint256 internal privateKey = 0x1234567890;
    address internal relaySolver = vm.addr(privateKey);

    error InvalidQuote();

    function setUp() public {
        customBlockNumberForForking = 19767662;
        initTestBase();
        relayFacet = new TestRelayFacet(RELAY_RECEIVER, relaySolver);
        bytes4[] memory functionSelectors = new bytes4[](6);
        functionSelectors[0] = relayFacet.startBridgeTokensViaRelay.selector;
        functionSelectors[1] = relayFacet
            .swapAndStartBridgeTokensViaRelay
            .selector;
        functionSelectors[2] = relayFacet.addToWhitelist.selector;
        functionSelectors[3] = relayFacet
            .setFunctionWhitelistBySelector
            .selector;
        functionSelectors[4] = relayFacet.getMappedChainId.selector;
        functionSelectors[5] = relayFacet.setConsumedId.selector;

        addFacet(diamond, address(relayFacet), functionSelectors);
        relayFacet = TestRelayFacet(address(diamond));
        relayFacet.addToWhitelist(ADDRESS_UNISWAP);
        relayFacet.setFunctionWhitelistBySelector(
            uniswap.swapExactTokensForTokens.selector
        );
        relayFacet.setFunctionWhitelistBySelector(
            uniswap.swapTokensForExactETH.selector
        );
        relayFacet.setFunctionWhitelistBySelector(
            uniswap.swapETHForExactTokens.selector
        );

        setFacetAddressInTestBase(address(relayFacet), "RelayFacet");

        // adjust bridgeData
        bridgeData.bridge = "relay";
        bridgeData.destinationChainId = 137;

        validRelayData = RelayFacet.RelayData({
            requestId: bytes32("1234"),
            nonEVMReceiver: "",
            receivingAssetId: bytes32(
                uint256(uint160(0x2791Bca1f2de4661ED88A30C99A7a9449Aa84174))
            ), // Polygon USDC
            signature: ""
        });
    }

    function initiateBridgeTxWithFacet(bool isNative) internal override {
        validRelayData.signature = signData(bridgeData, validRelayData);
        if (isNative) {
            relayFacet.startBridgeTokensViaRelay{
                value: bridgeData.minAmount
            }(bridgeData, validRelayData);
        } else {
            relayFacet.startBridgeTokensViaRelay(bridgeData, validRelayData);
        }
    }

    function initiateSwapAndBridgeTxWithFacet(
        bool isNative
    ) internal override {
        validRelayData.signature = signData(bridgeData, validRelayData);
        if (isNative) {
            relayFacet.swapAndStartBridgeTokensViaRelay{
                value: swapData[0].fromAmount
            }(bridgeData, swapData, validRelayData);
        } else {
            relayFacet.swapAndStartBridgeTokensViaRelay(
                bridgeData,
                swapData,
                validRelayData
            );
        }
    }

    function testRevert_WhenUsingInvalidConfig() public {
        // invalid relay solver
        vm.expectRevert(InvalidConfig.selector);
        new RelayFacet(RELAY_RECEIVER, address(0));

        // invalid relay receiver
        vm.expectRevert(InvalidConfig.selector);

        new RelayFacet(address(0), relaySolver);
    }

    function test_CanDeployFacet() public virtual {
        new RelayFacet(RELAY_RECEIVER, relaySolver);
    }

    function testRevert_BridgeWithInvalidSignature() public virtual {
        vm.startPrank(USER_SENDER);

        // approval
        usdc.approve(_facetTestContractAddress, bridgeData.minAmount);

        privateKey = 0x0987654321;

        vm.expectRevert(InvalidQuote.selector);
        initiateBridgeTxWithFacet(false);
        vm.stopPrank();
    }

    function test_CanBridgeTokensToSolana()
        public
        virtual
        assertBalanceChange(
            ADDRESS_USDC,
            USER_SENDER,
            -int256(defaultUSDCAmount)
        )
        assertBalanceChange(ADDRESS_USDC, USER_RECEIVER, 0)
        assertBalanceChange(ADDRESS_DAI, USER_SENDER, 0)
        assertBalanceChange(ADDRESS_DAI, USER_RECEIVER, 0)
    {
        bridgeData.receiver = NON_EVM_ADDRESS;
        bridgeData.destinationChainId = 1151111081099710;
        validRelayData = RelayFacet.RelayData({
            requestId: bytes32("1234"),
            nonEVMReceiver: bytes32(
                abi.encodePacked(
                    "EoW7FWTdPdZKpd3WAhH98c2HMGHsdh5yhzzEtk1u68Bb"
                )
            ), // DEV Wallet
            receivingAssetId: bytes32(
                abi.encodePacked(
                    "EPjFWdd5AufqSSqeM2qN1xzybapC8G4wEGGkZwyTDt1v"
                )
            ), // Solana USDC
            signature: ""
        });

        vm.startPrank(USER_SENDER);

        // approval
        usdc.approve(_facetTestContractAddress, bridgeData.minAmount);

        //prepare check for events
        vm.expectEmit(true, true, true, true, _facetTestContractAddress);
        emit LiFiTransferStarted(bridgeData);

        initiateBridgeTxWithFacet(false);
        vm.stopPrank();
    }

    function testRevert_WhenUsingEmptyNonEVMAddress() public virtual {
        bridgeData.receiver = NON_EVM_ADDRESS;
        bridgeData.destinationChainId = 1151111081099710;
        validRelayData = RelayFacet.RelayData({
            requestId: bytes32("1234"),
            nonEVMReceiver: bytes32(0), // DEV Wallet
            receivingAssetId: bytes32(
                abi.encodePacked(
                    "EPjFWdd5AufqSSqeM2qN1xzybapC8G4wEGGkZwyTDt1v"
                )
            ), // Solana USDC
            signature: ""
        });

        vm.startPrank(USER_SENDER);

        // approval
        usdc.approve(_facetTestContractAddress, bridgeData.minAmount);

        vm.expectRevert(InvalidQuote.selector);
        initiateBridgeTxWithFacet(false);
        vm.stopPrank();
    }

    function testRevert_WhenReplayingTransactionIds() public virtual {
        relayFacet.setConsumedId(validRelayData.requestId);
        bridgeData.receiver = NON_EVM_ADDRESS;
        bridgeData.destinationChainId = 1151111081099710;
        validRelayData = RelayFacet.RelayData({
            requestId: bytes32("1234"),
            nonEVMReceiver: bytes32(
                abi.encodePacked(
                    "EoW7FWTdPdZKpd3WAhH98c2HMGHsdh5yhzzEtk1u68Bb"
                )
            ), // DEV Wallet
            receivingAssetId: bytes32(
                abi.encodePacked(
                    "EPjFWdd5AufqSSqeM2qN1xzybapC8G4wEGGkZwyTDt1v"
                )
            ), // Solana USDC
            signature: ""
        });

        vm.startPrank(USER_SENDER);

        // approval
        usdc.approve(_facetTestContractAddress, bridgeData.minAmount);

        vm.expectRevert(InvalidQuote.selector);
        initiateBridgeTxWithFacet(false);
        vm.stopPrank();
    }

    function test_CanBridgeNativeTokensToSolana()
        public
        virtual
        assertBalanceChange(
            address(0),
            USER_SENDER,
            -int256((defaultNativeAmount + addToMessageValue))
        )
        assertBalanceChange(address(0), USER_RECEIVER, 0)
        assertBalanceChange(ADDRESS_USDC, USER_SENDER, 0)
        assertBalanceChange(ADDRESS_DAI, USER_SENDER, 0)
    {
        bridgeData.receiver = NON_EVM_ADDRESS;
        bridgeData.destinationChainId = 1151111081099710;
        validRelayData = RelayFacet.RelayData({
            requestId: bytes32("1234"),
            nonEVMReceiver: bytes32(
                abi.encodePacked(
                    "EoW7FWTdPdZKpd3WAhH98c2HMGHsdh5yhzzEtk1u68Bb"
                )
            ), // DEV Wallet
            receivingAssetId: bytes32(
                abi.encodePacked(
                    "EPjFWdd5AufqSSqeM2qN1xzybapC8G4wEGGkZwyTDt1v"
                )
            ), // Solana USDC
            signature: ""
        });

        vm.startPrank(USER_SENDER);

        // customize bridgeData
        bridgeData.sendingAssetId = address(0);
        bridgeData.minAmount = defaultNativeAmount;

        //prepare check for events
        vm.expectEmit(true, true, true, true, _facetTestContractAddress);
        emit LiFiTransferStarted(bridgeData);

        initiateBridgeTxWithFacet(true);
        vm.stopPrank();
    }

    function test_CanSwapAndBridgeTokensToSolana()
        public
        virtual
        assertBalanceChange(
            ADDRESS_DAI,
            USER_SENDER,
            -int256(swapData[0].fromAmount)
        )
        assertBalanceChange(ADDRESS_DAI, USER_RECEIVER, 0)
        assertBalanceChange(ADDRESS_USDC, USER_SENDER, 0)
        assertBalanceChange(ADDRESS_USDC, USER_RECEIVER, 0)
    {
        bridgeData.receiver = NON_EVM_ADDRESS;
        bridgeData.destinationChainId = 1151111081099710;
        validRelayData = RelayFacet.RelayData({
            requestId: bytes32("1234"),
            nonEVMReceiver: bytes32(
                abi.encodePacked(
                    "EoW7FWTdPdZKpd3WAhH98c2HMGHsdh5yhzzEtk1u68Bb"
                )
            ), // DEV Wallet
            receivingAssetId: bytes32(
                abi.encodePacked(
                    "EPjFWdd5AufqSSqeM2qN1xzybapC8G4wEGGkZwyTDt1v"
                )
            ), // Solana USDC
            signature: ""
        });

        vm.startPrank(USER_SENDER);

        // prepare bridgeData
        bridgeData.hasSourceSwaps = true;

        // reset swap data
        setDefaultSwapDataSingleDAItoUSDC();

        // approval
        dai.approve(_facetTestContractAddress, swapData[0].fromAmount);

        //prepare check for events
        vm.expectEmit(true, true, true, true, _facetTestContractAddress);
        emit AssetSwapped(
            bridgeData.transactionId,
            ADDRESS_UNISWAP,
            ADDRESS_DAI,
            ADDRESS_USDC,
            swapData[0].fromAmount,
            bridgeData.minAmount,
            block.timestamp
        );

        vm.expectEmit(true, true, true, true, _facetTestContractAddress);
        emit LiFiTransferStarted(bridgeData);

        // execute call in child contract
        initiateSwapAndBridgeTxWithFacet(false);
    }

    function test_CanSwapAndBridgeNativeTokensToSolana()
        public
        virtual
        assertBalanceChange(ADDRESS_DAI, USER_RECEIVER, 0)
        assertBalanceChange(ADDRESS_USDC, USER_RECEIVER, 0)
    {
        bridgeData.receiver = NON_EVM_ADDRESS;
        bridgeData.destinationChainId = 1151111081099710;
        validRelayData = RelayFacet.RelayData({
            requestId: bytes32("1234"),
            nonEVMReceiver: bytes32(
                abi.encodePacked(
                    "EoW7FWTdPdZKpd3WAhH98c2HMGHsdh5yhzzEtk1u68Bb"
                )
            ), // DEV Wallet
            receivingAssetId: bytes32(
                abi.encodePacked(
                    "EPjFWdd5AufqSSqeM2qN1xzybapC8G4wEGGkZwyTDt1v"
                )
            ), // Solana USDC
            signature: ""
        });

        vm.startPrank(USER_SENDER);
        // store initial balances
        uint256 initialUSDCBalance = usdc.balanceOf(USER_SENDER);

        // prepare bridgeData
        bridgeData.hasSourceSwaps = true;
        bridgeData.sendingAssetId = address(0);

        // prepare swap data
        address[] memory path = new address[](2);
        path[0] = ADDRESS_USDC;
        path[1] = ADDRESS_WRAPPED_NATIVE;

        uint256 amountOut = defaultNativeAmount;

        // Calculate USDC input amount
        uint256[] memory amounts = uniswap.getAmountsIn(amountOut, path);
        uint256 amountIn = amounts[0];

        bridgeData.minAmount = amountOut;

        delete swapData;
        swapData.push(
            LibSwap.SwapData({
                callTo: address(uniswap),
                approveTo: address(uniswap),
                sendingAssetId: ADDRESS_USDC,
                receivingAssetId: address(0),
                fromAmount: amountIn,
                callData: abi.encodeWithSelector(
                    uniswap.swapTokensForExactETH.selector,
                    amountOut,
                    amountIn,
                    path,
                    _facetTestContractAddress,
                    block.timestamp + 20 minutes
                ),
                requiresDeposit: true
            })
        );

        // approval
        usdc.approve(_facetTestContractAddress, amountIn);

        //prepare check for events
        vm.expectEmit(true, true, true, true, _facetTestContractAddress);
        emit AssetSwapped(
            bridgeData.transactionId,
            ADDRESS_UNISWAP,
            ADDRESS_USDC,
            address(0),
            swapData[0].fromAmount,
            bridgeData.minAmount,
            block.timestamp
        );

        //@dev the bridged amount will be higher than bridgeData.minAmount since the code will
        //     deposit all remaining ETH to the bridge. We cannot access that value (minAmount + remaining gas)
        //     therefore the test is designed to only check if an event was emitted but not match the parameters
        vm.expectEmit(false, false, false, false, _facetTestContractAddress);
        emit LiFiTransferStarted(bridgeData);

        // execute call in child contract
        initiateSwapAndBridgeTxWithFacet(false);

        // check balances after call
        assertEq(
            usdc.balanceOf(USER_SENDER),
            initialUSDCBalance - swapData[0].fromAmount
        );
    }

    function test_CanBridgeTokensToBitcoin()
        public
        virtual
        assertBalanceChange(
            ADDRESS_USDC,
            USER_SENDER,
            -int256(defaultUSDCAmount)
        )
        assertBalanceChange(ADDRESS_USDC, USER_RECEIVER, 0)
        assertBalanceChange(ADDRESS_DAI, USER_SENDER, 0)
        assertBalanceChange(ADDRESS_DAI, USER_RECEIVER, 0)
    {
        bridgeData.receiver = NON_EVM_ADDRESS;
        bridgeData.destinationChainId = 20000000000001;
        validRelayData = RelayFacet.RelayData({
            requestId: bytes32("1234"),
            nonEVMReceiver: bytes32(
                abi.encodePacked("bc1q6l08rtj6j907r2een0jqs6l7qnruwyxfshmf8a")
            ), // DEV Wallet
            receivingAssetId: bytes32(
                abi.encodePacked("bc1qqqqqqqqqqqqqqqqqqqqqqqqqqqqqqqqmql8k8")
            ), // Solana USDC
            signature: ""
        });

        vm.startPrank(USER_SENDER);

        // approval
        usdc.approve(_facetTestContractAddress, bridgeData.minAmount);

        //prepare check for events
        vm.expectEmit(true, true, true, true, _facetTestContractAddress);
        emit LiFiTransferStarted(bridgeData);

        initiateBridgeTxWithFacet(false);
        vm.stopPrank();
    }

    function test_CanBridgeNativeTokensToBitcoin()
        public
        virtual
        assertBalanceChange(
            address(0),
            USER_SENDER,
            -int256((defaultNativeAmount + addToMessageValue))
        )
        assertBalanceChange(address(0), USER_RECEIVER, 0)
        assertBalanceChange(ADDRESS_USDC, USER_SENDER, 0)
        assertBalanceChange(ADDRESS_DAI, USER_SENDER, 0)
    {
        bridgeData.receiver = NON_EVM_ADDRESS;
        bridgeData.destinationChainId = 20000000000001;
        validRelayData = RelayFacet.RelayData({
            requestId: bytes32("1234"),
            nonEVMReceiver: bytes32(
                abi.encodePacked("bc1q6l08rtj6j907r2een0jqs6l7qnruwyxfshmf8a")
            ), // DEV Wallet
            receivingAssetId: bytes32(
                abi.encodePacked("bc1qqqqqqqqqqqqqqqqqqqqqqqqqqqqqqqqmql8k8")
            ), // Solana USDC
            signature: ""
        });

        vm.startPrank(USER_SENDER);

        // customize bridgeData
        bridgeData.sendingAssetId = address(0);
        bridgeData.minAmount = defaultNativeAmount;

        //prepare check for events
        vm.expectEmit(true, true, true, true, _facetTestContractAddress);
        emit LiFiTransferStarted(bridgeData);

        initiateBridgeTxWithFacet(true);
        vm.stopPrank();
    }

    function test_CanSwapAndBridgeTokensToBitcoin()
        public
        virtual
        assertBalanceChange(
            ADDRESS_DAI,
            USER_SENDER,
            -int256(swapData[0].fromAmount)
        )
        assertBalanceChange(ADDRESS_DAI, USER_RECEIVER, 0)
        assertBalanceChange(ADDRESS_USDC, USER_SENDER, 0)
        assertBalanceChange(ADDRESS_USDC, USER_RECEIVER, 0)
    {
        bridgeData.receiver = NON_EVM_ADDRESS;
        bridgeData.destinationChainId = 20000000000001;
        validRelayData = RelayFacet.RelayData({
            requestId: bytes32("1234"),
            nonEVMReceiver: bytes32(
                abi.encodePacked("bc1q6l08rtj6j907r2een0jqs6l7qnruwyxfshmf8a")
            ), // DEV Wallet
            receivingAssetId: bytes32(
                abi.encodePacked("bc1qqqqqqqqqqqqqqqqqqqqqqqqqqqqqqqqmql8k8")
            ), // Solana USDC
            signature: ""
        });

        vm.startPrank(USER_SENDER);

        // prepare bridgeData
        bridgeData.hasSourceSwaps = true;

        // reset swap data
        setDefaultSwapDataSingleDAItoUSDC();

        // approval
        dai.approve(_facetTestContractAddress, swapData[0].fromAmount);

        //prepare check for events
        vm.expectEmit(true, true, true, true, _facetTestContractAddress);
        emit AssetSwapped(
            bridgeData.transactionId,
            ADDRESS_UNISWAP,
            ADDRESS_DAI,
            ADDRESS_USDC,
            swapData[0].fromAmount,
            bridgeData.minAmount,
            block.timestamp
        );

        vm.expectEmit(true, true, true, true, _facetTestContractAddress);
        emit LiFiTransferStarted(bridgeData);

        // execute call in child contract
        initiateSwapAndBridgeTxWithFacet(false);
        vm.stopPrank();
    }

    function test_CanSwapAndBridgeNativeTokensToBitcoin()
        public
        virtual
        assertBalanceChange(ADDRESS_DAI, USER_RECEIVER, 0)
        assertBalanceChange(ADDRESS_USDC, USER_RECEIVER, 0)
    {
        bridgeData.receiver = NON_EVM_ADDRESS;
        bridgeData.destinationChainId = 20000000000001;
        validRelayData = RelayFacet.RelayData({
            requestId: bytes32("1234"),
            nonEVMReceiver: bytes32(
                abi.encodePacked("bc1q6l08rtj6j907r2een0jqs6l7qnruwyxfshmf8a")
            ), // DEV Wallet
            receivingAssetId: bytes32(
                abi.encodePacked("bc1qqqqqqqqqqqqqqqqqqqqqqqqqqqqqqqqmql8k8")
            ), // Solana USDC
            signature: ""
        });

        vm.startPrank(USER_SENDER);
        // store initial balances
        uint256 initialUSDCBalance = usdc.balanceOf(USER_SENDER);

        // prepare bridgeData
        bridgeData.hasSourceSwaps = true;
        bridgeData.sendingAssetId = address(0);

        // prepare swap data
        address[] memory path = new address[](2);
        path[0] = ADDRESS_USDC;
        path[1] = ADDRESS_WRAPPED_NATIVE;

        uint256 amountOut = defaultNativeAmount;

        // Calculate USDC input amount
        uint256[] memory amounts = uniswap.getAmountsIn(amountOut, path);
        uint256 amountIn = amounts[0];

        bridgeData.minAmount = amountOut;

        delete swapData;
        swapData.push(
            LibSwap.SwapData({
                callTo: address(uniswap),
                approveTo: address(uniswap),
                sendingAssetId: ADDRESS_USDC,
                receivingAssetId: address(0),
                fromAmount: amountIn,
                callData: abi.encodeWithSelector(
                    uniswap.swapTokensForExactETH.selector,
                    amountOut,
                    amountIn,
                    path,
                    _facetTestContractAddress,
                    block.timestamp + 20 minutes
                ),
                requiresDeposit: true
            })
        );

        // approval
        usdc.approve(_facetTestContractAddress, amountIn);

        //prepare check for events
        vm.expectEmit(true, true, true, true, _facetTestContractAddress);
        emit AssetSwapped(
            bridgeData.transactionId,
            ADDRESS_UNISWAP,
            ADDRESS_USDC,
            address(0),
            swapData[0].fromAmount,
            bridgeData.minAmount,
            block.timestamp
        );

        //@dev the bridged amount will be higher than bridgeData.minAmount since the code will
        //     deposit all remaining ETH to the bridge. We cannot access that value (minAmount + remaining gas)
        //     therefore the test is designed to only check if an event was emitted but not match the parameters
        vm.expectEmit(false, false, false, false, _facetTestContractAddress);
        emit LiFiTransferStarted(bridgeData);

        // execute call in child contract
        initiateSwapAndBridgeTxWithFacet(false);

        // check balances after call
        assertEq(
            usdc.balanceOf(USER_SENDER),
            initialUSDCBalance - swapData[0].fromAmount
        );
        vm.stopPrank();
    }

    function testRevert_RevertIsBubbledUpWhenBridgingERC20TokensFails()
        public
        virtual
        assertBalanceChange(ADDRESS_USDC, USER_RECEIVER, 0)
        assertBalanceChange(ADDRESS_DAI, USER_SENDER, 0)
        assertBalanceChange(ADDRESS_DAI, USER_RECEIVER, 0)
    {
        vm.startPrank(USER_SENDER);

        // approval
        usdc.approve(_facetTestContractAddress, bridgeData.minAmount);

        vm.mockCallRevert(
            ADDRESS_USDC,
            abi.encodeWithSignature(
                "transfer(address,uint256)",
                relaySolver,
                bridgeData.minAmount
            ),
            "I always revert"
        );

        vm.expectRevert();

        initiateBridgeTxWithFacet(false);

        vm.stopPrank();
    }

    function testRevert_RevertIsBubbledUpWhenBridgingNativeTokensFails()
        public
        virtual
        assertBalanceChange(address(0), USER_RECEIVER, 0)
        assertBalanceChange(ADDRESS_USDC, USER_SENDER, 0)
        assertBalanceChange(ADDRESS_DAI, USER_SENDER, 0)
    {
        vm.startPrank(USER_SENDER);

        // customize bridgeData
        bridgeData.sendingAssetId = address(0);
        bridgeData.minAmount = defaultNativeAmount;

        _makeRevertable(RELAY_RECEIVER);

        vm.expectRevert();

        initiateBridgeTxWithFacet(true);

        vm.stopPrank();
    }

    function test_mapsCorrectChainId(uint256 chainId) public {
        uint256 mapped = relayFacet.getMappedChainId(chainId);
        // Bitcoin
        if (chainId == 20000000000001) {
            assertEq(mapped, 8253038);
            return;
        }

        // Solana
        if (chainId == 1151111081099710) {
            assertEq(mapped, 792703809);
            return;
        }

        assertEq(mapped, chainId);
    }

    function signData(
        ILiFi.BridgeData memory _bridgeData,
        RelayFacet.RelayData memory _relayData
    ) internal view returns (bytes memory) {
        bytes32 message = keccak256(
            abi.encodePacked(
                "\x19Ethereum Signed Message:\n32",
                keccak256(
                    abi.encodePacked(
                        _relayData.requestId,
                        block.chainid,
                        bytes32(uint256(uint160(address(relayFacet)))),
                        bytes32(uint256(uint160(_bridgeData.sendingAssetId))),
                        _getMappedChainId(_bridgeData.destinationChainId),
                        _bridgeData.receiver == NON_EVM_ADDRESS
                            ? _relayData.nonEVMReceiver
                            : bytes32(uint256(uint160(_bridgeData.receiver))),
                        _relayData.receivingAssetId
                    )
                )
            )
        );

        (uint8 v, bytes32 r, bytes32 s) = vm.sign(privateKey, message);
        bytes memory signature = abi.encodePacked(r, s, v);
        return signature;
    }

    function _getMappedChainId(
        uint256 chainId
    ) internal pure returns (uint256) {
        if (chainId == 20000000000001) {
            return 8253038;
        }

        if (chainId == 1151111081099710) {
            return 792703809;
        }

        return chainId;
    }

    function _makeRevertable(address target) internal {
        Reverter reverter = new Reverter();
        bytes memory code = address(reverter).code;
        vm.etch(target, code);
    }
}<|MERGE_RESOLUTION|>--- conflicted
+++ resolved
@@ -2,18 +2,11 @@
 pragma solidity ^0.8.17;
 
 import { TestBaseFacet, LibSwap } from "../utils/TestBaseFacet.sol";
-<<<<<<< HEAD
-import { LibAsset } from "lifi/Libraries/LibAsset.sol";
-import { RelayFacet } from "lifi/Facets/RelayFacet.sol";
-import { ILiFi } from "lifi/Interfaces/ILiFi.sol";
-import { TestWhitelistManagerBase } from "../utils/TestWhitelistManagerBase.sol";
-=======
-import { LibAllowList } from "lifi/Libraries/LibAllowList.sol";
 import { RelayFacet } from "lifi/Facets/RelayFacet.sol";
 import { ILiFi } from "lifi/Interfaces/ILiFi.sol";
 import { LiFiData } from "lifi/Helpers/LiFiData.sol";
 import { InvalidConfig } from "lifi/Errors/GenericErrors.sol";
->>>>>>> e311999c
+import { TestWhitelistManagerBase } from "../utils/TestWhitelistManagerBase.sol";
 
 contract Reverter {
     error AlwaysReverts();
