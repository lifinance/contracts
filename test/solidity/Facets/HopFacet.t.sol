// SPDX-License-Identifier: Unlicense
pragma solidity 0.8.17;

<<<<<<< HEAD
import { ILiFi, LibSwap, LibAllowList, TestBase, console, ERC20, UniswapV2Router02 } from "../utils/TestBase.sol";
import { HopFacet } from "lifi/Facets/HopFacet.sol";
import { OnlyContractOwner, InvalidConfig, NotInitialized, AlreadyInitialized, InvalidAmount } from "src/Errors/GenericErrors.sol";
=======
import { ILiFi, LibSwap, LibAllowList, TestBase, console, InvalidAmount } from "../utils/TestBase.sol";
import { HopFacet } from "lifi/Facets/HopFacet.sol";
import { OnlyContractOwner, InvalidConfig, NotInitialized, AlreadyInitialized } from "src/Errors/GenericErrors.sol";
>>>>>>> b8d219b4
import { DiamondTest, LiFiDiamond } from "../utils/DiamondTest.sol";

// Stub HopFacet Contract
contract TestHopFacet is HopFacet {
    function addDex(address _dex) external {
        LibAllowList.addAllowedContract(_dex);
    }

    function setFunctionApprovalBySignature(bytes4 _signature) external {
        LibAllowList.addAllowedSelector(_signature);
    }
}

contract HopFacetTest is TestBase {
    // EVENTS
    event HopBridgeRegistered(address indexed assetId, address bridge);
    event HopInitialized(HopFacet.Config[] configs);

    // These values are for Mainnet
    address internal constant USDC_BRIDGE = 0x3666f603Cc164936C1b87e207F36BEBa4AC5f18a;
    address internal constant DAI_BRIDGE = 0x3d4Cc8A61c7528Fd86C55cfe061a78dCBA48EDd1;
    address internal constant NATIVE_BRIDGE = 0xb8901acB165ed027E32754E0FFe830802919727f;
    address internal constant CONNEXT_HANDLER = 0xB4C1340434920d70aD774309C75f9a4B679d801e;
    uint256 internal constant DSTCHAIN_ID = 137;
    // -----

    TestHopFacet internal hopFacet;
    ILiFi.BridgeData internal validBridgeData;
    HopFacet.HopData internal validHopData;

    function setUp() public {
        initTestBase();
        hopFacet = new TestHopFacet();
        bytes4[] memory functionSelectors = new bytes4[](6);
        functionSelectors[0] = hopFacet.startBridgeTokensViaHop.selector;
        functionSelectors[1] = hopFacet.swapAndStartBridgeTokensViaHop.selector;
        functionSelectors[2] = hopFacet.initHop.selector;
        functionSelectors[3] = hopFacet.registerBridge.selector;
        functionSelectors[4] = hopFacet.addDex.selector;
        functionSelectors[5] = hopFacet.setFunctionApprovalBySignature.selector;

        addFacet(diamond, address(hopFacet), functionSelectors);

        HopFacet.Config[] memory configs = new HopFacet.Config[](3);
        configs[0] = HopFacet.Config(ADDRESS_USDC, USDC_BRIDGE);
        configs[1] = HopFacet.Config(ADDRESS_DAI, DAI_BRIDGE);
        configs[2] = HopFacet.Config(address(0), NATIVE_BRIDGE);

        hopFacet = TestHopFacet(address(diamond));
        hopFacet.initHop(configs);

        hopFacet.addDex(address(uniswap));
        hopFacet.setFunctionApprovalBySignature(uniswap.swapExactTokensForTokens.selector);
        hopFacet.setFunctionApprovalBySignature(uniswap.swapExactTokensForETH.selector);
        hopFacet.setFunctionApprovalBySignature(uniswap.swapETHForExactTokens.selector);
        setFacetAddressInTestBase(address(hopFacet));

<<<<<<< HEAD
        vm.makePersistent(address(hopFacet));

=======
>>>>>>> b8d219b4
        // adjust bridgeData
        bridgeData.integrator = "hop";
        bridgeData.destinationChainId = 137;

        // produce valid HopData
        validHopData = HopFacet.HopData({
            bonderFee: 0,
            amountOutMin: 0,
            deadline: block.timestamp + 60 * 20,
            destinationAmountOutMin: 0,
            destinationDeadline: block.timestamp + 60 * 20
        });
    }

    function initiateBridgeTxWithFacet(bool isNative) internal override {
        if (isNative) {
            hopFacet.startBridgeTokensViaHop{ value: bridgeData.minAmount }(bridgeData, validHopData);
        } else {
            hopFacet.startBridgeTokensViaHop(bridgeData, validHopData);
        }
    }

    function initiateSwapAndBridgeTxWithFacet(bool isNative) internal override {
        if (isNative) {
            hopFacet.swapAndStartBridgeTokensViaHop{ value: swapData[0].fromAmount }(
                bridgeData,
                swapData,
                validHopData
            );
        } else {
            hopFacet.swapAndStartBridgeTokensViaHop(bridgeData, swapData, validHopData);
        }
    }

    function testRevert_ReentrantCallBridge() public {
        vm.startPrank(USER_SENDER);

        // prepare bridge data for native bridging
        setDefaultBridgeData();
        bridgeData.sendingAssetId = address(0);
        bridgeData.minAmount = 1 ether;

        // call testcase with correct call data (i.e. function selector) for this facet
        super.failReentrantCall(
            abi.encodeWithSelector(hopFacet.startBridgeTokensViaHop.selector, bridgeData, validHopData)
        );
        vm.stopPrank();
    }

    function testRevert_ReentrantCallBridgeAndSwap() public {
        vm.startPrank(USER_SENDER);

        // prepare bridge data for native bridging
        setDefaultBridgeData();
        bridgeData.hasSourceSwaps = true;

        setDefaultSwapDataSingleDAItoUSDC();
        address[] memory path = new address[](2);
        path[0] = ADDRESS_WETH;
        path[1] = ADDRESS_USDC;

        uint256 amountOut = defaultUSDCAmount;
<<<<<<< HEAD

        // Calculate DAI amount
        uint256[] memory amounts = uniswap.getAmountsIn(amountOut, path);
        uint256 amountIn = amounts[0];

        bridgeData.minAmount = amountOut;

        delete swapData;
        swapData.push(
            LibSwap.SwapData({
                callTo: address(uniswap),
                approveTo: address(uniswap),
                sendingAssetId: address(0),
                receivingAssetId: ADDRESS_USDC,
                fromAmount: amountIn,
                callData: abi.encodeWithSelector(
                    uniswap.swapETHForExactTokens.selector,
                    amountOut,
                    path,
                    address(hopFacet),
                    block.timestamp + 20 minutes
                ),
                requiresDeposit: true
            })
        );

        // call testcase with correct call data (i.e. function selector) for this facet
        super.failReentrantCall(
            abi.encodeWithSelector(
                hopFacet.swapAndStartBridgeTokensViaHop.selector,
                bridgeData,
                swapData,
                validBridgeData
            )
        );
    }

    function testRevert_NotEnoughMsgValue() public {
        vm.startPrank(USER_USDC_WHALE);
        // prepare bridgeData
        setDefaultBridgeData();
        bridgeData.sendingAssetId = address(0);
        bridgeData.minAmount = 1 ether;

        vm.expectRevert(InvalidAmount.selector);

        hopFacet.startBridgeTokensViaHop{ value: bridgeData.minAmount - 1 }(bridgeData, validHopData);
=======
>>>>>>> b8d219b4

        // Calculate DAI amount
        uint256[] memory amounts = uniswap.getAmountsIn(amountOut, path);
        uint256 amountIn = amounts[0];

<<<<<<< HEAD
    function test_canRegisterNewBridgeAddresses() public {
        vm.startPrank(USER_DIAMOND_OWNER);

        vm.expectEmit(true, true, true, true, address(hopFacet));
        emit HopBridgeRegistered(ADDRESS_USDC, NATIVE_BRIDGE);

        hopFacet.registerBridge(ADDRESS_USDC, NATIVE_BRIDGE);
    }

    function testRevert_RegisterBridgeNonOwner() public {
        vm.startPrank(USER_SENDER);
        vm.expectRevert(OnlyContractOwner.selector);
        hopFacet.registerBridge(ADDRESS_USDC, NATIVE_BRIDGE);
    }
=======
        bridgeData.minAmount = amountOut;

        delete swapData;
        swapData.push(
            LibSwap.SwapData({
                callTo: address(uniswap),
                approveTo: address(uniswap),
                sendingAssetId: address(0),
                receivingAssetId: ADDRESS_USDC,
                fromAmount: amountIn,
                callData: abi.encodeWithSelector(
                    uniswap.swapETHForExactTokens.selector,
                    amountOut,
                    path,
                    address(hopFacet),
                    block.timestamp + 20 minutes
                ),
                requiresDeposit: true
            })
        );

        // call testcase with correct call data (i.e. function selector) for this facet
        super.failReentrantCall(
            abi.encodeWithSelector(
                hopFacet.swapAndStartBridgeTokensViaHop.selector,
                bridgeData,
                swapData,
                validBridgeData
            )
        );
    }

    function testRevert_NotEnoughMsgValue() public {
        vm.startPrank(USER_USDC_WHALE);
        // prepare bridgeData
        setDefaultBridgeData();
        bridgeData.sendingAssetId = address(0);
        bridgeData.minAmount = 1 ether;

        vm.expectRevert(InvalidAmount.selector);

        hopFacet.startBridgeTokensViaHop{ value: bridgeData.minAmount - 1 }(bridgeData, validHopData);
>>>>>>> b8d219b4

    function testRevert_RegisterBridgeWithInvalidAddress() public {
        vm.startPrank(USER_DIAMOND_OWNER);
        vm.expectRevert(InvalidConfig.selector);
        hopFacet.registerBridge(ADDRESS_USDC, address(0));
        vm.stopPrank();
    }

<<<<<<< HEAD
    function testRevert_RegisterBridgeWithUninitializedFacet() public {
        vm.startPrank(USER_DIAMOND_OWNER);
        LiFiDiamond diamond2 = createDiamond();

        TestHopFacet hopFacet2 = new TestHopFacet();
        bytes4[] memory functionSelectors = new bytes4[](6);
        functionSelectors[0] = hopFacet2.startBridgeTokensViaHop.selector;
        functionSelectors[1] = hopFacet2.swapAndStartBridgeTokensViaHop.selector;
        functionSelectors[2] = hopFacet2.initHop.selector;
        functionSelectors[3] = hopFacet2.registerBridge.selector;
        functionSelectors[4] = hopFacet2.addDex.selector;
        functionSelectors[5] = hopFacet2.setFunctionApprovalBySignature.selector;

        addFacet(diamond2, address(hopFacet2), functionSelectors);
        hopFacet2 = TestHopFacet(address(diamond2));

        vm.expectRevert(NotInitialized.selector);
        hopFacet2.registerBridge(ADDRESS_USDC, address(0));
    }

    function test_OwnerCanInitializeFacet() public {
        vm.startPrank(USER_DIAMOND_OWNER);
        LiFiDiamond diamond2 = createDiamond();

        TestHopFacet hopFacet2 = new TestHopFacet();
        bytes4[] memory functionSelectors = new bytes4[](6);
        functionSelectors[0] = hopFacet2.startBridgeTokensViaHop.selector;
        functionSelectors[1] = hopFacet2.swapAndStartBridgeTokensViaHop.selector;
        functionSelectors[2] = hopFacet2.initHop.selector;
        functionSelectors[3] = hopFacet2.registerBridge.selector;
        functionSelectors[4] = hopFacet2.addDex.selector;
        functionSelectors[5] = hopFacet2.setFunctionApprovalBySignature.selector;

        addFacet(diamond2, address(hopFacet2), functionSelectors);

        HopFacet.Config[] memory configs = new HopFacet.Config[](3);
        configs[0] = HopFacet.Config(ADDRESS_USDC, USDC_BRIDGE);
        configs[1] = HopFacet.Config(ADDRESS_DAI, DAI_BRIDGE);
        configs[2] = HopFacet.Config(address(0), NATIVE_BRIDGE);

        hopFacet2 = TestHopFacet(address(diamond2));

        vm.expectEmit(true, true, true, true, address(hopFacet2));
        emit HopInitialized(configs);
        hopFacet2.initHop(configs);
    }

    function testRevert_CannotInitializeFacetAgain() public {
        vm.startPrank(USER_DIAMOND_OWNER);

        HopFacet.Config[] memory configs = new HopFacet.Config[](3);
        configs[0] = HopFacet.Config(ADDRESS_USDC, USDC_BRIDGE);
        configs[1] = HopFacet.Config(ADDRESS_DAI, DAI_BRIDGE);
        configs[2] = HopFacet.Config(address(0), NATIVE_BRIDGE);

        vm.expectRevert(AlreadyInitialized.selector);
        hopFacet.initHop(configs);
    }

    function test_BridgeFromL2ToL1() public {
        address AMM_WRAPPER_POLYGON = 0x76b22b8C1079A44F1211D867D68b1eda76a635A7;
        address ADDRESS_USDC_POLYGON = 0x2791Bca1f2de4661ED88A30C99A7a9449Aa84174;

        // create polygon fork
        string memory rpcUrl = vm.envString("ETH_NODE_URI_POLYGON");
        uint256 blockNumber = vm.envUint("FORK_NUMBER_POLYGON");
        vm.createSelectFork(rpcUrl, blockNumber);

        // get USDC contract and approve
        usdc = ERC20(ADDRESS_USDC_POLYGON); // USDC on Polygon

        // update DEX variable to Polygon address
        uniswap = UniswapV2Router02(ADDRESS_UNISWAP);

        // re-deploy diamond and facet
        diamond = createDiamond();
        hopFacet = new TestHopFacet();
        bytes4[] memory functionSelectors = new bytes4[](6);
        functionSelectors[0] = hopFacet.startBridgeTokensViaHop.selector;
        functionSelectors[1] = hopFacet.swapAndStartBridgeTokensViaHop.selector;
        functionSelectors[2] = hopFacet.initHop.selector;
        functionSelectors[3] = hopFacet.registerBridge.selector;
        functionSelectors[4] = hopFacet.addDex.selector;
        functionSelectors[5] = hopFacet.setFunctionApprovalBySignature.selector;

        addFacet(diamond, address(hopFacet), functionSelectors);

        HopFacet.Config[] memory configs = new HopFacet.Config[](1);
        configs[0] = HopFacet.Config(ADDRESS_USDC_POLYGON, AMM_WRAPPER_POLYGON);

        hopFacet = TestHopFacet(address(diamond));
        hopFacet.initHop(configs);

        hopFacet.addDex(address(uniswap));
        hopFacet.setFunctionApprovalBySignature(uniswap.swapExactTokensForTokens.selector);
        hopFacet.setFunctionApprovalBySignature(uniswap.swapTokensForExactETH.selector);
        hopFacet.setFunctionApprovalBySignature(uniswap.swapETHForExactTokens.selector);
        // setFacetAddressInTestBase(address(hopFacet));
=======
    function test_canRegisterNewBridgeAddresses() public {
        vm.startPrank(USER_DIAMOND_OWNER);

        vm.expectEmit(true, true, true, true, address(hopFacet));
        emit HopBridgeRegistered(ADDRESS_USDC, NATIVE_BRIDGE);

        hopFacet.registerBridge(ADDRESS_USDC, NATIVE_BRIDGE);
    }

    function testRevert_RegisterBridgeNonOwner() public {
        vm.startPrank(USER_SENDER);
        vm.expectRevert(OnlyContractOwner.selector);
        hopFacet.registerBridge(ADDRESS_USDC, NATIVE_BRIDGE);
    }

    function testRevert_RegisterBridgeWithInvalidAddress() public {
        vm.startPrank(USER_DIAMOND_OWNER);
        vm.expectRevert(InvalidConfig.selector);
        hopFacet.registerBridge(ADDRESS_USDC, address(0));
        vm.stopPrank();
    }

    function testRevert_RegisterBridgeWithUninitializedFacet() public {
        vm.startPrank(USER_DIAMOND_OWNER);
        LiFiDiamond diamond2 = createDiamond();

        TestHopFacet hopFacet2 = new TestHopFacet();
        bytes4[] memory functionSelectors = new bytes4[](6);
        functionSelectors[0] = hopFacet2.startBridgeTokensViaHop.selector;
        functionSelectors[1] = hopFacet2.swapAndStartBridgeTokensViaHop.selector;
        functionSelectors[2] = hopFacet2.initHop.selector;
        functionSelectors[3] = hopFacet2.registerBridge.selector;
        functionSelectors[4] = hopFacet2.addDex.selector;
        functionSelectors[5] = hopFacet2.setFunctionApprovalBySignature.selector;

        addFacet(diamond2, address(hopFacet2), functionSelectors);
        hopFacet2 = TestHopFacet(address(diamond2));

        vm.expectRevert(NotInitialized.selector);
        hopFacet2.registerBridge(ADDRESS_USDC, address(0));
    }

    function test_OwnerCanInitializeFacet() public {
        vm.startPrank(USER_DIAMOND_OWNER);
        LiFiDiamond diamond2 = createDiamond();

        TestHopFacet hopFacet2 = new TestHopFacet();
        bytes4[] memory functionSelectors = new bytes4[](6);
        functionSelectors[0] = hopFacet2.startBridgeTokensViaHop.selector;
        functionSelectors[1] = hopFacet2.swapAndStartBridgeTokensViaHop.selector;
        functionSelectors[2] = hopFacet2.initHop.selector;
        functionSelectors[3] = hopFacet2.registerBridge.selector;
        functionSelectors[4] = hopFacet2.addDex.selector;
        functionSelectors[5] = hopFacet2.setFunctionApprovalBySignature.selector;

        addFacet(diamond2, address(hopFacet2), functionSelectors);

        HopFacet.Config[] memory configs = new HopFacet.Config[](3);
        configs[0] = HopFacet.Config(ADDRESS_USDC, USDC_BRIDGE);
        configs[1] = HopFacet.Config(ADDRESS_DAI, DAI_BRIDGE);
        configs[2] = HopFacet.Config(address(0), NATIVE_BRIDGE);

        hopFacet2 = TestHopFacet(address(diamond2));

        vm.expectEmit(true, true, true, true, address(hopFacet2));
        emit HopInitialized(configs);
        hopFacet2.initHop(configs);
    }

    function testRevert_CannotInitializeFacetAgain() public {
        vm.startPrank(USER_DIAMOND_OWNER);

        HopFacet.Config[] memory configs = new HopFacet.Config[](3);
        configs[0] = HopFacet.Config(ADDRESS_USDC, USDC_BRIDGE);
        configs[1] = HopFacet.Config(ADDRESS_DAI, DAI_BRIDGE);
        configs[2] = HopFacet.Config(address(0), NATIVE_BRIDGE);

        vm.expectRevert(AlreadyInitialized.selector);
        hopFacet.initHop(configs);
>>>>>>> b8d219b4
    }
}<|MERGE_RESOLUTION|>--- conflicted
+++ resolved
@@ -1,15 +1,9 @@
 // SPDX-License-Identifier: Unlicense
 pragma solidity 0.8.17;
 
-<<<<<<< HEAD
-import { ILiFi, LibSwap, LibAllowList, TestBase, console, ERC20, UniswapV2Router02 } from "../utils/TestBase.sol";
-import { HopFacet } from "lifi/Facets/HopFacet.sol";
-import { OnlyContractOwner, InvalidConfig, NotInitialized, AlreadyInitialized, InvalidAmount } from "src/Errors/GenericErrors.sol";
-=======
 import { ILiFi, LibSwap, LibAllowList, TestBase, console, InvalidAmount } from "../utils/TestBase.sol";
 import { HopFacet } from "lifi/Facets/HopFacet.sol";
 import { OnlyContractOwner, InvalidConfig, NotInitialized, AlreadyInitialized } from "src/Errors/GenericErrors.sol";
->>>>>>> b8d219b4
 import { DiamondTest, LiFiDiamond } from "../utils/DiamondTest.sol";
 
 // Stub HopFacet Contract
@@ -67,11 +61,6 @@
         hopFacet.setFunctionApprovalBySignature(uniswap.swapETHForExactTokens.selector);
         setFacetAddressInTestBase(address(hopFacet));
 
-<<<<<<< HEAD
-        vm.makePersistent(address(hopFacet));
-
-=======
->>>>>>> b8d219b4
         // adjust bridgeData
         bridgeData.integrator = "hop";
         bridgeData.destinationChainId = 137;
@@ -134,7 +123,6 @@
         path[1] = ADDRESS_USDC;
 
         uint256 amountOut = defaultUSDCAmount;
-<<<<<<< HEAD
 
         // Calculate DAI amount
         uint256[] memory amounts = uniswap.getAmountsIn(amountOut, path);
@@ -182,14 +170,10 @@
         vm.expectRevert(InvalidAmount.selector);
 
         hopFacet.startBridgeTokensViaHop{ value: bridgeData.minAmount - 1 }(bridgeData, validHopData);
-=======
->>>>>>> b8d219b4
-
-        // Calculate DAI amount
-        uint256[] memory amounts = uniswap.getAmountsIn(amountOut, path);
-        uint256 amountIn = amounts[0];
-
-<<<<<<< HEAD
+
+        vm.stopPrank();
+    }
+
     function test_canRegisterNewBridgeAddresses() public {
         vm.startPrank(USER_DIAMOND_OWNER);
 
@@ -204,50 +188,6 @@
         vm.expectRevert(OnlyContractOwner.selector);
         hopFacet.registerBridge(ADDRESS_USDC, NATIVE_BRIDGE);
     }
-=======
-        bridgeData.minAmount = amountOut;
-
-        delete swapData;
-        swapData.push(
-            LibSwap.SwapData({
-                callTo: address(uniswap),
-                approveTo: address(uniswap),
-                sendingAssetId: address(0),
-                receivingAssetId: ADDRESS_USDC,
-                fromAmount: amountIn,
-                callData: abi.encodeWithSelector(
-                    uniswap.swapETHForExactTokens.selector,
-                    amountOut,
-                    path,
-                    address(hopFacet),
-                    block.timestamp + 20 minutes
-                ),
-                requiresDeposit: true
-            })
-        );
-
-        // call testcase with correct call data (i.e. function selector) for this facet
-        super.failReentrantCall(
-            abi.encodeWithSelector(
-                hopFacet.swapAndStartBridgeTokensViaHop.selector,
-                bridgeData,
-                swapData,
-                validBridgeData
-            )
-        );
-    }
-
-    function testRevert_NotEnoughMsgValue() public {
-        vm.startPrank(USER_USDC_WHALE);
-        // prepare bridgeData
-        setDefaultBridgeData();
-        bridgeData.sendingAssetId = address(0);
-        bridgeData.minAmount = 1 ether;
-
-        vm.expectRevert(InvalidAmount.selector);
-
-        hopFacet.startBridgeTokensViaHop{ value: bridgeData.minAmount - 1 }(bridgeData, validHopData);
->>>>>>> b8d219b4
 
     function testRevert_RegisterBridgeWithInvalidAddress() public {
         vm.startPrank(USER_DIAMOND_OWNER);
@@ -256,7 +196,6 @@
         vm.stopPrank();
     }
 
-<<<<<<< HEAD
     function testRevert_RegisterBridgeWithUninitializedFacet() public {
         vm.startPrank(USER_DIAMOND_OWNER);
         LiFiDiamond diamond2 = createDiamond();
@@ -315,126 +254,4 @@
         vm.expectRevert(AlreadyInitialized.selector);
         hopFacet.initHop(configs);
     }
-
-    function test_BridgeFromL2ToL1() public {
-        address AMM_WRAPPER_POLYGON = 0x76b22b8C1079A44F1211D867D68b1eda76a635A7;
-        address ADDRESS_USDC_POLYGON = 0x2791Bca1f2de4661ED88A30C99A7a9449Aa84174;
-
-        // create polygon fork
-        string memory rpcUrl = vm.envString("ETH_NODE_URI_POLYGON");
-        uint256 blockNumber = vm.envUint("FORK_NUMBER_POLYGON");
-        vm.createSelectFork(rpcUrl, blockNumber);
-
-        // get USDC contract and approve
-        usdc = ERC20(ADDRESS_USDC_POLYGON); // USDC on Polygon
-
-        // update DEX variable to Polygon address
-        uniswap = UniswapV2Router02(ADDRESS_UNISWAP);
-
-        // re-deploy diamond and facet
-        diamond = createDiamond();
-        hopFacet = new TestHopFacet();
-        bytes4[] memory functionSelectors = new bytes4[](6);
-        functionSelectors[0] = hopFacet.startBridgeTokensViaHop.selector;
-        functionSelectors[1] = hopFacet.swapAndStartBridgeTokensViaHop.selector;
-        functionSelectors[2] = hopFacet.initHop.selector;
-        functionSelectors[3] = hopFacet.registerBridge.selector;
-        functionSelectors[4] = hopFacet.addDex.selector;
-        functionSelectors[5] = hopFacet.setFunctionApprovalBySignature.selector;
-
-        addFacet(diamond, address(hopFacet), functionSelectors);
-
-        HopFacet.Config[] memory configs = new HopFacet.Config[](1);
-        configs[0] = HopFacet.Config(ADDRESS_USDC_POLYGON, AMM_WRAPPER_POLYGON);
-
-        hopFacet = TestHopFacet(address(diamond));
-        hopFacet.initHop(configs);
-
-        hopFacet.addDex(address(uniswap));
-        hopFacet.setFunctionApprovalBySignature(uniswap.swapExactTokensForTokens.selector);
-        hopFacet.setFunctionApprovalBySignature(uniswap.swapTokensForExactETH.selector);
-        hopFacet.setFunctionApprovalBySignature(uniswap.swapETHForExactTokens.selector);
-        // setFacetAddressInTestBase(address(hopFacet));
-=======
-    function test_canRegisterNewBridgeAddresses() public {
-        vm.startPrank(USER_DIAMOND_OWNER);
-
-        vm.expectEmit(true, true, true, true, address(hopFacet));
-        emit HopBridgeRegistered(ADDRESS_USDC, NATIVE_BRIDGE);
-
-        hopFacet.registerBridge(ADDRESS_USDC, NATIVE_BRIDGE);
-    }
-
-    function testRevert_RegisterBridgeNonOwner() public {
-        vm.startPrank(USER_SENDER);
-        vm.expectRevert(OnlyContractOwner.selector);
-        hopFacet.registerBridge(ADDRESS_USDC, NATIVE_BRIDGE);
-    }
-
-    function testRevert_RegisterBridgeWithInvalidAddress() public {
-        vm.startPrank(USER_DIAMOND_OWNER);
-        vm.expectRevert(InvalidConfig.selector);
-        hopFacet.registerBridge(ADDRESS_USDC, address(0));
-        vm.stopPrank();
-    }
-
-    function testRevert_RegisterBridgeWithUninitializedFacet() public {
-        vm.startPrank(USER_DIAMOND_OWNER);
-        LiFiDiamond diamond2 = createDiamond();
-
-        TestHopFacet hopFacet2 = new TestHopFacet();
-        bytes4[] memory functionSelectors = new bytes4[](6);
-        functionSelectors[0] = hopFacet2.startBridgeTokensViaHop.selector;
-        functionSelectors[1] = hopFacet2.swapAndStartBridgeTokensViaHop.selector;
-        functionSelectors[2] = hopFacet2.initHop.selector;
-        functionSelectors[3] = hopFacet2.registerBridge.selector;
-        functionSelectors[4] = hopFacet2.addDex.selector;
-        functionSelectors[5] = hopFacet2.setFunctionApprovalBySignature.selector;
-
-        addFacet(diamond2, address(hopFacet2), functionSelectors);
-        hopFacet2 = TestHopFacet(address(diamond2));
-
-        vm.expectRevert(NotInitialized.selector);
-        hopFacet2.registerBridge(ADDRESS_USDC, address(0));
-    }
-
-    function test_OwnerCanInitializeFacet() public {
-        vm.startPrank(USER_DIAMOND_OWNER);
-        LiFiDiamond diamond2 = createDiamond();
-
-        TestHopFacet hopFacet2 = new TestHopFacet();
-        bytes4[] memory functionSelectors = new bytes4[](6);
-        functionSelectors[0] = hopFacet2.startBridgeTokensViaHop.selector;
-        functionSelectors[1] = hopFacet2.swapAndStartBridgeTokensViaHop.selector;
-        functionSelectors[2] = hopFacet2.initHop.selector;
-        functionSelectors[3] = hopFacet2.registerBridge.selector;
-        functionSelectors[4] = hopFacet2.addDex.selector;
-        functionSelectors[5] = hopFacet2.setFunctionApprovalBySignature.selector;
-
-        addFacet(diamond2, address(hopFacet2), functionSelectors);
-
-        HopFacet.Config[] memory configs = new HopFacet.Config[](3);
-        configs[0] = HopFacet.Config(ADDRESS_USDC, USDC_BRIDGE);
-        configs[1] = HopFacet.Config(ADDRESS_DAI, DAI_BRIDGE);
-        configs[2] = HopFacet.Config(address(0), NATIVE_BRIDGE);
-
-        hopFacet2 = TestHopFacet(address(diamond2));
-
-        vm.expectEmit(true, true, true, true, address(hopFacet2));
-        emit HopInitialized(configs);
-        hopFacet2.initHop(configs);
-    }
-
-    function testRevert_CannotInitializeFacetAgain() public {
-        vm.startPrank(USER_DIAMOND_OWNER);
-
-        HopFacet.Config[] memory configs = new HopFacet.Config[](3);
-        configs[0] = HopFacet.Config(ADDRESS_USDC, USDC_BRIDGE);
-        configs[1] = HopFacet.Config(ADDRESS_DAI, DAI_BRIDGE);
-        configs[2] = HopFacet.Config(address(0), NATIVE_BRIDGE);
-
-        vm.expectRevert(AlreadyInitialized.selector);
-        hopFacet.initHop(configs);
->>>>>>> b8d219b4
-    }
 }