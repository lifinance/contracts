// SPDX-License-Identifier: Unlicense
pragma solidity ^0.8.17;

import { ERC20 } from "@openzeppelin/contracts/token/ERC20/ERC20.sol";
<<<<<<< HEAD
import { LibAllowList } from "lifi/Libraries/LibAllowList.sol";
import { ILiFi } from "lifi/Interfaces/ILiFi.sol";
import { HopFacet } from "lifi/Facets/HopFacet.sol";
import { OnlyContractOwner, InvalidConfig, InvalidAmount } from "lifi/Errors/GenericErrors.sol";
import { LiFiDiamond } from "lifi/LiFiDiamond.sol";
import { LibSwap, TestBaseFacet } from "../utils/TestBaseFacet.sol";
=======
import { LibSwap, TestBaseFacet } from "../utils/TestBaseFacet.sol";
import { ILiFi } from "lifi/Interfaces/ILiFi.sol";
import { HopFacet } from "lifi/Facets/HopFacet.sol";
import { OnlyContractOwner, InvalidConfig, InvalidAmount } from "src/Errors/GenericErrors.sol";
import { LiFiDiamond } from "../utils/DiamondTest.sol";
import { TestWhitelistManagerBase } from "../utils/TestWhitelistManagerBase.sol";
>>>>>>> d10c5530

// Stub HopFacet Contract
contract TestHopFacet is HopFacet, TestWhitelistManagerBase {}

contract HopFacetTest is TestBaseFacet {
    // EVENTS
    event HopBridgeRegistered(address indexed assetId, address bridge);
    event HopInitialized(HopFacet.Config[] configs);

    // These values are for Mainnet
    address internal constant USDC_BRIDGE =
        0x3666f603Cc164936C1b87e207F36BEBa4AC5f18a;
    address internal constant DAI_BRIDGE =
        0x3d4Cc8A61c7528Fd86C55cfe061a78dCBA48EDd1;
    address internal constant NATIVE_BRIDGE =
        0xb8901acB165ed027E32754E0FFe830802919727f;
    uint256 internal constant DSTCHAIN_ID = 137;
    // -----

    TestHopFacet internal hopFacet;
    ILiFi.BridgeData internal validBridgeData;
    HopFacet.HopData internal validHopData;

    function setUp() public override {
        initTestBase();
        hopFacet = new TestHopFacet();
        bytes4[] memory functionSelectors = new bytes4[](6);
        functionSelectors[0] = hopFacet.startBridgeTokensViaHop.selector;
        functionSelectors[1] = hopFacet
            .swapAndStartBridgeTokensViaHop
            .selector;
        functionSelectors[2] = hopFacet.initHop.selector;
        functionSelectors[3] = hopFacet.registerBridge.selector;
        functionSelectors[4] = hopFacet.addAllowedContractSelector.selector;
        functionSelectors[5] = hopFacet
            .removeAllowedContractSelector
            .selector;

        addFacet(address(diamond), address(hopFacet), functionSelectors);

        HopFacet.Config[] memory configs = new HopFacet.Config[](3);
        configs[0] = HopFacet.Config(ADDRESS_USDC, USDC_BRIDGE);
        configs[1] = HopFacet.Config(ADDRESS_DAI, DAI_BRIDGE);
        configs[2] = HopFacet.Config(address(0), NATIVE_BRIDGE);

        hopFacet = TestHopFacet(address(diamond));
        hopFacet.initHop(configs);

        hopFacet.addAllowedContractSelector(address(uniswap), uniswap.swapExactTokensForTokens.selector);
        hopFacet.addAllowedContractSelector(address(uniswap), uniswap.swapTokensForExactETH.selector);
        hopFacet.addAllowedContractSelector(address(uniswap), uniswap.swapETHForExactTokens.selector);
        hopFacet.addAllowedContractSelector(address(uniswap), uniswap.swapExactETHForTokens.selector);

        setFacetAddressInTestBase(address(hopFacet), "HopFacet");

        vm.makePersistent(address(hopFacet));

        // adjust bridgeData
        bridgeData.bridge = "hop";
        bridgeData.destinationChainId = DSTCHAIN_ID;

        // produce valid HopData
        validHopData = HopFacet.HopData({
            bonderFee: 0,
            amountOutMin: 0,
            deadline: block.timestamp + 60 * 20,
            destinationAmountOutMin: 0,
            destinationDeadline: block.timestamp + 60 * 20,
            relayer: address(0),
            relayerFee: 0,
            nativeFee: 0
        });
    }

    function initiateBridgeTxWithFacet(bool isNative) internal override {
        if (isNative) {
            hopFacet.startBridgeTokensViaHop{ value: bridgeData.minAmount }(
                bridgeData,
                validHopData
            );
        } else {
            hopFacet.startBridgeTokensViaHop(bridgeData, validHopData);
        }
    }

    function initiateSwapAndBridgeTxWithFacet(
        bool isNative
    ) internal override {
        if (isNative) {
            hopFacet.swapAndStartBridgeTokensViaHop{
                value: swapData[0].fromAmount
            }(bridgeData, swapData, validHopData);
        } else {
            hopFacet.swapAndStartBridgeTokensViaHop(
                bridgeData,
                swapData,
                validHopData
            );
        }
    }

    function testRevert_ReentrantCallBridge() public {
        vm.startPrank(USER_SENDER);

        // prepare bridge data for native bridging
        setDefaultBridgeData();
        bridgeData.sendingAssetId = address(0);
        bridgeData.minAmount = 1 ether;

        // call testcase with correct call data (i.e. function selector) for this facet
        super.failReentrantCall(
            abi.encodeWithSelector(
                hopFacet.startBridgeTokensViaHop.selector,
                bridgeData,
                validHopData
            )
        );
        vm.stopPrank();
    }

    function testRevert_ReentrantCallBridgeAndSwap() public {
        vm.startPrank(USER_SENDER);

        // prepare bridge data for native bridging
        setDefaultBridgeData();
        bridgeData.hasSourceSwaps = true;

        setDefaultSwapDataSingleDAItoUSDC();
        address[] memory path = new address[](2);
        path[0] = ADDRESS_WRAPPED_NATIVE;
        path[1] = ADDRESS_USDC;

        uint256 amountOut = defaultUSDCAmount;

        // Calculate DAI amount
        uint256[] memory amounts = uniswap.getAmountsIn(amountOut, path);
        uint256 amountIn = amounts[0];

        bridgeData.minAmount = amountOut;

        delete swapData;
        swapData.push(
            LibSwap.SwapData({
                callTo: address(uniswap),
                approveTo: address(uniswap),
                sendingAssetId: address(0),
                receivingAssetId: ADDRESS_USDC,
                fromAmount: amountIn,
                callData: abi.encodeWithSelector(
                    uniswap.swapETHForExactTokens.selector,
                    amountOut,
                    path,
                    address(hopFacet),
                    block.timestamp + 20 minutes
                ),
                requiresDeposit: true
            })
        );

        // call testcase with correct call data (i.e. function selector) for this facet
        super.failReentrantCall(
            abi.encodeWithSelector(
                hopFacet.swapAndStartBridgeTokensViaHop.selector,
                bridgeData,
                swapData,
                validHopData
            )
        );
    }

    function testRevert_NotEnoughMsgValue() public {
        vm.startPrank(USER_USDC_WHALE);
        // prepare bridgeData
        setDefaultBridgeData();
        bridgeData.sendingAssetId = address(0);
        bridgeData.minAmount = 1 ether;

        vm.expectRevert(InvalidAmount.selector);

        hopFacet.startBridgeTokensViaHop{ value: bridgeData.minAmount - 1 }(
            bridgeData,
            validHopData
        );

        vm.stopPrank();
    }

    function test_canRegisterNewBridgeAddresses() public {
        vm.startPrank(USER_DIAMOND_OWNER);

        vm.expectEmit(true, true, true, true, address(hopFacet));
        emit HopBridgeRegistered(ADDRESS_USDC, NATIVE_BRIDGE);

        hopFacet.registerBridge(ADDRESS_USDC, NATIVE_BRIDGE);
    }

    function testRevert_RegisterBridgeNonOwner() public {
        vm.startPrank(USER_SENDER);
        vm.expectRevert(OnlyContractOwner.selector);
        hopFacet.registerBridge(ADDRESS_USDC, NATIVE_BRIDGE);
    }

    function testRevert_RegisterBridgeWithInvalidAddress() public {
        vm.startPrank(USER_DIAMOND_OWNER);
        vm.expectRevert(InvalidConfig.selector);
        hopFacet.registerBridge(ADDRESS_USDC, address(0));
        vm.stopPrank();
    }

    function test_OwnerCanInitializeFacet() public {
        LiFiDiamond diamond2 = createDiamond(USER_DIAMOND_OWNER, USER_PAUSER);
        vm.startPrank(USER_DIAMOND_OWNER);

        TestHopFacet hopFacet2 = new TestHopFacet();
        bytes4[] memory functionSelectors = new bytes4[](6);
        functionSelectors[0] = hopFacet2.startBridgeTokensViaHop.selector;
        functionSelectors[1] = hopFacet2
            .swapAndStartBridgeTokensViaHop
            .selector;
        functionSelectors[2] = hopFacet2.initHop.selector;
        functionSelectors[3] = hopFacet2.registerBridge.selector;
        functionSelectors[4] = hopFacet2.addAllowedContractSelector.selector;
        functionSelectors[5] = hopFacet2
            .removeAllowedContractSelector
            .selector;

        addFacet(address(diamond2), address(hopFacet2), functionSelectors);

        HopFacet.Config[] memory configs = new HopFacet.Config[](3);
        configs[0] = HopFacet.Config(ADDRESS_USDC, USDC_BRIDGE);
        configs[1] = HopFacet.Config(ADDRESS_DAI, DAI_BRIDGE);
        configs[2] = HopFacet.Config(address(0), NATIVE_BRIDGE);

        hopFacet2 = TestHopFacet(address(diamond2));

        vm.expectEmit(true, true, true, true, address(hopFacet2));
        emit HopInitialized(configs);
        hopFacet2.initHop(configs);
    }

    function test_BridgeFromL2ToL1() public {
        address ammWrapperPolygon = 0x76b22b8C1079A44F1211D867D68b1eda76a635A7;
        address addressUSDCPolygon = 0x2791Bca1f2de4661ED88A30C99A7a9449Aa84174;
        address userUSDCWhalePolygon = 0x1a13F4Ca1d028320A707D99520AbFefca3998b7F; //USDC Whale Polygon

        // create polygon fork
        string memory rpcUrl = vm.envString("ETH_NODE_URI_POLYGON");
        uint256 blockNumber = 36004499;
        vm.createSelectFork(rpcUrl, blockNumber);

        // get USDC contract and approve
        ERC20 usdcPoly = ERC20(addressUSDCPolygon); // USDC on Polygon

        // re-deploy diamond and facet
        diamond = createDiamond(USER_DIAMOND_OWNER, USER_PAUSER);
        TestHopFacet hopFacet2 = new TestHopFacet();
        bytes4[] memory functionSelectors = new bytes4[](4);
        functionSelectors[0] = hopFacet2.startBridgeTokensViaHop.selector;
        functionSelectors[2] = hopFacet2.initHop.selector;
        functionSelectors[3] = hopFacet2.registerBridge.selector;

        addFacet(address(diamond), address(hopFacet2), functionSelectors);

        HopFacet.Config[] memory configs = new HopFacet.Config[](1);
        configs[0] = HopFacet.Config(addressUSDCPolygon, ammWrapperPolygon);

        hopFacet2 = TestHopFacet(address(diamond));
        hopFacet2.initHop(configs);

        // adjust bridgeData
        bridgeData.destinationChainId = 1;
        bridgeData.sendingAssetId = addressUSDCPolygon;

        // produce valid HopData
        validHopData = HopFacet.HopData({
            bonderFee: 10000000,
            amountOutMin: 0,
            deadline: block.timestamp + 60 * 20,
            destinationAmountOutMin: 0,
            destinationDeadline: block.timestamp + 60 * 20,
            relayer: address(0),
            relayerFee: 0,
            nativeFee: 0
        });

        // activate token whale account and approve USDC
        vm.startPrank(userUSDCWhalePolygon);
        usdcPoly.approve(address(hopFacet2), defaultUSDCAmount);

        //prepare check for events
        vm.expectEmit(true, true, true, true, address(hopFacet2));
        emit LiFiTransferStarted(bridgeData);

        hopFacet2.startBridgeTokensViaHop(bridgeData, validHopData);
    }
}<|MERGE_RESOLUTION|>--- conflicted
+++ resolved
@@ -2,21 +2,12 @@
 pragma solidity ^0.8.17;
 
 import { ERC20 } from "@openzeppelin/contracts/token/ERC20/ERC20.sol";
-<<<<<<< HEAD
-import { LibAllowList } from "lifi/Libraries/LibAllowList.sol";
-import { ILiFi } from "lifi/Interfaces/ILiFi.sol";
-import { HopFacet } from "lifi/Facets/HopFacet.sol";
-import { OnlyContractOwner, InvalidConfig, InvalidAmount } from "lifi/Errors/GenericErrors.sol";
-import { LiFiDiamond } from "lifi/LiFiDiamond.sol";
-import { LibSwap, TestBaseFacet } from "../utils/TestBaseFacet.sol";
-=======
 import { LibSwap, TestBaseFacet } from "../utils/TestBaseFacet.sol";
 import { ILiFi } from "lifi/Interfaces/ILiFi.sol";
 import { HopFacet } from "lifi/Facets/HopFacet.sol";
+import { LiFiDiamond } from "lifi/LiFiDiamond.sol";
 import { OnlyContractOwner, InvalidConfig, InvalidAmount } from "src/Errors/GenericErrors.sol";
-import { LiFiDiamond } from "../utils/DiamondTest.sol";
 import { TestWhitelistManagerBase } from "../utils/TestWhitelistManagerBase.sol";
->>>>>>> d10c5530
 
 // Stub HopFacet Contract
 contract TestHopFacet is HopFacet, TestWhitelistManagerBase {}
@@ -51,9 +42,7 @@
         functionSelectors[2] = hopFacet.initHop.selector;
         functionSelectors[3] = hopFacet.registerBridge.selector;
         functionSelectors[4] = hopFacet.addAllowedContractSelector.selector;
-        functionSelectors[5] = hopFacet
-            .removeAllowedContractSelector
-            .selector;
+        functionSelectors[5] = hopFacet.removeAllowedContractSelector.selector;
 
         addFacet(address(diamond), address(hopFacet), functionSelectors);
 
@@ -65,10 +54,22 @@
         hopFacet = TestHopFacet(address(diamond));
         hopFacet.initHop(configs);
 
-        hopFacet.addAllowedContractSelector(address(uniswap), uniswap.swapExactTokensForTokens.selector);
-        hopFacet.addAllowedContractSelector(address(uniswap), uniswap.swapTokensForExactETH.selector);
-        hopFacet.addAllowedContractSelector(address(uniswap), uniswap.swapETHForExactTokens.selector);
-        hopFacet.addAllowedContractSelector(address(uniswap), uniswap.swapExactETHForTokens.selector);
+        hopFacet.addAllowedContractSelector(
+            address(uniswap),
+            uniswap.swapExactTokensForTokens.selector
+        );
+        hopFacet.addAllowedContractSelector(
+            address(uniswap),
+            uniswap.swapTokensForExactETH.selector
+        );
+        hopFacet.addAllowedContractSelector(
+            address(uniswap),
+            uniswap.swapETHForExactTokens.selector
+        );
+        hopFacet.addAllowedContractSelector(
+            address(uniswap),
+            uniswap.swapExactETHForTokens.selector
+        );
 
         setFacetAddressInTestBase(address(hopFacet), "HopFacet");
 
