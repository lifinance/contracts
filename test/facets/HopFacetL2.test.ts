--- conflicted
+++ resolved
@@ -93,15 +93,6 @@
 
     const HopData = {
       fromChainId: 137,
-<<<<<<< HEAD
-      bridge: '0x76b22b8C1079A44F1211D867D68b1eda76a635A7',
-      recipient: bob.address,
-=======
-      toChainId: 100,
-      assetId: '0x2791Bca1f2de4661ED88A30C99A7a9449Aa84174',
-      receiver: bob.address,
-      amount: amountIn,
->>>>>>> 6713488d
       bonderFee: fee,
       amountOutMin: utils.parseUnits('10000', 6),
       deadline,
