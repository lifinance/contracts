import {
  IERC20 as ERC20,
  IERC20__factory as ERC20__factory,
  IGatewayRouter,
  IGatewayRouter__factory,
  ArbitrumBridgeFacet,
  DexManagerFacet,
} from '../../typechain'
import { deployments, network } from 'hardhat'
import { SignerWithAddress } from '@nomiclabs/hardhat-ethers/dist/src/signers'
import { constants, Contract, ethers, utils } from 'ethers'
import { node_url } from '../../utils/network'
import { expect } from '../chai-setup'
import approvedFunctionSelectors from '../../utils/approvedFunctions'
import config from '../../config/arbitrum'
<<<<<<< HEAD
import { IArbitrumInbox__factory } from '../../typechain/factories/src/Interfaces/IArbitrumInbox__factory'
import { IArbitrumInbox } from '../../typechain/src/Interfaces/IArbitrumInbox'
=======
import { IArbitrumInbox } from '../../typechain/src/Interfaces/IArbitrumInbox'
import { IArbitrumInbox__factory } from '../../typechain/factories/src/Interfaces/IArbitrumInbox__factory'
>>>>>>> f62da901

const USDC_ADDRESS = '0xA0b86991c6218b36c1d19D4a2e9Eb0cE3606eB48'
const DAI_L1_ADDRESS = '0x6B175474E89094C44Da98b954EedeAC495271d0F'
const DAI_L2_ADDRESS = '0xDA10009cBd5D07dd0CeCc66161FC93D7c9000da1'
const UNISWAP_ADDRESS = '0xE592427A0AEce92De3Edee1F18E0157C05861564'
const ZERO_ADDRESS = constants.AddressZero
const SEND_AMOUNT = utils.parseEther('1000')
const SWAP_AMOUNT_IN = utils.parseUnits('1020', 6)
const SWAP_AMOUNT_OUT = utils.parseEther('1000')
const MAX_SUBMISSION_COST = utils.parseEther('0.01')
const MAX_GAS = 100000
const MAX_GAS_PRICE = utils.parseUnits('10', 9)

describe('ArbitrumBridgeFacet', function () {
  let alice: SignerWithAddress
  let lifi: ArbitrumBridgeFacet
  let dexMgr: DexManagerFacet
  /* eslint-disable @typescript-eslint/no-explicit-any */
  let owner: any
  let dai: ERC20
  let usdc: ERC20
  let gatewayRouter: IGatewayRouter
  let inbox: IArbitrumInbox
<<<<<<< HEAD
  let validArbitrumData: any
=======
  let validLiFiData: any
  let validBridgeData: any
>>>>>>> f62da901
  let swapData: any
  /* eslint-enable @typescript-eslint/no-explicit-any */
  const setupTest = deployments.createFixture(
    async ({ deployments, ethers }) => {
      await deployments.fixture('DeployArbitrumBridgeFacet')

      owner = await ethers.getSigners()
      owner = owner[0]
      const diamond = await ethers.getContract('LiFiDiamond')
      lifi = <ArbitrumBridgeFacet>(
        await ethers.getContractAt('ArbitrumBridgeFacet', diamond.address)
      )

      dexMgr = <DexManagerFacet>(
        await ethers.getContractAt('DexManagerFacet', diamond.address)
      )
      await dexMgr.addDex(UNISWAP_ADDRESS)
      await dexMgr.batchSetFunctionApprovalBySignature(
        approvedFunctionSelectors,
        true
      )

      await network.provider.request({
        method: 'hardhat_impersonateAccount',
        params: ['0xaD0135AF20fa82E106607257143d0060A7eB5cBf'],
      })

      alice = await ethers.getSigner(
        '0xaD0135AF20fa82E106607257143d0060A7eB5cBf'
      )

      dai = ERC20__factory.connect(DAI_L1_ADDRESS, alice)
      usdc = ERC20__factory.connect(USDC_ADDRESS, alice)
      gatewayRouter = IGatewayRouter__factory.connect(
        config['mainnet'].gatewayRouter,
        alice
      )

      inbox = IArbitrumInbox__factory.connect(config['mainnet'].inbox, alice)

<<<<<<< HEAD
      validArbitrumData = {
=======
      validLiFiData = {
        transactionId: utils.randomBytes(32),
        integrator: 'ACME Devs',
        referrer: ZERO_ADDRESS,
        sendingAssetId: DAI_L1_ADDRESS,
        receivingAssetId: DAI_L2_ADDRESS,
        receiver: alice.address,
        destinationChainId: 42161,
        amount: SEND_AMOUNT,
      }
      validBridgeData = {
        receiver: alice.address,
        assetId: DAI_L1_ADDRESS,
        amount: SEND_AMOUNT,
>>>>>>> f62da901
        inbox: inbox.address,
        gatewayRouter: gatewayRouter.address,
        tokenRouter: await gatewayRouter.getGateway(DAI_L1_ADDRESS),
        maxSubmissionCost: MAX_SUBMISSION_COST,
        maxGas: MAX_GAS,
        maxGasPrice: MAX_GAS_PRICE,
      }

      const deadline = Math.floor(Date.now() / 1000) + 60 * 20 // 20 minutes from the current Unix time

      const uniswap = new Contract(
        UNISWAP_ADDRESS,
        [
          'function exactOutputSingle(tuple(address,address,uint24,address,uint256,uint256,uint256,uint160)) external payable returns (uint256)',
        ],
        alice
      )

      // Generate swap calldata
      const swapCallData = await uniswap.populateTransaction.exactOutputSingle([
        USDC_ADDRESS,
        DAI_L1_ADDRESS,
        3000,
        lifi.address,
        deadline,
        SWAP_AMOUNT_OUT,
        SWAP_AMOUNT_IN,
        0,
      ])

      swapData = [
        {
          callTo: <string>swapCallData.to,
          approveTo: <string>swapCallData.to,
          sendingAssetId: USDC_ADDRESS,
          receivingAssetId: DAI_L1_ADDRESS,
          callData: <string>swapCallData?.data,
          fromAmount: SWAP_AMOUNT_IN,
          requiresDeposit: true,
        },
      ]

      // Approve ERC20 for swapping
      await usdc.approve(lifi.address, SWAP_AMOUNT_IN)
      await dai.approve(lifi.address, SEND_AMOUNT)
    }
  )

  before(async function () {
    this.timeout(0)
    await network.provider.request({
      method: 'hardhat_reset',
      params: [
        {
          forking: {
            jsonRpcUrl: node_url('mainnet'),
            blockNumber: 15573750,
          },
        },
      ],
    })
  })

  beforeEach(async function () {
    this.timeout(0)
    await setupTest()
  })

  describe('startBridgeTokensViaArbitrumBridge function', () => {
    describe('should be reverted to starts a bridge transaction', () => {
      it('when the sending amount is zero', async function () {
        const arbitrumData = {
          ...validArbitrumData,
        }
        const bridgeData = {
          transactionId: utils.randomBytes(32),
          bridge: 'arbitrum',
          integrator: 'ACME Devs',
          referrer: ethers.constants.AddressZero,
          sendingAssetId: DAI_L1_ADDRESS,
          receiver: alice.address,
          minAmount: 0,
          destinationChainId: 42161,
          hasSourceSwaps: false,
          hasDestinationCall: false,
        }

        await expect(
          lifi
            .connect(alice)
            .startBridgeTokensViaArbitrumBridge(bridgeData, arbitrumData)
        ).to.be.revertedWith('InvalidAmount()')
      })

      it('when the receiver is zero address', async function () {
        const arbitrumData = {
          ...validArbitrumData,
        }

        const bridgeData = {
          transactionId: utils.randomBytes(32),
          bridge: 'arbitrum',
          integrator: 'ACME Devs',
          referrer: ethers.constants.AddressZero,
          sendingAssetId: DAI_L1_ADDRESS,
          receiver: ethers.constants.AddressZero,
          minAmount: SEND_AMOUNT,
          destinationChainId: 42161,
          hasSourceSwaps: false,
          hasDestinationCall: false,
        }

        await expect(
          lifi
            .connect(alice)
            .startBridgeTokensViaArbitrumBridge(bridgeData, arbitrumData)
        ).to.be.revertedWith('InvalidReceiver()')
      })

      it('when the user does not have enough amount', async () => {
        const daiBalance = await dai.balanceOf(alice.address)
        await dai.transfer(lifi.address, daiBalance)

        const bridgeData = {
          transactionId: utils.randomBytes(32),
          bridge: 'arbitrum',
          integrator: 'ACME Devs',
          referrer: ethers.constants.AddressZero,
          sendingAssetId: DAI_L1_ADDRESS,
          receiver: alice.address,
          minAmount: SEND_AMOUNT,
          destinationChainId: 42161,
          hasSourceSwaps: false,
          hasDestinationCall: false,
        }

        await expect(
          lifi
            .connect(alice)
            .startBridgeTokensViaArbitrumBridge(bridgeData, validArbitrumData)
        ).to.be.revertedWith('InsufficientBalance')
      })

      it('when the user sent no enough gas', async () => {
        const cost = MAX_SUBMISSION_COST.add(MAX_GAS_PRICE.mul(MAX_GAS))
        const bridgeData = {
          transactionId: utils.randomBytes(32),
          bridge: 'arbitrum',
          integrator: 'ACME Devs',
          referrer: ethers.constants.AddressZero,
          sendingAssetId: DAI_L1_ADDRESS,
          receiver: alice.address,
          minAmount: SEND_AMOUNT,
          destinationChainId: 42161,
          hasSourceSwaps: false,
          hasDestinationCall: false,
        }
        await expect(
          lifi
            .connect(alice)
            .startBridgeTokensViaArbitrumBridge(bridgeData, validArbitrumData, {
              value: cost.sub(1),
            })
        ).to.be.revertedWith('InvalidFee()')
      })

      it('when the sending native asset amount is not enough', async () => {
        const arbitrumData = {
          ...validArbitrumData,
        }
        const bridgeData = {
          transactionId: utils.randomBytes(32),
          bridge: 'arbitrum',
          integrator: 'ACME Devs',
          referrer: ethers.constants.AddressZero,
          sendingAssetId: ethers.constants.AddressZero,
          receiver: alice.address,
          minAmount: utils.parseEther('10'),
          destinationChainId: 42161,
          hasSourceSwaps: false,
          hasDestinationCall: false,
        }
        await expect(
          lifi
            .connect(alice)
            .startBridgeTokensViaArbitrumBridge(bridgeData, arbitrumData, {
              value: utils.parseEther('9'),
            })
        ).to.be.revertedWith('InvalidAmount()')
      })
    })

    describe('should be possible to starts a bridge transaction', () => {
      it('when transfer non-native asset', async function () {
        const cost = MAX_SUBMISSION_COST.add(MAX_GAS_PRICE.mul(MAX_GAS))
        const receivingAssetId = await gatewayRouter.calculateL2TokenAddress(
          DAI_L1_ADDRESS
        )

        const bridgeData = {
          transactionId: utils.randomBytes(32),
          bridge: 'arbitrum',
          integrator: 'ACME Devs',
          referrer: ethers.constants.AddressZero,
          sendingAssetId: DAI_L1_ADDRESS,
          receiver: alice.address,
          minAmount: SEND_AMOUNT,
          destinationChainId: 42161,
          hasSourceSwaps: false,
          hasDestinationCall: false,
        }

        await expect(
          lifi
            .connect(alice)
            .startBridgeTokensViaArbitrumBridge(bridgeData, validArbitrumData, {
              value: cost,
            })
        ).to.emit(lifi, 'LiFiTransferStarted')
      })

      it('when transfer native asset', async function () {
        const cost = MAX_SUBMISSION_COST.add(MAX_GAS_PRICE.mul(MAX_GAS))
<<<<<<< HEAD
        const arbitrumData = {
          ...validArbitrumData,
        }

        const bridgeData = {
          transactionId: utils.randomBytes(32),
          bridge: 'arbitrum',
          integrator: 'ACME Devs',
          referrer: ethers.constants.AddressZero,
          sendingAssetId: ethers.constants.AddressZero,
          receiver: alice.address,
          minAmount: utils.parseEther('10'),
          destinationChainId: 42161,
          hasSourceSwaps: false,
          hasDestinationCall: false,
=======
        const bridgeData = {
          ...validBridgeData,
          assetId: ZERO_ADDRESS,
          amount: utils.parseEther('10'),
        }
        const lifiData = {
          ...validLiFiData,
          sendingAssetId: ZERO_ADDRESS,
          receivingAssetId: ZERO_ADDRESS,
>>>>>>> f62da901
        }

        await expect(
          lifi
            .connect(alice)
            .startBridgeTokensViaArbitrumBridge(bridgeData, arbitrumData, {
              value: utils.parseEther('10').add(cost),
            })
        )
          .to.emit(lifi, 'LiFiTransferStarted')
<<<<<<< HEAD
          .withArgs(bridgeData)
=======
          .withArgs(
            utils.hexlify(lifiData.transactionId),
            'arbitrum',
            '',
            lifiData.integrator,
            lifiData.referrer,
            lifiData.sendingAssetId,
            ZERO_ADDRESS,
            lifiData.receiver,
            utils.parseEther('10'),
            lifiData.destinationChainId,
            false,
            false
          )
>>>>>>> f62da901
      })
    })
  })

  describe('swapAndStartBridgeTokensViaArbitrumBridge function', () => {
    describe('should be reverted to perform a swap then starts a bridge transaction', () => {
      it('when the receiver is zero address', async function () {
        const arbitrumData = {
          ...validArbitrumData,
          receiver: ZERO_ADDRESS,
        }

        const bridgeData = {
          transactionId: utils.randomBytes(32),
          bridge: 'arbitrum',
          integrator: 'ACME Devs',
          referrer: ethers.constants.AddressZero,
          sendingAssetId: DAI_L1_ADDRESS,
          receiver: ethers.constants.AddressZero,
          minAmount: SEND_AMOUNT,
          destinationChainId: 42161,
          hasSourceSwaps: false,
          hasDestinationCall: false,
        }

        await expect(
          lifi
            .connect(alice)
            .swapAndStartBridgeTokensViaArbitrumBridge(
              bridgeData,
              swapData,
              arbitrumData
            )
        ).to.be.revertedWith('InvalidReceiver()')
      })

      it('when the user does not have enough amount', async () => {
        const usdcBalance = await usdc.balanceOf(alice.address)
        await usdc.transfer(dai.address, usdcBalance)

        const bridgeData = {
          transactionId: utils.randomBytes(32),
          bridge: 'arbitrum',
          integrator: 'ACME Devs',
          referrer: ethers.constants.AddressZero,
          sendingAssetId: DAI_L1_ADDRESS,
          receiver: alice.address,
          minAmount: SEND_AMOUNT,
          destinationChainId: 42161,
          hasSourceSwaps: false,
          hasDestinationCall: false,
        }

        await expect(
          lifi
            .connect(alice)
            .swapAndStartBridgeTokensViaArbitrumBridge(
              bridgeData,
              swapData,
              validArbitrumData
            )
        ).to.be.revertedWith('InsufficientBalance')
      })

      it('when the dex is not approved', async function () {
        await dexMgr.removeDex(UNISWAP_ADDRESS)

        const bridgeData = {
          transactionId: utils.randomBytes(32),
          bridge: 'arbitrum',
          integrator: 'ACME Devs',
          referrer: ethers.constants.AddressZero,
          sendingAssetId: DAI_L1_ADDRESS,
          receiver: alice.address,
          minAmount: SEND_AMOUNT,
          destinationChainId: 42161,
          hasSourceSwaps: false,
          hasDestinationCall: false,
        }

        await expect(
          lifi
            .connect(alice)
            .swapAndStartBridgeTokensViaArbitrumBridge(
              bridgeData,
              swapData,
              validArbitrumData
            )
        ).to.be.revertedWith('ContractCallNotAllowed()')
      })
    })

    it('should be possible to perform a swap then starts a bridge transaction', async function () {
      const cost = MAX_SUBMISSION_COST.add(MAX_GAS_PRICE.mul(MAX_GAS))

      const bridgeData = {
        transactionId: utils.randomBytes(32),
        bridge: 'arbitrum',
        integrator: 'ACME Devs',
        referrer: ethers.constants.AddressZero,
        sendingAssetId: DAI_L1_ADDRESS,
        receiver: alice.address,
        minAmount: SEND_AMOUNT,
        destinationChainId: 42161,
        hasSourceSwaps: false,
        hasDestinationCall: false,
      }

      await expect(
        lifi
          .connect(alice)
          .swapAndStartBridgeTokensViaArbitrumBridge(
            bridgeData,
            swapData,
            validArbitrumData,
            {
              value: cost,
            }
          )
      )
        .to.emit(lifi, 'AssetSwapped')
        .and.to.emit(lifi, 'LiFiTransferStarted')
    })
  })
})<|MERGE_RESOLUTION|>--- conflicted
+++ resolved
@@ -13,13 +13,8 @@
 import { expect } from '../chai-setup'
 import approvedFunctionSelectors from '../../utils/approvedFunctions'
 import config from '../../config/arbitrum'
-<<<<<<< HEAD
-import { IArbitrumInbox__factory } from '../../typechain/factories/src/Interfaces/IArbitrumInbox__factory'
-import { IArbitrumInbox } from '../../typechain/src/Interfaces/IArbitrumInbox'
-=======
 import { IArbitrumInbox } from '../../typechain/src/Interfaces/IArbitrumInbox'
 import { IArbitrumInbox__factory } from '../../typechain/factories/src/Interfaces/IArbitrumInbox__factory'
->>>>>>> f62da901
 
 const USDC_ADDRESS = '0xA0b86991c6218b36c1d19D4a2e9Eb0cE3606eB48'
 const DAI_L1_ADDRESS = '0x6B175474E89094C44Da98b954EedeAC495271d0F'
@@ -43,12 +38,7 @@
   let usdc: ERC20
   let gatewayRouter: IGatewayRouter
   let inbox: IArbitrumInbox
-<<<<<<< HEAD
   let validArbitrumData: any
-=======
-  let validLiFiData: any
-  let validBridgeData: any
->>>>>>> f62da901
   let swapData: any
   /* eslint-enable @typescript-eslint/no-explicit-any */
   const setupTest = deployments.createFixture(
@@ -89,24 +79,7 @@
 
       inbox = IArbitrumInbox__factory.connect(config['mainnet'].inbox, alice)
 
-<<<<<<< HEAD
       validArbitrumData = {
-=======
-      validLiFiData = {
-        transactionId: utils.randomBytes(32),
-        integrator: 'ACME Devs',
-        referrer: ZERO_ADDRESS,
-        sendingAssetId: DAI_L1_ADDRESS,
-        receivingAssetId: DAI_L2_ADDRESS,
-        receiver: alice.address,
-        destinationChainId: 42161,
-        amount: SEND_AMOUNT,
-      }
-      validBridgeData = {
-        receiver: alice.address,
-        assetId: DAI_L1_ADDRESS,
-        amount: SEND_AMOUNT,
->>>>>>> f62da901
         inbox: inbox.address,
         gatewayRouter: gatewayRouter.address,
         tokenRouter: await gatewayRouter.getGateway(DAI_L1_ADDRESS),
@@ -330,10 +303,6 @@
 
       it('when transfer native asset', async function () {
         const cost = MAX_SUBMISSION_COST.add(MAX_GAS_PRICE.mul(MAX_GAS))
-<<<<<<< HEAD
-        const arbitrumData = {
-          ...validArbitrumData,
-        }
 
         const bridgeData = {
           transactionId: utils.randomBytes(32),
@@ -346,45 +315,17 @@
           destinationChainId: 42161,
           hasSourceSwaps: false,
           hasDestinationCall: false,
-=======
-        const bridgeData = {
-          ...validBridgeData,
-          assetId: ZERO_ADDRESS,
-          amount: utils.parseEther('10'),
-        }
-        const lifiData = {
-          ...validLiFiData,
-          sendingAssetId: ZERO_ADDRESS,
-          receivingAssetId: ZERO_ADDRESS,
->>>>>>> f62da901
-        }
-
-        await expect(
-          lifi
-            .connect(alice)
-            .startBridgeTokensViaArbitrumBridge(bridgeData, arbitrumData, {
+        }
+
+        await expect(
+          lifi
+            .connect(alice)
+            .startBridgeTokensViaArbitrumBridge(bridgeData, validArbitrumData, {
               value: utils.parseEther('10').add(cost),
             })
         )
           .to.emit(lifi, 'LiFiTransferStarted')
-<<<<<<< HEAD
           .withArgs(bridgeData)
-=======
-          .withArgs(
-            utils.hexlify(lifiData.transactionId),
-            'arbitrum',
-            '',
-            lifiData.integrator,
-            lifiData.referrer,
-            lifiData.sendingAssetId,
-            ZERO_ADDRESS,
-            lifiData.receiver,
-            utils.parseEther('10'),
-            lifiData.destinationChainId,
-            false,
-            false
-          )
->>>>>>> f62da901
       })
     })
   })
