--- conflicted
+++ resolved
@@ -1,7 +1,6 @@
 /* eslint-disable @typescript-eslint/no-explicit-any */
 import {
   StargateFacet,
-  StargateFacet__factory,
   DexManagerFacet,
   Executor,
   Receiver,
@@ -34,12 +33,8 @@
 
 describe('StargateFacet', function () {
   let lifi: StargateFacet
-<<<<<<< HEAD
-  let testStargateFacet: StargateFacet
-=======
   let executor: Executor
   let receiver: Receiver
->>>>>>> f62da901
   let dexMgr: DexManagerFacet
   let alice: SignerWithAddress
   let sgRouter: SignerWithAddress
@@ -97,17 +92,8 @@
       alice = await ethers.getSigner(
         '0x6722846282868a9c084b423aee79eb8ff69fc497'
       )
-<<<<<<< HEAD
-      bob = await ethers.getSigner('0xf71b335a1d9449c381d867f4172fc1bb3d2bfb7b')
-
-      const facetFactory = await ethers.getContractFactory('StargateFacet')
-
-      testStargateFacet = <StargateFacet>(
-        await facetFactory.connect(alice).deploy(bob.address)
-=======
       sgRouter = await ethers.getSigner(
         config[TEST_CHAINS[SRC_CHAIN]].stargateRouter
->>>>>>> f62da901
       )
 
       wmatic = ERC20__factory.connect(WMATIC_ADDRESS, alice)
@@ -212,7 +198,7 @@
   beforeEach(async () => {
     await setupTest()
   })
-  /*
+
   describe('startBridgeTokensViaStargate function', () => {
     describe(`should be possible to starts a bridge transaction On ${SRC_CHAIN}`, () => {
       const chains: string[] = Object.keys(TEST_CHAINS)
@@ -620,7 +606,7 @@
         ).to.be.revertedWith('ContractCallNotAllowed()')
       })
     })
-  })*/
+  })
 
   describe('sgReceive function', () => {
     describe('should be reverted', () => {
@@ -632,11 +618,7 @@
           alice.address,
         ])
         await expect(
-<<<<<<< HEAD
-          testStargateFacet.sgReceive(
-=======
           receiver.sgReceive(
->>>>>>> f62da901
             1,
             config[TEST_CHAINS[SRC_CHAIN]].stargateRouter,
             0,
@@ -646,66 +628,6 @@
           )
         ).to.be.revertedWith('InvalidStargateRouter')
       })
-<<<<<<< HEAD
-    })
-
-    describe('completeBridgeTokensViaStargate function', () => {
-      describe('should be reverted to process completeBridgeTokensViaStargate', () => {
-        it('when call completeBridgeTokensViaStargate directly', async () => {
-          await expect(
-            testStargateFacet
-              .connect(bob)
-              .completeBridgeTokensViaStargate(
-                lifiData,
-                usdt.address,
-                alice.address,
-                utils.parseUnits('1000', 6)
-              )
-          ).to.be.revertedWith('InvalidCaller()')
-        })
-
-        it('when asset id is invalid', async () => {
-          const payload = ethers.utils.defaultAbiCoder.encode(PAYLOAD_ABI, [
-            Object.values(lifiData),
-            [],
-            ethers.constants.AddressZero,
-            alice.address,
-          ])
-          await expect(
-            testStargateFacet
-              .connect(bob)
-              .sgReceive(
-                1,
-                config[TEST_CHAINS[SRC_CHAIN]].stargateRouter,
-                0,
-                POOLS[SRC_ASSET][TEST_CHAINS[SRC_CHAIN]],
-                utils.parseUnits('1000', 6),
-                payload
-              )
-          ).to.be.revertedWith('NativeAssetTransferFailed()')
-        })
-
-        it('when token arrived amount is low', async () => {
-          const payload = ethers.utils.defaultAbiCoder.encode(PAYLOAD_ABI, [
-            Object.values(lifiData),
-            [],
-            WMATIC_ADDRESS,
-            alice.address,
-          ])
-          await expect(
-            testStargateFacet
-              .connect(bob)
-              .sgReceive(
-                1,
-                config[TEST_CHAINS[SRC_CHAIN]].stargateRouter,
-                0,
-                WMATIC_ADDRESS,
-                utils.parseUnits('1000', 6),
-                payload
-              )
-          ).to.be.revertedWith('SafeERC20: low-level call failed')
-        })
-=======
 
       it('when call swapAndCompleteBridgeTokens directly', async () => {
         await expect(
@@ -718,7 +640,6 @@
               alice.address
             )
         ).to.be.revertedWith('InvalidAmount()')
->>>>>>> f62da901
       })
 
       it('when token arrived amount is low', async () => {
@@ -728,20 +649,10 @@
           usdt.address,
           alice.address,
         ])
-<<<<<<< HEAD
-        await usdt.transfer(
-          testStargateFacet.address,
-          utils.parseUnits('1000', 6)
-        )
-
-        await expect(
-          testStargateFacet
-            .connect(bob)
-=======
+
         await expect(
           receiver
             .connect(sgRouter)
->>>>>>> f62da901
             .sgReceive(
               1,
               config[TEST_CHAINS[SRC_CHAIN]].stargateRouter,
@@ -750,47 +661,6 @@
               utils.parseUnits('1000', 6),
               payload
             )
-<<<<<<< HEAD
-        ).to.emit(testStargateFacet, 'LiFiTransferCompleted')
-      })
-    })
-
-    describe('swapAndCompleteBridgeTokensViaStargate function', () => {
-      describe('should be reverted to process swapAndCompleteBridgeTokensViaStargate', () => {
-        it('when call swapAndCompleteBridgeTokensViaStargate directly', async () => {
-          await expect(
-            testStargateFacet
-              .connect(bob)
-              .swapAndCompleteBridgeTokensViaStargate(
-                lifiData,
-                payloadSwapData,
-                usdt.address,
-                alice.address
-              )
-          ).to.be.revertedWith('InvalidCaller()')
-        })
-
-        it('when token arrived amount is low', async () => {
-          const payload = ethers.utils.defaultAbiCoder.encode(PAYLOAD_ABI, [
-            Object.values(lifiData),
-            payloadSwapData.map((data: any) => Object.values(data)),
-            ethers.constants.AddressZero,
-            alice.address,
-          ])
-          await expect(
-            lifi
-              .connect(bob)
-              .sgReceive(
-                1,
-                config[TEST_CHAINS[SRC_CHAIN]].stargateRouter,
-                0,
-                ethers.constants.AddressZero,
-                utils.parseUnits('1000', 6),
-                payload
-              )
-          ).to.be.revertedWith('ERC20: transfer amount exceeds balance')
-        })
-=======
         ).to.be.revertedWith('ERC20: transfer amount exceeds balance')
       })
     })
@@ -816,7 +686,6 @@
               payload
             )
         ).to.emit(executor, 'LiFiTransferCompleted')
->>>>>>> f62da901
       })
 
       it('should send to receiver when fails to call swapAndCompleteBridgeTokens', async () => {
@@ -826,21 +695,12 @@
           usdt.address,
           alice.address,
         ])
-<<<<<<< HEAD
-        await usdt.transfer(
-          testStargateFacet.address,
-          utils.parseUnits('1000', 6)
-        )
-        await expect(
-          testStargateFacet
-            .connect(bob)
-=======
+
         await usdt.transfer(receiver.address, utils.parseUnits('100', 6))
         const usdtBalance = await usdt.balanceOf(alice.address)
         await expect(
           receiver
             .connect(sgRouter)
->>>>>>> f62da901
             .sgReceive(
               1,
               config[TEST_CHAINS[SRC_CHAIN]].stargateRouter,
@@ -849,14 +709,10 @@
               utils.parseUnits('100', 6),
               payload
             )
-<<<<<<< HEAD
-        ).to.emit(testStargateFacet, 'LiFiTransferCompleted')
-=======
         ).to.emit(receiver, 'LiFiTransferCompleted')
         expect(await usdt.balanceOf(alice.address)).to.equal(
           usdtBalance.add(utils.parseUnits('100', 6))
         )
->>>>>>> f62da901
       })
     })
   })
