--- conflicted
+++ resolved
@@ -103,12 +103,6 @@
       )
 
       testStargateData = {
-<<<<<<< HEAD
-        router: config[TEST_CHAINS[SRC_CHAIN]].stargateRouter,
-=======
-        dstChainId: 1,
-        srcPoolId: 2,
->>>>>>> 6713488d
         dstPoolId: 2,
         minAmountLD: utils.parseUnits('100', 6),
         dstGasForCall: 0,
