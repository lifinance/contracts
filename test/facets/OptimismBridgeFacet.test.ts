import {
  IERC20 as ERC20,
  IERC20__factory as ERC20__factory,
  OptimismBridgeFacet,
  DexManagerFacet,
} from '../../typechain'
import { deployments, network } from 'hardhat'
import { SignerWithAddress } from '@nomiclabs/hardhat-ethers/dist/src/signers'
import { constants, Contract, ethers, utils } from 'ethers'
import { node_url } from '../../utils/network'
import { expect } from '../chai-setup'
import approvedFunctionSelectors from '../../utils/approvedFunctions'
import config from '../../config/optimism'

const USDC_ADDRESS = '0xA0b86991c6218b36c1d19D4a2e9Eb0cE3606eB48'
const DAI_L1_ADDRESS = '0x6B175474E89094C44Da98b954EedeAC495271d0F'
const DAI_L2_ADDRESS = '0xDA10009cBd5D07dd0CeCc66161FC93D7c9000da1'
const UNISWAP_ADDRESS = '0xE592427A0AEce92De3Edee1F18E0157C05861564'
const ZERO_ADDRESS = constants.AddressZero
const SEND_AMOUNT = utils.parseEther('1000')
const SWAP_AMOUNT_IN = utils.parseUnits('1020', 6)
const SWAP_AMOUNT_OUT = utils.parseEther('1000')
const L2_GAS = 200000

describe('OptimismBridgeFacet', function () {
  let alice: SignerWithAddress
  let lifi: OptimismBridgeFacet
  let dexMgr: DexManagerFacet
  /* eslint-disable @typescript-eslint/no-explicit-any */
  let owner: any
  let dai: ERC20
  let usdc: ERC20
  let bridgeData: any
  let validOptimismData: any
  let swapData: any
  /* eslint-enable @typescript-eslint/no-explicit-any */
  const setupTest = deployments.createFixture(
    async ({ deployments, ethers }) => {
      await deployments.fixture('DeployOptimismBridgeFacet')

      owner = await ethers.getSigners()
      owner = owner[0]
      const diamond = await ethers.getContract('LiFiDiamond')
      lifi = <OptimismBridgeFacet>(
        await ethers.getContractAt('OptimismBridgeFacet', diamond.address)
      )

      dexMgr = <DexManagerFacet>(
        await ethers.getContractAt('DexManagerFacet', diamond.address)
      )
      await dexMgr.addDex(UNISWAP_ADDRESS)
      await dexMgr.batchSetFunctionApprovalBySignature(
        approvedFunctionSelectors,
        true
      )

      await network.provider.request({
        method: 'hardhat_impersonateAccount',
        params: ['0xaD0135AF20fa82E106607257143d0060A7eB5cBf'],
      })

      alice = await ethers.getSigner(
        '0xaD0135AF20fa82E106607257143d0060A7eB5cBf'
      )

      dai = ERC20__factory.connect(DAI_L1_ADDRESS, alice)
      usdc = ERC20__factory.connect(USDC_ADDRESS, alice)

      validOptimismData = {
        assetIdOnL2: DAI_L2_ADDRESS,
<<<<<<< HEAD
        bridge: config['mainnet'].bridges[DAI_L1_ADDRESS.toLowerCase()],
=======
        amount: SEND_AMOUNT,
>>>>>>> 6713488d
        l2Gas: L2_GAS,
        isSynthetix: false,
      }

      const deadline = Math.floor(Date.now() / 1000) + 60 * 20 // 20 minutes from the current Unix time

      const uniswap = new Contract(
        UNISWAP_ADDRESS,
        [
          'function exactOutputSingle(tuple(address,address,uint24,address,uint256,uint256,uint256,uint160)) external payable returns (uint256)',
        ],
        alice
      )

      // Generate swap calldata
      const swapCallData = await uniswap.populateTransaction.exactOutputSingle([
        USDC_ADDRESS,
        DAI_L1_ADDRESS,
        3000,
        lifi.address,
        deadline,
        SWAP_AMOUNT_OUT,
        SWAP_AMOUNT_IN,
        0,
      ])

      swapData = [
        {
          callTo: <string>swapCallData.to,
          approveTo: <string>swapCallData.to,
          sendingAssetId: USDC_ADDRESS,
          receivingAssetId: DAI_L1_ADDRESS,
          callData: <string>swapCallData?.data,
          fromAmount: SWAP_AMOUNT_IN,
          requiresDeposit: true,
        },
      ]

      // Approve ERC20 for swapping
      await usdc.approve(lifi.address, SWAP_AMOUNT_IN)
      await dai.approve(lifi.address, SEND_AMOUNT)
    }
  )

  before(async function () {
    this.timeout(0)
    await network.provider.request({
      method: 'hardhat_reset',
      params: [
        {
          forking: {
            jsonRpcUrl: node_url('mainnet'),
            blockNumber: 14954000,
          },
        },
      ],
    })
  })

  beforeEach(async function () {
    this.timeout(0)
    await setupTest()
  })

  describe('startBridgeTokensViaOptimismBridge function', () => {
    describe('should be reverted to starts a bridge transaction', () => {
      it('when the sending amount is zero', async function () {
        const optimismData = {
          ...validOptimismData,
        }

        const bridgeData = {
          transactionId: utils.randomBytes(32),
          bridge: 'optimism',
          integrator: 'ACME Devs',
          referrer: ethers.constants.AddressZero,
          sendingAssetId: DAI_L1_ADDRESS,
          receiver: alice.address,
          minAmount: '0',
          destinationChainId: 10,
          hasSourceSwaps: false,
          hasDestinationCall: false,
        }

        await expect(
          lifi
            .connect(alice)
            .startBridgeTokensViaOptimismBridge(bridgeData, optimismData)
        ).to.be.revertedWith('InvalidAmount()')
      })

      it('when the receiver is zero address', async function () {
        const optimismData = {
          ...validOptimismData,
          receiver: ZERO_ADDRESS,
        }

        const bridgeData = {
          transactionId: utils.randomBytes(32),
          bridge: 'optimism',
          integrator: 'ACME Devs',
          referrer: ethers.constants.AddressZero,
          sendingAssetId: DAI_L1_ADDRESS,
          receiver: ethers.constants.AddressZero,
          minAmount: SEND_AMOUNT,
          destinationChainId: 10,
          hasSourceSwaps: false,
          hasDestinationCall: false,
        }

        await expect(
          lifi
            .connect(alice)
            .startBridgeTokensViaOptimismBridge(bridgeData, optimismData)
        ).to.be.revertedWith('InvalidReceiver()')
      })

      it('when the user does not have enough amount', async () => {
        const daiBalance = await dai.balanceOf(alice.address)
        await dai.transfer(lifi.address, daiBalance)
        const bridgeData = {
          transactionId: utils.randomBytes(32),
          bridge: 'optimism',
          integrator: 'ACME Devs',
          referrer: ethers.constants.AddressZero,
          sendingAssetId: DAI_L1_ADDRESS,
          receiver: alice.address,
          minAmount: SEND_AMOUNT,
          destinationChainId: 10,
          hasSourceSwaps: false,
          hasDestinationCall: false,
        }
        await expect(
          lifi
            .connect(alice)
            .startBridgeTokensViaOptimismBridge(bridgeData, validOptimismData)
        ).to.be.revertedWith('InsufficientBalance')
      })

      it('when the sending native asset amount is not enough', async () => {
        const optimismData = {
          ...validOptimismData,
        }
        const bridgeData = {
          transactionId: utils.randomBytes(32),
          bridge: 'optimism',
          integrator: 'ACME Devs',
          referrer: ethers.constants.AddressZero,
          sendingAssetId: ZERO_ADDRESS,
          receiver: alice.address,
          minAmount: utils.parseEther('10'),
          destinationChainId: 10,
          hasSourceSwaps: false,
          hasDestinationCall: false,
        }
        await expect(
          lifi
            .connect(alice)
            .startBridgeTokensViaOptimismBridge(bridgeData, optimismData, {
              value: utils.parseEther('9'),
            })
        ).to.be.revertedWith('InvalidAmount()')
      })
    })

    describe('should be possible to starts a bridge transaction', () => {
      it('when transfer non-native asset', async function () {
        const receivingAssetId = utils.getAddress(
          (config['mainnet'].tokens || {})[DAI_L1_ADDRESS.toLowerCase()]
        )

        const bridgeData = {
          transactionId: utils.randomBytes(32),
          bridge: 'optimism',
          integrator: 'ACME Devs',
          referrer: ethers.constants.AddressZero,
          sendingAssetId: DAI_L1_ADDRESS,
          receiver: alice.address,
          minAmount: SEND_AMOUNT,
          destinationChainId: 10,
          hasSourceSwaps: false,
          hasDestinationCall: false,
        }

        await expect(
          lifi
            .connect(alice)
            .startBridgeTokensViaOptimismBridge(bridgeData, validOptimismData)
        ).to.emit(lifi, 'LiFiTransferStarted')
      })

      it('when transfer native asset', async function () {
<<<<<<< HEAD
        const optimismData = {
          ...validOptimismData,
          bridge: config['mainnet'].bridges.standardBridge,
        }
        const bridgeData = {
          transactionId: utils.randomBytes(32),
          bridge: 'optimism',
          integrator: 'ACME Devs',
          referrer: ethers.constants.AddressZero,
          sendingAssetId: ZERO_ADDRESS,
          receiver: alice.address,
          minAmount: utils.parseEther('10'),
          destinationChainId: 10,
          hasSourceSwaps: false,
          hasDestinationCall: false,
=======
        const bridgeData = {
          ...validBridgeData,
          assetId: ZERO_ADDRESS,
          assetIdOnL2: ZERO_ADDRESS,
          amount: utils.parseEther('10'),
        }
        const lifiData = {
          ...validLiFiData,
          sendingAssetId: ZERO_ADDRESS,
          receivingAssetId: ZERO_ADDRESS,
          amount: utils.parseEther('10'),
>>>>>>> 6713488d
        }
        await expect(
          lifi
            .connect(alice)
            .startBridgeTokensViaOptimismBridge(bridgeData, optimismData, {
              value: utils.parseEther('10'),
            })
        ).to.emit(lifi, 'LiFiTransferStarted')
      })
    })
  })

  describe('swapAndStartBridgeTokensViaOptimismBridge function', () => {
    describe('should be reverted to perform a swap then starts a bridge transaction', () => {
      it('when the receiver is zero address', async function () {
        const optimismData = {
          ...validOptimismData,
          receiver: ZERO_ADDRESS,
        }

        const bridgeData = {
          transactionId: utils.randomBytes(32),
          bridge: 'optimism',
          integrator: 'ACME Devs',
          referrer: ethers.constants.AddressZero,
          sendingAssetId: DAI_L1_ADDRESS,
          receiver: ethers.constants.AddressZero,
          minAmount: SEND_AMOUNT,
          destinationChainId: 10,
          hasSourceSwaps: false,
          hasDestinationCall: false,
        }

        await expect(
          lifi
            .connect(alice)
            .swapAndStartBridgeTokensViaOptimismBridge(
              bridgeData,
              swapData,
              optimismData
            )
        ).to.be.revertedWith('InvalidReceiver()')
      })

      it('when the user does not have enough amount', async () => {
        const usdcBalance = await usdc.balanceOf(alice.address)
        await usdc.transfer(dai.address, usdcBalance)
        const bridgeData = {
          transactionId: utils.randomBytes(32),
          bridge: 'optimism',
          integrator: 'ACME Devs',
          referrer: ethers.constants.AddressZero,
          sendingAssetId: DAI_L1_ADDRESS,
          receiver: alice.address,
          minAmount: SEND_AMOUNT,
          destinationChainId: 10,
          hasSourceSwaps: false,
          hasDestinationCall: false,
        }
        await expect(
          lifi
            .connect(alice)
            .swapAndStartBridgeTokensViaOptimismBridge(
              bridgeData,
              swapData,
              validOptimismData
            )
        ).to.be.revertedWith('InsufficientBalance')
      })

      it('when the dex is not approved', async function () {
        await dexMgr.removeDex(UNISWAP_ADDRESS)
        const bridgeData = {
          transactionId: utils.randomBytes(32),
          bridge: 'optimism',
          integrator: 'ACME Devs',
          referrer: ethers.constants.AddressZero,
          sendingAssetId: DAI_L1_ADDRESS,
          receiver: alice.address,
          minAmount: SEND_AMOUNT,
          destinationChainId: 10,
          hasSourceSwaps: false,
          hasDestinationCall: false,
        }
        await expect(
          lifi
            .connect(alice)
            .swapAndStartBridgeTokensViaOptimismBridge(
              bridgeData,
              swapData,
              validOptimismData
            )
        ).to.be.revertedWith('ContractCallNotAllowed()')
      })
    })

    it('should be possible to perform a swap then starts a bridge transaction', async function () {
      const bridgeData = {
        transactionId: utils.randomBytes(32),
        bridge: 'optimism',
        integrator: 'ACME Devs',
        referrer: ethers.constants.AddressZero,
        sendingAssetId: DAI_L1_ADDRESS,
        receiver: alice.address,
        minAmount: SEND_AMOUNT,
        destinationChainId: 10,
        hasSourceSwaps: false,
        hasDestinationCall: false,
      }

      await expect(
        lifi
          .connect(alice)
          .swapAndStartBridgeTokensViaOptimismBridge(
            bridgeData,
            swapData,
            validOptimismData
          )
      )
        .to.emit(lifi, 'AssetSwapped')
        .and.to.emit(lifi, 'LiFiTransferStarted')
    })
  })
})<|MERGE_RESOLUTION|>--- conflicted
+++ resolved
@@ -68,11 +68,6 @@
 
       validOptimismData = {
         assetIdOnL2: DAI_L2_ADDRESS,
-<<<<<<< HEAD
-        bridge: config['mainnet'].bridges[DAI_L1_ADDRESS.toLowerCase()],
-=======
-        amount: SEND_AMOUNT,
->>>>>>> 6713488d
         l2Gas: L2_GAS,
         isSynthetix: false,
       }
@@ -265,10 +260,8 @@
       })
 
       it('when transfer native asset', async function () {
-<<<<<<< HEAD
         const optimismData = {
           ...validOptimismData,
-          bridge: config['mainnet'].bridges.standardBridge,
         }
         const bridgeData = {
           transactionId: utils.randomBytes(32),
@@ -281,19 +274,6 @@
           destinationChainId: 10,
           hasSourceSwaps: false,
           hasDestinationCall: false,
-=======
-        const bridgeData = {
-          ...validBridgeData,
-          assetId: ZERO_ADDRESS,
-          assetIdOnL2: ZERO_ADDRESS,
-          amount: utils.parseEther('10'),
-        }
-        const lifiData = {
-          ...validLiFiData,
-          sendingAssetId: ZERO_ADDRESS,
-          receivingAssetId: ZERO_ADDRESS,
-          amount: utils.parseEther('10'),
->>>>>>> 6713488d
         }
         await expect(
           lifi
