/* eslint-disable @typescript-eslint/no-explicit-any */
import {
  MultichainFacet,
  DexManagerFacet,
  IERC20 as ERC20,
  IERC20__factory as ERC20__factory,
} from '../../typechain'
import { deployments, network } from 'hardhat'
import { constants, ethers, utils } from 'ethers'
import { node_url } from '../../utils/network'
import { SignerWithAddress } from '@nomiclabs/hardhat-ethers/dist/src/signers'
import { expect } from '../chai-setup'
import approvedFunctionSelectors from '../../utils/approvedFunctions'

const MULTICHAIN_ROUTER = '0x4f3aff3a747fcade12598081e80c6605a8be192f'
const USDT_ADDRESS = '0xc2132D05D31c914a87C6611C10748AEb04B58e8F'
const WMATIC_ADDRESS = '0x0d500B1d8E8eF31E21C99d1Db9A6444d3ADf1270'
const MATIC_ROUTER = '0x2ef4a574b72e1f555185afa8a09c6d1a8ac4025c'
const anyMATIC_ADDRESS = '0x21804205c744dd98fbc87898704564d5094bb167'
const anyUSDT_ADDRESS = '0xE3eeDa11f06a656FcAee19de663E84C7e61d3Cac'
const UNISWAP_ADDRESS = '0xa5E0829CaCEd8fFDD4De3c43696c57F7D7A678ff'
const BEEFY_ADDRESS = '0xFbdd194376de19a88118e84E279b977f165d01b8'
const BEEFY_ROUTER = '0x6fF0609046A38D76Bd40C5863b4D1a2dCe687f73'

describe('MultichainFacet', function () {
  let lifi: MultichainFacet
  let dexMgr: DexManagerFacet
  let alice: SignerWithAddress
  let beefHolder: SignerWithAddress
  let lifiData: any
  let token: ERC20
  let usdt: ERC20
  let wmatic: ERC20

  const setupTest = deployments.createFixture(
    async ({ deployments, ethers }) => {
      await deployments.fixture('DeployMultichainFacet')
      const diamond = await ethers.getContract('LiFiDiamond')
      lifi = <MultichainFacet>(
        await ethers.getContractAt('MultichainFacet', diamond.address)
      )
      dexMgr = <DexManagerFacet>(
        await ethers.getContractAt('DexManagerFacet', diamond.address)
      )
      await dexMgr.addDex(UNISWAP_ADDRESS)
      await dexMgr.batchSetFunctionApprovalBySignature(
        approvedFunctionSelectors,
        true
      )

      await network.provider.request({
        method: 'hardhat_impersonateAccount',
        params: ['0x6722846282868a9c084b423aee79eb8ff69fc497'],
      })

      await network.provider.request({
        method: 'hardhat_impersonateAccount',
        params: ['0xf71b335a1d9449c381d867f4172fc1bb3d2bfb7b'],
      })

      alice = await ethers.getSigner(
        '0x6722846282868a9c084b423aee79eb8ff69fc497'
      )

      beefHolder = await ethers.getSigner(
        '0xf71b335a1d9449c381d867f4172fc1bb3d2bfb7b'
      )

      wmatic = ERC20__factory.connect(WMATIC_ADDRESS, alice)

      usdt = ERC20__factory.connect(USDT_ADDRESS, alice)
      token = ERC20__factory.connect(anyUSDT_ADDRESS, alice)
      await usdt.approve(lifi.address, utils.parseUnits('1000', 6))
    }
  )

  before(async function () {
    this.timeout(0)
    await network.provider.request({
      method: 'hardhat_reset',
      params: [
        {
          forking: {
            jsonRpcUrl: node_url('polygon'),
            blockNumber: 25689963,
          },
        },
      ],
    })
  })

  beforeEach(async () => {
    await setupTest()
  })

  it('starts a bridge transaction using native token on the sending chain', async () => {
    const MultichainData = {
      assetId: anyMATIC_ADDRESS,
      router: MATIC_ROUTER,
<<<<<<< HEAD
=======
      amount: utils.parseEther('1000'),
      receiver: alice.address,
      toChainId: 100,
>>>>>>> 6713488d
    }

    await lifi
      .connect(alice)
      .startBridgeTokensViaMultichain(lifiData, MultichainData, {
        gasLimit: 500000,
        value: utils.parseEther('1000'),
      })
  })

  it('starts a bridge transaction using anyToken implementation on the sending chain', async () => {
    const beefy = ERC20__factory.connect(BEEFY_ADDRESS, beefHolder)
    await beefy.approve(lifi.address, utils.parseEther('10'))

    const MultichainData = {
      assetId: BEEFY_ADDRESS,
      router: BEEFY_ROUTER,
<<<<<<< HEAD
=======
      amount: utils.parseEther('10'),
      receiver: beefHolder.address,
      toChainId: 100,
>>>>>>> 6713488d
    }

    await lifi
      .connect(beefHolder)
      .startBridgeTokensViaMultichain(lifiData, MultichainData, {
        gasLimit: 500000,
      })
  })

  it('starts a bridge transaction on the sending chain', async () => {
    const MultichainData = {
      assetId: token.address,
      router: MULTICHAIN_ROUTER,
      amount: utils.parseUnits('1000', 6),
      receiver: alice.address,
      toChainId: 100,
    }

    await lifi
      .connect(alice)
      .startBridgeTokensViaMultichain(lifiData, MultichainData, {
        gasLimit: 500000,
      })
  })

  it('performs a swap then starts bridge transaction on the sending chain', async () => {
    const to = lifi.address // should be a checksummed receiver address
    const deadline = Math.floor(Date.now() / 1000) + 60 * 20 // 20 minutes from the current Unix time

    const iface = new utils.Interface([
      'function swapETHForExactTokens(uint,address[],address,uint256)',
    ])

    // Generate swap calldata
    const uniswapData = iface.encodeFunctionData('swapETHForExactTokens', [
      utils.parseUnits('1000', 6),
      [wmatic.address, usdt.address],
      to,
      deadline,
    ])

    const swapData = [
      {
        callTo: UNISWAP_ADDRESS,
        approveTo: UNISWAP_ADDRESS,
        sendingAssetId: '0x0000000000000000000000000000000000000000',
        receivingAssetId: usdt.address,
        fromAmount: utils.parseEther('700'),
        callData: uniswapData,
        requiresDeposit: false,
      },
    ]

    const MultichainData = {
      assetId: token.address,
      router: MULTICHAIN_ROUTER,
      amount: utils.parseUnits('1000', 6),
      receiver: alice.address,
      toChainId: 137,
    }

    await lifi
      .connect(alice)
      .swapAndStartBridgeTokensViaMultichain(
        lifiData,
        swapData,
        MultichainData,
        {
          gasLimit: 500000,
          value: utils.parseEther('700'),
        }
      )
  })

  it('fails to perform a swap when the dex is not approved', async () => {
    await dexMgr.removeDex(UNISWAP_ADDRESS)
    const to = lifi.address // should be a checksummed receiver address
    const deadline = Math.floor(Date.now() / 1000) + 60 * 20 // 20 minutes from the current Unix time

    const iface = new utils.Interface([
      'function swapETHForExactTokens(uint,address[],address,uint256)',
    ])

    // Generate swap calldata
    const uniswapData = iface.encodeFunctionData('swapETHForExactTokens', [
      utils.parseUnits('1000', 6),
      [wmatic.address, usdt.address],
      to,
      deadline,
    ])

    const swapData = [
      {
        callTo: UNISWAP_ADDRESS,
        approveTo: UNISWAP_ADDRESS,
        sendingAssetId: '0x0000000000000000000000000000000000000000',
        receivingAssetId: usdt.address,
        fromAmount: utils.parseEther('700'),
        callData: uniswapData,
        requiresDeposit: false,
      },
    ]

    const MultichainData = {
      assetId: token.address,
      router: MULTICHAIN_ROUTER,
      amount: utils.parseUnits('1000', 6),
      receiver: alice.address,
      toChainId: 137,
    }

    await expect(
      lifi
        .connect(alice)
        .swapAndStartBridgeTokensViaMultichain(
          lifiData,
          swapData,
          MultichainData,
          {
            gasLimit: 500000,
            value: utils.parseEther('700'),
          }
        )
    ).to.be.revertedWith('ContractCallNotAllowed()')
  })
})<|MERGE_RESOLUTION|>--- conflicted
+++ resolved
@@ -97,12 +97,6 @@
     const MultichainData = {
       assetId: anyMATIC_ADDRESS,
       router: MATIC_ROUTER,
-<<<<<<< HEAD
-=======
-      amount: utils.parseEther('1000'),
-      receiver: alice.address,
-      toChainId: 100,
->>>>>>> 6713488d
     }
 
     await lifi
@@ -120,12 +114,6 @@
     const MultichainData = {
       assetId: BEEFY_ADDRESS,
       router: BEEFY_ROUTER,
-<<<<<<< HEAD
-=======
-      amount: utils.parseEther('10'),
-      receiver: beefHolder.address,
-      toChainId: 100,
->>>>>>> 6713488d
     }
 
     await lifi
