/* eslint-disable @typescript-eslint/no-explicit-any */
import {
  DexManagerFacet,
  IERC20__factory as ERC20__factory,
  NXTPFacet,
} from '../../typechain'
import { expect } from '../chai-setup'
import { deployments, network } from 'hardhat'
import { SignerWithAddress } from '@nomiclabs/hardhat-ethers/dist/src/signers'
import { constants, Contract, ethers, utils } from 'ethers'
import { simpleNXTPData } from '../fixtures/nxtp'
import { ChainId, Token } from '@uniswap/sdk'
import { node_url } from '../../utils/network'
import approvedFunctionSelectors from '../../utils/approvedFunctions'

describe('NXTPFacet', function () {
  const RINKEBY_DAI_ADDRESS = '0xc7AD46e0b8a400Bb3C915120d284AafbA8fc4735'
  const RINKEBY_TOKEN_ADDRESS = '0x9aC2c46d7AcC21c881154D57c0Dc1c55a3139198'
  const GOERLI_TOKEN_ADDRESS = '0x8a1Cad3703E0beAe0e0237369B4fcD04228d1682'
  const UNISWAP_ADDRESS = '0x7a250d5630B4cF539739dF2C5dAcb4c659F2488D'

  let alice: SignerWithAddress
  let lifi: NXTPFacet
  let dexMgr: DexManagerFacet
  let bridgeData: any

  const setupTest = deployments.createFixture(
    async ({ deployments, ethers }) => {
      // setup wallet
      await network.provider.request({
        method: 'hardhat_impersonateAccount',
        params: ['0x552008c0f6870c2f77e5cC1d2eb9bdff03e30Ea0'],
      })
      alice = await ethers.getSigner(
        '0x552008c0f6870c2f77e5cC1d2eb9bdff03e30Ea0'
      )

      // setup contract
      await deployments.fixture('DeployNXTPFacet')
      const diamond = await ethers.getContract('LiFiDiamond')
      lifi = (<NXTPFacet>(
        await ethers.getContractAt('NXTPFacet', diamond.address)
      )).connect(alice)
      dexMgr = <DexManagerFacet>(
        await ethers.getContractAt('DexManagerFacet', diamond.address)
      )
      await dexMgr.addDex(UNISWAP_ADDRESS)
      await dexMgr.batchSetFunctionApprovalBySignature(
        approvedFunctionSelectors,
        true
      )
    }
  )

  before(async function () {
    this.timeout(0)
    await network.provider.request({
      method: 'hardhat_reset',
      params: [
        {
          forking: {
            jsonRpcUrl: node_url('rinkeby'),
            blockNumber: 9451655,
          },
        },
      ],
    })
  })

  beforeEach(async function () {
    this.timeout(0)
    await setupTest()
  })

  it('starts a bridge transaction on the sending chain', async function () {
    // Approve ERC20 for swapping
    const token = ERC20__factory.connect(RINKEBY_TOKEN_ADDRESS, alice)
    await token.approve(lifi.address, simpleNXTPData.amount)

<<<<<<< HEAD
    const bridgeData = {
      transactionId: utils.randomBytes(32),
      bridge: 'nxtp',
      integrator: 'ACME Devs',
      referrer: ethers.constants.AddressZero,
      sendingAssetId: simpleNXTPData.invariantData.sendingAssetId,
      receiver: simpleNXTPData.invariantData.receivingAddress,
      minAmount: simpleNXTPData.amount,
      destinationChainId: simpleNXTPData.invariantData.receivingChainId,
      hasSourceSwaps: false,
      hasDestinationCall: false,
    }

    const nxtpData = {
      nxtpTxManager: TX_MGR_ADDRESS,
      ...simpleNXTPData,
    }
=======
    const nxtpData = simpleNXTPData
>>>>>>> 6713488d

    nxtpData.invariantData.initiator = lifi.address

    await expect(
      lifi.startBridgeTokensViaNXTP(bridgeData, nxtpData, {
        gasLimit: 500000,
      })
    )
      .to.emit(lifi, 'NXTPBridgeStarted')
      .and.to.emit(lifi, 'LiFiTransferStarted')
  })

  it('performs a swap then starts bridge transaction on the sending chain', async function () {
    // Uniswap
    const TOKEN = new Token(ChainId.RINKEBY, RINKEBY_TOKEN_ADDRESS, 18)
    const DAI = new Token(ChainId.RINKEBY, RINKEBY_DAI_ADDRESS, 18)

    const amountIn = utils.parseEther('12')
    const amountOut = utils.parseEther('10') // 1 TestToken

<<<<<<< HEAD
    const bridgeData = {
      transactionId: utils.randomBytes(32),
      bridge: 'nxtp',
      integrator: 'ACME Devs',
      referrer: ethers.constants.AddressZero,
      sendingAssetId: simpleNXTPData.invariantData.sendingAssetId,
      receiver: simpleNXTPData.invariantData.receivingAddress,
      minAmount: simpleNXTPData.amount,
      destinationChainId: simpleNXTPData.invariantData.receivingChainId,
      hasSourceSwaps: true,
      hasDestinationCall: false,
    }

    const nxtpData = {
      nxtpTxManager: TX_MGR_ADDRESS,
      ...simpleNXTPData,
    }
=======
    const nxtpData = simpleNXTPData
>>>>>>> 6713488d

    nxtpData.invariantData.initiator = lifi.address

    const path = [DAI.address, TOKEN.address]
    const to = lifi.address // should be a checksummed recipient address
    const deadline = Math.floor(Date.now() / 1000) + 60 * 20 // 20 minutes from the current Unix time

    const uniswap = new Contract(
      UNISWAP_ADDRESS,
      [
        'function swapTokensForExactTokens(uint amountOut, uint amountInMax, address[] calldata path, address to, uint deadline) external payable returns (uint[] memory amounts)',
      ],
      alice
    )

    // Generate swap calldata
    const swapData = await uniswap.populateTransaction.swapTokensForExactTokens(
      amountOut,
      amountIn,
      path,
      to,
      deadline
    )

    // Approve ERC20 for swapping
    const token = ERC20__factory.connect(RINKEBY_DAI_ADDRESS, alice)
    await token.approve(lifi.address, amountIn)

    // Call LiFi smart contract to start the bridge process
    await expect(
      lifi.swapAndStartBridgeTokensViaNXTP(
        bridgeData,
        [
          {
            callTo: <string>swapData.to,
            approveTo: <string>swapData.to,
            sendingAssetId: DAI.address,
            receivingAssetId: TOKEN.address,
            callData: <string>swapData?.data,
            fromAmount: amountIn,
            requiresDeposit: true,
          },
        ],
        nxtpData,
        { gasLimit: 500000 }
      )
    )
      .to.emit(lifi, 'AssetSwapped')
      .and.to.emit(lifi, 'NXTPBridgeStarted')
      .and.to.emit(lifi, 'LiFiTransferStarted')
  })

  it('fails to perform a swap when the dex is not authorized', async function () {
    await dexMgr.removeDex(UNISWAP_ADDRESS)

    // Uniswap
    const TOKEN = new Token(ChainId.RINKEBY, RINKEBY_TOKEN_ADDRESS, 18)
    const DAI = new Token(ChainId.RINKEBY, RINKEBY_DAI_ADDRESS, 18)

    const amountIn = utils.parseEther('12')
    const amountOut = utils.parseEther('10') // 1 TestToken

    const nxtpData = simpleNXTPData

    const bridgeData = {
      transactionId: utils.randomBytes(32),
      bridge: 'nxtp',
      integrator: 'ACME Devs',
      referrer: ethers.constants.AddressZero,
      sendingAssetId: simpleNXTPData.invariantData.sendingAssetId,
      receiver: simpleNXTPData.invariantData.receivingAddress,
      minAmount: simpleNXTPData.amount,
      destinationChainId: simpleNXTPData.invariantData.receivingChainId,
      hasSourceSwaps: true,
      hasDestinationCall: false,
    }

    nxtpData.invariantData.initiator = lifi.address

    const path = [DAI.address, TOKEN.address]
    const to = lifi.address // should be a checksummed recipient address
    const deadline = Math.floor(Date.now() / 1000) + 60 * 20 // 20 minutes from the current Unix time

    const uniswap = new Contract(
      UNISWAP_ADDRESS,
      [
        'function swapTokensForExactTokens(uint amountOut, uint amountInMax, address[] calldata path, address to, uint deadline) external payable returns (uint[] memory amounts)',
      ],
      alice
    )

    // Generate swap calldata
    const swapData = await uniswap.populateTransaction.swapTokensForExactTokens(
      amountOut,
      amountIn,
      path,
      to,
      deadline
    )

    // Approve ERC20 for swapping
    const token = ERC20__factory.connect(RINKEBY_DAI_ADDRESS, alice)
    await token.approve(lifi.address, amountIn)

    // Call LiFi smart contract to start the bridge process
    await expect(
      lifi.swapAndStartBridgeTokensViaNXTP(
        bridgeData,
        [
          {
            callTo: <string>swapData.to,
            approveTo: <string>swapData.to,
            sendingAssetId: DAI.address,
            receivingAssetId: TOKEN.address,
            callData: <string>swapData?.data,
            fromAmount: amountIn,
            requiresDeposit: true,
          },
        ],
        nxtpData,
        { gasLimit: 500000 }
      )
    ).to.be.revertedWith('ContractCallNotAllowed()')
  })

  it('performs a swap with positive slippage then starts bridge transaction on the sending chain', async function () {
    // Uniswap
    const TOKEN = new Token(ChainId.RINKEBY, RINKEBY_TOKEN_ADDRESS, 18)
    const DAI = new Token(ChainId.RINKEBY, RINKEBY_DAI_ADDRESS, 18)

    const bridgeData = {
      transactionId: utils.randomBytes(32),
      bridge: 'nxtp',
      integrator: 'ACME Devs',
      referrer: ethers.constants.AddressZero,
      sendingAssetId: simpleNXTPData.invariantData.sendingAssetId,
      receiver: simpleNXTPData.invariantData.receivingAddress,
      minAmount: simpleNXTPData.amount,
      destinationChainId: simpleNXTPData.invariantData.receivingChainId,
      hasSourceSwaps: true,
      hasDestinationCall: false,
    }

    const amountIn = utils.parseEther('12')
    const amountOut = utils.parseEther('10.5') // 1 TestToken

    const nxtpData = simpleNXTPData

    nxtpData.invariantData.initiator = lifi.address

    const path = [DAI.address, TOKEN.address]
    const to = lifi.address // should be a checksummed recipient address
    const deadline = Math.floor(Date.now() / 1000) + 60 * 20 // 20 minutes from the current Unix time

    const uniswap = new Contract(
      UNISWAP_ADDRESS,
      [
        'function swapTokensForExactTokens(uint amountOut, uint amountInMax, address[] calldata path, address to, uint deadline) external payable returns (uint[] memory amounts)',
      ],
      alice
    )

    // Generate swap calldata
    const swapData = await uniswap.populateTransaction.swapTokensForExactTokens(
      amountOut,
      amountIn,
      path,
      to,
      deadline
    )

    // Approve ERC20 for swapping
    const token = ERC20__factory.connect(RINKEBY_DAI_ADDRESS, alice)
    await token.approve(lifi.address, amountIn)

    // Call LiFi smart contract to start the bridge process
    await expect(
      lifi.swapAndStartBridgeTokensViaNXTP(
        bridgeData,
        [
          {
            callTo: <string>swapData.to,
            approveTo: <string>swapData.to,
            sendingAssetId: DAI.address,
            receivingAssetId: TOKEN.address,
            callData: <string>swapData?.data,
            fromAmount: amountIn,
            requiresDeposit: true,
          },
        ],
        nxtpData,
        { gasLimit: 500000 }
      )
    )
      .to.emit(lifi, 'AssetSwapped')
      .and.to.emit(lifi, 'NXTPBridgeStarted')
      .and.to.emit(lifi, 'LiFiTransferStarted')
  })

  it('performs a swap with max approval and then does not approve for subsequent swaps', async function () {
    // Uniswap
    const TOKEN = new Token(ChainId.RINKEBY, RINKEBY_TOKEN_ADDRESS, 18)
    const DAI = new Token(ChainId.RINKEBY, RINKEBY_DAI_ADDRESS, 18)

    const amountIn = utils.parseEther('12')
    const amountOut = utils.parseEther('10') // 1 TestToken

    const nxtpData = simpleNXTPData

    const bridgeData = {
      transactionId: utils.randomBytes(32),
      bridge: 'nxtp',
      integrator: 'ACME Devs',
      referrer: ethers.constants.AddressZero,
      sendingAssetId: simpleNXTPData.invariantData.sendingAssetId,
      receiver: simpleNXTPData.invariantData.receivingAddress,
      minAmount: simpleNXTPData.amount,
      destinationChainId: simpleNXTPData.invariantData.receivingChainId,
      hasSourceSwaps: true,
      hasDestinationCall: false,
    }

    nxtpData.invariantData.initiator = lifi.address

    const path = [DAI.address, TOKEN.address]
    const to = lifi.address // should be a checksummed recipient address
    const deadline = Math.floor(Date.now() / 1000) + 60 * 20 // 20 minutes from the current Unix time

    const uniswap = new Contract(
      UNISWAP_ADDRESS,
      [
        'function swapTokensForExactTokens(uint amountOut, uint amountInMax, address[] calldata path, address to, uint deadline) external payable returns (uint[] memory amounts)',
      ],
      alice
    )

    // Generate swap calldata
    const swapData = await uniswap.populateTransaction.swapTokensForExactTokens(
      amountOut,
      amountIn,
      path,
      to,
      deadline
    )

    // Approve ERC20 for swapping
    const token = ERC20__factory.connect(RINKEBY_DAI_ADDRESS, alice)
    await token.approve(lifi.address, amountIn)

    // Call LiFi smart contract to start the bridge process
    await expect(
      lifi.swapAndStartBridgeTokensViaNXTP(
        bridgeData,
        [
          {
            callTo: <string>swapData.to,
            approveTo: <string>swapData.to,
            sendingAssetId: DAI.address,
            receivingAssetId: TOKEN.address,
            callData: <string>swapData?.data,
            fromAmount: amountIn,
            requiresDeposit: true,
          },
        ],
        nxtpData,
        { gasLimit: 500000 }
      )
    ).to.emit(token, 'Approval')

    await token.approve(lifi.address, amountIn)

    nxtpData.invariantData.transactionId =
      '0x9761f6676e6f42010794b5ec0f7c4dd25e5f3c5220dd2b16040761db87fd6e45'
    // Call LiFi smart contract to start the bridge process
    await expect(
      lifi.swapAndStartBridgeTokensViaNXTP(
        bridgeData,
        [
          {
            callTo: <string>swapData.to,
            approveTo: <string>swapData.to,
            sendingAssetId: DAI.address,
            receivingAssetId: TOKEN.address,
            callData: <string>swapData?.data,
            fromAmount: amountIn,
            requiresDeposit: true,
          },
        ],
        nxtpData,
        { gasLimit: 500000 }
      )
    ).to.not.emit(token, 'Approval')
  })
})<|MERGE_RESOLUTION|>--- conflicted
+++ resolved
@@ -77,7 +77,6 @@
     const token = ERC20__factory.connect(RINKEBY_TOKEN_ADDRESS, alice)
     await token.approve(lifi.address, simpleNXTPData.amount)
 
-<<<<<<< HEAD
     const bridgeData = {
       transactionId: utils.randomBytes(32),
       bridge: 'nxtp',
@@ -92,12 +91,8 @@
     }
 
     const nxtpData = {
-      nxtpTxManager: TX_MGR_ADDRESS,
       ...simpleNXTPData,
     }
-=======
-    const nxtpData = simpleNXTPData
->>>>>>> 6713488d
 
     nxtpData.invariantData.initiator = lifi.address
 
@@ -118,7 +113,6 @@
     const amountIn = utils.parseEther('12')
     const amountOut = utils.parseEther('10') // 1 TestToken
 
-<<<<<<< HEAD
     const bridgeData = {
       transactionId: utils.randomBytes(32),
       bridge: 'nxtp',
@@ -133,12 +127,8 @@
     }
 
     const nxtpData = {
-      nxtpTxManager: TX_MGR_ADDRESS,
       ...simpleNXTPData,
     }
-=======
-    const nxtpData = simpleNXTPData
->>>>>>> 6713488d
 
     nxtpData.invariantData.initiator = lifi.address
 
