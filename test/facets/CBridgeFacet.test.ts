import {
  IERC20__factory as ERC20__factory,
  CBridgeFacet,
  DexManagerFacet,
} from '../../typechain'
// import { expect } from '../chai-setup'
import { deployments, ethers, network } from 'hardhat'
import { SignerWithAddress } from '@nomiclabs/hardhat-ethers/dist/src/signers'
import { constants, Contract, utils } from 'ethers'
import { node_url } from '../../utils/network'
import { expect } from '../chai-setup'
import approvedFunctionSelectors from '../../utils/approvedFunctions'

const USDC_ADDRESS = '0xA0b86991c6218b36c1d19D4a2e9Eb0cE3606eB48'
const DAI_ADDRESS = '0x6B175474E89094C44Da98b954EedeAC495271d0F'
const UNISWAP_ADDRESS = '0xE592427A0AEce92De3Edee1F18E0157C05861564'

describe('CBridgeFacet', function () {
  let alice: SignerWithAddress
  let lifi: CBridgeFacet
  let dexMgr: DexManagerFacet
  /* eslint-disable @typescript-eslint/no-explicit-any */
  let owner: any
  let bridgeData: any
  let CBridgeData: any
  /* eslint-enable @typescript-eslint/no-explicit-any */
  const setupTest = deployments.createFixture(
    async ({ deployments, ethers }) => {
      await deployments.fixture('DeployCBridgeFacet')

      owner = await ethers.getSigners()
      owner = owner[0]
      const diamond = await ethers.getContract('LiFiDiamond')
      lifi = <CBridgeFacet>(
        await ethers.getContractAt('CBridgeFacet', diamond.address)
      )

      dexMgr = <DexManagerFacet>(
        await ethers.getContractAt('DexManagerFacet', diamond.address)
      )
      await dexMgr.addDex(UNISWAP_ADDRESS)
      await dexMgr.batchSetFunctionApprovalBySignature(
        approvedFunctionSelectors,
        true
      )

      await network.provider.request({
        method: 'hardhat_impersonateAccount',
        params: ['0x47ac0fb4f2d84898e4d9e7b4dab3c24507a6d503'],
      })

      alice = await ethers.getSigner(
        '0x47ac0fb4f2d84898e4d9e7b4dab3c24507a6d503'
      )

      CBridgeData = {
<<<<<<< HEAD
        cBridge: CBRIDGE_ADDRESS,
=======
        receiver: alice.address,
        assetId: DAI_ADDRESS,
        amount: utils.parseUnits('100000', 10),
        dstChainId: 137,
>>>>>>> 6713488d
        nonce: 1,
        maxSlippage: 5000,
      }
    }
  )

  before(async function () {
    this.timeout(0)
    await network.provider.request({
      method: 'hardhat_reset',
      params: [
        {
          forking: {
            jsonRpcUrl: node_url('mainnet'),
            blockNumber: 13798171,
          },
        },
      ],
    })
  })

  beforeEach(async function () {
    this.timeout(0)
    await setupTest()
  })

  it('starts a bridge transaction on the sending chain', async function () {
    // Approve ERC20 for swapping
    const token = await ERC20__factory.connect(DAI_ADDRESS, alice)
    await token.approve(lifi.address, utils.parseUnits('100000', 10))
    const bridgeData = {
      transactionId: utils.randomBytes(32),
      bridge: 'cbridge',
      integrator: 'ACME Devs',
      referrer: ethers.constants.AddressZero,
      sendingAssetId: DAI_ADDRESS,
      receiver: alice.address,
      minAmount: utils.parseUnits('100000', 10),
      destinationChainId: 137,
      hasSourceSwaps: false,
      hasDestinationCall: false,
    }

    await expect(
      lifi.connect(alice).startBridgeTokensViaCBridge(bridgeData, CBridgeData, {
        gasLimit: 500000,
      })
    ).to.emit(lifi, 'LiFiTransferStarted')
  })

  it('fails to start a native token bridge transaction without msg.value', async function () {
    const CBridgeDataNative = {
<<<<<<< HEAD
      cBridge: CBRIDGE_ADDRESS,
=======
      receiver: alice.address,
      assetId: ethers.constants.AddressZero,
      amount: utils.parseUnits('1', 18),
      dstChainId: 137,
>>>>>>> 6713488d
      nonce: 1,
      maxSlippage: 5000,
    }

    const bridgeData = {
      transactionId: utils.randomBytes(32),
      bridge: 'cbridge',
      integrator: 'ACME Devs',
      referrer: ethers.constants.AddressZero,
      sendingAssetId: constants.AddressZero,
      receiver: alice.address,
      minAmount: utils.parseUnits('1', 18),
      destinationChainId: 137,
      hasSourceSwaps: false,
      hasDestinationCall: false,
    }

    await expect(
      lifi
        .connect(alice)
        .startBridgeTokensViaCBridge(bridgeData, CBridgeDataNative, {
          gasLimit: 500000,
        })
    ).to.be.revertedWith('InvalidAmount()')
  })

  it('fails to start a native token bridge transaction with no enough msg.value', async function () {
    const CBridgeDataNative = {
<<<<<<< HEAD
      cBridge: CBRIDGE_ADDRESS,
=======
      receiver: alice.address,
      assetId: ethers.constants.AddressZero,
      amount: utils.parseUnits('0.0001', 18),
      dstChainId: 137,
>>>>>>> 6713488d
      nonce: 1,
      maxSlippage: 5000,
    }

    const bridgeData = {
      transactionId: utils.randomBytes(32),
      bridge: 'cbridge',
      integrator: 'ACME Devs',
      referrer: ethers.constants.AddressZero,
      sendingAssetId: constants.AddressZero,
      receiver: alice.address,
      minAmount: utils.parseUnits('0.0001', 18),
      destinationChainId: 137,
      hasSourceSwaps: false,
      hasDestinationCall: false,
    }

    await expect(
      lifi
        .connect(alice)
        .startBridgeTokensViaCBridge(bridgeData, CBridgeDataNative, {
          gasLimit: 500000,
          value: utils.parseUnits('0.00001', 18),
        })
    ).to.be.revertedWith('InvalidAmount()')
  })

  it('starts a native token bridge transaction on the sending chain', async function () {
    const bridgeData = {
      transactionId: utils.randomBytes(32),
      bridge: 'cbridge',
      integrator: 'ACME Devs',
      referrer: ethers.constants.AddressZero,
      sendingAssetId: constants.AddressZero,
      receiver: alice.address,
      minAmount: utils.parseUnits('0.01', 18),
      destinationChainId: 137,
      hasSourceSwaps: false,
      hasDestinationCall: false,
    }

    const CBridgeDataNative = {
<<<<<<< HEAD
      cBridge: CBRIDGE_ADDRESS,
=======
      receiver: alice.address,
      assetId: ethers.constants.AddressZero,
      amount: utils.parseUnits('0.01', 18),
      dstChainId: 137,
>>>>>>> 6713488d
      nonce: 1,
      maxSlippage: 5000,
    }
    await expect(
      lifi
        .connect(alice)
        .startBridgeTokensViaCBridge(bridgeData, CBridgeDataNative, {
          gasLimit: 500000,
          value: bridgeData.minAmount,
        })
    ).to.emit(lifi, 'LiFiTransferStarted')
  })

  it('performs a swap then starts bridge transaction on the sending chain', async function () {
    const amountIn = utils.parseUnits('1020', 6)
    const amountOut = utils.parseUnits('1000', 6) // 1 TestToken

    const to = lifi.address // should be a checksummed recipient address
    const deadline = Math.floor(Date.now() / 1000) + 60 * 20 // 20 minutes from the current Unix time

    const uniswap = new Contract(
      UNISWAP_ADDRESS,
      [
        'function exactOutputSingle(tuple(address,address,uint24,address,uint256,uint256,uint256,uint160)) external payable returns (uint256)',
      ],
      alice
    )

    // Generate swap calldata
    const swapData = await uniswap.populateTransaction.exactOutputSingle([
      USDC_ADDRESS,
      DAI_ADDRESS,
      3000,
      to,
      deadline,
      amountOut,
      amountIn,
      0,
    ])

    const bridgeData = {
      transactionId: utils.randomBytes(32),
      bridge: 'cbridge',
      integrator: 'ACME Devs',
      referrer: ethers.constants.AddressZero,
      sendingAssetId: DAI_ADDRESS,
      receiver: alice.address,
      minAmount: utils.parseUnits('1000', 6),
      destinationChainId: 137,
      hasSourceSwaps: true,
      hasDestinationCall: false,
    }

    CBridgeData = {
<<<<<<< HEAD
      cBridge: CBRIDGE_ADDRESS,
=======
      receiver: alice.address,
      assetId: DAI_ADDRESS,
      amount: utils.parseUnits('1000', 6),
      dstChainId: 137,
>>>>>>> 6713488d
      nonce: 1,
      maxSlippage: 5000,
    }

    // Approve ERC20 for swapping
    const token = ERC20__factory.connect(USDC_ADDRESS, alice)
    await token.approve(lifi.address, amountIn)

    await expect(
      lifi.connect(alice).swapAndStartBridgeTokensViaCBridge(
        bridgeData,
        [
          {
            callTo: <string>swapData.to,
            approveTo: <string>swapData.to,
            sendingAssetId: USDC_ADDRESS,
            receivingAssetId: DAI_ADDRESS,
            callData: <string>swapData?.data,
            fromAmount: amountIn,
            requiresDeposit: true,
          },
        ],
        CBridgeData,
        { gasLimit: 500000 }
      )
    )
      .to.emit(lifi, 'AssetSwapped')
      .and.to.emit(lifi, 'LiFiTransferStarted')
  })

  it('fails to perform a swap if the dex is not approved', async function () {
    await dexMgr.removeDex(UNISWAP_ADDRESS)

    const amountIn = utils.parseUnits('1020', 6)
    const amountOut = utils.parseUnits('1000', 6) // 1 TestToken

    const to = lifi.address // should be a checksummed recipient address
    const deadline = Math.floor(Date.now() / 1000) + 60 * 20 // 20 minutes from the current Unix time

    const uniswap = new Contract(
      UNISWAP_ADDRESS,
      [
        'function exactOutputSingle(tuple(address,address,uint24,address,uint256,uint256,uint256,uint160)) external payable returns (uint256)',
      ],
      alice
    )

    const bridgeData = {
      transactionId: utils.randomBytes(32),
      bridge: 'cbridge',
      integrator: 'ACME Devs',
      referrer: ethers.constants.AddressZero,
      sendingAssetId: DAI_ADDRESS,
      receiver: alice.address,
      minAmount: utils.parseUnits('1000', 6),
      destinationChainId: 137,
      hasSourceSwaps: false,
      hasDestinationCall: false,
    }

    // Generate swap calldata
    const swapData = await uniswap.populateTransaction.exactOutputSingle([
      USDC_ADDRESS,
      DAI_ADDRESS,
      3000,
      to,
      deadline,
      amountOut,
      amountIn,
      0,
    ])

    CBridgeData = {
      receiver: alice.address,
      assetId: DAI_ADDRESS,
      amount: utils.parseUnits('1000', 6),
      dstChainId: 137,
      nonce: 1,
      maxSlippage: 5000,
    }

    // Approve ERC20 for swapping
    const token = ERC20__factory.connect(USDC_ADDRESS, alice)
    await token.approve(lifi.address, amountIn)

    await expect(
      lifi.connect(alice).swapAndStartBridgeTokensViaCBridge(
        bridgeData,
        [
          {
            callTo: <string>swapData.to,
            approveTo: <string>swapData.to,
            sendingAssetId: USDC_ADDRESS,
            receivingAssetId: DAI_ADDRESS,
            callData: <string>swapData?.data,
            fromAmount: amountIn,
            requiresDeposit: true,
          },
        ],
        CBridgeData,
        { gasLimit: 500000 }
      )
    ).to.be.revertedWith('ContractCallNotAllowed()')
  })
})<|MERGE_RESOLUTION|>--- conflicted
+++ resolved
@@ -54,14 +54,6 @@
       )
 
       CBridgeData = {
-<<<<<<< HEAD
-        cBridge: CBRIDGE_ADDRESS,
-=======
-        receiver: alice.address,
-        assetId: DAI_ADDRESS,
-        amount: utils.parseUnits('100000', 10),
-        dstChainId: 137,
->>>>>>> 6713488d
         nonce: 1,
         maxSlippage: 5000,
       }
@@ -114,14 +106,6 @@
 
   it('fails to start a native token bridge transaction without msg.value', async function () {
     const CBridgeDataNative = {
-<<<<<<< HEAD
-      cBridge: CBRIDGE_ADDRESS,
-=======
-      receiver: alice.address,
-      assetId: ethers.constants.AddressZero,
-      amount: utils.parseUnits('1', 18),
-      dstChainId: 137,
->>>>>>> 6713488d
       nonce: 1,
       maxSlippage: 5000,
     }
@@ -150,14 +134,6 @@
 
   it('fails to start a native token bridge transaction with no enough msg.value', async function () {
     const CBridgeDataNative = {
-<<<<<<< HEAD
-      cBridge: CBRIDGE_ADDRESS,
-=======
-      receiver: alice.address,
-      assetId: ethers.constants.AddressZero,
-      amount: utils.parseUnits('0.0001', 18),
-      dstChainId: 137,
->>>>>>> 6713488d
       nonce: 1,
       maxSlippage: 5000,
     }
@@ -200,14 +176,6 @@
     }
 
     const CBridgeDataNative = {
-<<<<<<< HEAD
-      cBridge: CBRIDGE_ADDRESS,
-=======
-      receiver: alice.address,
-      assetId: ethers.constants.AddressZero,
-      amount: utils.parseUnits('0.01', 18),
-      dstChainId: 137,
->>>>>>> 6713488d
       nonce: 1,
       maxSlippage: 5000,
     }
@@ -262,14 +230,6 @@
     }
 
     CBridgeData = {
-<<<<<<< HEAD
-      cBridge: CBRIDGE_ADDRESS,
-=======
-      receiver: alice.address,
-      assetId: DAI_ADDRESS,
-      amount: utils.parseUnits('1000', 6),
-      dstChainId: 137,
->>>>>>> 6713488d
       nonce: 1,
       maxSlippage: 5000,
     }
