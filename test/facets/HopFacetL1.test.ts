--- conflicted
+++ resolved
@@ -103,16 +103,6 @@
     }
 
     const HopData = {
-<<<<<<< HEAD
-      bridge: '0x3666f603Cc164936C1b87e207F36BEBa4AC5f18a',
-      fromChainId: 1,
-=======
-      assetId: '0xA0b86991c6218b36c1d19D4a2e9Eb0cE3606eB48',
-      fromChainId: 1,
-      toChainId: 137,
-      receiver: alice.address,
-      amount: amount,
->>>>>>> 6713488d
       bonderFee: 0,
       amountOutMin: 0,
       deadline,
@@ -146,14 +136,6 @@
 
     const HopData = {
       fromChainId: 1,
-<<<<<<< HEAD
-      bridge: '0xb8901acB165ed027E32754E0FFe830802919727f',
-=======
-      toChainId: 137,
-      assetId: '0x0000000000000000000000000000000000000000',
-      receiver: alice.address,
-      amount: amount,
->>>>>>> 6713488d
       bonderFee: 0,
       amountOutMin: 0,
       deadline,
@@ -189,15 +171,6 @@
 
     const HopData = {
       fromChainId: 1,
-<<<<<<< HEAD
-      sendingAssetAddress: '0x6B175474E89094C44Da98b954EedeAC495271d0F',
-      bridge: '0x3d4Cc8A61c7528Fd86C55cfe061a78dCBA48EDd1',
-=======
-      toChainId: 137,
-      assetId: '0x6B175474E89094C44Da98b954EedeAC495271d0F',
-      receiver: alice.address,
-      amount: parseUnits('900', 18),
->>>>>>> 6713488d
       bonderFee: 0,
       amountOutMin: 0,
       deadline,
