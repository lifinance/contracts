--- conflicted
+++ resolved
@@ -66,26 +66,7 @@
       testToken = ERC20__factory.connect(GOERLI_TOKEN_ADDRESS, alice)
       dai = ERC20__factory.connect(GOERLI_USDC_ADDRESS, alice)
 
-<<<<<<< HEAD
       validAmarokData = {
-        connextHandler: config['goerli'].connextHandler,
-=======
-      validLiFiData = {
-        transactionId: utils.randomBytes(32),
-        integrator: 'ACME Devs',
-        referrer: ZERO_ADDRESS,
-        sendingAssetId: GOERLI_TOKEN_ADDRESS,
-        receivingAssetId: OPTIMISM_GOERLI_TOKEN_ADDRESS,
-        receiver: alice.address,
-        destinationChainId: 5,
-        amount: SEND_AMOUNT,
-      }
-      validBridgeData = {
-        assetId: GOERLI_TOKEN_ADDRESS,
-        dstChainDomain: config['optimism_goerli'].domain,
-        receiver: alice.address,
-        amount: SEND_AMOUNT,
->>>>>>> 6713488d
         callData: '0x',
         forceSlow: false,
         receiveLocal: false,
