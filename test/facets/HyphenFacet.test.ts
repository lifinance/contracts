/* eslint-disable @typescript-eslint/no-explicit-any */
import {
  HyphenFacet,
  IERC20 as ERC20,
  IERC20__factory as ERC20__factory,
  DexManagerFacet,
} from '../../typechain'
import { deployments, ethers, network } from 'hardhat'
import { constants, utils } from 'ethers'
import { node_url } from '../../utils/network'
import { SignerWithAddress } from '@nomiclabs/hardhat-ethers/dist/src/signers'
import approvedFunctionSelectors from '../../utils/approvedFunctions'

const USDC_ADDRESS = '0x2791bca1f2de4661ed88a30c99a7a9449aa84174'
const WMATIC_ADDRESS = '0x0d500B1d8E8eF31E21C99d1Db9A6444d3ADf1270'
const UNISWAP_ADDRESS = '0xa5E0829CaCEd8fFDD4De3c43696c57F7D7A678ff'

describe('HyphenFacet', function () {
  let lifi: HyphenFacet
  let dexMgr: DexManagerFacet
  let alice: SignerWithAddress
  let lifiData: any
  let usdc: ERC20
  let wmatic: ERC20

  const setupTest = deployments.createFixture(
    async ({ deployments, ethers }) => {
      // setup contract
      await deployments.fixture('DeployHyphenFacet')
      const diamond = await ethers.getContract('LiFiDiamond')
      lifi = <HyphenFacet>(
        await ethers.getContractAt('HyphenFacet', diamond.address)
      )
      dexMgr = <DexManagerFacet>(
        await ethers.getContractAt('DexManagerFacet', diamond.address)
      )
      await dexMgr.addDex(UNISWAP_ADDRESS)
      await dexMgr.batchSetFunctionApprovalBySignature(
        approvedFunctionSelectors,
        true
      )

      // setup user
      const wealthyAccount = '0xf977814e90da44bfa03b6295a0616a897441acec'
      await network.provider.request({
        method: 'hardhat_impersonateAccount',
        params: [wealthyAccount],
      })
      alice = await ethers.getSigner(wealthyAccount)

      // setup tokens
      wmatic = ERC20__factory.connect(WMATIC_ADDRESS, alice)
      usdc = ERC20__factory.connect(USDC_ADDRESS, alice)
    }
  )

  before(async function () {
    this.timeout(0)
    await network.provider.request({
      method: 'hardhat_reset',
      params: [
        {
          forking: {
            jsonRpcUrl: node_url('polygon'),
            blockNumber: 26593207,
          },
        },
      ],
    })
  })

  beforeEach(async () => {
    await setupTest()
  })

  it('starts a bridge transaction on the sending chain', async () => {
    const amount = utils.parseUnits('10', 6)
    const bridgeData = {
      transactionId: utils.randomBytes(32),
      bridge: 'hyphen',
      integrator: 'ACME Devs',
      referrer: ethers.constants.AddressZero,
      sendingAssetId: usdc.address,
      receiver: alice.address,
      minAmount: utils.parseUnits('10', 6),
      destinationChainId: 43114,
      hasSourceSwaps: false,
      hasDestinationCall: false,
    }
    const hyphenData = {
<<<<<<< HEAD
      router: '0x2A5c2568b10A0E826BfA892Cf21BA7218310180b',
=======
      assetId: usdc.address,
      amount: amount,
      receiver: alice.address,
      toChainId: 43114,
>>>>>>> 6713488d
    }
    await usdc.approve(lifi.address, amount)
    await lifi
      .connect(alice)
      .startBridgeTokensViaHyphen(bridgeData, hyphenData, {
        gasLimit: 500000,
      })
  })

  it('performs a swap then starts bridge transaction on the sending chain', async () => {
    const to = lifi.address // should be a checksummed receiver address
    const deadline = Math.floor(Date.now() / 1000) + 60 * 20 // 20 minutes from the current Unix time

    const amountETH = utils.parseEther('700')
    const amountUSDC = utils.parseUnits('1000', 6)

    const iface = new utils.Interface([
      'function swapETHForExactTokens(uint,address[],address,uint256)',
    ])

    // Generate swap calldata
    const uniswapData = iface.encodeFunctionData('swapETHForExactTokens', [
      amountUSDC,
      [wmatic.address, usdc.address],
      to,
      deadline,
    ])

    const swapData = [
      {
        callTo: UNISWAP_ADDRESS,
        approveTo: UNISWAP_ADDRESS,
        sendingAssetId: ethers.constants.AddressZero,
        receivingAssetId: usdc.address,
        fromAmount: amountETH,
        callData: uniswapData,
        requiresDeposit: false,
      },
    ]

    const bridgeData = {
      transactionId: utils.randomBytes(32),
      bridge: 'hyphen',
      integrator: 'ACME Devs',
      referrer: ethers.constants.AddressZero,
      sendingAssetId: usdc.address,
      receiver: alice.address,
      minAmount: amountUSDC,
      destinationChainId: 43114,
      hasSourceSwaps: true,
      hasDestinationCall: false,
    }

    const hyphenData = {
<<<<<<< HEAD
      router: '0x2A5c2568b10A0E826BfA892Cf21BA7218310180b',
=======
      assetId: usdc.address,
      amount: amountUSDC,
      receiver: alice.address,
      toChainId: 43114,
>>>>>>> 6713488d
    }

    await lifi
      .connect(alice)
      .swapAndStartBridgeTokensViaHyphen(bridgeData, swapData, hyphenData, {
        gasLimit: 500000,
        value: amountETH,
      })
  })
})<|MERGE_RESOLUTION|>--- conflicted
+++ resolved
@@ -87,22 +87,10 @@
       hasSourceSwaps: false,
       hasDestinationCall: false,
     }
-    const hyphenData = {
-<<<<<<< HEAD
-      router: '0x2A5c2568b10A0E826BfA892Cf21BA7218310180b',
-=======
-      assetId: usdc.address,
-      amount: amount,
-      receiver: alice.address,
-      toChainId: 43114,
->>>>>>> 6713488d
-    }
     await usdc.approve(lifi.address, amount)
-    await lifi
-      .connect(alice)
-      .startBridgeTokensViaHyphen(bridgeData, hyphenData, {
-        gasLimit: 500000,
-      })
+    await lifi.connect(alice).startBridgeTokensViaHyphen(bridgeData, {
+      gasLimit: 500000,
+    })
   })
 
   it('performs a swap then starts bridge transaction on the sending chain', async () => {
@@ -149,20 +137,9 @@
       hasDestinationCall: false,
     }
 
-    const hyphenData = {
-<<<<<<< HEAD
-      router: '0x2A5c2568b10A0E826BfA892Cf21BA7218310180b',
-=======
-      assetId: usdc.address,
-      amount: amountUSDC,
-      receiver: alice.address,
-      toChainId: 43114,
->>>>>>> 6713488d
-    }
-
     await lifi
       .connect(alice)
-      .swapAndStartBridgeTokensViaHyphen(bridgeData, swapData, hyphenData, {
+      .swapAndStartBridgeTokensViaHyphen(bridgeData, swapData, {
         gasLimit: 500000,
         value: amountETH,
       })
