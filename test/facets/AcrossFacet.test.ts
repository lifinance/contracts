--- conflicted
+++ resolved
@@ -86,11 +86,7 @@
         {
           forking: {
             jsonRpcUrl: node_url('mainnet'),
-<<<<<<< HEAD
-            blockNumber: 14896598,
-=======
             blockNumber: 15596007,
->>>>>>> 02be66b9
           },
         },
       ],
