import {
  IERC20 as ERC20,
  IERC20__factory as ERC20__factory,
  PolygonBridgeFacet,
  DexManagerFacet,
} from '../../typechain'
import { deployments, network } from 'hardhat'
import { SignerWithAddress } from '@nomiclabs/hardhat-ethers/dist/src/signers'
import { constants, Contract, ethers, utils } from 'ethers'
import { node_url } from '../../utils/network'
import { expect } from '../chai-setup'
import approvedFunctionSelectors from '../../utils/approvedFunctions'

const USDC_ADDRESS = '0xA0b86991c6218b36c1d19D4a2e9Eb0cE3606eB48'
const DAI_ADDRESS = '0x6B175474E89094C44Da98b954EedeAC495271d0F'
const POS_DAI_ADDRESS = '0x8f3Cf7ad23Cd3CaDbD9735AFf958023239c6A063'
const UNISWAP_ADDRESS = '0xE592427A0AEce92De3Edee1F18E0157C05861564'
const ZERO_ADDRESS = constants.AddressZero
const SEND_AMOUNT = utils.parseEther('1000')
const SWAP_AMOUNT_IN = utils.parseUnits('1020', 6)
const SWAP_AMOUNT_OUT = utils.parseEther('1000')

describe('PolygonBridgeFacet', function () {
  let alice: SignerWithAddress
  let lifi: PolygonBridgeFacet
  let dexMgr: DexManagerFacet
  /* eslint-disable @typescript-eslint/no-explicit-any */
  let owner: any
  let dai: ERC20
  let usdc: ERC20
  let bridgeData: any
  let validPolygonData: any
  let swapData: any
  /* eslint-enable @typescript-eslint/no-explicit-any */
  const setupTest = deployments.createFixture(
    async ({ deployments, ethers }) => {
      await deployments.fixture('DeployPolygonBridgeFacet')

      owner = await ethers.getSigners()
      owner = owner[0]
      const diamond = await ethers.getContract('LiFiDiamond')
      lifi = <PolygonBridgeFacet>(
        await ethers.getContractAt('PolygonBridgeFacet', diamond.address)
      )

      dexMgr = <DexManagerFacet>(
        await ethers.getContractAt('DexManagerFacet', diamond.address)
      )
      await dexMgr.addDex(UNISWAP_ADDRESS)
      await dexMgr.batchSetFunctionApprovalBySignature(
        approvedFunctionSelectors,
        true
      )

      await network.provider.request({
        method: 'hardhat_impersonateAccount',
        params: ['0xaD0135AF20fa82E106607257143d0060A7eB5cBf'],
      })

      alice = await ethers.getSigner(
        '0xaD0135AF20fa82E106607257143d0060A7eB5cBf'
      )

      dai = ERC20__factory.connect(DAI_ADDRESS, alice)
      usdc = ERC20__factory.connect(USDC_ADDRESS, alice)

<<<<<<< HEAD
=======
      validLiFiData = {
        transactionId: utils.randomBytes(32),
        integrator: 'ACME Devs',
        referrer: ZERO_ADDRESS,
        sendingAssetId: DAI_ADDRESS,
        receivingAssetId: POS_DAI_ADDRESS,
        receiver: alice.address,
        destinationChainId: 137,
        amount: SEND_AMOUNT,
      }
      validBridgeData = {
        receiver: alice.address,
        assetId: DAI_ADDRESS,
        amount: SEND_AMOUNT,
      }

>>>>>>> 6713488d
      const deadline = Math.floor(Date.now() / 1000) + 60 * 20 // 20 minutes from the current Unix time

      const uniswap = new Contract(
        UNISWAP_ADDRESS,
        [
          'function exactOutputSingle(tuple(address,address,uint24,address,uint256,uint256,uint256,uint160)) external payable returns (uint256)',
        ],
        alice
      )

      // Generate swap calldata
      const swapCallData = await uniswap.populateTransaction.exactOutputSingle([
        USDC_ADDRESS,
        DAI_ADDRESS,
        3000,
        lifi.address,
        deadline,
        SWAP_AMOUNT_OUT,
        SWAP_AMOUNT_IN,
        0,
      ])

      swapData = [
        {
          callTo: <string>swapCallData.to,
          approveTo: <string>swapCallData.to,
          sendingAssetId: USDC_ADDRESS,
          receivingAssetId: DAI_ADDRESS,
          callData: <string>swapCallData?.data,
          fromAmount: SWAP_AMOUNT_IN,
          requiresDeposit: true,
        },
      ]

      validPolygonData = {
        rootChainManager: ROOT_CHAIN_MGR,
        erc20Predicate: ERC20_PREDICATE,
        receiver: alice.address,
        assetId: DAI_ADDRESS,
        amount: SEND_AMOUNT,
      }

      // Approve ERC20 for swapping
      await usdc.approve(lifi.address, SWAP_AMOUNT_IN)
      await dai.approve(lifi.address, SEND_AMOUNT)
    }
  )

  before(async function () {
    this.timeout(0)
    await network.provider.request({
      method: 'hardhat_reset',
      params: [
        {
          forking: {
            jsonRpcUrl: node_url('mainnet'),
            blockNumber: 14954000,
          },
        },
      ],
    })
  })

  beforeEach(async function () {
    this.timeout(0)
    await setupTest()
  })

  describe('startBridgeTokensViaPolygonBridge function', () => {
    describe('should be reverted to starts a bridge transaction', () => {
      it('when the sending amount is zero', async function () {
        const polygonData = {
          ...validPolygonData,
          amount: '0',
        }

        const bridgeData = {
          transactionId: utils.randomBytes(32),
          bridge: 'polygon',
          integrator: 'ACME Devs',
          referrer: ethers.constants.AddressZero,
          sendingAssetId: DAI_ADDRESS,
          receiver: alice.address,
          minAmount: '0',
          destinationChainId: 137,
          hasSourceSwaps: false,
          hasDestinationCall: false,
        }

        await expect(
          lifi
            .connect(alice)
            .startBridgeTokensViaPolygonBridge(bridgeData, polygonData)
        ).to.be.revertedWith('InvalidAmount()')
      })

      it('when the receiver is zero address', async function () {
        const polygonData = {
          ...validPolygonData,
          receiver: ZERO_ADDRESS,
        }

        const bridgeData = {
          transactionId: utils.randomBytes(32),
          bridge: 'polygon',
          integrator: 'ACME Devs',
          referrer: ethers.constants.AddressZero,
          sendingAssetId: DAI_ADDRESS,
          receiver: ZERO_ADDRESS,
          minAmount: SEND_AMOUNT,
          destinationChainId: 137,
          hasSourceSwaps: false,
          hasDestinationCall: false,
        }

        await expect(
          lifi
            .connect(alice)
            .startBridgeTokensViaPolygonBridge(bridgeData, polygonData)
        ).to.be.revertedWith('InvalidReceiver()')
      })

      it('when the user does not have enough amount', async () => {
        const daiBalance = await dai.balanceOf(alice.address)
        await dai.transfer(lifi.address, daiBalance)

        const bridgeData = {
          transactionId: utils.randomBytes(32),
          bridge: 'polygon',
          integrator: 'ACME Devs',
          referrer: ethers.constants.AddressZero,
          sendingAssetId: DAI_ADDRESS,
          receiver: alice.address,
          minAmount: SEND_AMOUNT,
          destinationChainId: 137,
          hasSourceSwaps: false,
          hasDestinationCall: false,
        }

        await expect(
          lifi
            .connect(alice)
            .startBridgeTokensViaPolygonBridge(bridgeData, validPolygonData)
        ).to.be.revertedWith('InsufficientBalance')
      })

      it('when the sending native asset amount is not enough', async () => {
        const polygonData = {
          ...validPolygonData,
          assetId: ZERO_ADDRESS,
          amount: utils.parseEther('10'),
        }

        const bridgeData = {
          transactionId: utils.randomBytes(32),
          bridge: 'polygon',
          integrator: 'ACME Devs',
          referrer: ethers.constants.AddressZero,
          sendingAssetId: ZERO_ADDRESS,
          receiver: alice.address,
          minAmount: utils.parseEther('10'),
          destinationChainId: 137,
          hasSourceSwaps: false,
          hasDestinationCall: false,
        }

        await expect(
          lifi
            .connect(alice)
            .startBridgeTokensViaPolygonBridge(bridgeData, polygonData, {
              gasLimit: 500000,
              value: utils.parseEther('9'),
            })
        ).to.be.revertedWith('InvalidAmount()')
      })
    })

    describe('should be possible to starts a bridge transaction', () => {
      it('when transfer non-native asset', async function () {
        const bridgeData = {
          transactionId: utils.randomBytes(32),
          bridge: 'polygon',
          integrator: 'ACME Devs',
          referrer: ethers.constants.AddressZero,
          sendingAssetId: DAI_ADDRESS,
          receiver: alice.address,
          minAmount: SEND_AMOUNT,
          destinationChainId: 137,
          hasSourceSwaps: false,
          hasDestinationCall: false,
        }
        await expect(
          lifi
            .connect(alice)
            .startBridgeTokensViaPolygonBridge(bridgeData, validPolygonData, {
              gasLimit: 500000,
            })
        ).to.emit(lifi, 'LiFiTransferStarted')
      })

      it('when transfer native asset', async function () {
        const polygonData = {
          ...validPolygonData,
          assetId: ZERO_ADDRESS,
          amount: utils.parseEther('10'),
        }
<<<<<<< HEAD

        const bridgeData = {
          transactionId: utils.randomBytes(32),
          bridge: 'polygon',
          integrator: 'ACME Devs',
          referrer: ethers.constants.AddressZero,
          sendingAssetId: ZERO_ADDRESS,
          receiver: alice.address,
          minAmount: utils.parseEther('10'),
          destinationChainId: 137,
          hasSourceSwaps: false,
          hasDestinationCall: false,
=======
        const lifiData = {
          ...validLiFiData,
          sendingAssetId: ZERO_ADDRESS,
          receivingAssetId: ZERO_ADDRESS,
          amount: utils.parseEther('10'),
>>>>>>> 6713488d
        }

        await expect(
          lifi
            .connect(alice)
            .startBridgeTokensViaPolygonBridge(bridgeData, polygonData, {
              gasLimit: 500000,
              value: utils.parseEther('10'),
            })
        ).to.emit(lifi, 'LiFiTransferStarted')
      })
    })
  })

  describe('swapAndStartBridgeTokensViaPolygonBridge function', () => {
    describe('should be reverted to perform a swap then starts a bridge transaction', () => {
      it('when the receiver is zero address', async function () {
        const polygonData = {
          ...validPolygonData,
          receiver: ZERO_ADDRESS,
        }

        const bridgeData = {
          transactionId: utils.randomBytes(32),
          bridge: 'polygon',
          integrator: 'ACME Devs',
          referrer: ethers.constants.AddressZero,
          sendingAssetId: DAI_ADDRESS,
          receiver: ZERO_ADDRESS,
          minAmount: SEND_AMOUNT,
          destinationChainId: 137,
          hasSourceSwaps: false,
          hasDestinationCall: false,
        }

        await expect(
          lifi
            .connect(alice)
            .swapAndStartBridgeTokensViaPolygonBridge(
              bridgeData,
              swapData,
              polygonData
            )
        ).to.be.revertedWith('InvalidReceiver()')
      })

      it('when the user does not have enough amount', async () => {
        const usdcBalance = await usdc.balanceOf(alice.address)
        await usdc.transfer(dai.address, usdcBalance)

        const bridgeData = {
          transactionId: utils.randomBytes(32),
          bridge: 'polygon',
          integrator: 'ACME Devs',
          referrer: ethers.constants.AddressZero,
          sendingAssetId: DAI_ADDRESS,
          receiver: alice.address,
          minAmount: SEND_AMOUNT,
          destinationChainId: 137,
          hasSourceSwaps: false,
          hasDestinationCall: false,
        }

        await expect(
          lifi
            .connect(alice)
            .swapAndStartBridgeTokensViaPolygonBridge(
              bridgeData,
              swapData,
              validPolygonData
            )
        ).to.be.revertedWith('InsufficientBalance')
      })

      it('when the dex is not approved', async function () {
        await dexMgr.removeDex(UNISWAP_ADDRESS)
        const bridgeData = {
          transactionId: utils.randomBytes(32),
          bridge: 'polygon',
          integrator: 'ACME Devs',
          referrer: ethers.constants.AddressZero,
          sendingAssetId: DAI_ADDRESS,
          receiver: alice.address,
          minAmount: SEND_AMOUNT,
          destinationChainId: 137,
          hasSourceSwaps: false,
          hasDestinationCall: false,
        }
        await expect(
          lifi
            .connect(alice)
            .swapAndStartBridgeTokensViaPolygonBridge(
              bridgeData,
              swapData,
              validPolygonData
            )
        ).to.be.revertedWith('ContractCallNotAllowed()')
      })
    })

    it('should be possible to perform a swap then starts a bridge transaction', async function () {
      const bridgeData = {
        transactionId: utils.randomBytes(32),
        bridge: 'polygon',
        integrator: 'ACME Devs',
        referrer: ethers.constants.AddressZero,
        sendingAssetId: DAI_ADDRESS,
        receiver: alice.address,
        minAmount: SEND_AMOUNT,
        destinationChainId: 137,
        hasSourceSwaps: false,
        hasDestinationCall: false,
      }
      await expect(
        lifi
          .connect(alice)
          .swapAndStartBridgeTokensViaPolygonBridge(
            bridgeData,
            swapData,
            validPolygonData
          )
      )
        .to.emit(lifi, 'AssetSwapped')
        .and.to.emit(lifi, 'LiFiTransferStarted')
    })
  })
})<|MERGE_RESOLUTION|>--- conflicted
+++ resolved
@@ -29,7 +29,6 @@
   let dai: ERC20
   let usdc: ERC20
   let bridgeData: any
-  let validPolygonData: any
   let swapData: any
   /* eslint-enable @typescript-eslint/no-explicit-any */
   const setupTest = deployments.createFixture(
@@ -64,25 +63,6 @@
       dai = ERC20__factory.connect(DAI_ADDRESS, alice)
       usdc = ERC20__factory.connect(USDC_ADDRESS, alice)
 
-<<<<<<< HEAD
-=======
-      validLiFiData = {
-        transactionId: utils.randomBytes(32),
-        integrator: 'ACME Devs',
-        referrer: ZERO_ADDRESS,
-        sendingAssetId: DAI_ADDRESS,
-        receivingAssetId: POS_DAI_ADDRESS,
-        receiver: alice.address,
-        destinationChainId: 137,
-        amount: SEND_AMOUNT,
-      }
-      validBridgeData = {
-        receiver: alice.address,
-        assetId: DAI_ADDRESS,
-        amount: SEND_AMOUNT,
-      }
-
->>>>>>> 6713488d
       const deadline = Math.floor(Date.now() / 1000) + 60 * 20 // 20 minutes from the current Unix time
 
       const uniswap = new Contract(
@@ -116,14 +96,6 @@
           requiresDeposit: true,
         },
       ]
-
-      validPolygonData = {
-        rootChainManager: ROOT_CHAIN_MGR,
-        erc20Predicate: ERC20_PREDICATE,
-        receiver: alice.address,
-        assetId: DAI_ADDRESS,
-        amount: SEND_AMOUNT,
-      }
 
       // Approve ERC20 for swapping
       await usdc.approve(lifi.address, SWAP_AMOUNT_IN)
@@ -154,11 +126,6 @@
   describe('startBridgeTokensViaPolygonBridge function', () => {
     describe('should be reverted to starts a bridge transaction', () => {
       it('when the sending amount is zero', async function () {
-        const polygonData = {
-          ...validPolygonData,
-          amount: '0',
-        }
-
         const bridgeData = {
           transactionId: utils.randomBytes(32),
           bridge: 'polygon',
@@ -289,8 +256,6 @@
           assetId: ZERO_ADDRESS,
           amount: utils.parseEther('10'),
         }
-<<<<<<< HEAD
-
         const bridgeData = {
           transactionId: utils.randomBytes(32),
           bridge: 'polygon',
@@ -302,13 +267,6 @@
           destinationChainId: 137,
           hasSourceSwaps: false,
           hasDestinationCall: false,
-=======
-        const lifiData = {
-          ...validLiFiData,
-          sendingAssetId: ZERO_ADDRESS,
-          receivingAssetId: ZERO_ADDRESS,
-          amount: utils.parseEther('10'),
->>>>>>> 6713488d
         }
 
         await expect(
@@ -400,11 +358,7 @@
         await expect(
           lifi
             .connect(alice)
-            .swapAndStartBridgeTokensViaPolygonBridge(
-              bridgeData,
-              swapData,
-              validPolygonData
-            )
+            .swapAndStartBridgeTokensViaPolygonBridge(bridgeData, swapData)
         ).to.be.revertedWith('ContractCallNotAllowed()')
       })
     })
@@ -425,11 +379,7 @@
       await expect(
         lifi
           .connect(alice)
-          .swapAndStartBridgeTokensViaPolygonBridge(
-            bridgeData,
-            swapData,
-            validPolygonData
-          )
+          .swapAndStartBridgeTokensViaPolygonBridge(bridgeData, swapData)
       )
         .to.emit(lifi, 'AssetSwapped')
         .and.to.emit(lifi, 'LiFiTransferStarted')
