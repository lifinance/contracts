--- conflicted
+++ resolved
@@ -343,21 +343,19 @@
       "auditReportPath": "./audit/reports/2025.07.30_Patcher(v1.0.0).pdf",
       "auditCommitHash": "1536e96068d5cb1672e48078d22da27c79f4c2ef"
     },
-<<<<<<< HEAD
+    "audit20250822": {
+      "auditCompletedOn": "22.08.2025",
+      "auditedBy": "Sujith Somraaj (individual security researcher)",
+      "auditorGitHandle": "sujithsomraaj",
+      "auditReportPath": "./audit/reports/2025.08.22_GlacisFacet(v1.1.0).pdf",
+      "auditCommitHash": "15f4a1c3fe53e344245f3c1834df81643dde7830"
+    },
     "audit20250825": {
       "auditCompletedOn": "25.08.2025",
       "auditedBy": "Sujith Somraaj (individual security researcher)",
       "auditorGitHandle": "sujithsomraaj",
       "auditReportPath": "./audit/reports/2025.08.25_MayanFacet(v1.2.2).pdf",
       "auditCommitHash": "b7e4b66ae83961f2873454f0bf09347e9ac8959d"
-=======
-    "audit20250822": {
-      "auditCompletedOn": "22.08.2025",
-      "auditedBy": "Sujith Somraaj (individual security researcher)",
-      "auditorGitHandle": "sujithsomraaj",
-      "auditReportPath": "./audit/reports/2025.08.22_GlacisFacet(v1.1.0).pdf",
-      "auditCommitHash": "15f4a1c3fe53e344245f3c1834df81643dde7830"
->>>>>>> 865d8698
     }
   },
   "auditedContracts": {
