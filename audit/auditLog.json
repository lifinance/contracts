--- conflicted
+++ resolved
@@ -35,25 +35,6 @@
       "auditReportPath": "./audit/reports/2024.11.05_EmergencyPauseFacet_ReAudit.pdf",
       "auditCommitHash": "da61880ba3847c07c35b64a78b957ff845ec18ac"
     },
-<<<<<<< HEAD
-    "audit20241202": {
-      "auditCompletedOn": "02.12.2024",
-      "auditedBy": "Sujith Somraaj (individual security researcher)",
-      "auditorGitHandle": "sujithsomraaj",
-      "auditReportPath": "./audit/reports/2024-12-02_RelayFacet(v1.0.0).pdf",
-      "auditCommitHash": "291d0a78bc4174b3ec29bb2ce0b27c6b5d3e8ec8"
-    }
-  },
-  "auditedContracts": {
-    "EmergencyPauseFacet": {
-      "1.0.0": [
-        "audit20240913"
-      ],
-      "1.0.1": [
-        "audit20241105"
-      ]
-    },
-=======
     "audit20241107": {
       "auditCompletedOn": "07.11.2024",
       "auditedBy": "Sujith Somraaj (individual security researcher)",
@@ -68,6 +49,13 @@
       "auditReportPath": "./audit/reports/2024.11.22_Permit2Proxy.pdf",
       "auditCommitHash": "0e3debb78abcdf9a9f934115338b611e16b039a0"
     },
+    "audit20241202": {
+      "auditCompletedOn": "02.12.2024",
+      "auditedBy": "Sujith Somraaj (individual security researcher)",
+      "auditorGitHandle": "sujithsomraaj",
+      "auditReportPath": "./audit/reports/2024-12-02_RelayFacet(v1.0.0).pdf",
+      "auditCommitHash": "291d0a78bc4174b3ec29bb2ce0b27c6b5d3e8ec8"
+    },
     "audit20241203": {
       "auditCompletedOn": "03.12.2024",
       "auditedBy": "Sujith Somraaj (individual security researcher)",
@@ -77,7 +65,14 @@
     }
   },
   "auditedContracts": {
->>>>>>> 3e32beed
+    "EmergencyPauseFacet": {
+      "1.0.0": [
+        "audit20240913"
+      ],
+      "1.0.1": [
+        "audit20241105"
+      ]
+    },
     "AcrossFacetV3": {
       "1.0.0": [
         "audit20241007"
