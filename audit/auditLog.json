--- conflicted
+++ resolved
@@ -392,6 +392,13 @@
       "auditReportPath": "./audit/reports/2025.09.21_AllBridgeFacet(v2.1.1).pdf",
       "auditCommitHash": "1d1bee22c3a632f67b775f4cfc033589c4ad3c24"
     },
+    "audit20251001": {
+      "auditCompletedOn": "01.10.2025",
+      "auditedBy": "Sujith Somraaj (individual security researcher)",
+      "auditorGitHandle": "sujithsomraaj",
+      "auditReportPath": "./audit/reports/2025.10.01_EcoFacet(v1.0.0).pdf",
+      "auditCommitHash": "8d0e66a69c765e83c13339d7a77071ce2f26968a"
+    },
     "audit20251007": {
       "auditCompletedOn": "07.10.2025",
       "auditedBy": "Sujith Somraaj (individual security researcher)",
@@ -399,21 +406,12 @@
       "auditReportPath": "./audit/reports/2025.10.07_UnitFacet(v1.0.0).pdf",
       "auditCommitHash": "626dd4a927ed84c1c8de9e6b22af66669da62356"
     },
-<<<<<<< HEAD
     "audit20251015": {
       "auditCompletedOn": "15.10.2025",
       "auditedBy": "Sujith Somraaj (individual security researcher)",
       "auditorGitHandle": "sujithsomraaj",
       "auditReportPath": "./audit/reports/2025.10.15_FeeForwarder(v1.0.0).pdf",
-      "auditCommitHash": "https://github.com/lifinance/contracts/pull/1395/commits/5022c0aca332e2a066f1398e3456632679a836f9"
-=======
-    "audit20251001": {
-      "auditCompletedOn": "01.10.2025",
-      "auditedBy": "Sujith Somraaj (individual security researcher)",
-      "auditorGitHandle": "sujithsomraaj",
-      "auditReportPath": "./audit/reports/2025.10.01_EcoFacet(v1.0.0).pdf",
-      "auditCommitHash": "8d0e66a69c765e83c13339d7a77071ce2f26968a"
->>>>>>> b07c7977
+      "auditCommitHash": "5022c0aca332e2a066f1398e3456632679a836f9"
     }
   },
   "auditedContracts": {
