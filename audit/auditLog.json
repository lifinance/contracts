{
  "audits": {
    "audit20240201": {
      "auditCompletedOn": "01.02.2024",
      "auditedBy": "Cantina",
      "auditorGitHandle": "n/a",
      "auditReportPath": "./audit/reports/2024.02.01_LiFiDexAggregator(v1.0.0).pdf",
      "auditCommitHash": "n/a (This is a forked contract that was audited for Sushiswap)"
    },
    "audit20240814": {
      "auditCompletedOn": "14.08.2024",
      "auditedBy": "Sujith Somraaj (individual security researcher)",
      "auditorGitHandle": "sujithsomraaj",
      "auditReportPath": "./audit/reports/2024.08.14_StargateFacetV2_ReAudit.pdf",
      "auditCommitHash": "d622002440317580b5d0fb90ef22b839d84957e2"
    },
    "audit20240902": {
      "auditCompletedOn": "02.09.2024",
      "auditedBy": "Sujith Somraaj (individual security researcher)",
      "auditorGitHandle": "sujithsomraaj",
      "auditReportPath": "./audit/reports/2024.09.02_CalldataVerificationFacet.pdf",
      "auditCommitHash": "374d066a2d4ffd98eb6042cac7a2dd4aa0bf2ff8"
    },
    "audit20240913": {
      "auditCompletedOn": "13.09.2024",
      "auditedBy": "Sujith Somraaj (individual security researcher)",
      "auditorGitHandle": "sujithsomraaj",
      "auditReportPath": "./audit/reports/2024.09.13_EmergencyPauseFacet.pdf",
      "auditCommitHash": "77441a088e0789513db4e068f7ef6c5c0988ee42"
    },
    "audit20241007": {
      "auditCompletedOn": "07.10.2024",
      "auditedBy": "Sujith Somraaj (individual security researcher)",
      "auditorGitHandle": "sujithsomraaj",
      "auditReportPath": "./audit/reports/2024.10.07_AcrossV3.pdf",
      "auditCommitHash": "ef2d7bc478ce1e7f5ad6f1060f657864124fa85e"
    },
    "audit20241014": {
      "auditCompletedOn": "14.10.2024",
      "auditedBy": "Sujith Somraaj (individual security researcher)",
      "auditorGitHandle": "sujithsomraaj",
      "auditReportPath": "./audit/reports/2024.10.14_WithdrawablePeriphery.pdf",
      "auditCommitHash": "b03e658b359f1696388e2aaeaf24a7c107ba462a"
    },
    "audit20241105": {
      "auditCompletedOn": "05.11.2024",
      "auditedBy": "Sujith Somraaj (individual security researcher)",
      "auditorGitHandle": "sujithsomraaj",
      "auditReportPath": "./audit/reports/2024.11.05_EmergencyPauseFacet_ReAudit.pdf",
      "auditCommitHash": "da61880ba3847c07c35b64a78b957ff845ec18ac"
    },
    "audit20241107": {
      "auditCompletedOn": "07.11.2024",
      "auditedBy": "Sujith Somraaj (individual security researcher)",
      "auditorGitHandle": "sujithsomraaj",
      "auditReportPath": "./audit/reports/2024.11.07_GasZip.pdf",
      "auditCommitHash": "2d8927ababff6ace0c577d92407bcf289ebb89c0"
    },
    "audit20241122": {
      "auditCompletedOn": "22.11.2024",
      "auditedBy": "Sujith Somraaj (individual security researcher)",
      "auditorGitHandle": "sujithsomraaj",
      "auditReportPath": "./audit/reports/2024.11.22_Permit2Proxy.pdf",
      "auditCommitHash": "0e3debb78abcdf9a9f934115338b611e16b039a0"
    },
    "audit20241202": {
      "auditCompletedOn": "02.12.2024",
      "auditedBy": "Sujith Somraaj (individual security researcher)",
      "auditorGitHandle": "sujithsomraaj",
      "auditReportPath": "./audit/reports/2024.12.02_RelayFacet(v1.0.0).pdf",
      "auditCommitHash": "291d0a78bc4174b3ec29bb2ce0b27c6b5d3e8ec8"
    },
    "audit20241203": {
      "auditCompletedOn": "03.12.2024",
      "auditedBy": "Sujith Somraaj (individual security researcher)",
      "auditorGitHandle": "sujithsomraaj",
      "auditReportPath": "./audit/reports/2024.12.03_LiFiDexAggregator.pdf",
      "auditCommitHash": "8a34562c912b5b19c919bb95338655c944428af5"
    },
    "audit20241205": {
      "auditCompletedOn": "05.12.2024",
      "auditedBy": "Sujith Somraaj (individual security researcher)",
      "auditorGitHandle": "sujithsomraaj",
      "auditReportPath": "./audit/reports/2024.12.05_DeBridgeDlnFacet(v1.0.0).pdf",
      "auditCommitHash": "d72cb05510acc5bb794bde05af550ba2ef85d06d"
    },
    "audit20241206": {
      "auditCompletedOn": "06.12.2024",
      "auditedBy": "Sujith Somraaj (individual security researcher)",
      "auditorGitHandle": "sujithsomraaj",
      "auditReportPath": "./audit/reports/2024.12.06_AcrossFacetPackedV3(v1.2.0).pdf",
      "auditCommitHash": "5f59b4957fe315ea2d7b5e9daa931785ccff488c"
    },
    "audit20250106": {
      "auditCompletedOn": "06.01.2025",
      "auditedBy": "Sujith Somraaj (individual security researcher)",
      "auditorGitHandle": "sujithsomraaj",
      "auditReportPath": "./audit/reports/2025.01.06_AcrossFacetV3(v1.1.0).pdf",
      "auditCommitHash": "fb4c7a4e02c5fd214d78b8cdc5d4a03fa0b06ab9"
    },
    "audit20250109_1": {
      "auditCompletedOn": "09.01.2025",
      "auditedBy": "Sujith Somraaj (individual security researcher)",
      "auditorGitHandle": "sujithsomraaj",
      "auditReportPath": "./audit/reports/2025.01.09_ThorSwapFacet(v1.2.1).pdf",
      "auditCommitHash": "5005bf62858a9cb2a7628976ef870e91bb732a75"
    },
    "audit20250109_2": {
      "auditCompletedOn": "09.01.2025",
      "auditedBy": "Sujith Somraaj (individual security researcher)",
      "auditorGitHandle": "sujithsomraaj",
      "auditReportPath": "./audit/reports/2025.01.09_WithdrawablePeripheryUpdates.pdf",
      "auditCommitHash": "ec76b33cedd69338e569c7994b99b03cb7e6d502"
    },
    "audit20250109_3": {
      "auditCompletedOn": "09.01.2025",
      "auditedBy": "Sujith Somraaj (individual security researcher)",
      "auditorGitHandle": "sujithsomraaj",
      "auditReportPath": "./audit/reports/2025.01.09_SafeTransferETHUpdate.pdf",
      "auditCommitHash": "e4f27b0c4f572e5c64ca132dc2e496a3fe6c7c1d"
    },
    "audit20250110_1": {
      "auditCompletedOn": "10.01.2025",
      "auditedBy": "Cantina (security firm)",
      "auditorGitHandle": "cantinaxyz",
      "auditReportPath": "./audit/reports/2025.01.10_Cantina_PreComp.pdf",
      "auditCommitHash": "c9e6246167f4ff44f4535e466a4ceb902552aa13"
    },
    "audit20250110_2": {
      "auditCompletedOn": "10.01.2025",
      "auditedBy": "Sujith Somraaj (individual security researcher)",
      "auditorGitHandle": "sujithsomraaj",
      "auditReportPath": "./audit/reports/2025.01.10_Timelock(v1.0.0).pdf",
      "auditCommitHash": "af28afab139a158650f4ef4f4442f2b5fcdfe497"
    },
    "audit20250117_1": {
      "auditCompletedOn": "17.01.2025",
      "auditedBy": "Sujith Somraaj (individual security researcher)",
      "auditorGitHandle": "sujithsomraaj",
      "auditReportPath": "./audit/reports/2025.01.17_LiFiDexAggregator(v1.1.0).pdf",
      "auditCommitHash": "n/a (one deployed contract instance was audited)"
    },
    "audit20250117_2": {
      "auditCompletedOn": "17.01.2025",
      "auditedBy": "Sujith Somraaj (individual security researcher)",
      "auditorGitHandle": "sujithsomraaj",
      "auditReportPath": "./audit/reports/2025.01.17_LiFiDexAggregator(v1.2.0).pdf",
      "auditCommitHash": "n/a (one deployed contract instance was audited)"
    },
    "audit20250117_3": {
      "auditCompletedOn": "17.01.2025",
      "auditedBy": "Sujith Somraaj (individual security researcher)",
      "auditorGitHandle": "sujithsomraaj",
      "auditReportPath": "./audit/reports/2025.01.17_LiFiDexAggregator(v1.3.0).pdf",
      "auditCommitHash": "n/a (one deployed contract instance was audited)"
    },
    "audit20250117_4": {
      "auditCompletedOn": "17.01.2025",
      "auditedBy": "Sujith Somraaj (individual security researcher)",
      "auditorGitHandle": "sujithsomraaj",
      "auditReportPath": "./audit/reports/2025.01.17_LiFiDexAggregator(v1.4.0).pdf",
      "auditCommitHash": "n/a (one deployed contract instance was audited)"
    },
    "audit20250219": {
      "auditCompletedOn": "19.02.2025",
      "auditedBy": "Sujith Somraaj (individual security researcher)",
      "auditorGitHandle": "sujithsomraaj",
      "auditReportPath": "./audit/reports/2025.02.19_GlacisFacet(v1.0.0).pdf",
      "auditCommitHash": "9e623bc2a218399172e734af0ba6dfa3f76963a5"
    },
    "audit20250220": {
      "auditCompletedOn": "20.02.2025",
      "auditedBy": "Sujith Somraaj (individual security researcher)",
      "auditorGitHandle": "sujithsomraaj",
      "auditReportPath": "./audit/reports/2025.02.20_CalldataVerificationFacet(v1.3.0).pdf",
      "auditCommitHash": "48427d21160585f276d206f0e103ce6bd42c4c03"
    },
    "audit20250228": {
      "auditCompletedOn": "28.02.2025",
      "auditedBy": "Sujith Somraaj (individual security researcher)",
      "auditorGitHandle": "sujithsomraaj",
      "auditReportPath": "./audit/reports/2025.02.28_MayanFacet(v1.1.0).pdf",
      "auditCommitHash": "be250763f57596d53d19a1af0988ed3ea351148e"
    },
    "audit20250305": {
      "auditCompletedOn": "05.03.2025",
      "auditedBy": "Sujith Somraaj (individual security researcher)",
      "auditorGitHandle": "sujithsomraaj",
      "auditReportPath": "./audit/reports/2025.03.05_ChainflipFacet(v1.0.0).pdf",
      "auditCommitHash": "233571f68ef94ba5f8c5d19158401d84cd842d43"
    },
    "audit20250327": {
      "auditCompletedOn": "27.03.2025",
      "auditedBy": "Sujith Somraaj (individual security researcher)",
      "auditorGitHandle": "sujithsomraaj",
      "auditReportPath": "./audit/reports/2025.03.27_MayanFacet(v1.2.0).pdf",
      "auditCommitHash": "acc5becc02b9060a60b1135c9b25f3ccea8cbd31"
    },
    "audit20250411": {
      "auditCompletedOn": "11.04.2025",
      "auditedBy": "Sujith Somraaj (individual security researcher)",
      "auditorGitHandle": "sujithsomraaj",
      "auditReportPath": "./audit/reports/2025.04.11_LiFiDEXAggregator(v1.7.0).pdf",
      "auditCommitHash": "f49cfdf2bfc6c0c2f5c83c65f9b5488dac975040"
    },
    "audit20250413": {
      "auditCompletedOn": "13.04.2025",
      "auditedBy": "Sujith Somraaj (individual security researcher)",
      "auditorGitHandle": "sujithsomraaj",
      "auditReportPath": "./audit/reports/2025.04.13_DexManagerFacet(v1.0.2).pdf",
      "auditCommitHash": "299df50b5d44d4d59a7ccc34bbfe94584acb0c81"
    },
    "audit20250415": {
      "auditCompletedOn": "15.04.2025",
      "auditedBy": "Sujith Somraaj (individual security researcher)",
      "auditorGitHandle": "sujithsomraaj",
      "auditReportPath": "./audit/reports/2025.04.15_Permit2Proxy(v1.0.3).pdf",
      "auditCommitHash": "5b212bd302a7ec0c027c51753d6d5a9937f6769e"
    },
    "audit20250416": {
      "auditCompletedOn": "16.04.2025",
      "auditedBy": "Sujith Somraaj (individual security researcher)",
      "auditorGitHandle": "sujithsomraaj",
      "auditReportPath": "./audit/reports/2025.04.16_GasZipFacet(v2.0.3).pdf",
      "auditCommitHash": "74ad75cc34096244fa2da1e8d7647223c9fe5da5"
    },
    "audit20250422": {
      "auditCompletedOn": "22.04.2025",
      "auditedBy": "Sujith Somraaj (individual security researcher)",
      "auditorGitHandle": "sujithsomraaj",
      "auditReportPath": "./audit/reports/2025.04.22_LiFiDexAggregator(v1.8.0).pdf",
      "auditCommitHash": "eef8eac61b8cfcc6a623a5a83c9c3910e25adb91"
    },
    "audit20250506": {
      "auditCompletedOn": "06.05.2025",
      "auditedBy": "Sujith Somraaj (individual security researcher)",
      "auditorGitHandle": "sujithsomraaj",
      "auditReportPath": "./audit/reports/2025.05.06_LibAsset(v2.0.0).pdf",
      "auditCommitHash": "648d4724eb7be6e206e1cd083677f575705dacc3"
    },
    "audit20250508": {
      "auditCompletedOn": "08.05.2025",
      "auditedBy": "Cantina",
      "auditorGitHandle": "cantinaxyz",
      "auditReportPath": "./audit/reports/2025.05.08_Cantina_Comp.pdf",
      "auditCommitHash": "eb12d93c17cf93b27cba7b3a49ebdc9536d7d894"
    },
    "audit20250510": {
      "auditCompletedOn": "10.05.2025",
      "auditedBy": "Sujith Somraaj (individual security researcher)",
      "auditorGitHandle": "sujithsomraaj",
      "auditReportPath": "./audit/reports/2025.05.10_LiFiDexAggregator(v1.9.0).pdf",
      "auditCommitHash": "eb255e62405c477f24c1bd78076c7d3677284681"
    },
    "audit20250515": {
      "auditCompletedOn": "15.05.2025",
      "auditedBy": "Sujith Somraaj (individual security researcher)",
      "auditorGitHandle": "sujithsomraaj",
      "auditReportPath": "./audit/reports/2025.05.15_GasZipFacet(v2.0.4).pdf",
      "auditCommitHash": "bc3dcebfe2e6e32fab7ec9cd37db423b23139abf"
    },
    "audit20250603": {
      "auditCompletedOn": "03.06.2025",
      "auditedBy": "Sujith Somraaj (individual security researcher)",
      "auditorGitHandle": "sujithsomraaj",
      "auditReportPath": "./audit/reports/2025.06.03_GnosisBridgeFacet(v2.0.0).pdf",
      "auditCommitHash": "7197c0a237f46c83d39f5566f18bbadb5ca156ed"
    },
    "audit20250608": {
      "auditCompletedOn": "08.06.2025",
      "auditedBy": "Sujith Somraaj (individual security researcher)",
      "auditorGitHandle": "sujithsomraaj",
      "auditReportPath": "./audit/reports/2025.06.08_LiFiDexAggregator(v1.10.0).pdf",
      "auditCommitHash": "2de27694cfdd15e73eaf1a395c683da8cbac8d6f"
    },
    "audit20250610": {
      "auditCompletedOn": "10.06.2025",
      "auditedBy": "Sujith Somraaj (individual security researcher)",
      "auditorGitHandle": "sujithsomraaj",
      "auditReportPath": "./audit/reports/2025.06.10_LidoWrapper(v1.0.0).pdf",
      "auditCommitHash": "feab0709941d12efaed8be16fea96f4ff4276544"
    },
    "audit20250620": {
      "auditCompletedOn": "20.06.2025",
      "auditedBy": "Sujith Somraaj (individual security researcher)",
      "auditorGitHandle": "sujithsomraaj",
      "auditReportPath": "./audit/reports/2025.06.20_LibAsset(v2.1.0).pdf",
      "auditCommitHash": "8a3e150513c066311252acc95b72a46ee51776a1"
    },
<<<<<<< HEAD
    "audit20250629": {
      "auditCompletedOn": "29.06.2025",
      "auditedBy": "Sujith Somraaj (individual security researcher)",
      "auditorGitHandle": "sujithsomraaj",
      "auditReportPath": "./audit/reports/2025.06.29_CalldataVerificationFacet(v1.3.1).pdf",
      "auditCommitHash": "8840d8b41a894c46a444c5b2db2ca34babee753f"
=======
    "audit20250630": {
      "auditCompletedOn": "30.06.2025",
      "auditedBy": "Sujith Somraaj (individual security researcher)",
      "auditorGitHandle": "sujithsomraaj",
      "auditReportPath": "./audit/reports/2025.06.30_LiFiDexAggregator(v1.11.0).pdf",
      "auditCommitHash": "6561ef4cc67f167d6485c412afb738f5b5b0da7f"
>>>>>>> 31c6a501
    }
  },
  "auditedContracts": {
    "GenericErrors": {
      "1.0.1": ["audit20250506", "audit20250508"]
    },
    "AccessManagerFacet": {
      "1.0.0": ["audit20250508"]
    },
    "AcrossFacetPacked": {
      "1.0.0": ["audit20250508"]
    },
    "AcrossFacetPackedV3": {
      "1.0.0": ["audit20241007"],
      "1.2.0": ["audit20241206", "audit20250508"]
    },
    "AcrossFacet": {
      "2.0.0": ["audit20250508"]
    },
    "AcrossFacetV3": {
      "1.0.0": ["audit20241007"],
      "1.1.0": ["audit20250106", "audit20250508"]
    },
    "AllBridgeFacet": {
      "2.0.0": ["audit20250508"]
    },
    "AmarokFacetPacked": {
      "1.0.0": ["audit20250508"]
    },
    "AmarokFacet": {
      "3.0.0": ["audit20250508"]
    },
    "ArbitrumBridgeFacet": {
      "1.0.0": ["audit20250508"]
    },
    "CalldataVerificationFacet": {
      "1.2.0": ["audit20240902", "audit20250508"],
      "1.3.0": ["audit20250220"],
      "1.3.1": ["audit20250629"]
    },
    "CBridgeFacetPacked": {
      "1.0.3": ["audit20250508"]
    },
    "CBridgeFacet": {
      "1.0.0": ["audit20250508"]
    },
    "CelerCircleBridgeFacet": {
      "1.0.1": ["audit20250508"]
    },
    "CelerIMFacetMutable": {
      "2.0.0": ["audit20250508"]
    },
    "ChainflipFacet": {
      "1.0.0": ["audit20250305", "audit20250508"]
    },
    "DeBridgeDlnFacet": {
      "1.0.0": ["audit20241205", "audit20250508"]
    },
    "DexManagerFacet": {
      "1.0.2": ["audit20250413", "audit20250508"]
    },
    "DiamondCutFacet": {
      "1.0.0": ["audit20250508"]
    },
    "DiamondLoupeFacet": {
      "1.0.0": ["audit20250508"]
    },
    "EmergencyPauseFacet": {
      "1.0.0": ["audit20240913"],
      "1.0.1": ["audit20241105", "audit20250508"]
    },
    "GasZipFacet": {
      "2.0.0": ["audit20241107"],
      "2.0.2": ["audit20250110_1"],
      "2.0.3": ["audit20250416", "audit20250508"],
      "2.0.4": ["audit20250515"]
    },
    "GenericSwapFacet": {
      "1.0.0": ["audit20250508"]
    },
    "GenericSwapFacetV3": {
      "1.0.1": ["audit20250508"],
      "1.0.2": ["audit20250610"]
    },
    "GlacisFacet": {
      "1.0.0": ["audit20250219"]
    },
    "GnosisBridgeFacet": {
      "1.0.0": ["audit20250508"],
      "2.0.0": ["audit20250603"]
    },
    "HopFacetOptimized": {
      "2.0.0": ["audit20250508"]
    },
    "HopFacetPacked": {
      "1.0.6": ["audit20250508"]
    },
    "HopFacet": {
      "2.0.0": ["audit20250508"],
      "2.0.1": ["audit20250506"]
    },
    "IAcrossSpokePool": {
      "1.0.0": ["audit20250106", "audit20250508"]
    },
    "IChainflip": {
      "1.0.0": ["audit20250305", "audit20250508"]
    },
    "IGasZip": {
      "1.0.0": ["audit20241107", "audit20250508"]
    },
    "IGlacisAirlift": {
      "1.0.0": ["audit20250219", "audit20250508"]
    },
    "LidoWrapper": {
      "1.0.0": ["audit20250610"]
    },
    "LIFuelFacet": {
      "1.0.1": ["audit20250508"]
    },
    "MayanFacet": {
      "1.0.0": ["audit20250508"],
      "1.1.0": ["audit20250228"],
      "1.2.0": ["audit20250327"]
    },
    "OmniBridgeFacet": {
      "1.0.0": ["audit20250508"]
    },
    "OptimismBridgeFacet": {
      "1.0.0": ["audit20250508"]
    },
    "OwnershipFacet": {
      "1.0.0": ["audit20250508"]
    },
    "PeripheryRegistryFacet": {
      "1.0.0": ["audit20250508"]
    },
    "PolygonBridgeFacet": {
      "1.0.0": ["audit20250508"]
    },
    "RelayFacet": {
      "1.0.0": ["audit20241202", "audit20250508"]
    },
    "SquidFacet": {
      "1.0.0": ["audit20250508"]
    },
    "StandardizedCallFacet": {
      "1.1.0": ["audit20250508"]
    },
    "StargateFacet": {
      "2.2.0": ["audit20250508"]
    },
    "StargateFacetV2": {
      "1.0.1": ["audit20240814", "audit20250508"]
    },
    "SymbiosisFacet": {
      "1.0.0": ["audit20250508"]
    },
    "ThorSwapFacet": {
      "1.2.1": ["audit20250109_1", "audit20250508"]
    },
    "WithdrawFacet": {
      "1.0.0": ["audit20250508"]
    },
    "CelerIMFacetBase": {
      "1.0.0": ["audit20250508"],
      "2.0.0": ["audit20250508"]
    },
    "ExcessivelySafeCall": {
      "1.0.0": ["audit20250508"]
    },
    "ReentrancyGuard": {
      "1.0.0": ["audit20250508"]
    },
    "SwapperV2": {
      "1.0.0": ["audit20250508"]
    },
    "TransferrableOwnership": {
      "1.0.0": ["audit20250508"]
    },
    "Validatable": {
      "1.0.0": ["audit20250508"]
    },
    "WithdrawablePeriphery": {
      "1.0.0": ["audit20241014", "audit20250508"]
    },
    "LibAccess": {
      "1.0.0": ["audit20250508"]
    },
    "LibAllowList": {
      "1.0.0": ["audit20250508"]
    },
    "LibAsset": {
      "1.0.1": ["audit20241202"],
      "1.0.2": ["audit20250110_1", "audit20250508"],
      "2.0.0": ["audit20250506"],
      "2.1.0": ["audit20250620"]
    },
    "LibBytes": {
      "1.0.0": ["audit20250508"]
    },
    "LibDiamondLoupe": {
      "1.0.0": ["audit20250508"]
    },
    "LibDiamond": {
      "1.0.0": ["audit20250508"]
    },
    "LibSwap": {
      "1.0.0": ["audit20250508"],
      "1.1.0": ["audit20250610"]
    },
    "LibUtil": {
      "1.0.0": ["audit20250508"]
    },
    "OFTComposeMsgCodec": {
      "1.0.0": ["audit20250508"]
    },
    "LiFiDiamond": {
      "1.0.0": ["audit20250508"]
    },
    "ERC20Proxy": {
      "1.1.0": ["audit20250109_2", "audit20250508"]
    },
    "Executor": {
      "2.1.0": ["audit20250109_2", "audit20250508"]
    },
    "FeeCollector": {
      "1.0.1": ["audit20250109_3", "audit20250508"]
    },
    "GasZipPeriphery": {
      "1.0.0": ["audit20241107"],
      "1.0.1": ["audit20250110_1", "audit20250508"]
    },
    "LiFiDEXAggregator": {
      "1.0.0": ["audit20240201"],
      "1.1.0": ["audit20250117_1"],
      "1.2.0": ["audit20250117_2"],
      "1.3.0": ["audit20250117_3"],
      "1.4.0": ["audit20250117_4"],
      "1.5.0": ["audit20241203"],
      "1.5.1": ["audit20250109_3"],
      "1.6.0": ["audit20250109_2", "audit20250508"],
      "1.7.0": ["audit20250411"],
      "1.8.0": ["audit20250422"],
      "1.9.0": ["audit20250510"],
      "1.10.0": ["audit20250608"],
      "1.11.0": ["audit20250630"]
    },
    "LiFuelFeeCollector": {
      "1.0.2": ["audit20250109_3", "audit20250508"]
    },
    "Permit2Proxy": {
      "1.0.0": ["audit20241122"],
      "1.0.1": ["audit20250110_1"],
      "1.0.2": ["audit20250109_3"],
      "1.0.3": ["audit20250415", "audit20250508"]
    },
    "ReceiverAcrossV3": {
      "1.0.0": ["audit20241007"],
      "1.0.1": ["audit20241206"],
      "1.0.2": ["audit20250110_1"],
      "1.1.0": ["audit20250109_2", "audit20250508"]
    },
    "Receiver": {
      "2.0.3": ["audit20250109_3"],
      "2.1.0": ["audit20250109_2", "audit20250508"]
    },
    "ReceiverChainflip": {
      "1.0.0": ["audit20250305", "audit20250508"]
    },
    "ReceiverStargateV2": {
      "1.0.1": ["audit20250109_3"],
      "1.1.0": ["audit20250109_2", "audit20250508"]
    },
    "RelayerCelerIM": {
      "1.0.3": ["audit20250109_3"],
      "2.1.0": ["audit20250109_2"],
      "2.1.1": ["audit20250109_3", "audit20250508"]
    },
    "TokenWrapper": {
      "1.0.1": ["audit20250109_3"],
      "1.1.0": ["audit20250109_2", "audit20250508"]
    },
    "LiFiTimelockController": {
      "1.0.0": ["audit20250110_2", "audit20250508"]
    }
  }
}<|MERGE_RESOLUTION|>--- conflicted
+++ resolved
@@ -287,21 +287,19 @@
       "auditReportPath": "./audit/reports/2025.06.20_LibAsset(v2.1.0).pdf",
       "auditCommitHash": "8a3e150513c066311252acc95b72a46ee51776a1"
     },
-<<<<<<< HEAD
     "audit20250629": {
       "auditCompletedOn": "29.06.2025",
       "auditedBy": "Sujith Somraaj (individual security researcher)",
       "auditorGitHandle": "sujithsomraaj",
       "auditReportPath": "./audit/reports/2025.06.29_CalldataVerificationFacet(v1.3.1).pdf",
       "auditCommitHash": "8840d8b41a894c46a444c5b2db2ca34babee753f"
-=======
+    },
     "audit20250630": {
       "auditCompletedOn": "30.06.2025",
       "auditedBy": "Sujith Somraaj (individual security researcher)",
       "auditorGitHandle": "sujithsomraaj",
       "auditReportPath": "./audit/reports/2025.06.30_LiFiDexAggregator(v1.11.0).pdf",
       "auditCommitHash": "6561ef4cc67f167d6485c412afb738f5b5b0da7f"
->>>>>>> 31c6a501
     }
   },
   "auditedContracts": {
