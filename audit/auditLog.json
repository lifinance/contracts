{
  "audits": {
    "audit20240201": {
      "auditCompletedOn": "01.02.2024",
      "auditedBy": "Cantina",
      "auditorGitHandle": "n/a",
      "auditReportPath": "./audit/reports/2024.02.01_LiFiDexAggregator(v1.0.0).pdf",
      "auditCommitHash": "n/a (This is a forked contract that was audited for Sushiswap)"
    },
    "audit20240814": {
      "auditCompletedOn": "14.08.2024",
      "auditedBy": "Sujith Somraaj (individual security researcher)",
      "auditorGitHandle": "sujithsomraaj",
      "auditReportPath": "./audit/reports/2024.08.14_StargateFacetV2_ReAudit.pdf",
      "auditCommitHash": "d622002440317580b5d0fb90ef22b839d84957e2"
    },
    "audit20240902": {
      "auditCompletedOn": "02.09.2024",
      "auditedBy": "Sujith Somraaj (individual security researcher)",
      "auditorGitHandle": "sujithsomraaj",
      "auditReportPath": "./audit/reports/2024.09.02_CalldataVerificationFacet.pdf",
      "auditCommitHash": "374d066a2d4ffd98eb6042cac7a2dd4aa0bf2ff8"
    },
    "audit20240913": {
      "auditCompletedOn": "13.09.2024",
      "auditedBy": "Sujith Somraaj (individual security researcher)",
      "auditorGitHandle": "sujithsomraaj",
      "auditReportPath": "./audit/reports/2024.09.13_EmergencyPauseFacet.pdf",
      "auditCommitHash": "77441a088e0789513db4e068f7ef6c5c0988ee42"
    },
    "audit20241007": {
      "auditCompletedOn": "07.10.2024",
      "auditedBy": "Sujith Somraaj (individual security researcher)",
      "auditorGitHandle": "sujithsomraaj",
      "auditReportPath": "./audit/reports/2024.10.07_AcrossV3.pdf",
      "auditCommitHash": "ef2d7bc478ce1e7f5ad6f1060f657864124fa85e"
    },
    "audit20241014": {
      "auditCompletedOn": "14.10.2024",
      "auditedBy": "Sujith Somraaj (individual security researcher)",
      "auditorGitHandle": "sujithsomraaj",
      "auditReportPath": "./audit/reports/2024.10.14_WithdrawablePeriphery.pdf",
      "auditCommitHash": "b03e658b359f1696388e2aaeaf24a7c107ba462a"
    },
    "audit20241105": {
      "auditCompletedOn": "05.11.2024",
      "auditedBy": "Sujith Somraaj (individual security researcher)",
      "auditorGitHandle": "sujithsomraaj",
      "auditReportPath": "./audit/reports/2024.11.05_EmergencyPauseFacet_ReAudit.pdf",
      "auditCommitHash": "da61880ba3847c07c35b64a78b957ff845ec18ac"
    },
    "audit20241107": {
      "auditCompletedOn": "07.11.2024",
      "auditedBy": "Sujith Somraaj (individual security researcher)",
      "auditorGitHandle": "sujithsomraaj",
      "auditReportPath": "./audit/reports/2024.11.07_GasZip.pdf",
      "auditCommitHash": "2d8927ababff6ace0c577d92407bcf289ebb89c0"
    },
    "audit20241122": {
      "auditCompletedOn": "22.11.2024",
      "auditedBy": "Sujith Somraaj (individual security researcher)",
      "auditorGitHandle": "sujithsomraaj",
      "auditReportPath": "./audit/reports/2024.11.22_Permit2Proxy.pdf",
      "auditCommitHash": "0e3debb78abcdf9a9f934115338b611e16b039a0"
    },
    "audit20241202": {
      "auditCompletedOn": "02.12.2024",
      "auditedBy": "Sujith Somraaj (individual security researcher)",
      "auditorGitHandle": "sujithsomraaj",
      "auditReportPath": "./audit/reports/2024.12.02_RelayFacet(v1.0.0).pdf",
      "auditCommitHash": "291d0a78bc4174b3ec29bb2ce0b27c6b5d3e8ec8"
    },
    "audit20241203": {
      "auditCompletedOn": "03.12.2024",
      "auditedBy": "Sujith Somraaj (individual security researcher)",
      "auditorGitHandle": "sujithsomraaj",
      "auditReportPath": "./audit/reports/2024.12.03_LiFiDexAggregator.pdf",
      "auditCommitHash": "8a34562c912b5b19c919bb95338655c944428af5"
    },
    "audit20241205": {
      "auditCompletedOn": "05.12.2024",
      "auditedBy": "Sujith Somraaj (individual security researcher)",
      "auditorGitHandle": "sujithsomraaj",
      "auditReportPath": "./audit/reports/2024.12.05_DeBridgeDlnFacet(v1.0.0).pdf",
      "auditCommitHash": "d72cb05510acc5bb794bde05af550ba2ef85d06d"
    },
    "audit20241206": {
      "auditCompletedOn": "06.12.2024",
      "auditedBy": "Sujith Somraaj (individual security researcher)",
      "auditorGitHandle": "sujithsomraaj",
      "auditReportPath": "./audit/reports/2024.12.06_AcrossFacetPackedV3(v1.2.0).pdf",
      "auditCommitHash": "5f59b4957fe315ea2d7b5e9daa931785ccff488c"
    },
    "audit20250106": {
      "auditCompletedOn": "06.01.2025",
      "auditedBy": "Sujith Somraaj (individual security researcher)",
      "auditorGitHandle": "sujithsomraaj",
      "auditReportPath": "./audit/reports/2025.01.06_AcrossFacetV3(v1.1.0).pdf",
      "auditCommitHash": "fb4c7a4e02c5fd214d78b8cdc5d4a03fa0b06ab9"
    },
    "audit20250109_1": {
      "auditCompletedOn": "09.01.2025",
      "auditedBy": "Sujith Somraaj (individual security researcher)",
      "auditorGitHandle": "sujithsomraaj",
      "auditReportPath": "./audit/reports/2025.01.09_ThorSwapFacet(v1.2.1).pdf",
      "auditCommitHash": "5005bf62858a9cb2a7628976ef870e91bb732a75"
    },
    "audit20250109_2": {
      "auditCompletedOn": "09.01.2025",
      "auditedBy": "Sujith Somraaj (individual security researcher)",
      "auditorGitHandle": "sujithsomraaj",
      "auditReportPath": "./audit/reports/2025.01.09_WithdrawablePeripheryUpdates.pdf",
      "auditCommitHash": "ec76b33cedd69338e569c7994b99b03cb7e6d502"
    },
    "audit20250109_3": {
      "auditCompletedOn": "09.01.2025",
      "auditedBy": "Sujith Somraaj (individual security researcher)",
      "auditorGitHandle": "sujithsomraaj",
      "auditReportPath": "./audit/reports/2025.01.09_SafeTransferETHUpdate.pdf",
      "auditCommitHash": "e4f27b0c4f572e5c64ca132dc2e496a3fe6c7c1d"
    },
    "audit20250110_1": {
      "auditCompletedOn": "10.01.2025",
      "auditedBy": "Cantina (security firm)",
      "auditorGitHandle": "cantinaxyz",
      "auditReportPath": "./audit/reports/2025.01.10_Cantina_PreComp.pdf",
      "auditCommitHash": "c9e6246167f4ff44f4535e466a4ceb902552aa13"
    },
    "audit20250110_2": {
      "auditCompletedOn": "10.01.2025",
      "auditedBy": "Sujith Somraaj (individual security researcher)",
      "auditorGitHandle": "sujithsomraaj",
      "auditReportPath": "./audit/reports/2025.01.10_Timelock(v1.0.0).pdf",
      "auditCommitHash": "af28afab139a158650f4ef4f4442f2b5fcdfe497"
    },
    "audit20250117_1": {
      "auditCompletedOn": "17.01.2025",
      "auditedBy": "Sujith Somraaj (individual security researcher)",
      "auditorGitHandle": "sujithsomraaj",
      "auditReportPath": "./audit/reports/2025.01.17_LiFiDexAggregator(v1.1.0).pdf",
      "auditCommitHash": "n/a (one deployed contract instance was audited)"
    },
    "audit20250117_2": {
      "auditCompletedOn": "17.01.2025",
      "auditedBy": "Sujith Somraaj (individual security researcher)",
      "auditorGitHandle": "sujithsomraaj",
      "auditReportPath": "./audit/reports/2025.01.17_LiFiDexAggregator(v1.2.0).pdf",
      "auditCommitHash": "n/a (one deployed contract instance was audited)"
    },
    "audit20250117_3": {
      "auditCompletedOn": "17.01.2025",
      "auditedBy": "Sujith Somraaj (individual security researcher)",
      "auditorGitHandle": "sujithsomraaj",
      "auditReportPath": "./audit/reports/2025.01.17_LiFiDexAggregator(v1.3.0).pdf",
      "auditCommitHash": "n/a (one deployed contract instance was audited)"
    },
    "audit20250117_4": {
      "auditCompletedOn": "17.01.2025",
      "auditedBy": "Sujith Somraaj (individual security researcher)",
      "auditorGitHandle": "sujithsomraaj",
      "auditReportPath": "./audit/reports/2025.01.17_LiFiDexAggregator(v1.4.0).pdf",
      "auditCommitHash": "n/a (one deployed contract instance was audited)"
    },
    "audit20250219": {
      "auditCompletedOn": "19.02.2025",
      "auditedBy": "Sujith Somraaj (individual security researcher)",
      "auditorGitHandle": "sujithsomraaj",
      "auditReportPath": "./audit/reports/2025.02.19_GlacisFacet(v1.0.0).pdf",
      "auditCommitHash": "9e623bc2a218399172e734af0ba6dfa3f76963a5"
    },
    "audit20250220": {
      "auditCompletedOn": "20.02.2025",
      "auditedBy": "Sujith Somraaj (individual security researcher)",
      "auditorGitHandle": "sujithsomraaj",
      "auditReportPath": "./audit/reports/2025.02.20_CalldataVerificationFacet(v1.3.0).pdf",
      "auditCommitHash": "48427d21160585f276d206f0e103ce6bd42c4c03"
    },
    "audit20250228": {
      "auditCompletedOn": "28.02.2025",
      "auditedBy": "Sujith Somraaj (individual security researcher)",
      "auditorGitHandle": "sujithsomraaj",
      "auditReportPath": "./audit/reports/2025.02.28_MayanFacet(v1.1.0).pdf",
      "auditCommitHash": "be250763f57596d53d19a1af0988ed3ea351148e"
    },
    "audit20250305": {
      "auditCompletedOn": "05.03.2025",
      "auditedBy": "Sujith Somraaj (individual security researcher)",
      "auditorGitHandle": "sujithsomraaj",
      "auditReportPath": "./audit/reports/2025.03.05_ChainflipFacet(v1.0.0).pdf",
      "auditCommitHash": "233571f68ef94ba5f8c5d19158401d84cd842d43"
    },
    "audit20250327": {
      "auditCompletedOn": "27.03.2025",
      "auditedBy": "Sujith Somraaj (individual security researcher)",
      "auditorGitHandle": "sujithsomraaj",
      "auditReportPath": "./audit/reports/2025.03.27_MayanFacet(v1.2.0).pdf",
      "auditCommitHash": "acc5becc02b9060a60b1135c9b25f3ccea8cbd31"
    },
    "audit20250411": {
      "auditCompletedOn": "11.04.2025",
      "auditedBy": "Sujith Somraaj (individual security researcher)",
      "auditorGitHandle": "sujithsomraaj",
      "auditReportPath": "./audit/reports/2025.04.11_LiFiDEXAggregator(v1.7.0).pdf",
      "auditCommitHash": "f49cfdf2bfc6c0c2f5c83c65f9b5488dac975040"
    },
    "audit20250413": {
      "auditCompletedOn": "13.04.2025",
      "auditedBy": "Sujith Somraaj (individual security researcher)",
      "auditorGitHandle": "sujithsomraaj",
      "auditReportPath": "./audit/reports/2025.04.13_DexManagerFacet(v1.0.2).pdf",
      "auditCommitHash": "299df50b5d44d4d59a7ccc34bbfe94584acb0c81"
    },
    "audit20250415": {
      "auditCompletedOn": "15.04.2025",
      "auditedBy": "Sujith Somraaj (individual security researcher)",
      "auditorGitHandle": "sujithsomraaj",
      "auditReportPath": "./audit/reports/2025.04.15_Permit2Proxy(v1.0.3).pdf",
      "auditCommitHash": "5b212bd302a7ec0c027c51753d6d5a9937f6769e"
    },
    "audit20250416": {
      "auditCompletedOn": "16.04.2025",
      "auditedBy": "Sujith Somraaj (individual security researcher)",
      "auditorGitHandle": "sujithsomraaj",
      "auditReportPath": "./audit/reports/2025.04.16_GasZipFacet(v2.0.3).pdf",
      "auditCommitHash": "74ad75cc34096244fa2da1e8d7647223c9fe5da5"
    },
    "audit20250422": {
      "auditCompletedOn": "22.04.2025",
      "auditedBy": "Sujith Somraaj (individual security researcher)",
      "auditorGitHandle": "sujithsomraaj",
      "auditReportPath": "./audit/reports/2025.04.22_LiFiDexAggregator(v1.8.0).pdf",
      "auditCommitHash": "eef8eac61b8cfcc6a623a5a83c9c3910e25adb91"
    },
    "audit20250506": {
      "auditCompletedOn": "06.05.2025",
      "auditedBy": "Sujith Somraaj (individual security researcher)",
      "auditorGitHandle": "sujithsomraaj",
      "auditReportPath": "./audit/reports/2025.05.06_LibAsset(v2.0.0).pdf",
      "auditCommitHash": "648d4724eb7be6e206e1cd083677f575705dacc3"
    },
    "audit20250508": {
      "auditCompletedOn": "08.05.2025",
      "auditedBy": "Cantina",
      "auditorGitHandle": "cantinaxyz",
      "auditReportPath": "./audit/reports/2025.05.08_Cantina_Comp.pdf",
      "auditCommitHash": "eb12d93c17cf93b27cba7b3a49ebdc9536d7d894"
    },
    "audit20250510": {
      "auditCompletedOn": "10.05.2025",
      "auditedBy": "Sujith Somraaj (individual security researcher)",
      "auditorGitHandle": "sujithsomraaj",
      "auditReportPath": "./audit/reports/2025.05.10_LiFiDexAggregator(v1.9.0).pdf",
      "auditCommitHash": "eb255e62405c477f24c1bd78076c7d3677284681"
    },
    "audit20250515": {
      "auditCompletedOn": "15.05.2025",
      "auditedBy": "Sujith Somraaj (individual security researcher)",
      "auditorGitHandle": "sujithsomraaj",
      "auditReportPath": "./audit/reports/2025.05.15_GasZipFacet(v2.0.4).pdf",
      "auditCommitHash": "bc3dcebfe2e6e32fab7ec9cd37db423b23139abf"
    },
    "audit20250603": {
      "auditCompletedOn": "03.06.2025",
      "auditedBy": "Sujith Somraaj (individual security researcher)",
      "auditorGitHandle": "sujithsomraaj",
      "auditReportPath": "./audit/reports/2025.06.03_GnosisBridgeFacet(v2.0.0).pdf",
      "auditCommitHash": "7197c0a237f46c83d39f5566f18bbadb5ca156ed"
    },
    "audit20250608": {
      "auditCompletedOn": "08.06.2025",
      "auditedBy": "Sujith Somraaj (individual security researcher)",
      "auditorGitHandle": "sujithsomraaj",
      "auditReportPath": "./audit/reports/2025.06.08_LiFiDexAggregator(v1.10.0).pdf",
      "auditCommitHash": "2de27694cfdd15e73eaf1a395c683da8cbac8d6f"
    },
    "audit20250610": {
      "auditCompletedOn": "10.06.2025",
      "auditedBy": "Sujith Somraaj (individual security researcher)",
      "auditorGitHandle": "sujithsomraaj",
      "auditReportPath": "./audit/reports/2025.06.10_LidoWrapper(v1.0.0).pdf",
      "auditCommitHash": "feab0709941d12efaed8be16fea96f4ff4276544"
    },
    "audit20250620": {
      "auditCompletedOn": "20.06.2025",
      "auditedBy": "Sujith Somraaj (individual security researcher)",
      "auditorGitHandle": "sujithsomraaj",
      "auditReportPath": "./audit/reports/2025.06.20_LibAsset(v2.1.0).pdf",
      "auditCommitHash": "8a3e150513c066311252acc95b72a46ee51776a1"
    },
<<<<<<< HEAD
=======
    "audit20250626": {
      "auditCompletedOn": "26.06.2025",
      "auditedBy": "Sujith Somraaj (individual security researcher)",
      "auditorGitHandle": "sujithsomraaj",
      "auditReportPath": "./audit/reports/2025.06.26_PioneerFacet(v1.0.0).pdf",
      "auditCommitHash": "af8cfaf1bbd80a1c98449f8115fa8f34c9b78ee9"
    },
>>>>>>> bd3e39fb
    "audit20250629": {
      "auditCompletedOn": "29.06.2025",
      "auditedBy": "Sujith Somraaj (individual security researcher)",
      "auditorGitHandle": "sujithsomraaj",
<<<<<<< HEAD
      "auditReportPath": "./audit/reports/2025.06.29_SwapperV2(v1.1.0).pdf",
      "auditCommitHash": "4af7030dd8676d892c0bd63cdb2f43cbb7aae4cd"
=======
      "auditReportPath": "./audit/reports/2025.06.29_CalldataVerificationFacet(v1.3.1).pdf",
      "auditCommitHash": "8840d8b41a894c46a444c5b2db2ca34babee753f"
    },
    "audit20250630": {
      "auditCompletedOn": "30.06.2025",
      "auditedBy": "Sujith Somraaj (individual security researcher)",
      "auditorGitHandle": "sujithsomraaj",
      "auditReportPath": "./audit/reports/2025.06.30_LiFiDexAggregator(v1.11.0).pdf",
      "auditCommitHash": "6561ef4cc67f167d6485c412afb738f5b5b0da7f"
    },
    "audit20250706": {
      "auditCompletedOn": "06.07.2025",
      "auditedBy": "Sujith Somraaj (individual security researcher)",
      "auditorGitHandle": "sujithsomraaj",
      "auditReportPath": "./audit/reports/2025.07.06_LiFiTimelockController(v1.0.1).pdf",
      "auditCommitHash": "f4bbda99541c441f90a76515a0624713831c8abb"
    },
    "audit20250706_01": {
      "auditCompletedOn": "06.07.2025",
      "auditedBy": "Sujith Somraaj (individual security researcher)",
      "auditorGitHandle": "sujithsomraaj",
      "auditReportPath": "./audit/reports/2025.07.06_Permit2Proxy(v1.0.4).pdf",
      "auditCommitHash": "a00deeb45dafe3e5124770c41a7a28ba931361d2"
    },
    "audit20250718": {
      "auditCompletedOn": "18.07.2025",
      "auditedBy": "Sujith Somraaj (individual security researcher)",
      "auditorGitHandle": "sujithsomraaj",
      "auditReportPath": "./audit/reports/2025.07.18_AllBridgeFacet(v2.1.0).pdf",
      "auditCommitHash": "30b38a1aaf18852d681a615c95165ec96f92e886"
>>>>>>> bd3e39fb
    }
  },
  "auditedContracts": {
    "AccessManagerFacet": {
      "1.0.0": ["audit20250508"]
    },
    "AcrossFacet": {
      "2.0.0": ["audit20250508"]
    },
    "AcrossFacetPacked": {
      "1.0.0": ["audit20250508"]
    },
    "AcrossFacetPackedV3": {
      "1.0.0": ["audit20241007"],
      "1.2.0": ["audit20241206", "audit20250508"]
    },
    "AcrossFacetV3": {
      "1.0.0": ["audit20241007"],
      "1.1.0": ["audit20250106", "audit20250508"]
    },
    "AllBridgeFacet": {
      "2.0.0": ["audit20250508"],
      "2.1.0": ["audit20250718"]
    },
    "AmarokFacet": {
      "3.0.0": ["audit20250508"]
    },
    "AmarokFacetPacked": {
      "1.0.0": ["audit20250508"]
    },
    "ArbitrumBridgeFacet": {
      "1.0.0": ["audit20250508"]
    },
    "CalldataVerificationFacet": {
      "1.2.0": ["audit20240902", "audit20250508"],
      "1.3.0": ["audit20250220"],
      "1.3.1": ["audit20250629"]
    },
    "CBridgeFacet": {
      "1.0.0": ["audit20250508"]
    },
    "CBridgeFacetPacked": {
      "1.0.3": ["audit20250508"]
    },
    "CelerCircleBridgeFacet": {
      "1.0.1": ["audit20250508"]
    },
    "CelerIMFacetBase": {
      "1.0.0": ["audit20250508"],
      "2.0.0": ["audit20250508"]
    },
    "CelerIMFacetMutable": {
      "2.0.0": ["audit20250508"]
    },
    "ChainflipFacet": {
      "1.0.0": ["audit20250305", "audit20250508"],
      "1.0.1": ["audit20250718"]
    },
    "DeBridgeDlnFacet": {
      "1.0.0": ["audit20241205", "audit20250508"],
      "1.0.1": ["audit20250718"]
    },
    "DexManagerFacet": {
      "1.0.2": ["audit20250413", "audit20250508"]
    },
    "DiamondCutFacet": {
      "1.0.0": ["audit20250508"]
    },
    "DiamondLoupeFacet": {
      "1.0.0": ["audit20250508"]
    },
    "EmergencyPauseFacet": {
      "1.0.0": ["audit20240913"],
      "1.0.1": ["audit20241105", "audit20250508"]
    },
    "ERC20Proxy": {
      "1.1.0": ["audit20250109_2", "audit20250508"]
    },
    "ExcessivelySafeCall": {
      "1.0.0": ["audit20250508"]
    },
    "FeeCollector": {
      "1.0.1": ["audit20250109_3", "audit20250508"]
    },
    "GasZipFacet": {
      "2.0.0": ["audit20241107"],
      "2.0.2": ["audit20250110_1"],
      "2.0.3": ["audit20250416", "audit20250508"],
      "2.0.4": ["audit20250515"],
      "2.0.5": ["audit20250718"]
    },
    "GasZipPeriphery": {
      "1.0.0": ["audit20241107"],
      "1.0.1": ["audit20250110_1", "audit20250508"]
    },
    "GenericErrors": {
      "1.0.1": ["audit20250506", "audit20250508"],
      "1.0.2": ["audit20250718"]
    },
    "GenericSwapFacet": {
      "1.0.0": ["audit20250508"]
    },
    "GenericSwapFacetV3": {
      "1.0.1": ["audit20250508"],
      "1.0.2": ["audit20250610"]
    },
    "GlacisFacet": {
      "1.0.0": ["audit20250219"]
    },
    "GnosisBridgeFacet": {
      "1.0.0": ["audit20250508"],
      "2.0.0": ["audit20250603"]
    },
    "HopFacet": {
      "2.0.0": ["audit20250508"],
      "2.0.1": ["audit20250506"]
    },
    "HopFacetOptimized": {
      "2.0.0": ["audit20250508"]
    },
<<<<<<< HEAD
    "ExcessivelySafeCall": {
      "1.0.0": ["audit20250508"]
    },
    "ReentrancyGuard": {
      "1.0.0": ["audit20250508"]
    },
    "SwapperV2": {
      "1.0.0": ["audit20250508"],
      "1.1.0": ["audit20250629"]
    },
    "TransferrableOwnership": {
      "1.0.0": ["audit20250508"]
    },
    "Validatable": {
      "1.0.0": ["audit20250508"]
    },
    "WithdrawablePeriphery": {
      "1.0.0": ["audit20241014", "audit20250508"]
=======
    "HopFacetPacked": {
      "1.0.6": ["audit20250508"]
>>>>>>> bd3e39fb
    },
    "LibAccess": {
      "1.0.0": ["audit20250508"]
    },
    "LibAllowList": {
      "1.0.0": ["audit20250508"]
    },
    "LibAsset": {
      "1.0.1": ["audit20241202"],
      "1.0.2": ["audit20250110_1", "audit20250508"],
      "2.0.0": ["audit20250506"],
      "2.1.0": ["audit20250620"],
      "2.1.1": ["audit20250718"]
    },
    "LibBytes": {
      "1.0.0": ["audit20250508"]
    },
    "LibDiamond": {
      "1.0.0": ["audit20250508"]
    },
    "LibDiamondLoupe": {
      "1.0.0": ["audit20250508"]
    },
    "LibSwap": {
      "1.0.0": ["audit20250508"],
      "1.1.0": ["audit20250610"]
    },
    "LibUtil": {
      "1.0.0": ["audit20250508"]
    },
    "LiFiData": {
      "1.0.0": ["audit20250718"]
    },
    "LiFiDiamond": {
      "1.0.0": ["audit20250508"]
    },
    "LiFiDEXAggregator": {
      "1.0.0": ["audit20240201"],
      "1.1.0": ["audit20250117_1"],
      "1.2.0": ["audit20250117_2"],
      "1.3.0": ["audit20250117_3"],
      "1.4.0": ["audit20250117_4"],
      "1.5.0": ["audit20241203"],
      "1.5.1": ["audit20250109_3"],
      "1.6.0": ["audit20250109_2", "audit20250508"],
      "1.7.0": ["audit20250411"],
      "1.8.0": ["audit20250422"],
      "1.9.0": ["audit20250510"],
      "1.10.0": ["audit20250608"],
      "1.11.0": ["audit20250630"]
    },
    "LiFiTimelockController": {
      "1.0.0": ["audit20250110_2", "audit20250508"],
      "1.0.1": ["audit20250706"]
    },
    "LiFuelFeeCollector": {
      "1.0.2": ["audit20250109_3", "audit20250508"]
    },
    "LIFuelFacet": {
      "1.0.1": ["audit20250508"]
    },
    "LidoWrapper": {
      "1.0.0": ["audit20250610"]
    },
    "MayanFacet": {
      "1.0.0": ["audit20250508"],
      "1.1.0": ["audit20250228"],
      "1.2.0": ["audit20250327"],
      "1.2.1": ["audit20250718"]
    },
    "OFTComposeMsgCodec": {
      "1.0.0": ["audit20250508"]
    },
    "OmniBridgeFacet": {
      "1.0.0": ["audit20250508"]
    },
    "OptimismBridgeFacet": {
      "1.0.0": ["audit20250508"]
    },
    "OwnershipFacet": {
      "1.0.0": ["audit20250508"]
    },
    "PeripheryRegistryFacet": {
      "1.0.0": ["audit20250508"]
    },
    "Permit2Proxy": {
      "1.0.0": ["audit20241122"],
      "1.0.1": ["audit20250110_1"],
      "1.0.2": ["audit20250109_3"],
      "1.0.3": ["audit20250415", "audit20250508"],
      "1.0.4": ["audit20250706_01"]
    },
    "PioneerFacet": {
      "1.0.0": ["audit20250626"]
    },
    "PolygonBridgeFacet": {
      "1.0.0": ["audit20250508"]
    },
    "Receiver": {
      "2.0.3": ["audit20250109_3"],
      "2.1.0": ["audit20250109_2", "audit20250508"]
    },
    "ReceiverAcrossV3": {
      "1.0.0": ["audit20241007"],
      "1.0.1": ["audit20241206"],
      "1.0.2": ["audit20250110_1"],
      "1.1.0": ["audit20250109_2", "audit20250508"]
    },
    "ReceiverChainflip": {
      "1.0.0": ["audit20250305", "audit20250508"],
      "1.0.1": ["audit20250718"]
    },
    "ReceiverStargateV2": {
      "1.0.1": ["audit20250109_3"],
      "1.1.0": ["audit20250109_2", "audit20250508"]
    },
    "RelayFacet": {
      "1.0.0": ["audit20241202", "audit20250508"],
      "1.0.1": ["audit20250718"]
    },
    "RelayerCelerIM": {
      "1.0.3": ["audit20250109_3"],
      "2.1.0": ["audit20250109_2"],
      "2.1.1": ["audit20250109_3", "audit20250508"]
    },
    "ReentrancyGuard": {
      "1.0.0": ["audit20250508"]
    },
    "SquidFacet": {
      "1.0.0": ["audit20250508"]
    },
    "StandardizedCallFacet": {
      "1.1.0": ["audit20250508"]
    },
    "StargateFacet": {
      "2.2.0": ["audit20250508"]
    },
    "StargateFacetV2": {
      "1.0.1": ["audit20240814", "audit20250508"]
    },
    "SwapperV2": {
      "1.0.0": ["audit20250508"],
      "1.0.1": ["audit20250718"]
    },
    "SymbiosisFacet": {
      "1.0.0": ["audit20250508"]
    },
    "ThorSwapFacet": {
      "1.2.1": ["audit20250109_1", "audit20250508"]
    },
    "TokenWrapper": {
      "1.0.1": ["audit20250109_3"],
      "1.1.0": ["audit20250109_2", "audit20250508"]
    },
    "TransferrableOwnership": {
      "1.0.0": ["audit20250508"]
    },
    "Validatable": {
      "1.0.0": ["audit20250508"]
    },
    "WithdrawFacet": {
      "1.0.0": ["audit20250508"]
    },
    "WithdrawablePeriphery": {
      "1.0.0": ["audit20241014", "audit20250508"],
      "1.0.1": ["audit20250706"]
    }
  }
}<|MERGE_RESOLUTION|>--- conflicted
+++ resolved
@@ -287,8 +287,6 @@
       "auditReportPath": "./audit/reports/2025.06.20_LibAsset(v2.1.0).pdf",
       "auditCommitHash": "8a3e150513c066311252acc95b72a46ee51776a1"
     },
-<<<<<<< HEAD
-=======
     "audit20250626": {
       "auditCompletedOn": "26.06.2025",
       "auditedBy": "Sujith Somraaj (individual security researcher)",
@@ -296,17 +294,19 @@
       "auditReportPath": "./audit/reports/2025.06.26_PioneerFacet(v1.0.0).pdf",
       "auditCommitHash": "af8cfaf1bbd80a1c98449f8115fa8f34c9b78ee9"
     },
->>>>>>> bd3e39fb
     "audit20250629": {
       "auditCompletedOn": "29.06.2025",
       "auditedBy": "Sujith Somraaj (individual security researcher)",
       "auditorGitHandle": "sujithsomraaj",
-<<<<<<< HEAD
+      "auditReportPath": "./audit/reports/2025.06.29_CalldataVerificationFacet(v1.3.1).pdf",
+      "auditCommitHash": "8840d8b41a894c46a444c5b2db2ca34babee753f"
+    },
+    "audit20250629_1": {
+      "auditCompletedOn": "29.06.2025",
+      "auditedBy": "Sujith Somraaj (individual security researcher)",
+      "auditorGitHandle": "sujithsomraaj",
       "auditReportPath": "./audit/reports/2025.06.29_SwapperV2(v1.1.0).pdf",
       "auditCommitHash": "4af7030dd8676d892c0bd63cdb2f43cbb7aae4cd"
-=======
-      "auditReportPath": "./audit/reports/2025.06.29_CalldataVerificationFacet(v1.3.1).pdf",
-      "auditCommitHash": "8840d8b41a894c46a444c5b2db2ca34babee753f"
     },
     "audit20250630": {
       "auditCompletedOn": "30.06.2025",
@@ -335,7 +335,6 @@
       "auditorGitHandle": "sujithsomraaj",
       "auditReportPath": "./audit/reports/2025.07.18_AllBridgeFacet(v2.1.0).pdf",
       "auditCommitHash": "30b38a1aaf18852d681a615c95165ec96f92e886"
->>>>>>> bd3e39fb
     }
   },
   "auditedContracts": {
@@ -456,29 +455,8 @@
     "HopFacetOptimized": {
       "2.0.0": ["audit20250508"]
     },
-<<<<<<< HEAD
-    "ExcessivelySafeCall": {
-      "1.0.0": ["audit20250508"]
-    },
-    "ReentrancyGuard": {
-      "1.0.0": ["audit20250508"]
-    },
-    "SwapperV2": {
-      "1.0.0": ["audit20250508"],
-      "1.1.0": ["audit20250629"]
-    },
-    "TransferrableOwnership": {
-      "1.0.0": ["audit20250508"]
-    },
-    "Validatable": {
-      "1.0.0": ["audit20250508"]
-    },
-    "WithdrawablePeriphery": {
-      "1.0.0": ["audit20241014", "audit20250508"]
-=======
     "HopFacetPacked": {
       "1.0.6": ["audit20250508"]
->>>>>>> bd3e39fb
     },
     "LibAccess": {
       "1.0.0": ["audit20250508"]
@@ -621,7 +599,8 @@
     },
     "SwapperV2": {
       "1.0.0": ["audit20250508"],
-      "1.0.1": ["audit20250718"]
+      "1.0.1": ["audit20250718"],
+      "1.1.0": ["audit20250629_1"]
     },
     "SymbiosisFacet": {
       "1.0.0": ["audit20250508"]
