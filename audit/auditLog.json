--- conflicted
+++ resolved
@@ -280,21 +280,19 @@
       "auditReportPath": "./audit/reports/2025.06.10_LidoWrapper(v1.0.0).pdf",
       "auditCommitHash": "feab0709941d12efaed8be16fea96f4ff4276544"
     },
-<<<<<<< HEAD
+    "audit20250620": {
+      "auditCompletedOn": "20.06.2025",
+      "auditedBy": "Sujith Somraaj (individual security researcher)",
+      "auditorGitHandle": "sujithsomraaj",
+      "auditReportPath": "./audit/reports/2025.06.20_LibAsset(v2.1.0).pdf",
+      "auditCommitHash": "8a3e150513c066311252acc95b72a46ee51776a1"
+    },
     "audit20250629": {
       "auditCompletedOn": "29.06.2025",
       "auditedBy": "Sujith Somraaj (individual security researcher)",
       "auditorGitHandle": "sujithsomraaj",
       "auditReportPath": "./audit/reports/2025.06.29_SwapperV2(v1.1.0).pdf",
       "auditCommitHash": "4af7030dd8676d892c0bd63cdb2f43cbb7aae4cd"
-=======
-    "audit20250620": {
-      "auditCompletedOn": "20.06.2025",
-      "auditedBy": "Sujith Somraaj (individual security researcher)",
-      "auditorGitHandle": "sujithsomraaj",
-      "auditReportPath": "./audit/reports/2025.06.20_LibAsset(v2.1.0).pdf",
-      "auditCommitHash": "8a3e150513c066311252acc95b72a46ee51776a1"
->>>>>>> 73973119
     }
   },
   "auditedContracts": {
