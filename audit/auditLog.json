{
  "audits": {
    "audit20240814": {
      "auditCompletedOn": "14.08.2024",
      "auditedBy": "Sujith Somraaj (individual security researcher)",
      "auditorGitHandle": "sujithsomraaj",
      "auditReportPath": "./audit/reports/2024.08.14_StargateFacetV2_ReAudit.pdf",
      "auditCommitHash": "d622002440317580b5d0fb90ef22b839d84957e2"
    },
    "audit20240913": {
      "auditCompletedOn": "13.09.2024",
      "auditedBy": "Sujith Somraaj (individual security researcher)",
      "auditorGitHandle": "sujithsomraaj",
      "auditReportPath": "./audit/reports/2024.09.13_EmergencyPauseFacet.pdf",
      "auditCommitHash": "77441a088e0789513db4e068f7ef6c5c0988ee42"
    },
    "audit20241007": {
      "auditCompletedOn": "07.10.2024",
      "auditedBy": "Sujith Somraaj (individual security researcher)",
      "auditorGitHandle": "sujithsomraaj",
      "auditReportPath": "./audit/reports/2024.10.07_AcrossV3.pdf",
      "auditCommitHash": "ef2d7bc478ce1e7f5ad6f1060f657864124fa85e"
    },
    "audit20241014": {
      "auditCompletedOn": "14.10.2024",
      "auditedBy": "Sujith Somraaj (individual security researcher)",
      "auditorGitHandle": "sujithsomraaj",
      "auditReportPath": "./audit/reports/2024.10.14_WithdrawablePeriphery.pdf",
      "auditCommitHash": "b03e658b359f1696388e2aaeaf24a7c107ba462a"
    },
    "audit20241105": {
      "auditCompletedOn": "05.11.2024",
      "auditedBy": "Sujith Somraaj (individual security researcher)",
      "auditorGitHandle": "sujithsomraaj",
      "auditReportPath": "./audit/reports/2024.11.05_EmergencyPauseFacet_ReAudit.pdf",
      "auditCommitHash": "da61880ba3847c07c35b64a78b957ff845ec18ac"
    },
    "audit20241107": {
      "auditCompletedOn": "07.11.2024",
      "auditedBy": "Sujith Somraaj (individual security researcher)",
      "auditorGitHandle": "sujithsomraaj",
      "auditReportPath": "./audit/reports/2024.11.07_GasZip.pdf",
      "auditCommitHash": "2d8927ababff6ace0c577d92407bcf289ebb89c0"
    },
    "audit20241122": {
      "auditCompletedOn": "22.11.2024",
      "auditedBy": "Sujith Somraaj (individual security researcher)",
      "auditorGitHandle": "sujithsomraaj",
      "auditReportPath": "./audit/reports/2024.11.22_Permit2Proxy.pdf",
      "auditCommitHash": "0e3debb78abcdf9a9f934115338b611e16b039a0"
    },
    "audit20241202": {
      "auditCompletedOn": "02.12.2024",
      "auditedBy": "Sujith Somraaj (individual security researcher)",
      "auditorGitHandle": "sujithsomraaj",
      "auditReportPath": "./audit/reports/2024-12-02_RelayFacet(v1.0.0).pdf",
      "auditCommitHash": "291d0a78bc4174b3ec29bb2ce0b27c6b5d3e8ec8"
    },
    "audit20241203": {
      "auditCompletedOn": "03.12.2024",
      "auditedBy": "Sujith Somraaj (individual security researcher)",
      "auditorGitHandle": "sujithsomraaj",
      "auditReportPath": "./audit/reports/2024.12.03_LiFiDexAggregator.pdf",
      "auditCommitHash": "8a34562c912b5b19c919bb95338655c944428af5"
    },
    "audit20241206": {
      "auditCompletedOn": "06.12.2024",
      "auditedBy": "Sujith Somraaj (individual security researcher)",
      "auditorGitHandle": "sujithsomraaj",
      "auditReportPath": "./audit/reports/2024.12.06_AcrossFacetPackedV3(v1.2.0).pdf",
      "auditCommitHash": "5f59b4957fe315ea2d7b5e9daa931785ccff488c"
    }
  },
  "auditedContracts": {
    "AcrossFacetPackedV3": {
      "1.0.0": [
        "audit20241007"
      ]
    },
    "AcrossFacetV3": {
      "1.0.0": [
        "audit20241007"
      ]
    },
<<<<<<< HEAD
    "AcrossFacetPackedV3": {
      "1.0.0": [
        "audit20241007"
      ],
      "1.2.0": [
        "audit20241206"
=======
    "EmergencyPauseFacet": {
      "1.0.0": [
        "audit20240913"
      ],
      "1.0.1": [
        "audit20241105"
>>>>>>> 5dcc6045
      ]
    },
    "GasZipFacet": {
      "2.0.0": [
        "audit20241107"
      ]
    },
    "GasZipPeriphery": {
      "1.0.0": [
        "audit20241107"
      ]
    },
    "IGasZip": {
      "1.0.0": [
        "audit20241107"
      ]
    },
<<<<<<< HEAD
    "EmergencyPauseFacet": {
      "1.0.0": [
        "audit20240913"
      ],
      "1.0.1": [
        "audit20241105"
=======
    "LibAsset": {
      "1.0.1": [
        "audit20241202"
>>>>>>> 5dcc6045
      ]
    },
    "LiFiDEXAggregator": {
      "1.5.0": [
        "audit20241203"
      ]
    },
    "Permit2Proxy": {
      "1.0.0": [
        "audit20241122"
      ]
    },
    "ReceiverAcrossV3": {
      "1.0.0": [
        "audit20241007"
<<<<<<< HEAD
      ],
      "1.0.1": [
        "audit20241206"
=======
      ]
    },
    "RelayFacet": {
      "1.0.0": [
        "audit20241202"
>>>>>>> 5dcc6045
      ]
    },
    "StargateFacetV2": {
      "1.0.1": [
        "audit20240814"
      ]
    },
    "WithdrawablePeriphery": {
      "1.0.0": [
        "audit20241014"
      ]
    }
  }
}<|MERGE_RESOLUTION|>--- conflicted
+++ resolved
@@ -82,21 +82,20 @@
         "audit20241007"
       ]
     },
-<<<<<<< HEAD
     "AcrossFacetPackedV3": {
       "1.0.0": [
         "audit20241007"
       ],
       "1.2.0": [
         "audit20241206"
-=======
+      ],
+    },
     "EmergencyPauseFacet": {
       "1.0.0": [
         "audit20240913"
       ],
       "1.0.1": [
         "audit20241105"
->>>>>>> 5dcc6045
       ]
     },
     "GasZipFacet": {
@@ -114,18 +113,9 @@
         "audit20241107"
       ]
     },
-<<<<<<< HEAD
-    "EmergencyPauseFacet": {
-      "1.0.0": [
-        "audit20240913"
-      ],
-      "1.0.1": [
-        "audit20241105"
-=======
     "LibAsset": {
       "1.0.1": [
         "audit20241202"
->>>>>>> 5dcc6045
       ]
     },
     "LiFiDEXAggregator": {
@@ -141,17 +131,14 @@
     "ReceiverAcrossV3": {
       "1.0.0": [
         "audit20241007"
-<<<<<<< HEAD
       ],
       "1.0.1": [
         "audit20241206"
-=======
       ]
     },
     "RelayFacet": {
       "1.0.0": [
         "audit20241202"
->>>>>>> 5dcc6045
       ]
     },
     "StargateFacetV2": {
