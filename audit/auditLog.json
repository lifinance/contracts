--- conflicted
+++ resolved
@@ -196,14 +196,13 @@
       "auditReportPath": "./audit/reports/2025.03.27_MayanFacet(v1.2.0).pdf",
       "auditCommitHash": "acc5becc02b9060a60b1135c9b25f3ccea8cbd31"
     },
-<<<<<<< HEAD
     "audit20250411": {
       "auditCompletedOn": "11.04.2025",
       "auditedBy": "Sujith Somraaj (individual security researcher)",
       "auditorGitHandle": "sujithsomraaj",
       "auditReportPath": "./audit/reports/2025.04.11_LiFiDEXAggregator(v1.7.0).pdf",
       "auditCommitHash": "f49cfdf2bfc6c0c2f5c83c65f9b5488dac975040"
-=======
+    },
     "audit20250413": {
       "auditCompletedOn": "13.04.2025",
       "auditedBy": "Sujith Somraaj (individual security researcher)",
@@ -217,7 +216,6 @@
       "auditorGitHandle": "sujithsomraaj",
       "auditReportPath": "./audit/reports/2025.04.15_Permit2Proxy(v1.0.3).pdf",
       "auditCommitHash": "5b212bd302a7ec0c027c51753d6d5a9937f6769e"
->>>>>>> 85952e3e
     }
   },
   "auditedContracts": {
