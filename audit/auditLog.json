--- conflicted
+++ resolved
@@ -287,14 +287,13 @@
       "auditReportPath": "./audit/reports/2025.06.20_LibAsset(v2.1.0).pdf",
       "auditCommitHash": "8a3e150513c066311252acc95b72a46ee51776a1"
     },
-<<<<<<< HEAD
     "audit20250626": {
       "auditCompletedOn": "26.06.2025",
       "auditedBy": "Sujith Somraaj (individual security researcher)",
       "auditorGitHandle": "sujithsomraaj",
       "auditReportPath": "./audit/reports/2025.06.26_PioneerFacet(v1.0.0).pdf",
       "auditCommitHash": "af8cfaf1bbd80a1c98449f8115fa8f34c9b78ee9"
-=======
+    },
     "audit20250629": {
       "auditCompletedOn": "29.06.2025",
       "auditedBy": "Sujith Somraaj (individual security researcher)",
@@ -308,7 +307,6 @@
       "auditorGitHandle": "sujithsomraaj",
       "auditReportPath": "./audit/reports/2025.06.30_LiFiDexAggregator(v1.11.0).pdf",
       "auditCommitHash": "6561ef4cc67f167d6485c412afb738f5b5b0da7f"
->>>>>>> c8b8dea2
     }
   },
   "auditedContracts": {
