--- conflicted
+++ resolved
@@ -189,21 +189,19 @@
       "auditReportPath": "./audit/reports/2025.03.05_ChainflipFacet(v1.0.0).pdf",
       "auditCommitHash": "233571f68ef94ba5f8c5d19158401d84cd842d43"
     },
-<<<<<<< HEAD
+    "audit20250327": {
+      "auditCompletedOn": "27.03.2025",
+      "auditedBy": "Sujith Somraaj (individual security researcher)",
+      "auditorGitHandle": "sujithsomraaj",
+      "auditReportPath": "./audit/reports/2025.03.27_MayanFacet(v1.2.0).pdf",
+      "auditCommitHash": "acc5becc02b9060a60b1135c9b25f3ccea8cbd31"
+    },
     "audit20250411": {
       "auditCompletedOn": "11.04.2025",
       "auditedBy": "Sujith Somraaj (individual security researcher)",
       "auditorGitHandle": "sujithsomraaj",
       "auditReportPath": "./audit/2025.04.11_LiFiDEXAggregator(v1.7.0).pdf",
       "auditCommitHash": "f49cfdf2bfc6c0c2f5c83c65f9b5488dac975040"
-=======
-    "audit20250327": {
-      "auditCompletedOn": "27.03.2025",
-      "auditedBy": "Sujith Somraaj (individual security researcher)",
-      "auditorGitHandle": "sujithsomraaj",
-      "auditReportPath": "./audit/reports/2025.03.27_MayanFacet(v1.2.0).pdf",
-      "auditCommitHash": "acc5becc02b9060a60b1135c9b25f3ccea8cbd31"
->>>>>>> 9724e7f2
     }
   },
   "auditedContracts": {
