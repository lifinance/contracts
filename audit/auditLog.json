--- conflicted
+++ resolved
@@ -161,35 +161,33 @@
       "auditReportPath": "./audit/reports/2025.01.17_LiFiDexAggregator(v1.4.0).pdf",
       "auditCommitHash": "n/a (one deployed contract instance was audited)"
     },
-<<<<<<< HEAD
+    "audit20250219": {
+      "auditCompletedOn": "19.02.2025",
+      "auditedBy": "Sujith Somraaj (individual security researcher)",
+      "auditorGitHandle": "sujithsomraaj",
+      "auditReportPath": "./audit/reports/2025.02.19_GlacisFacet(v1.0.0).pdf",
+      "auditCommitHash": "9e623bc2a218399172e734af0ba6dfa3f76963a5"
+    },
+    "audit20250220": {
+      "auditCompletedOn": "20.02.2025",
+      "auditedBy": "Sujith Somraaj (individual security researcher)",
+      "auditorGitHandle": "sujithsomraaj",
+      "auditReportPath": "./audit/reports/2025.02.20_CalldataVerificationFacet(v1.3.0).pdf",
+      "auditCommitHash": "48427d21160585f276d206f0e103ce6bd42c4c03"
+    },
+    "audit20250228": {
+      "auditCompletedOn": "28.02.2025",
+      "auditedBy": "Sujith Somraaj (individual security researcher)",
+      "auditorGitHandle": "sujithsomraaj",
+      "auditReportPath": "./audit/reports/2025.02.28_MayanFacet(v1.1.0).pdf",
+      "auditCommitHash": "be250763f57596d53d19a1af0988ed3ea351148e"
+    },
     "audit20250305": {
       "auditCompletedOn": "05.03.2025",
       "auditedBy": "Sujith Somraaj (individual security researcher)",
       "auditorGitHandle": "sujithsomraaj",
       "auditReportPath": "./audit/reports/2025.03.05_ChainflipFacet(v1.0.0).pdf",
       "auditCommitHash": "233571f68ef94ba5f8c5d19158401d84cd842d43"
-=======
-    "audit20250219": {
-      "auditCompletedOn": "19.02.2025",
-      "auditedBy": "Sujith Somraaj (individual security researcher)",
-      "auditorGitHandle": "sujithsomraaj",
-      "auditReportPath": "./audit/reports/2025.02.19_GlacisFacet(v1.0.0).pdf",
-      "auditCommitHash": "9e623bc2a218399172e734af0ba6dfa3f76963a5"
-    },
-    "audit20250220": {
-      "auditCompletedOn": "20.02.2025",
-      "auditedBy": "Sujith Somraaj (individual security researcher)",
-      "auditorGitHandle": "sujithsomraaj",
-      "auditReportPath": "./audit/reports/2025.02.20_CalldataVerificationFacet(v1.3.0).pdf",
-      "auditCommitHash": "48427d21160585f276d206f0e103ce6bd42c4c03"
-    },
-    "audit20250228": {
-      "auditCompletedOn": "28.02.2025",
-      "auditedBy": "Sujith Somraaj (individual security researcher)",
-      "auditorGitHandle": "sujithsomraaj",
-      "auditReportPath": "./audit/reports/2025.02.28_MayanFacet(v1.1.0).pdf",
-      "auditCommitHash": "be250763f57596d53d19a1af0988ed3ea351148e"
->>>>>>> ee88f37e
     }
   },
   "auditedContracts": {
