{
  "audits": {
    "audit20240814": {
      "auditCompletedOn": "14.08.2024",
      "auditedBy": "Sujith Somraaj (individual security researcher)",
      "auditorGitHandle": "sujithsomraaj",
      "auditReportPath": "./audit/reports/2024.08.14_StargateFacetV2_ReAudit.pdf",
      "auditCommitHash": "d622002440317580b5d0fb90ef22b839d84957e2"
    },
    "audit20240913": {
      "auditCompletedOn": "13.09.2024",
      "auditedBy": "Sujith Somraaj (individual security researcher)",
      "auditorGitHandle": "sujithsomraaj",
      "auditReportPath": "./audit/reports/2024.09.13_EmergencyPauseFacet.pdf",
      "auditCommitHash": "77441a088e0789513db4e068f7ef6c5c0988ee42"
    },
    "audit20241007": {
      "auditCompletedOn": "07.10.2024",
      "auditedBy": "Sujith Somraaj (individual security researcher)",
      "auditorGitHandle": "sujithsomraaj",
      "auditReportPath": "./audit/reports/2024.10.07_AcrossV3.pdf",
      "auditCommitHash": "ef2d7bc478ce1e7f5ad6f1060f657864124fa85e"
    },
    "audit20241014": {
      "auditCompletedOn": "14.10.2024",
      "auditedBy": "Sujith Somraaj (individual security researcher)",
      "auditorGitHandle": "sujithsomraaj",
      "auditReportPath": "./audit/reports/2024.10.14_WithdrawablePeriphery.pdf",
      "auditCommitHash": "b03e658b359f1696388e2aaeaf24a7c107ba462a"
    },
<<<<<<< HEAD
    "audit20241017": {
      "auditCompletedOn": "17.10.2024",
      "auditedBy": "Sujith Somraaj (individual security researcher)",
      "auditorGitHandle": "sujithsomraaj",
      "auditReportPath": "./audit/reports/2024.10.17_GasZip.pdf",
      "auditCommitHash": "6bc644642db2d38d2a55a4e18ecd2c478e7b3ff5"
=======
    "audit20241105": {
      "auditCompletedOn": "05.11.2024",
      "auditedBy": "Sujith Somraaj (individual security researcher)",
      "auditorGitHandle": "sujithsomraaj",
      "auditReportPath": "./audit/reports/2024.11.05_EmergencyPauseFacet_ReAudit.pdf",
      "auditCommitHash": "da61880ba3847c07c35b64a78b957ff845ec18ac"
>>>>>>> ee1ab945
    }
  },
  "auditedContracts": {
    "EmergencyPauseFacet": {
      "1.0.0": ["audit20240913"],
      "1.0.1": ["audit20241105"]
    },
    "AcrossFacetV3": {
      "1.0.0": ["audit20241007"]
    },
    "AcrossFacetPackedV3": {
      "1.0.0": ["audit20241007"]
    },
    "GasZipFacet": {
      "2.0.0": ["audit20241017"]
    },
    "GasZipPeriphery": {
      "1.0.0": ["audit20241017"]
    },
    "ReceiverAcrossV3": {
      "1.0.0": ["audit20241007"]
    },
    "StargateFacetV2": {
      "1.0.1": ["audit20240814"]
    },
    "WithdrawablePeriphery": {
      "1.0.0": ["audit20241014"]
    }
  }
}<|MERGE_RESOLUTION|>--- conflicted
+++ resolved
@@ -28,21 +28,19 @@
       "auditReportPath": "./audit/reports/2024.10.14_WithdrawablePeriphery.pdf",
       "auditCommitHash": "b03e658b359f1696388e2aaeaf24a7c107ba462a"
     },
-<<<<<<< HEAD
     "audit20241017": {
       "auditCompletedOn": "17.10.2024",
       "auditedBy": "Sujith Somraaj (individual security researcher)",
       "auditorGitHandle": "sujithsomraaj",
       "auditReportPath": "./audit/reports/2024.10.17_GasZip.pdf",
       "auditCommitHash": "6bc644642db2d38d2a55a4e18ecd2c478e7b3ff5"
-=======
+    },
     "audit20241105": {
       "auditCompletedOn": "05.11.2024",
       "auditedBy": "Sujith Somraaj (individual security researcher)",
       "auditorGitHandle": "sujithsomraaj",
       "auditReportPath": "./audit/reports/2024.11.05_EmergencyPauseFacet_ReAudit.pdf",
       "auditCommitHash": "da61880ba3847c07c35b64a78b957ff845ec18ac"
->>>>>>> ee1ab945
     }
   },
   "auditedContracts": {
