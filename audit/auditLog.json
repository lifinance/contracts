--- conflicted
+++ resolved
@@ -448,8 +448,6 @@
       "auditReportPath": "./audit/reports/2025.11.19_LiFiIntentEscrowFacet(v1.0.0).pdf",
       "auditCommitHash": "4e71699761d075f43f5d9cd66c4e1be082fa08ee"
     },
-<<<<<<< HEAD
-=======
     "audit20251201": {
       "auditCompletedOn": "01.12.2025",
       "auditedBy": "Sujith Somraaj (individual security researcher)",
@@ -457,18 +455,19 @@
       "auditReportPath": "./audit/reports/2025.12.01_PolymerCCTPFacet(v1.0.0).pdf",
       "auditCommitHash": "605f7e14af2dd96fe8f50de253c51c7979245584"
     },
->>>>>>> 707dbf33
-    "audit20251203": {
+    "audit20251203_1": {
       "auditCompletedOn": "03.12.2025",
       "auditedBy": "Sujith Somraaj (individual security researcher)",
       "auditorGitHandle": "sujithsomraaj",
-<<<<<<< HEAD
-      "auditReportPath": "./audit/reports/2025.12.03_MegaETHFacet(v1.0.0).pdf",
+      "auditReportPath": "./audit/reports/2025.12.03_MegaETHBridgeFacet(v1.0.0).pdf",
       "auditCommitHash": "721afd2499ce72c2f6abc4a30ba56367d88cac85"
-=======
+    },
+    "audit20251203_2": {
+      "auditCompletedOn": "03.12.2025",
+      "auditedBy": "Sujith Somraaj (individual security researcher)",
+      "auditorGitHandle": "sujithsomraaj",
       "auditReportPath": "./audit/reports/2025.12.03_UnitFacet(v1.0.1).pdf",
       "auditCommitHash": "bec40d62866c35f635364b69daf4f93b4f54e4e0"
->>>>>>> 707dbf33
     }
   },
   "auditedContracts": {
@@ -706,7 +705,7 @@
       "1.2.2": ["audit20250825"]
     },
     "MegaETHBridgeFacet": {
-      "1.0.0": ["audit20251203"]
+      "1.0.0": ["audit20251203_1"]
     },
     "OFTComposeMsgCodec": {
       "1.0.0": ["audit20250508"]
@@ -810,7 +809,7 @@
     },
     "UnitFacet": {
       "1.0.0": ["audit20251007"],
-      "1.0.1": ["audit20251203"]
+      "1.0.1": ["audit20251203_2"]
     },
     "Validatable": {
       "1.0.0": ["audit20250508"]
