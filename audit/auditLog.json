{
  "audits": {
    "audit20240201": {
      "auditCompletedOn": "01.02.2024",
      "auditedBy": "Cantina",
      "auditorGitHandle": "n/a",
      "auditReportPath": "./audit/reports/2024.02.01_LiFiDexAggregator(v1.0.0).pdf",
      "auditCommitHash": "n/a (This is a forked contract that was audited for Sushiswap)"
    },
    "audit20240814": {
      "auditCompletedOn": "14.08.2024",
      "auditedBy": "Sujith Somraaj (individual security researcher)",
      "auditorGitHandle": "sujithsomraaj",
      "auditReportPath": "./audit/reports/2024.08.14_StargateFacetV2_ReAudit.pdf",
      "auditCommitHash": "d622002440317580b5d0fb90ef22b839d84957e2"
    },
    "audit20240902": {
      "auditCompletedOn": "02.09.2024",
      "auditedBy": "Sujith Somraaj (individual security researcher)",
      "auditorGitHandle": "sujithsomraaj",
      "auditReportPath": "./audit/reports/2024.09.02_CalldataVerificationFacet.pdf",
      "auditCommitHash": "374d066a2d4ffd98eb6042cac7a2dd4aa0bf2ff8"
    },
    "audit20240913": {
      "auditCompletedOn": "13.09.2024",
      "auditedBy": "Sujith Somraaj (individual security researcher)",
      "auditorGitHandle": "sujithsomraaj",
      "auditReportPath": "./audit/reports/2024.09.13_EmergencyPauseFacet.pdf",
      "auditCommitHash": "77441a088e0789513db4e068f7ef6c5c0988ee42"
    },
    "audit20241007": {
      "auditCompletedOn": "07.10.2024",
      "auditedBy": "Sujith Somraaj (individual security researcher)",
      "auditorGitHandle": "sujithsomraaj",
      "auditReportPath": "./audit/reports/2024.10.07_AcrossV3.pdf",
      "auditCommitHash": "ef2d7bc478ce1e7f5ad6f1060f657864124fa85e"
    },
    "audit20241014": {
      "auditCompletedOn": "14.10.2024",
      "auditedBy": "Sujith Somraaj (individual security researcher)",
      "auditorGitHandle": "sujithsomraaj",
      "auditReportPath": "./audit/reports/2024.10.14_WithdrawablePeriphery.pdf",
      "auditCommitHash": "b03e658b359f1696388e2aaeaf24a7c107ba462a"
    },
    "audit20241105": {
      "auditCompletedOn": "05.11.2024",
      "auditedBy": "Sujith Somraaj (individual security researcher)",
      "auditorGitHandle": "sujithsomraaj",
      "auditReportPath": "./audit/reports/2024.11.05_EmergencyPauseFacet_ReAudit.pdf",
      "auditCommitHash": "da61880ba3847c07c35b64a78b957ff845ec18ac"
    },
    "audit20241107": {
      "auditCompletedOn": "07.11.2024",
      "auditedBy": "Sujith Somraaj (individual security researcher)",
      "auditorGitHandle": "sujithsomraaj",
      "auditReportPath": "./audit/reports/2024.11.07_GasZip.pdf",
      "auditCommitHash": "2d8927ababff6ace0c577d92407bcf289ebb89c0"
    },
    "audit20241122": {
      "auditCompletedOn": "22.11.2024",
      "auditedBy": "Sujith Somraaj (individual security researcher)",
      "auditorGitHandle": "sujithsomraaj",
      "auditReportPath": "./audit/reports/2024.11.22_Permit2Proxy.pdf",
      "auditCommitHash": "0e3debb78abcdf9a9f934115338b611e16b039a0"
    },
    "audit20241202": {
      "auditCompletedOn": "02.12.2024",
      "auditedBy": "Sujith Somraaj (individual security researcher)",
      "auditorGitHandle": "sujithsomraaj",
      "auditReportPath": "./audit/reports/2024.12.02_RelayFacet(v1.0.0).pdf",
      "auditCommitHash": "291d0a78bc4174b3ec29bb2ce0b27c6b5d3e8ec8"
    },
    "audit20241203": {
      "auditCompletedOn": "03.12.2024",
      "auditedBy": "Sujith Somraaj (individual security researcher)",
      "auditorGitHandle": "sujithsomraaj",
      "auditReportPath": "./audit/reports/2024.12.03_LiFiDexAggregator.pdf",
      "auditCommitHash": "8a34562c912b5b19c919bb95338655c944428af5"
    },
    "audit20241205": {
      "auditCompletedOn": "05.12.2024",
      "auditedBy": "Sujith Somraaj (individual security researcher)",
      "auditorGitHandle": "sujithsomraaj",
      "auditReportPath": "./audit/reports/2024.12.05_DeBridgeDlnFacet(v1.0.0).pdf",
      "auditCommitHash": "d72cb05510acc5bb794bde05af550ba2ef85d06d"
    },
    "audit20241206": {
      "auditCompletedOn": "06.12.2024",
      "auditedBy": "Sujith Somraaj (individual security researcher)",
      "auditorGitHandle": "sujithsomraaj",
      "auditReportPath": "./audit/reports/2024.12.06_AcrossFacetPackedV3(v1.2.0).pdf",
      "auditCommitHash": "5f59b4957fe315ea2d7b5e9daa931785ccff488c"
    },
    "audit20250106": {
      "auditCompletedOn": "06.01.2025",
      "auditedBy": "Sujith Somraaj (individual security researcher)",
      "auditorGitHandle": "sujithsomraaj",
      "auditReportPath": "./audit/reports/2025.01.06_AcrossFacetV3(v1.1.0).pdf",
      "auditCommitHash": "fb4c7a4e02c5fd214d78b8cdc5d4a03fa0b06ab9"
    },
    "audit20250109_1": {
      "auditCompletedOn": "09.01.2025",
      "auditedBy": "Sujith Somraaj (individual security researcher)",
      "auditorGitHandle": "sujithsomraaj",
      "auditReportPath": "./audit/reports/2025.01.09_ThorSwapFacet(v1.2.1).pdf",
      "auditCommitHash": "5005bf62858a9cb2a7628976ef870e91bb732a75"
    },
    "audit20250109_2": {
      "auditCompletedOn": "09.01.2025",
      "auditedBy": "Sujith Somraaj (individual security researcher)",
      "auditorGitHandle": "sujithsomraaj",
      "auditReportPath": "./audit/reports/2025.01.09_WithdrawablePeripheryUpdates.pdf",
      "auditCommitHash": "ec76b33cedd69338e569c7994b99b03cb7e6d502"
    },
    "audit20250109_3": {
      "auditCompletedOn": "09.01.2025",
      "auditedBy": "Sujith Somraaj (individual security researcher)",
      "auditorGitHandle": "sujithsomraaj",
      "auditReportPath": "./audit/reports/2025.01.09_SafeTransferETHUpdate.pdf",
      "auditCommitHash": "e4f27b0c4f572e5c64ca132dc2e496a3fe6c7c1d"
    },
    "audit20250110_1": {
      "auditCompletedOn": "10.01.2025",
      "auditedBy": "Cantina (security firm)",
      "auditorGitHandle": "cantinaxyz",
      "auditReportPath": "./audit/reports/2025.01.10_Cantina_PreComp.pdf",
      "auditCommitHash": "c9e6246167f4ff44f4535e466a4ceb902552aa13"
    },
    "audit20250110_2": {
      "auditCompletedOn": "10.01.2025",
      "auditedBy": "Sujith Somraaj (individual security researcher)",
      "auditorGitHandle": "sujithsomraaj",
      "auditReportPath": "./audit/reports/2025.01.10_Timelock(v1.0.0).pdf",
      "auditCommitHash": "af28afab139a158650f4ef4f4442f2b5fcdfe497"
    },
    "audit20250117_1": {
      "auditCompletedOn": "17.01.2025",
      "auditedBy": "Sujith Somraaj (individual security researcher)",
      "auditorGitHandle": "sujithsomraaj",
      "auditReportPath": "./audit/reports/2025.01.17_LiFiDexAggregator(v1.1.0).pdf",
      "auditCommitHash": "n/a (one deployed contract instance was audited)"
    },
    "audit20250117_2": {
      "auditCompletedOn": "17.01.2025",
      "auditedBy": "Sujith Somraaj (individual security researcher)",
      "auditorGitHandle": "sujithsomraaj",
      "auditReportPath": "./audit/reports/2025.01.17_LiFiDexAggregator(v1.2.0).pdf",
      "auditCommitHash": "n/a (one deployed contract instance was audited)"
    },
    "audit20250117_3": {
      "auditCompletedOn": "17.01.2025",
      "auditedBy": "Sujith Somraaj (individual security researcher)",
      "auditorGitHandle": "sujithsomraaj",
      "auditReportPath": "./audit/reports/2025.01.17_LiFiDexAggregator(v1.3.0).pdf",
      "auditCommitHash": "n/a (one deployed contract instance was audited)"
    },
    "audit20250117_4": {
      "auditCompletedOn": "17.01.2025",
      "auditedBy": "Sujith Somraaj (individual security researcher)",
      "auditorGitHandle": "sujithsomraaj",
      "auditReportPath": "./audit/reports/2025.01.17_LiFiDexAggregator(v1.4.0).pdf",
      "auditCommitHash": "n/a (one deployed contract instance was audited)"
    },
    "audit20250219": {
      "auditCompletedOn": "19.02.2025",
      "auditedBy": "Sujith Somraaj (individual security researcher)",
      "auditorGitHandle": "sujithsomraaj",
      "auditReportPath": "./audit/reports/2025.02.19_GlacisFacet(v1.0.0).pdf",
      "auditCommitHash": "9e623bc2a218399172e734af0ba6dfa3f76963a5"
    },
    "audit20250220": {
      "auditCompletedOn": "20.02.2025",
      "auditedBy": "Sujith Somraaj (individual security researcher)",
      "auditorGitHandle": "sujithsomraaj",
      "auditReportPath": "./audit/reports/2025.02.20_CalldataVerificationFacet(v1.3.0).pdf",
      "auditCommitHash": "48427d21160585f276d206f0e103ce6bd42c4c03"
    },
    "audit20250228": {
      "auditCompletedOn": "28.02.2025",
      "auditedBy": "Sujith Somraaj (individual security researcher)",
      "auditorGitHandle": "sujithsomraaj",
      "auditReportPath": "./audit/reports/2025.02.28_MayanFacet(v1.1.0).pdf",
      "auditCommitHash": "be250763f57596d53d19a1af0988ed3ea351148e"
    },
    "audit20250305": {
      "auditCompletedOn": "05.03.2025",
      "auditedBy": "Sujith Somraaj (individual security researcher)",
      "auditorGitHandle": "sujithsomraaj",
      "auditReportPath": "./audit/reports/2025.03.05_ChainflipFacet(v1.0.0).pdf",
      "auditCommitHash": "233571f68ef94ba5f8c5d19158401d84cd842d43"
    },
    "audit20250327": {
      "auditCompletedOn": "27.03.2025",
      "auditedBy": "Sujith Somraaj (individual security researcher)",
      "auditorGitHandle": "sujithsomraaj",
      "auditReportPath": "./audit/reports/2025.03.27_MayanFacet(v1.2.0).pdf",
      "auditCommitHash": "acc5becc02b9060a60b1135c9b25f3ccea8cbd31"
    },
    "audit20250411": {
      "auditCompletedOn": "11.04.2025",
      "auditedBy": "Sujith Somraaj (individual security researcher)",
      "auditorGitHandle": "sujithsomraaj",
      "auditReportPath": "./audit/reports/2025.04.11_LiFiDEXAggregator(v1.7.0).pdf",
      "auditCommitHash": "f49cfdf2bfc6c0c2f5c83c65f9b5488dac975040"
    },
    "audit20250413": {
      "auditCompletedOn": "13.04.2025",
      "auditedBy": "Sujith Somraaj (individual security researcher)",
      "auditorGitHandle": "sujithsomraaj",
      "auditReportPath": "./audit/reports/2025.04.13_DexManagerFacet(v1.0.2).pdf",
      "auditCommitHash": "299df50b5d44d4d59a7ccc34bbfe94584acb0c81"
    },
    "audit20250415": {
      "auditCompletedOn": "15.04.2025",
      "auditedBy": "Sujith Somraaj (individual security researcher)",
      "auditorGitHandle": "sujithsomraaj",
      "auditReportPath": "./audit/reports/2025.04.15_Permit2Proxy(v1.0.3).pdf",
      "auditCommitHash": "5b212bd302a7ec0c027c51753d6d5a9937f6769e"
    },
    "audit20250416": {
      "auditCompletedOn": "16.04.2025",
      "auditedBy": "Sujith Somraaj (individual security researcher)",
      "auditorGitHandle": "sujithsomraaj",
      "auditReportPath": "./audit/reports/2025.04.16_GasZipFacet(v2.0.3).pdf",
      "auditCommitHash": "74ad75cc34096244fa2da1e8d7647223c9fe5da5"
    },
    "audit20250422": {
      "auditCompletedOn": "22.04.2025",
      "auditedBy": "Sujith Somraaj (individual security researcher)",
      "auditorGitHandle": "sujithsomraaj",
      "auditReportPath": "./audit/reports/2025.04.22_LiFiDexAggregator(v1.8.0).pdf",
      "auditCommitHash": "eef8eac61b8cfcc6a623a5a83c9c3910e25adb91"
    },
    "audit20250506": {
      "auditCompletedOn": "06.05.2025",
      "auditedBy": "Sujith Somraaj (individual security researcher)",
      "auditorGitHandle": "sujithsomraaj",
      "auditReportPath": "./audit/reports/2025.05.06_LibAsset(v2.0.0).pdf",
      "auditCommitHash": "648d4724eb7be6e206e1cd083677f575705dacc3"
    },
    "audit20250508": {
      "auditCompletedOn": "08.05.2025",
      "auditedBy": "Cantina",
      "auditorGitHandle": "cantinaxyz",
      "auditReportPath": "./audit/reports/2025.05.08_Cantina_Comp.pdf",
      "auditCommitHash": "eb12d93c17cf93b27cba7b3a49ebdc9536d7d894"
    },
    "audit20250510": {
      "auditCompletedOn": "10.05.2025",
      "auditedBy": "Sujith Somraaj (individual security researcher)",
      "auditorGitHandle": "sujithsomraaj",
      "auditReportPath": "./audit/reports/2025.05.10_LiFiDexAggregator(v1.9.0).pdf",
      "auditCommitHash": "eb255e62405c477f24c1bd78076c7d3677284681"
    },
    "audit20250515": {
      "auditCompletedOn": "15.05.2025",
      "auditedBy": "Sujith Somraaj (individual security researcher)",
      "auditorGitHandle": "sujithsomraaj",
      "auditReportPath": "./audit/reports/2025.05.15_GasZipFacet(v2.0.4).pdf",
      "auditCommitHash": "bc3dcebfe2e6e32fab7ec9cd37db423b23139abf"
    },
<<<<<<< HEAD
    "audit20250529": {
      "auditCompletedOn": "29.05.2025",
      "auditedBy": "Sujith Somraaj (individual security researcher)",
      "auditorGitHandle": "sujithsomraaj",
      "auditReportPath": "./audit/reports/2025.05.29_WhitelistManagerFacet(v1.0.0).pdf",
      "auditCommitHash": "de2592e93042b8ed5a03e157bfd25d651015570d"
=======
    "audit20250603": {
      "auditCompletedOn": "03.06.2025",
      "auditedBy": "Sujith Somraaj (individual security researcher)",
      "auditorGitHandle": "sujithsomraaj",
      "auditReportPath": "./audit/reports/2025.06.03_GnosisBridgeFacet(v2.0.0).pdf",
      "auditCommitHash": "7197c0a237f46c83d39f5566f18bbadb5ca156ed"
>>>>>>> 7f20cbd7
    }
  },
  "auditedContracts": {
    "GenericErrors": {
      "1.0.1": ["audit20250506", "audit20250508"]
    },
    "AccessManagerFacet": {
      "1.0.0": ["audit20250508"]
    },
    "AcrossFacetPacked": {
      "1.0.0": ["audit20250508"]
    },
    "AcrossFacetPackedV3": {
      "1.0.0": ["audit20241007"],
      "1.2.0": ["audit20241206", "audit20250508"]
    },
    "AcrossFacet": {
      "2.0.0": ["audit20250508"]
    },
    "AcrossFacetV3": {
      "1.0.0": ["audit20241007"],
      "1.1.0": ["audit20250106", "audit20250508"]
    },
    "AllBridgeFacet": {
      "2.0.0": ["audit20250508"]
    },
    "AmarokFacetPacked": {
      "1.0.0": ["audit20250508"]
    },
    "AmarokFacet": {
      "3.0.0": ["audit20250508"]
    },
    "ArbitrumBridgeFacet": {
      "1.0.0": ["audit20250508"]
    },
    "CalldataVerificationFacet": {
      "1.2.0": ["audit20240902", "audit20250508"],
      "1.3.0": ["audit20250220"]
    },
    "CBridgeFacetPacked": {
      "1.0.3": ["audit20250508"]
    },
    "CBridgeFacet": {
      "1.0.0": ["audit20250508"]
    },
    "CelerCircleBridgeFacet": {
      "1.0.1": ["audit20250508"]
    },
    "CelerIMFacetMutable": {
      "2.0.0": ["audit20250508"]
    },
    "ChainflipFacet": {
      "1.0.0": ["audit20250305", "audit20250508"]
    },
    "DeBridgeDlnFacet": {
      "1.0.0": ["audit20241205", "audit20250508"]
    },
    "DexManagerFacet": {
      "1.0.2": ["audit20250413", "audit20250508"]
    },
    "DiamondCutFacet": {
      "1.0.0": ["audit20250508"]
    },
    "DiamondLoupeFacet": {
      "1.0.0": ["audit20250508"]
    },
    "EmergencyPauseFacet": {
      "1.0.0": ["audit20240913"],
      "1.0.1": ["audit20241105", "audit20250508"]
    },
    "GasZipFacet": {
      "2.0.0": ["audit20241107"],
      "2.0.2": ["audit20250110_1"],
      "2.0.3": ["audit20250416", "audit20250508"],
      "2.0.4": ["audit20250515"]
    },
    "GenericSwapFacet": {
      "1.0.0": ["audit20250508"]
    },
    "GenericSwapFacetV3": {
      "1.0.1": ["audit20250508"]
    },
    "GlacisFacet": {
      "1.0.0": ["audit20250219"]
    },
    "GnosisBridgeFacet": {
      "1.0.0": [
        "audit20250508"
      ],
      "2.0.0": [
        "audit20250603"
      ]
    },
    "HopFacetOptimized": {
      "2.0.0": ["audit20250508"]
    },
    "HopFacetPacked": {
      "1.0.6": ["audit20250508"]
    },
    "HopFacet": {
      "2.0.0": ["audit20250508"],
      "2.0.1": ["audit20250506"]
    },
    "IAcrossSpokePool": {
      "1.0.0": ["audit20250106", "audit20250508"]
    },
    "IChainflip": {
      "1.0.0": ["audit20250305", "audit20250508"]
    },
    "IGasZip": {
      "1.0.0": ["audit20241107", "audit20250508"]
    },
    "IGlacisAirlift": {
      "1.0.0": ["audit20250219", "audit20250508"]
    },
    "LIFuelFacet": {
      "1.0.1": ["audit20250508"]
    },
    "MayanFacet": {
      "1.0.0": ["audit20250508"],
      "1.1.0": ["audit20250228"],
      "1.2.0": ["audit20250327"]
    },
    "OmniBridgeFacet": {
      "1.0.0": ["audit20250508"]
    },
    "OptimismBridgeFacet": {
      "1.0.0": ["audit20250508"]
    },
    "OwnershipFacet": {
      "1.0.0": ["audit20250508"]
    },
    "PeripheryRegistryFacet": {
      "1.0.0": ["audit20250508"]
    },
    "PolygonBridgeFacet": {
      "1.0.0": ["audit20250508"]
    },
    "RelayFacet": {
      "1.0.0": ["audit20241202", "audit20250508"]
    },
    "SquidFacet": {
      "1.0.0": ["audit20250508"]
    },
    "StandardizedCallFacet": {
      "1.1.0": ["audit20250508"]
    },
    "StargateFacet": {
      "2.2.0": ["audit20250508"]
    },
    "StargateFacetV2": {
      "1.0.1": ["audit20240814", "audit20250508"]
    },
    "SymbiosisFacet": {
      "1.0.0": ["audit20250508"]
    },
    "ThorSwapFacet": {
      "1.2.1": ["audit20250109_1", "audit20250508"]
    },
    "WithdrawFacet": {
      "1.0.0": ["audit20250508"]
    },
    "CelerIMFacetBase": {
      "1.0.0": ["audit20250508"],
      "2.0.0": ["audit20250508"]
    },
    "ExcessivelySafeCall": {
      "1.0.0": ["audit20250508"]
    },
    "ReentrancyGuard": {
      "1.0.0": ["audit20250508"]
    },
    "SwapperV2": {
      "1.0.0": ["audit20250508"]
    },
    "TransferrableOwnership": {
      "1.0.0": ["audit20250508"]
    },
    "Validatable": {
      "1.0.0": ["audit20250508"]
    },
    "WithdrawablePeriphery": {
      "1.0.0": ["audit20241014", "audit20250508"]
    },
    "LibAccess": {
      "1.0.0": ["audit20250508"]
    },
    "LibAllowList": {
      "1.0.0": ["audit20250508"],
      "1.0.1": ["audit20250529"]
    },
    "LibAsset": {
      "1.0.1": ["audit20241202"],
      "1.0.2": ["audit20250110_1", "audit20250508"],
      "2.0.0": ["audit20250506"]
    },
    "LibBytes": {
      "1.0.0": ["audit20250508"]
    },
    "LibDiamondLoupe": {
      "1.0.0": ["audit20250508"]
    },
    "LibDiamond": {
      "1.0.0": ["audit20250508"]
    },
    "LibSwap": {
      "1.0.0": ["audit20250508"]
    },
    "LibUtil": {
      "1.0.0": ["audit20250508"]
    },
    "OFTComposeMsgCodec": {
      "1.0.0": ["audit20250508"]
    },
    "LiFiDiamond": {
      "1.0.0": ["audit20250508"]
    },
    "ERC20Proxy": {
      "1.1.0": ["audit20250109_2", "audit20250508"]
    },
    "Executor": {
      "2.1.0": ["audit20250109_2", "audit20250508"]
    },
    "FeeCollector": {
      "1.0.1": ["audit20250109_3", "audit20250508"]
    },
    "GasZipPeriphery": {
      "1.0.0": ["audit20241107"],
      "1.0.1": ["audit20250110_1", "audit20250508"]
    },
    "LiFiDEXAggregator": {
      "1.0.0": ["audit20240201"],
      "1.1.0": ["audit20250117_1"],
      "1.2.0": ["audit20250117_2"],
      "1.3.0": ["audit20250117_3"],
      "1.4.0": ["audit20250117_4"],
      "1.5.0": ["audit20241203"],
      "1.5.1": ["audit20250109_3"],
      "1.6.0": ["audit20250109_2", "audit20250508"],
      "1.7.0": ["audit20250411"],
      "1.8.0": ["audit20250422"],
      "1.9.0": ["audit20250510"]
    },
    "LiFuelFeeCollector": {
      "1.0.2": ["audit20250109_3", "audit20250508"]
    },
    "Permit2Proxy": {
      "1.0.0": ["audit20241122"],
      "1.0.1": ["audit20250110_1"],
      "1.0.2": ["audit20250109_3"],
      "1.0.3": ["audit20250415", "audit20250508"]
    },
    "ReceiverAcrossV3": {
      "1.0.0": ["audit20241007"],
      "1.0.1": ["audit20241206"],
      "1.0.2": ["audit20250110_1"],
      "1.1.0": ["audit20250109_2", "audit20250508"]
    },
    "Receiver": {
      "2.0.3": ["audit20250109_3"],
      "2.1.0": ["audit20250109_2", "audit20250508"]
    },
    "ReceiverChainflip": {
      "1.0.0": ["audit20250305", "audit20250508"]
    },
    "ReceiverStargateV2": {
      "1.0.1": ["audit20250109_3"],
      "1.1.0": ["audit20250109_2", "audit20250508"]
    },
    "RelayerCelerIM": {
      "1.0.3": ["audit20250109_3"],
      "2.1.0": ["audit20250109_2"],
      "2.1.1": ["audit20250109_3", "audit20250508"]
    },
    "TokenWrapper": {
      "1.0.1": ["audit20250109_3"],
      "1.1.0": ["audit20250109_2", "audit20250508"]
    },
    "LiFiTimelockController": {
      "1.0.0": ["audit20250110_2", "audit20250508"]
    },
    "WhitelistManagerFacet": {
      "1.0.0": ["audit20250529"]
    }
  }
}<|MERGE_RESOLUTION|>--- conflicted
+++ resolved
@@ -259,21 +259,19 @@
       "auditReportPath": "./audit/reports/2025.05.15_GasZipFacet(v2.0.4).pdf",
       "auditCommitHash": "bc3dcebfe2e6e32fab7ec9cd37db423b23139abf"
     },
-<<<<<<< HEAD
     "audit20250529": {
       "auditCompletedOn": "29.05.2025",
       "auditedBy": "Sujith Somraaj (individual security researcher)",
       "auditorGitHandle": "sujithsomraaj",
       "auditReportPath": "./audit/reports/2025.05.29_WhitelistManagerFacet(v1.0.0).pdf",
       "auditCommitHash": "de2592e93042b8ed5a03e157bfd25d651015570d"
-=======
+    },
     "audit20250603": {
       "auditCompletedOn": "03.06.2025",
       "auditedBy": "Sujith Somraaj (individual security researcher)",
       "auditorGitHandle": "sujithsomraaj",
       "auditReportPath": "./audit/reports/2025.06.03_GnosisBridgeFacet(v2.0.0).pdf",
       "auditCommitHash": "7197c0a237f46c83d39f5566f18bbadb5ca156ed"
->>>>>>> 7f20cbd7
     }
   },
   "auditedContracts": {
