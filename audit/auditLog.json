--- conflicted
+++ resolved
@@ -14,42 +14,31 @@
       "auditReportPath": "./audit/reports/2024.09.13_EmergencyPauseFacet.pdf",
       "auditCommitHash": "77441a088e0789513db4e068f7ef6c5c0988ee42"
     },
-<<<<<<< HEAD
+    "audit20241014": {
+      "auditCompletedOn": "14.10.2024",
+      "auditedBy": "Sujith Somraaj (individual security researcher)",
+      "auditorGitHandle": "sujithsomraaj",
+      "auditReportPath": "./audit/reports/2024.10.14_WithdrawablePeriphery.pdf",
+      "auditCommitHash": "b03e658b359f1696388e2aaeaf24a7c107ba462a"
+    },
     "audit20241017": {
       "auditCompletedOn": "17.10.2024",
       "auditedBy": "Sujith Somraaj (individual security researcher)",
       "auditorGitHandle": "sujithsomraaj",
       "auditReportPath": "./audit/reports/2024.10.17_GasZip.pdf",
       "auditCommitHash": "6bc644642db2d38d2a55a4e18ecd2c478e7b3ff5"
-=======
-    "audit20241014": {
-      "auditCompletedOn": "14.10.2024",
-      "auditedBy": "Sujith Somraaj (individual security researcher)",
-      "auditorGitHandle": "sujithsomraaj",
-      "auditReportPath": "./audit/reports/2024.10.14_WithdrawablePeriphery.pdf",
-      "auditCommitHash": "b03e658b359f1696388e2aaeaf24a7c107ba462a"
->>>>>>> 54847f85
     }
   },
   "auditedContracts": {
     "EmergencyPauseFacet": {
       "1.0.0": ["audit20240913"]
     },
-<<<<<<< HEAD
     "GasZipFacet": {
       "2.0.0": ["audit20241017"]
     },
     "GasZipPeriphery": {
       "1.0.0": ["audit20241017"]
     },
-    "GenericErrors": {
-      "1.0.0": ["audit20240913"]
-    },
-    "LibDiamondLoupe": {
-      "1.0.0": ["audit20240913"]
-    },
-=======
->>>>>>> 54847f85
     "StargateFacetV2": {
       "1.0.1": ["audit20240814"]
     },
