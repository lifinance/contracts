--- conflicted
+++ resolved
@@ -280,21 +280,19 @@
       "auditReportPath": "./audit/reports/2025.06.08_LiFiDexAggregator(v1.10.0).pdf",
       "auditCommitHash": "2de27694cfdd15e73eaf1a395c683da8cbac8d6f"
     },
-<<<<<<< HEAD
+    "audit20250610": {
+      "auditCompletedOn": "10.06.2025",
+      "auditedBy": "Sujith Somraaj (individual security researcher)",
+      "auditorGitHandle": "sujithsomraaj",
+      "auditReportPath": "./audit/reports/2025.06.10_LidoWrapper(v1.0.0).pdf",
+      "auditCommitHash": "feab0709941d12efaed8be16fea96f4ff4276544"
+    },
     "audit20250611": {
       "auditCompletedOn": "11.06.2025",
       "auditedBy": "Sujith Somraaj (individual security researcher)",
       "auditorGitHandle": "sujithsomraaj",
       "auditReportPath": "./audit/reports/2025.06.11_LibAllowList(v1.0.1).pdf",
       "auditCommitHash": "35c778e178b6a160bd351b5110ef24df26ece226"
-=======
-    "audit20250610": {
-      "auditCompletedOn": "10.06.2025",
-      "auditedBy": "Sujith Somraaj (individual security researcher)",
-      "auditorGitHandle": "sujithsomraaj",
-      "auditReportPath": "./audit/reports/2025.06.10_LidoWrapper(v1.0.0).pdf",
-      "auditCommitHash": "feab0709941d12efaed8be16fea96f4ff4276544"
->>>>>>> b413404d
     }
   },
   "auditedContracts": {
