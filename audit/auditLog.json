--- conflicted
+++ resolved
@@ -542,13 +542,11 @@
     "HopFacetPacked": {
       "1.0.6": ["audit20250508"]
     },
-<<<<<<< HEAD
+    "IEcoPortal": {
+      "1.0.0": ["audit20251001"]
+    },
     "IGarden": {
       "1.0.0": ["audit20250919"]
-=======
-    "IEcoPortal": {
-      "1.0.0": ["audit20251001"]
->>>>>>> 25a5b880
     },
     "LibAccess": {
       "1.0.0": ["audit20250508"]
