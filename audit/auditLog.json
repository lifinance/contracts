{
  "audits": {
    "audit20240814": {
      "auditCompletedOn": "14.08.2024",
      "auditedBy": "Sujith Somraaj (individual security researcher)",
      "auditorGitHandle": "sujithsomraaj",
      "auditReportPath": "./audit/reports/2024.08.14_StargateFacetV2_ReAudit.pdf",
      "auditCommitHash": "d622002440317580b5d0fb90ef22b839d84957e2"
    },
    "audit20240913": {
      "auditCompletedOn": "13.09.2024",
      "auditedBy": "Sujith Somraaj (individual security researcher)",
      "auditorGitHandle": "sujithsomraaj",
      "auditReportPath": "./audit/reports/2024.09.13_EmergencyPauseFacet.pdf",
      "auditCommitHash": "77441a088e0789513db4e068f7ef6c5c0988ee42"
    },
    "audit20241007": {
      "auditCompletedOn": "07.10.2024",
      "auditedBy": "Sujith Somraaj (individual security researcher)",
      "auditorGitHandle": "sujithsomraaj",
      "auditReportPath": "./audit/reports/2024.10.07_AcrossV3.pdf",
      "auditCommitHash": "ef2d7bc478ce1e7f5ad6f1060f657864124fa85e"
    },
    "audit20241014": {
      "auditCompletedOn": "14.10.2024",
      "auditedBy": "Sujith Somraaj (individual security researcher)",
      "auditorGitHandle": "sujithsomraaj",
      "auditReportPath": "./audit/reports/2024.10.14_WithdrawablePeriphery.pdf",
      "auditCommitHash": "b03e658b359f1696388e2aaeaf24a7c107ba462a"
    },
    "audit20241105": {
      "auditCompletedOn": "05.11.2024",
      "auditedBy": "Sujith Somraaj (individual security researcher)",
      "auditorGitHandle": "sujithsomraaj",
      "auditReportPath": "./audit/reports/2024.11.05_EmergencyPauseFacet_ReAudit.pdf",
      "auditCommitHash": "da61880ba3847c07c35b64a78b957ff845ec18ac"
    },
    "audit20241107": {
      "auditCompletedOn": "07.11.2024",
      "auditedBy": "Sujith Somraaj (individual security researcher)",
      "auditorGitHandle": "sujithsomraaj",
      "auditReportPath": "./audit/reports/2024.11.07_GasZip.pdf",
      "auditCommitHash": "2d8927ababff6ace0c577d92407bcf289ebb89c0"
    },
    "audit20241122": {
      "auditCompletedOn": "22.11.2024",
      "auditedBy": "Sujith Somraaj (individual security researcher)",
      "auditorGitHandle": "sujithsomraaj",
      "auditReportPath": "./audit/reports/2024.11.22_Permit2Proxy.pdf",
      "auditCommitHash": "0e3debb78abcdf9a9f934115338b611e16b039a0"
    },
    "audit20241202": {
      "auditCompletedOn": "02.12.2024",
      "auditedBy": "Sujith Somraaj (individual security researcher)",
      "auditorGitHandle": "sujithsomraaj",
      "auditReportPath": "./audit/reports/2024-12-02_RelayFacet(v1.0.0).pdf",
      "auditCommitHash": "291d0a78bc4174b3ec29bb2ce0b27c6b5d3e8ec8"
    },
    "audit20241203": {
      "auditCompletedOn": "03.12.2024",
      "auditedBy": "Sujith Somraaj (individual security researcher)",
      "auditorGitHandle": "sujithsomraaj",
      "auditReportPath": "./audit/reports/2024.12.03_LiFiDexAggregator.pdf",
      "auditCommitHash": "8a34562c912b5b19c919bb95338655c944428af5"
    },
    "audit20241205": {
      "auditCompletedOn": "05.12.2024",
      "auditedBy": "Sujith Somraaj (individual security researcher)",
      "auditorGitHandle": "sujithsomraaj",
      "auditReportPath": "./audit/reports/2024.12.05_DeBridgeDlnFacet(v1.0.0).pdf",
      "auditCommitHash": "d72cb05510acc5bb794bde05af550ba2ef85d06d"
    },
    "audit20241206": {
      "auditCompletedOn": "06.12.2024",
      "auditedBy": "Sujith Somraaj (individual security researcher)",
      "auditorGitHandle": "sujithsomraaj",
      "auditReportPath": "./audit/reports/2024.12.06_AcrossFacetPackedV3(v1.2.0).pdf",
      "auditCommitHash": "5f59b4957fe315ea2d7b5e9daa931785ccff488c"
    },
    "audit20250106": {
      "auditCompletedOn": "06.01.2025",
      "auditedBy": "Sujith Somraaj (individual security researcher)",
      "auditorGitHandle": "sujithsomraaj",
      "auditReportPath": "./audit/reports/2025.01.06_AcrossFacetV3(v1.1.0).pdf",
      "auditCommitHash": "fb4c7a4e02c5fd214d78b8cdc5d4a03fa0b06ab9"
    },
<<<<<<< HEAD
    "audit20250109_2": {
      "auditCompletedOn": "09.01.2025",
      "auditedBy": "Sujith Somraaj (individual security researcher)",
      "auditorGitHandle": "sujithsomraaj",
      "auditReportPath": "./audit/reports/2025.01.09_WithdrawablePeripheryUpdates.pdf",
      "auditCommitHash": "ec76b33cedd69338e569c7994b99b03cb7e6d502"
=======
    "audit20250109_1": {
      "auditCompletedOn": "09.01.2025",
      "auditedBy": "Sujith Somraaj (individual security researcher)",
      "auditorGitHandle": "sujithsomraaj",
      "auditReportPath": "./audit/reports/2025.01.09_ThorSwapFacet(v1.2.1).pdf",
      "auditCommitHash": "5005bf62858a9cb2a7628976ef870e91bb732a75"
    },
    "audit20250109_3": {
      "auditCompletedOn": "09.01.2025",
      "auditedBy": "Sujith Somraaj (individual security researcher)",
      "auditorGitHandle": "sujithsomraaj",
      "auditReportPath": "./audit/reports/2025.01.09_SafeTransferETHUpdate.pdf",
      "auditCommitHash": "e4f27b0c4f572e5c64ca132dc2e496a3fe6c7c1d"
>>>>>>> 48dcc218
    }
  },
  "auditedContracts": {
    "AcrossFacetV3": {
      "1.0.0": [
        "audit20241007"
      ],
      "1.1.0": [
        "audit20250106"
      ]
    },
    "AcrossFacetPackedV3": {
      "1.0.0": [
        "audit20241007"
      ],
      "1.2.0": [
        "audit20241206"
      ]
    },
    "DeBridgeDlnFacet": {
      "1.0.0": [
        "audit20241205"
      ]
    },
    "EmergencyPauseFacet": {
      "1.0.0": [
        "audit20240913"
      ],
      "1.0.1": [
        "audit20241105"
      ]
    },
<<<<<<< HEAD
    "ERC20Proxy": {
      "1.1.0": [
        "audit20250109_2"
      ]
    },
    "Executor": {
      "2.1.0": [
        "audit20250109_2"
=======
    "FeeCollector": {
      "1.0.1": [
        "audit20250109_3"
>>>>>>> 48dcc218
      ]
    },
    "GasZipFacet": {
      "2.0.0": [
        "audit20241107"
      ],
      "2.0.1": [
        "audit20250109_3"
      ]
    },
    "GasZipPeriphery": {
      "1.0.0": [
        "audit20241107"
      ],
      "1.0.1": [
        "audit20250109_3"
      ]
    },
    "IGasZip": {
      "1.0.0": [
        "audit20241107"
      ]
    },
    "LibAsset": {
      "1.0.1": [
        "audit20241202"
      ],
      "1.0.2": [
        "audit20250109_3"
      ]
    },
    "LiFiDEXAggregator": {
      "1.5.0": [
        "audit20241203"
      ],
<<<<<<< HEAD
      "1.6.0": [
        "audit20250109_2"
=======
      "1.5.1": [
        "audit20250109_3"
      ]
    },
    "LiFuelFeeCollector": {
      "1.0.2": [
        "audit20250109_3"
>>>>>>> 48dcc218
      ]
    },
    "Permit2Proxy": {
      "1.0.0": [
        "audit20241122"
      ],
      "1.0.2": [
        "audit20250109_3"
      ]
    },
    "Receiver": {
      "2.0.3": [
        "audit20250109_3"
      ]
    },
    "ReceiverAcrossV3": {
      "1.0.0": [
        "audit20241007"
      ],
      "1.0.1": [
        "audit20241206"
      ],
<<<<<<< HEAD
      "1.1.0": [
        "audit20250109_2"
      ]
    },
    "ReceiverStargateV2": {
      "1.1.0": [
        "audit20250109_2"
      ]
    },
    "Receiver": {
      "2.1.0": [
        "audit20250109_2"
      ]
    },
    "RelayerCelerIM": {
      "2.1.0": [
        "audit20250109_2"
=======
      "1.0.3": [
        "audit20250109_3"
      ]
    },
    "ReceiverStargateV2": {
      "1.0.1": [
        "audit20250109_3"
      ]
    },
    "RelayerCelerIM": {
      "2.0.1": [
        "audit20250109_3"
>>>>>>> 48dcc218
      ]
    },
    "RelayFacet": {
      "1.0.0": [
        "audit20241202"
      ]
    },
    "StargateFacetV2": {
      "1.0.1": [
        "audit20240814"
      ]
    },
<<<<<<< HEAD
    "TokenWrapper": {
      "1.1.0": [
        "audit20250109_2"
=======
    "ThorSwapFacet": {
      "1.2.1": [
        "audit20250109_1"
      ]
    },
    "TokenWrapper": {
      "1.0.1": [
        "audit20250109_3"
>>>>>>> 48dcc218
      ]
    },
    "WithdrawablePeriphery": {
      "1.0.0": [
        "audit20241014"
      ]
    }
  }
}<|MERGE_RESOLUTION|>--- conflicted
+++ resolved
@@ -84,20 +84,19 @@
       "auditReportPath": "./audit/reports/2025.01.06_AcrossFacetV3(v1.1.0).pdf",
       "auditCommitHash": "fb4c7a4e02c5fd214d78b8cdc5d4a03fa0b06ab9"
     },
-<<<<<<< HEAD
+    "audit20250109_1": {
+      "auditCompletedOn": "09.01.2025",
+      "auditedBy": "Sujith Somraaj (individual security researcher)",
+      "auditorGitHandle": "sujithsomraaj",
+      "auditReportPath": "./audit/reports/2025.01.09_ThorSwapFacet(v1.2.1).pdf",
+      "auditCommitHash": "5005bf62858a9cb2a7628976ef870e91bb732a75"
+    },
     "audit20250109_2": {
       "auditCompletedOn": "09.01.2025",
       "auditedBy": "Sujith Somraaj (individual security researcher)",
       "auditorGitHandle": "sujithsomraaj",
       "auditReportPath": "./audit/reports/2025.01.09_WithdrawablePeripheryUpdates.pdf",
       "auditCommitHash": "ec76b33cedd69338e569c7994b99b03cb7e6d502"
-=======
-    "audit20250109_1": {
-      "auditCompletedOn": "09.01.2025",
-      "auditedBy": "Sujith Somraaj (individual security researcher)",
-      "auditorGitHandle": "sujithsomraaj",
-      "auditReportPath": "./audit/reports/2025.01.09_ThorSwapFacet(v1.2.1).pdf",
-      "auditCommitHash": "5005bf62858a9cb2a7628976ef870e91bb732a75"
     },
     "audit20250109_3": {
       "auditCompletedOn": "09.01.2025",
@@ -105,7 +104,6 @@
       "auditorGitHandle": "sujithsomraaj",
       "auditReportPath": "./audit/reports/2025.01.09_SafeTransferETHUpdate.pdf",
       "auditCommitHash": "e4f27b0c4f572e5c64ca132dc2e496a3fe6c7c1d"
->>>>>>> 48dcc218
     }
   },
   "auditedContracts": {
@@ -138,7 +136,6 @@
         "audit20241105"
       ]
     },
-<<<<<<< HEAD
     "ERC20Proxy": {
       "1.1.0": [
         "audit20250109_2"
@@ -147,11 +144,11 @@
     "Executor": {
       "2.1.0": [
         "audit20250109_2"
-=======
+      ]
+    },
     "FeeCollector": {
       "1.0.1": [
         "audit20250109_3"
->>>>>>> 48dcc218
       ]
     },
     "GasZipFacet": {
@@ -187,10 +184,9 @@
       "1.5.0": [
         "audit20241203"
       ],
-<<<<<<< HEAD
       "1.6.0": [
         "audit20250109_2"
-=======
+      ],
       "1.5.1": [
         "audit20250109_3"
       ]
@@ -198,7 +194,6 @@
     "LiFuelFeeCollector": {
       "1.0.2": [
         "audit20250109_3"
->>>>>>> 48dcc218
       ]
     },
     "Permit2Proxy": {
@@ -212,6 +207,9 @@
     "Receiver": {
       "2.0.3": [
         "audit20250109_3"
+      ],
+      "2.1.0": [
+        "audit20250109_2"
       ]
     },
     "ReceiverAcrossV3": {
@@ -221,25 +219,20 @@
       "1.0.1": [
         "audit20241206"
       ],
-<<<<<<< HEAD
       "1.1.0": [
         "audit20250109_2"
       ]
     },
     "ReceiverStargateV2": {
       "1.1.0": [
-        "audit20250109_2"
-      ]
-    },
-    "Receiver": {
-      "2.1.0": [
         "audit20250109_2"
       ]
     },
     "RelayerCelerIM": {
       "2.1.0": [
-        "audit20250109_2"
-=======
+        "audit20250109_2",
+        "audit20250109_3"
+      ],
       "1.0.3": [
         "audit20250109_3"
       ]
@@ -249,12 +242,6 @@
         "audit20250109_3"
       ]
     },
-    "RelayerCelerIM": {
-      "2.0.1": [
-        "audit20250109_3"
->>>>>>> 48dcc218
-      ]
-    },
     "RelayFacet": {
       "1.0.0": [
         "audit20241202"
@@ -265,11 +252,6 @@
         "audit20240814"
       ]
     },
-<<<<<<< HEAD
-    "TokenWrapper": {
-      "1.1.0": [
-        "audit20250109_2"
-=======
     "ThorSwapFacet": {
       "1.2.1": [
         "audit20250109_1"
@@ -278,7 +260,9 @@
     "TokenWrapper": {
       "1.0.1": [
         "audit20250109_3"
->>>>>>> 48dcc218
+      ],
+      "1.1.0": [
+        "audit20250109_2"
       ]
     },
     "WithdrawablePeriphery": {
