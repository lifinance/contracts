{
  "audits": {
    "audit20240814": {
      "auditCompletedOn": "14.08.2024",
      "auditedBy": "Sujith Somraaj (individual security researcher)",
      "auditorGitHandle": "sujithsomraaj",
      "auditReportPath": "./audit/reports/2024.08.14_StargateFacetV2_ReAudit.pdf",
      "auditCommitHash": "d622002440317580b5d0fb90ef22b839d84957e2"
    },
    "audit20240913": {
      "auditCompletedOn": "13.09.2024",
      "auditedBy": "Sujith Somraaj (individual security researcher)",
      "auditorGitHandle": "sujithsomraaj",
      "auditReportPath": "./audit/reports/2024.09.13_EmergencyPauseFacet.pdf",
      "auditCommitHash": "77441a088e0789513db4e068f7ef6c5c0988ee42"
    },
    "audit20241007": {
      "auditCompletedOn": "07.10.2024",
      "auditedBy": "Sujith Somraaj (individual security researcher)",
      "auditorGitHandle": "sujithsomraaj",
      "auditReportPath": "./audit/reports/2024.10.07_AcrossV3.pdf",
      "auditCommitHash": "ef2d7bc478ce1e7f5ad6f1060f657864124fa85e"
    },
    "audit20241014": {
      "auditCompletedOn": "14.10.2024",
      "auditedBy": "Sujith Somraaj (individual security researcher)",
      "auditorGitHandle": "sujithsomraaj",
      "auditReportPath": "./audit/reports/2024.10.14_WithdrawablePeriphery.pdf",
      "auditCommitHash": "b03e658b359f1696388e2aaeaf24a7c107ba462a"
    },
    "audit20241105": {
      "auditCompletedOn": "05.11.2024",
      "auditedBy": "Sujith Somraaj (individual security researcher)",
      "auditorGitHandle": "sujithsomraaj",
      "auditReportPath": "./audit/reports/2024.11.05_EmergencyPauseFacet_ReAudit.pdf",
      "auditCommitHash": "da61880ba3847c07c35b64a78b957ff845ec18ac"
    },
    "audit20241107": {
      "auditCompletedOn": "07.11.2024",
      "auditedBy": "Sujith Somraaj (individual security researcher)",
      "auditorGitHandle": "sujithsomraaj",
      "auditReportPath": "./audit/reports/2024.11.07_GasZip.pdf",
      "auditCommitHash": "2d8927ababff6ace0c577d92407bcf289ebb89c0"
    },
    "audit20241122": {
      "auditCompletedOn": "22.11.2024",
      "auditedBy": "Sujith Somraaj (individual security researcher)",
      "auditorGitHandle": "sujithsomraaj",
      "auditReportPath": "./audit/reports/2024.11.22_Permit2Proxy.pdf",
      "auditCommitHash": "0e3debb78abcdf9a9f934115338b611e16b039a0"
    },
    "audit20241202": {
      "auditCompletedOn": "02.12.2024",
      "auditedBy": "Sujith Somraaj (individual security researcher)",
      "auditorGitHandle": "sujithsomraaj",
      "auditReportPath": "./audit/reports/2024-12-02_RelayFacet(v1.0.0).pdf",
      "auditCommitHash": "291d0a78bc4174b3ec29bb2ce0b27c6b5d3e8ec8"
    },
    "audit20241203": {
      "auditCompletedOn": "03.12.2024",
      "auditedBy": "Sujith Somraaj (individual security researcher)",
      "auditorGitHandle": "sujithsomraaj",
      "auditReportPath": "./audit/reports/2024.12.03_LiFiDexAggregator.pdf",
      "auditCommitHash": "8a34562c912b5b19c919bb95338655c944428af5"
    },
<<<<<<< HEAD
    "audit20241205": {
      "auditCompletedOn": "05.12.2024",
      "auditedBy": "Sujith Somraaj (individual security researcher)",
      "auditorGitHandle": "sujithsomraaj",
      "auditReportPath": "./audit/reports/2024.12.05_DeBridgeDlnFacet(v1.0.0).pdf",
      "auditCommitHash": "d72cb05510acc5bb794bde05af550ba2ef85d06d"
=======
    "audit20241206": {
      "auditCompletedOn": "06.12.2024",
      "auditedBy": "Sujith Somraaj (individual security researcher)",
      "auditorGitHandle": "sujithsomraaj",
      "auditReportPath": "./audit/reports/2024.12.06_AcrossFacetPackedV3(v1.2.0).pdf",
      "auditCommitHash": "5f59b4957fe315ea2d7b5e9daa931785ccff488c"
    },
    "audit20250106": {
      "auditCompletedOn": "06.01.2025",
      "auditedBy": "Sujith Somraaj (individual security researcher)",
      "auditorGitHandle": "sujithsomraaj",
      "auditReportPath": "./audit/reports/2025.01.06_AcrossFacetV3(v1.1.0).pdf",
      "auditCommitHash": "fb4c7a4e02c5fd214d78b8cdc5d4a03fa0b06ab9"
>>>>>>> 9e427a19
    }
  },
  "auditedContracts": {
    "AcrossFacetV3": {
      "1.0.0": [
        "audit20241007"
      ],
      "1.1.0": [
        "audit20250106"
      ]
    },
    "AcrossFacetPackedV3": {
      "1.0.0": [
        "audit20241007"
      ],
      "1.2.0": [
        "audit20241206"
      ]
    },
    "DeBridgeDlnFacet": {
      "1.0.0": [
        "audit20241205"
      ]
    },
    "EmergencyPauseFacet": {
      "1.0.0": [
        "audit20240913"
      ],
      "1.0.1": [
        "audit20241105"
      ]
    },
    "GasZipFacet": {
      "2.0.0": [
        "audit20241107"
      ]
    },
    "GasZipPeriphery": {
      "1.0.0": [
        "audit20241107"
      ]
    },
    "IGasZip": {
      "1.0.0": [
        "audit20241107"
      ]
    },
    "LibAsset": {
      "1.0.1": [
        "audit20241202"
      ]
    },
    "LiFiDEXAggregator": {
      "1.5.0": [
        "audit20241203"
      ]
    },
    "Permit2Proxy": {
      "1.0.0": [
        "audit20241122"
      ]
    },
    "ReceiverAcrossV3": {
      "1.0.0": [
        "audit20241007"
      ],
      "1.0.1": [
        "audit20241206"
      ]
    },
    "RelayFacet": {
      "1.0.0": [
        "audit20241202"
      ]
    },
    "StargateFacetV2": {
      "1.0.1": [
        "audit20240814"
      ]
    },
    "WithdrawablePeriphery": {
      "1.0.0": [
        "audit20241014"
      ]
    }
  }
}<|MERGE_RESOLUTION|>--- conflicted
+++ resolved
@@ -63,14 +63,12 @@
       "auditReportPath": "./audit/reports/2024.12.03_LiFiDexAggregator.pdf",
       "auditCommitHash": "8a34562c912b5b19c919bb95338655c944428af5"
     },
-<<<<<<< HEAD
     "audit20241205": {
       "auditCompletedOn": "05.12.2024",
       "auditedBy": "Sujith Somraaj (individual security researcher)",
       "auditorGitHandle": "sujithsomraaj",
       "auditReportPath": "./audit/reports/2024.12.05_DeBridgeDlnFacet(v1.0.0).pdf",
       "auditCommitHash": "d72cb05510acc5bb794bde05af550ba2ef85d06d"
-=======
     "audit20241206": {
       "auditCompletedOn": "06.12.2024",
       "auditedBy": "Sujith Somraaj (individual security researcher)",
@@ -84,7 +82,6 @@
       "auditorGitHandle": "sujithsomraaj",
       "auditReportPath": "./audit/reports/2025.01.06_AcrossFacetV3(v1.1.0).pdf",
       "auditCommitHash": "fb4c7a4e02c5fd214d78b8cdc5d4a03fa0b06ab9"
->>>>>>> 9e427a19
     }
   },
   "auditedContracts": {
