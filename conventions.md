# LI.FI Smart Contract Conventions

# Repository Overview

- **Project name:** LI.FI
- **Purpose:** LI.FI is a cross-chain bridge aggregation protocol that ensures secure and efficient interoperability through robust smart contracts and automated processes.
- **Core components:**
  - **Smart contracts:** Primarily built using the Diamond Standard (EIP-2535) with modular facets for core functionality, along with supporting periphery contracts for extended features and integrations.
  - **Deployment Framework:** Shell/bash scripts that provide a robust deployment framework with automated retry mechanisms for handling RPC issues and other deployment challenges. These scripts wrap Foundry's deployment functionality to add reliability and automation.
  - **Automation scripts:** Deployment, updating, and operational tasks.
  - **Tests:** Tests ensuring contract reliability and safety.
  - **Documentation:** Detailed guides, API specifications, and deployment instructions.

# Architectural Principles

## Diamond Standard (EIP-2535)

The Diamond Standard is the core architectural pattern used in this project. It provides:

- Modular contract architecture through facets
- Upgradeable contracts without proxy storage collision issues
- Ability to add, replace, and remove functionality
- Efficient contract size management
- Clear separation of concerns

## Development Framework

We use Foundry as our primary development and testing framework. Foundry provides:

- Fast and efficient testing
- Built-in fuzzing capabilities
- Gas optimization tools
- Deployment scripts
- Contract verification

## Security and Governance

- Production contracts are owned by Safe multisig contracts
- Changes require multiple signatures
- Moving towards Timelock-based governance:
  1. Propose change to multisig
  2. Collect required signatures
  3. Execute call to Timelock
  4. After minDelay period, anyone can execute the change

# Codebase Structure

    /lifi
     ├── .github/           # Github workflows
     ├── audit/             # Audit reports and log
     ├── config/            # Configuration files
     │   └── networks.json  # Key file containing information about supported networks
     ├── deployments/       # Deployment logs and addresses
     ├── docs/              # Project documentation, API specs, and guides
     ├── script/           # Deployment, updating, and automation scripts
     │   ├── deploy/       # Solidity deploy and update scripts
     │   │   └── zksync/   # ZKSync-specific deployment scripts
     │   ├── demoScripts/  # TypeScript demo scripts using viem
     │   ├── mongoDb/      # MongoDB integration for multisig proposals and RPC URLs
     │   ├── resources/    # Resource files like deployRequirements.json
     │   ├── tasks/        # Utility tasks and scripts
     │   └── utils/        # Helper utilities
     ├── src/              # All Solidity smart contracts
     │   ├── Facets/       # Diamond facets
     │   ├── Periphery/    # Standalone contracts called by the diamond
     │   ├── Helpers/      # Contracts meant to be inherited
     │   ├── Security/     # Security-related contracts (e.g., Timelock)
     │   └── Errors/       # Central collection of custom errors
     ├── test/             # Test files
     │   └── solidity/     # Solidity tests (using Foundry)
     └── README.md         # High-level project overview

## Directory Details

### Source Code (`src/`)

- **Facets/**: Contains all Diamond facets that are added to the Diamond contract
- **Periphery/**: Contains standalone contracts that are called by the Diamond but not added as facets
- **Helpers/**: Contains contracts meant to be inherited by other contracts
- **Security/**: Contains security-related contracts like Timelock for multisig proposals
- **Errors/**: Central collection of custom errors used across contracts

### Scripts (`script/`)

- **deploy/**: Contains Solidity deployment and update scripts
  - Includes ZKSync-specific deployment scripts
  - Update scripts for adding facets to the Diamond
- **demoScripts/**: TypeScript files demonstrating contract usage
  - Uses viem and helper functions
  - Shows how to prepare arguments and calculate parameters
  - Helps backend team understand contract usage
  - Provides end-to-end testing capabilities
- **mongoDb/**: MongoDB integration for:
  - Storing multisig proposals (alternative to Safe Transaction Service)
  - Sharing RPC URLs across developers
  - Future storage for deploy logs, API keys, and timelock proposals
- **resources/**: Contains configuration files like `deployRequirements.json`
- **tasks/**: Utility tasks and scripts
- **utils/**: Helper utilities

### Tests (`test/`)

- **solidity/**: Contains all Solidity tests using Foundry
  - Tests are organized mirroring the `src/` structure
  - Each contract should have its own test file
  - Currently only using Solidity tests (no TypeScript tests)

## Smart Contract Conventions

### Solidity Standards

- **Version Management:**

  - All Solidity files must start with license identifier, followed by a blank line, then pragma statement
  - The EVM and Solidity version used for deployments (unless networks require lower versions) is defined in `foundry.toml`

- **Design Patterns:**
  - Use established patterns (e.g., Ownable for access control, EIP-2535 Diamond Standard)
  - Favor modular design for reusability and security
  - Follow security best practices:
    - Validate constructor inputs rigorously
    - Use reentrancy guards
    - Optimize for gas efficiency

## Code Style and Documentation

### General Rules

1. **Extensive Documentation**

   - All code should be thoroughly documented
   - Comments should explain the "why" not just the "what"
   - Complex logic must be documented with clear explanations
   - Usage of Assembly must be justified and Assembly blocks must be extensively commented

2. **Blank Line Rules**

   - **Between Sections:**

     - Single blank line between logical sections (state variables, events, constructor, functions)
     - Single blank line between function declarations
     - No blank lines between function signature and body

   - **Inside Functions:**

     - Single blank line before new logical blocks (loops, conditions, function calls)
     - Single blank line after setting up state variables
     - Single blank line before emitting events
     - No blank lines between `if` statements and their `revert()` calls
     - Single blank line before `return` statements

   - **Between Declarations:**

     - Single blank line between structs and enums
     - Single blank line between mappings and other declarations
     - No blank line between related consecutive mappings
     - Single blank line between modifiers
     - No blank line between events and errors

   - **Test Files (.t.sol):**
     - Blank line between `vm.expectRevert()` and function call
     - Blank line before `vm.stopPrank()` if separate logical block
     - Blank line before assertions
     - Single blank line between test cases
     - Single blank line after `vm.startPrank(address)`
     - For `vm.expectEmit` blocks: no blank line between `vm.expectEmit` and its event definition, but blank lines before and after the entire block
     - Group related test assertions together without blank lines between them

### Documentation Requirements

1. **Contract Documentation**

   - Every contract must have a header comment containing:
     - Title of the contract
     - Author information
     - Notice describing the contract's purpose
     - Version number

2. **Function Documentation**

   - Every public/external function must have NatSpec comments
   - Include description of what the function does
   - Document parameters and return values
   - Note if function is restricted to admin or specific addresses

3. **Complex Logic Documentation**
   - Add inline comments for complex algorithms
   - Explain non-obvious optimizations
   - Document gas-saving techniques
   - Clarify mathematical operations

<<<<<<< HEAD
### Facet Contract Requirements
=======
- **License requirements:**
  All our own Solidity files must use the LGPL-3.0 license identifier. This applies to:

  - All contracts in `src/` directory (except external dependencies)
  - All test files in `test/solidity/` directory
  - All deployment and task scripts in `script/` directory

  **License identifier format:**

  ```solidity
  // SPDX-License-Identifier: LGPL-3.0
  ```

  **Exceptions:**

  - External dependencies (libraries, etc.)
  - External contracts copied from other projects: here we must retain the original license and add information from where we copied this contract

  Example for how to mark a contract that

  ```solidity
  // SPDX-License-Identifier: MIT
  // Modified from: https://github.com/nomad-xyz/ExcessivelySafeCall
  // Original license: MIT OR Apache-2.0
  // Modifications © 2025 LI.FI
  pragma solidity ^0.8.17;
  ```

- **Design patterns:**
  - Use established patterns (e.g., Ownable for access control, EIP-2535 Diamond Standard for facet-based architectures).
  - Favor modular design to enhance reusability and security.
- **Security best practices:**
>>>>>>> a5cdd7fb

### Location and Naming

- Must reside in `src/Facets/`
- Names must include "Facet"

### Required Functions

1. `_startBridge` (internal)
2. `swapAndStartBridgeTokensVia{FacetName}`
3. `startBridgeTokensVia{FacetName}`

### Inheritance Structure

- **Interfaces:**
  - `ILiFi` - Standard interface for bridging operations
- **Libraries:**
  - `LibAsset` - Asset handling
  - `LibSwap` - Swap utilities
  - `LibAllowList` - Contract call approval
- **Security:**
  - `ReentrancyGuard` - Reentrancy protection
  - `SwapperV2` - Swap functionality
  - `Validatable` - Bridge data validation
- **External:**
  - `ECDSA` - Signature verification (optional)

### Parameter Handling

- **Sender/Refund Address:**

  - Avoid using `msg.sender` for as refundAddress, use a dedicated parameter instead

- **Parameter Ordering:**
  - `receiverAddress` should be first in `{facetName}Data` struct
  - Must validate against `bridgeData.receiver`
  - Verify `targetChainId` against `bridgeData.destinationChain` for EVM-to-EVM

### Required Modifiers

- `nonReentrant` - Prevents reentrancy
- `refundExcessNative` - Handles excess native tokens
- `validateBridgeData` - Validates bridge parameters
- `doesNotContainSourceSwaps` / `doesContainSourceSwaps`
- `doesNotContainDestinationCalls` / `doesContainDestinationCalls`

### Events

1. **Transaction Start:**

   - Event: `LiFiTransferStarted`
   - Emit: At transaction start, before external calls
   - Purpose: Track bridge transactions

2. **Transaction Completion:**

   - Event: `LiFiTransferCompleted`
   - Emit: After successful execution
   - Purpose: Signal transaction finalization

3. **Transaction Recovery:**

   - Event: `LiFiTransferRecovered`
   - Emit: When transaction is recovered
   - Purpose: Track recovery attempts

4. **Same-chain Swap:**
   - Event: `GenericSwapCompleted`
   - Emit: After successful execution of same-chain swap
   - Purpose: Track completion of same-chain swap operations

### Fee Handling

- For native fees, use the `_depositAndSwap` variant
- Reserve required fee before execution

### Non-EVM Chain Support

- Use `bytes` (not `bytes32`) for `receiverAddress`
- Validate non-EVM address is not zero:
  ```solidity
  if ({facetName}Data.receiverAddress == bytes(0)) {
      revert InvalidNonEVMReceiver(
          {facetName}Data.receiverAddress,
          bytes(0)
      );
  }
  ```
- Use `LibAsset.NON_EVM_ADDRESS` for `bridgeData.receiver`:
  ```solidity
  if (bridgeData.receiver != LibAsset.NON_EVM_ADDRESS) {
      revert InvalidCallData();
  }
  ```

## Solidity Test Conventions (.t.sol files)

### File Naming and Structure

- Test files must have a `.t.sol` extension
- Group and order imports with system libraries first and project files next

### Test Function Naming

- All tests that verify a successful execution must be prefixed with: `test_`
- All tests that verify a failure case must be prefixed with: `testRevert_`
- All negative tests must check for a specific revert reason
- For base or inherited tests, prefix with `testBase_`

### Test Structure and Setup

- Every test contract must include a `setUp()` function
- The `setUp()` function must:
  - Configure custom block numbers
  - Initialize base contracts
  - Set up facets
  - Assign labels using `vm.label`
- Any contract inheriting from `TestBase.sol` must call `initTestBase()` in `setUp()`
- Use `vm.startPrank(address)` and `vm.stopPrank()` for user simulation

### Assertions and Event Testing

- Use `assertEq()` for checking equality of values
- Use custom assertion modifiers for balance changes
- Use `vm.expectEmit(true, true, true, true, <contractAddress>)` for event testing
- Verify expected events are emitted with correct parameters

### Test Best Practices

- Include comments to explain test purpose
- Maintain consistent order in function calls and assertions
- Structure tests: setup → execute → assert

## Solidity Linter (solhint) Configuration

All Solidity files must follow the rules defined in `.solhint.json`. This configuration enforces our coding standards for gas optimization, security, and code style.

## Script Conventions

### TypeScript Scripts

- All scripts must follow the rules defined in `.eslintrc.js`
- Use async/await for asynchronous operations
- Handle errors appropriately with try/catch blocks
- Include proper logging for debugging and monitoring
- Use environment variables for configuration
- Include proper type definitions

### Bash Scripts

- **Structure:**

  - Use proper shebang: `#!/bin/bash`
  - Organize into modular functions with clear sections:
    - "Logging"
    - "Error handling and logging"
    - "Deployment functions"
  - Follow DRY principle using helper files

- **Environment:**

  - Load from `.env` or `config.sh`
  - Declare global variables in config files
  - Update `.env.example` accordingly

- **Error Handling:**

  - Use helper functions for logging (e.g., `echoDebug`, `error`, `warning`, `success`)
  - Validate inputs early
  - Check function exit status with `checkFailure`
  - Add system packages to `preinstall.sh`

- **User Interaction:**
  - Use clear prompts with descriptive instructions
  - Use tools like `gum choose` for enhanced usability
  - Document TODOs and limitations
  - Provide usage instructions

## Deployment and Configuration

### Deployment Scripts

- **Location:** `script/deploy/facets/`
- **Naming:**

  - Deployment: `Deploy{ContractName}.s.sol`
  - Update: `Update{ContractName}.s.sol`

- **Structure:**
  - Inherit from base classes
  - Use JSON config with `stdJson`
  - Handle constructor arguments
  - Manage function selectors
  - Example JSON handling:
    ```solidity
    string memory path = string.concat(root, "/config/{facetName}.json");
    address configValue = _getConfigContractAddress(
      path,
      string.concat(".{key}.", network, ".{subkey}")
    );
    ```

### Configuration Files

- **deployRequirements.json:**

  - Controls deployment rules
  - Manages contract dependencies
  - Handles network-specific parameters
  - Specifies zero address restrictions
  - Defines required external config files

- **targetState.json:**
  - Defines expected contract versions
  - Tracks deployments across networks
  - Manages environment-specific versions
  - Is auto-created from a Google Sheet

### Template-based Code Generation

- **Overview:**

  - Use `plop facet` to generate new facets
  - Templates stored in `templates/` folder

- **Template Files:**
  - All template files are stored in the `templates/` folder. These templates are used by the `plop facet` command to generate new facets and their associated files.

### Audit and Documentation

#### Audit Logs

- **auditLog.json:**

  - Unique audit IDs: `auditYYYYMMDD`
  - Add `_x` if several audits submitted on the same day
  - Required fields: completion date, auditor, report path, commit hash
  - Maps contracts to audit IDs

- **Report Storage:**
  - Location: `audit/reports/`
  - Naming: `YYYY.MM.DD_ContractName(version).pdf`
  - Multi-contract format: `YYYY.MM.DD_CustomFileName.pdf`

#### Documentation

- **Primary Sources:**
  - `README.md`: Overview and setup
  - `/docs`: Technical documentation
  - `Deploy.md`: Deployment instructions

### GitHub Workflows

- **Sensitive Data:**

  - Use GitHub Secrets
  - Reference with `${{ secrets.SECRET_NAME }}`

- **Structure:**

  - Clear file headers
  - Descriptive comments
  - Explicit triggers
  - Clear job names

- **Security:**
  - Set explicit permissions
  - Include notifications
  - Document permission requirements

# Github Workflows Conventions

## Sensitive Data Handling

- Use Github Secrets for sensitive data
- Reference secrets using `${{ secrets.SECRET_NAME }}`

## File Structure

- Begin with clear description (YAML comments)
- Include descriptive comments throughout
- Define triggers explicitly
- Use conditional checks with `if:`
- Name jobs and steps clearly
- Include notification steps
- Set explicit permissions with comments

# Bash Scripts

## General Structure

- Begin with `#!/bin/bash`
- Organize into modular functions
- Extract common logic to helper files
- Load environment from `.env` or `config.sh`
- Declare global variables in config files
- Update `.env.example` accordingly

## Error Handling and Logging

- Use helper functions for logging
- Validate inputs and environment early
- Check function exit status with `checkFailure`
- Add system packages to `preinstall.sh`

## User Interaction

- Use clear prompts with instructions
- Document TODOs and limitations
- Use consistent indentation and naming
- Provide usage instructions
- Separate core operations into functions

# Audit Logs and Reports

## Audit Log Structure (`auditLog.json`)

- **audits:** Entries with unique ID (`auditYYYYMMDD_X`)
  - `auditCompletedOn`: Date (DD.MM.YYYY or YYYY-MM-DD)
  - `auditedBy`: Name/firm
  - `auditorGitHandle`: (if applicable)
  - `auditReportPath`: PDF location
  - `auditCommitHash`: Audited commit
- **auditedContracts:** Maps contracts to audit IDs

## Report Storage

- Store PDFs in `audit/reports/`
- Individual contract format: `YYYY.MM.DD_ContractName(version).pdf`
- Multiple contracts format: `YYYY.MM.DD_CustomFileName.pdf`

# Deployment and Update Scripts

## Location and Naming

- Located in `script/deploy/facets/`
- Deployment scripts: `Deploy{ContractName}.s.sol`
- Update scripts: `Update{ContractName}.s.sol`

## Script Structure

### Deployment Scripts

- Inherit `DeployScriptBase`
- Use JSON config with `stdJson`
- Define `getConstructorArgs()` if needed
- Encode constructor arguments
- Call `deploy()` with `type({ContractName}).creationCode`

### Update Scripts

- Inherit `UpdateScriptBase`
- Call `update("{ContractName}")`
- Use `getExcludes()` for special cases
- Return array of excluded function selectors

## Configuration

- Reference JSON configs in `/config/`
- Use dynamic path selection:
  ```solidity
  string memory path = string.concat(root, "/config/{facetName}.json");
  address configValue = _getConfigContractAddress(
    path,
    string.concat(".{key}.", network, ".{subkey}")
  );
  ```

# Template-based Code Generation

## Overview

- Use `plop facet` to generate new facets
- Templates stored in `templates/` folder

## Template Files

All template files are stored in the `templates/` folder. These templates are used by the `plop facet` command to generate new facets and their associated files.

# Configuration Files

## `deployRequirements.json`

- Location: `script/deploy/resources/deployRequirements.json`
- Purpose: Dictates deployment rules and dependencies
- Specifies:
  - Zero address restrictions
  - Required external config files
  - Network-specific parameters
- Used in `helperFunctions.sh` for deployment validation

## `targetState.json`

- Location: `script/deploy/`
- Purpose: Defines expected contract versions per network
- Structure:
  - Network keys (e.g., `mainnet`, `arbitrum`)
  - Environment keys (e.g., `production`, `staging`)
  - Contract versions for facets, periphery, and core contracts
- Used to ensure version consistency across deployments<|MERGE_RESOLUTION|>--- conflicted
+++ resolved
@@ -114,6 +114,34 @@
   - All Solidity files must start with license identifier, followed by a blank line, then pragma statement
   - The EVM and Solidity version used for deployments (unless networks require lower versions) is defined in `foundry.toml`
 
+- **License requirements:**
+  All our own Solidity files must use the LGPL-3.0 license identifier. This applies to:
+
+  - All contracts in `src/` directory (except external dependencies)
+  - All test files in `test/solidity/` directory
+  - All deployment and task scripts in `script/` directory
+
+  License identifier format:
+
+  ```solidity
+  // SPDX-License-Identifier: LGPL-3.0
+  ```
+
+  Exceptions:
+
+  - External dependencies (libraries, etc.)
+  - External contracts copied from other projects: here we must retain the original license and add information from where we copied this contract
+
+  Example for how to mark a contract that
+
+  ```solidity
+  // SPDX-License-Identifier: MIT
+  // Modified from: https://github.com/nomad-xyz/ExcessivelySafeCall
+  // Original license: MIT OR Apache-2.0
+  // Modifications © 2025 LI.FI
+  pragma solidity ^0.8.17;
+  ```
+
 - **Design Patterns:**
   - Use established patterns (e.g., Ownable for access control, EIP-2535 Diamond Standard)
   - Favor modular design for reusability and security
@@ -189,42 +217,7 @@
    - Document gas-saving techniques
    - Clarify mathematical operations
 
-<<<<<<< HEAD
 ### Facet Contract Requirements
-=======
-- **License requirements:**
-  All our own Solidity files must use the LGPL-3.0 license identifier. This applies to:
-
-  - All contracts in `src/` directory (except external dependencies)
-  - All test files in `test/solidity/` directory
-  - All deployment and task scripts in `script/` directory
-
-  **License identifier format:**
-
-  ```solidity
-  // SPDX-License-Identifier: LGPL-3.0
-  ```
-
-  **Exceptions:**
-
-  - External dependencies (libraries, etc.)
-  - External contracts copied from other projects: here we must retain the original license and add information from where we copied this contract
-
-  Example for how to mark a contract that
-
-  ```solidity
-  // SPDX-License-Identifier: MIT
-  // Modified from: https://github.com/nomad-xyz/ExcessivelySafeCall
-  // Original license: MIT OR Apache-2.0
-  // Modifications © 2025 LI.FI
-  pragma solidity ^0.8.17;
-  ```
-
-- **Design patterns:**
-  - Use established patterns (e.g., Ownable for access control, EIP-2535 Diamond Standard for facet-based architectures).
-  - Favor modular design to enhance reusability and security.
-- **Security best practices:**
->>>>>>> a5cdd7fb
 
 ### Location and Naming
 
