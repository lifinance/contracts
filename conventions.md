--- conflicted
+++ resolved
@@ -153,18 +153,14 @@
 
 - **Error Handling:**
 
-<<<<<<< HEAD
-  - Custom errors should be defined in `src/Errors/GenericErrors.sol` with the following exceptions:
+  - **Generic errors** must be defined in `src/Errors/GenericErrors.sol`
     - LDA-specific errors should be defined in `src/Periphery/LDA/Errors/Errors.sol`
-=======
-  - **Generic errors** must be defined in `src/Errors/GenericErrors.sol`
     - Use for common validation errors that apply across multiple contracts
     - When adding new generic errors, increment the version in `@custom:version` comment
     - Examples: `InvalidAmount()`, `InvalidCallData()`, `UnAuthorized()`
   - **Facet-specific errors** should be defined within the facet itself
     - Use for business logic errors specific to that protocol integration
     - Examples: `InvalidQuote()`, `BridgeNotSupported()`, `ProtocolSpecificError()`
->>>>>>> 9e3697b3
   - Error names should be descriptive and follow PascalCase
   - Errors should not include error messages (gas optimization)
   - Use custom error types rather than generic `revert()` statements
