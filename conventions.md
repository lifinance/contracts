--- conflicted
+++ resolved
@@ -657,80 +657,56 @@
   - **Deployment Scripts:**
 
     - Inherit `DeployScriptBase`
-<<<<<<< HEAD
     - Call `deploy()` with `type({ContractName}).creationCode`
-    
+
     - **For contracts WITHOUT constructor arguments:**
-=======
-    - Use JSON config with `stdJson` (if constructor args needed)
-    - Call `deploy()` with `type({ContractName}).creationCode`
-
-    **Constructor Arguments Pattern:**
-
-    - **Facets WITHOUT constructor arguments:**
 
       ```solidity
-      function run() public returns (FacetName deployed) {
-        deployed = FacetName(deploy(type(FacetName).creationCode));
-      }
-      // NO getConstructorArgs() function needed
-      ```
-
-    - **Facets WITH constructor arguments:**
-
-      ```solidity
-      function run()
-        public
-        returns (FacetName deployed, bytes memory constructorArgs)
-      {
-        constructorArgs = getConstructorArgs();
-        deployed = FacetName(deploy(type(FacetName).creationCode));
-      }
-
-      function getConstructorArgs() internal override returns (bytes memory) {
-        // Read from config, encode arguments
-        return abi.encode(arg1, arg2);
+      contract DeployScript is DeployScriptBase {
+        constructor() DeployScriptBase('ContractName') {}
+
+        function run() public returns (ContractName deployed) {
+          deployed = ContractName(deploy(type(ContractName).creationCode));
+        }
       }
       ```
 
-    - Example JSON handling for constructor args:
->>>>>>> fc98c459
-      ```solidity
-      contract DeployScript is DeployScriptBase {
-          constructor() DeployScriptBase("ContractName") {}
-
-          function run() public returns (ContractName deployed) {
-              deployed = ContractName(deploy(type(ContractName).creationCode));
-          }
-      }
-      ```
       - DO NOT implement `getConstructorArgs()` function
       - DO NOT import `stdJson`
       - Return only the deployed contract
 
     - **For contracts WITH constructor arguments:**
+
       ```solidity
       contract DeployScript is DeployScriptBase {
-          using stdJson for string;
-
-          constructor() DeployScriptBase("ContractName") {}
-
-          function run() public returns (ContractName deployed, bytes memory constructorArgs) {
-              constructorArgs = getConstructorArgs();
-              deployed = ContractName(deploy(type(ContractName).creationCode));
-          }
-
-          function getConstructorArgs() internal override returns (bytes memory) {
-              // JSON config handling
-              string memory path = string.concat(root, "/config/{facetName}.json");
-              address configValue = _getConfigContractAddress(
-                path,
-                string.concat(".{key}.", network, ".{subkey}")
-              );
-              return abi.encode(configValue);
-          }
+        using stdJson for string;
+
+        constructor() DeployScriptBase('ContractName') {}
+
+        function run()
+          public
+          returns (ContractName deployed, bytes memory constructorArgs)
+        {
+          constructorArgs = getConstructorArgs();
+          deployed = ContractName(deploy(type(ContractName).creationCode));
+        }
+
+        function getConstructorArgs() internal override returns (bytes memory) {
+          // JSON config handling
+          string memory path = string.concat(root, '/config/{facetName}.json');
+          address configValue = _getConfigContractAddress(
+            path,
+            string.concat('.{key}.', network, '.{subkey}')
+          );
+          return abi.encode(configValue);
+        }
       }
       ```
+
+      - Import `stdJson` for configuration
+      - Implement `getConstructorArgs()` function
+      - Return both deployed contract AND constructor args
+
       - Import `stdJson` for configuration
       - Implement `getConstructorArgs()` function
       - Return both deployed contract AND constructor args
