--- conflicted
+++ resolved
@@ -366,213 +366,6 @@
 - All negative tests must check for a specific revert reason
 - For base or inherited tests, prefix with `testBase_`
 
-<<<<<<< HEAD
-  2. Transaction Completion:
-
-     - Event: `LiFiTransferCompleted`
-     - When to emit: After a transaction is successfully executed and the funds have arrived at the destination.
-     - Purpose: Signals that the bridge transaction was finalized.
-
-  3. Transaction Recovery:
-     - Event: `LiFiTransferRecovered`
-     - When to emit: If a transaction fails or is refunded and the original sender recovers their funds.
-     - Purpose: Ensures visibility for recoveries and refunds.
-
-- **Fee handling:**
-  For native fees, the facet must use the `_depositAndSwap` variant that reserves the required fee before execution. This ensures that native assets needed for bridging are deducted correctly.
-- **Non-EVM chain support:**
-  For transactions targeting non-EVM chains (e.g., Bitcoin, Solana):
-  - The `receiverAddress` must be declared as `bytes` (not `bytes32`).
-  - The facet must ensure that the non-EVM address is not zero, enforcing this with:
-    ```
-    if ({facetName}Data.receiverAddress == bytes32(0)) {
-        revert InvalidNonEVMReceiver(
-            {facetName}Data.receiverAddress,
-            bytes32(0)
-        );
-    }
-    ```
-  - When a non-EVM address is used, the `bridgeData.receiver` must contain `LibAsset.NON_EVM_ADDRESS`, ensuring proper handling:
-    ```
-    if (
-        bridgeData.receiver != LibAsset.NON_EVM_ADDRESS
-    ) {
-        revert InvalidCallData();
-    }
-    ```
-
-## Solidity test conventions (.t.sol files)
-
-- **File naming and structure**
-
-  - Test files must have a `.t.sol` extension (e.g., `AcrossFacetV3.t.sol`, `DeBridgeDlnFacet.t.sol`, `WhitelistManagerFacet.t.sol`).
-  - Group and order imports with system libraries first and project files next.
-
-- **Test function naming**
-
-  - All tests that verify a successful execution (i.e., not expecting any reverts) must be prefixed with: `test_`
-  - All tests that verify a failure case and expect a specific revert reason must be prefixed with: `testRevert_`. All negative tests must check for a specific revert reason. Usage of `vm.expectRevert()` without a reason is discouraged and should only be used in exceptional cases where the revert reason is dynamic.
-  - Use clear and descriptive names that capture the test’s purpose. For example:
-    1. `test_CanSwapAndBridgeTokensWithOutputAmountPercent`
-    2. `testRevert_FailsIfCalledWithOutdatedQuote`
-    3. `test_SucceedsIfOwnerAddsToWhitelist`
-    4. `testRevert_FailsIfNonOwnerTriesToAddToWhitelist`
-  - For base or inherited tests, prefix with `testBase_`.
-
-- **Test structure and setup**
-
-  - Every test contract must include a `setUp()` function to initialize the test environment.
-  - The `setUp()` function typically configures custom block numbers, initializes base contracts, sets up facets, and assigns labels (using `vm.label`) for clarity.
-  - Any contract that inherits from `TestBase.sol` must call `initTestBase()` in `setUp()` and set facet address.
-  - Use `vm.startPrank(address)` and `vm.stopPrank()` to simulate transactions from different users.
-
-- **Assertions and event testing**
-
-  - Use `assertEq()` for checking equality of values (e.g., balances, contract addresses, return values).
-  - Use custom assertion modifiers such as `assertBalanceChange()` to verify balance changes before and after transactions.
-  - Before executing a function call that should emit an event, always use `vm.expectEmit(true, true, true, true, <contractAddress>)` to ensure the event parameters match and that the event is emitted by the correct contract.
-  - Verify that the expected events (e.g., `AssetSwapped` or `LiFiTransferStarted`) are emitted with the intended parameters.
-
-- **Overall test best practices**
-  - Include comments where necessary to explain the purpose of tests or to clarify non-obvious behavior.
-  - Maintain a consistent order in function calls and assertions.
-  - Structure tests to first set up the state, then execute the function under test, and finally assert the expected outcomes.
-
-## Solidity linter (solhint) configuration and rules
-
-- **Solidity set rules**
-  To maintain secure, consistent, and efficient Solidity code, we enforce the following Solhint configuration.
-  - **Gas consumption and custom errors**
-    `gas-custom-errors`: Enforce the use of custom errors to save gas during error handling.
-  - **Security rules**
-    - `avoid-sha3`: Use `keccak256` instead of the deprecated `sha3`.
-    - `avoid-suicide`: Disallow the use of `selfdestruct` (formerly suicide).
-    - `avoid-throw`: Enforce the use of `revert` or `require` instead of `throw`.
-    - `avoid-tx-origin`: Prohibit reliance on `tx.origin` for authorization.
-    - `check-send-result`: Require checking the return value of `send` to ensure transfers succeed.
-    - `compiler-version`: Ensure contracts are compiled with a version matching `^0.8.17`.
-    - `func-visibility`: Enforce explicit function visibility (excluding constructors).
-    - `multiple-sends`: Discourage making multiple `send` calls within the same function.
-    - `no-complex-fallback`: Prevent overly complex logic in fallback functions.
-    - `no-inline-assembly`: Avoid using inline assembly to maintain code safety (this rule may be turned off if inline assembly is needed).
-    - `not-rely-on-block-hash`: Do not use `blockhash` for security-critical operations.
-    - `not-rely-on-time`: Avoid relying on block timestamps for critical logic.
-    - `reentrancy`: Enforce reentrancy protections on functions that make external calls.
-    - `state-visibility`: Require explicit visibility for state variables.
-  - **Naming and ordering rules**
-    - `use-forbidden-name`: Disallow reserved or ambiguous names.
-    - `var-name-mixedcase`: Enforce mixedCase naming for variables.
-    - `imports-on-top`: All import statements must be placed at the top of the file.
-    - `visibility-modifier-order`: Enforce the proper order of visibility modifiers.
-    - `immutable-vars-naming`: Immutable variables should be named in uppercase (like constants).
-    - `func-name-mixedcase`: Function names must follow mixedCase notation.
-    - `event-name-capwords`: Event names must use CapWords style.
-    - `contract-name-capwords`: Contract names must be in CapWords style.
-    - `const-name-snakecase`: Constant names must use snake_case.
-    - `interface-starts-with-i`: Interfaces must start with the letter “I”.
-    - `quotes`: Enforce the use of double quotes for string literals.
-
-# Github workflows conventions
-
-- **Sensitive data handling:**
-  - Always use Github Secrets for all sensitive data (such as API keys, private keys, and RPC URLs).
-  - Reference secrets using the syntax: `${{ secrets.SECRET_NAME }}`.
-- **File header and purpose:**
-  - Every workflow file must begin with a clear, concise description (using YAML comments) outlining its purpose.
-  - Include descriptive comments throughout the file to explain the logic, conditions, and steps involved.
-- **Trigger configuration and job structure:**
-  - Define triggers explicitly (e.g., `workflow_dispatch`, `push`, `schedule`) with clear input descriptions when required.
-  - Use conditional checks (via `if:`) to control the flow. For example, verify that a required input (such as typing “UNDERSTOOD” for emergency actions) is provided before proceeding.
-  - Clearly name jobs and steps to reflect the action being performed (e.g., “Authenticate Git User”, “Pause Diamond”, “Send Slack Notification”).
-- **Notifications and alerts:**
-  - Include steps to send notifications (e.g., to Slack) when critical operations occur.
-- **Permission\*:**
-  - Workflow permissions must always be set explicitly for security reasons with a comment describing why they are required.
-    for reference: https://docs.github.com/en/actions/writing-workflows/workflow-syntax-for-github-actions#permissions
-
-# Bash scripts
-
-- **General script structure:**
-
-  - Begin each Bash script with the proper shebang:
-
-        #!/bin/bash
-
-- **Organize code into modular functions:**
-  - Use descriptive function names and clear sections (e.g., “Logging”, “Error handling and logging”, “Deployment functions”) to structure your script.
-- **DRY principle:**
-  - Extract common logic into helper files (e.g., `script/helperFunctions.sh`).
-- **Environment and configuration:**
-  - Always load environment variables from a `.env` or `config.sh` file and configuration parameters from a dedicated config file.
-  - Declare global variables (like `CONTRACT_DIRECTORY`, `DEPLOY_SCRIPT_DIRECTORY`, etc.) in the `.env` or `config.sh` files so they are consistently available across all functions.
-  - Remember to update `.env.example` or `config.example.sh` accordingly.
-- **Error handling and logging:**
-  - Use dedicated helper functions for logging (e.g., `echoDebug`, `error`, `warning`, `success`) stored in `script/helperFunctions.sh` to provide consistent, color-coded feedback.
-  - Validate external inputs and environment variables early in the script, and exit with a clear error message if required variables are missing.
-  - When calling any underlying child function, immediately check its exit status using the `checkFailure` helper function. This ensures that if a function fails, the script halts further execution, preventing cascading errors.
-  - If installing a new system package, add it to `preinstall.sh` so that developers have a unified initial installation procedure.
-- **User interaction and prompts:**
-  - When user input is needed (e.g., selecting a network or confirming an action), use clear prompts with descriptive instructions. Tools like `gum choose` can enhance usability.
-  - Document any TODOs and known limitations clearly at the beginning of the script for future improvements.
-- **Code readability and maintenance:**
-  - Use consistent indentation, naming conventions, and comments throughout the script.
-  - Provide usage instructions at the top of each script if applicable.
-  - Separate core operations (e.g., deploying contracts, updating logs) into distinct, well-documented functions to facilitate easier maintenance and testing.
-
-# Audit logs and reports conventions
-
-- **Audit log file (`auditLog.json`):**
-  Contains two main sections:
-  1. **audits:** Each audit entry has a unique ID (e.g., `auditYYYYMMDD_X`) where `YYYYMMDD` = Audit completion date, `_X` = Incrementing counter for multiple audits on the same day. Ensure that contract versioning is consistent between the code and the `auditLog.json`.
-  - Essential fields for each audit entry:
-    - `auditCompletedOn`: Date in `DD.MM.YYYY` or `YYYY-MM-DD` format.
-    - `auditedBy`: Name or firm.
-    - `auditorGitHandle`: (if applicable).
-    - `auditReportPath`: PDF location in `audit/reports/`.
-    - `auditCommitHash`: The commit hash that was audited (or “n/a” if not tracked).
-  2. **auditedContracts:** Maps contract names and versions to the relevant audit IDs in the audits section.
-- **Storing reports:**
-  Place PDF reports in the `audit/reports/` directory. The naming format must follow:
-  - For individual contract audits use format `YYYY.MM.DD_ContractName(version).pdf` (e.g., `2025.01.17_LiFiDexAggregator(v1.3.0).pdf`).
-  - For audits covering multiple contracts within a single file use the format: `YYYY.MM.DD_CustomFileName.pdf` (e.g., `2025.01.17_CantinaCompetitionFullCodebaseReview.pdf`).
-    - Entries in the audit log should link individual contracts to this report.
-- **Adding new audits:**
-  For new or updated contracts, add an entry under audits with the correct date, auditReportPath, and auditCommitHash. Then, reference that new ID in auditedContracts for each relevant version.
-
-# Documentation and references
-
-- **Primary documentation:**
-  - `README.md`: Contains an overview and setup instructions.
-  - `/docs`: Contains detailed technical documentation, API specifications, and deployment guides.
-
-# Deployment and update scripts
-
-Deployment and update scripts for LI.FI smart contracts are located in: `script/deploy/facets/`. Each contract has a corresponding `Deploy` and `Update` script. These scripts ensure that contract deployments and upgrades follow a structured and consistent approach.
-
-- **Naming conventions:**
-  - Deployment scripts must be prefixed with `Deploy` followed by the contract name (e.g., `DeployMayanFacet.s.sol`).
-  - Update scripts must be prefixed with `Update` followed by the contract name (e.g., `UpdateMayanFacet.s.sol`).
-- **Structure of Deployment scripts:**
-  - Each deployment script follow this format:
-    - Inherits `DeployScriptBase` to maintain consistency.
-    - Uses JSON config (`stdJson`) to fetch contract-specific configuration data.
-    - Optionally defines `getConstructorArgs()` if the contract has constructor arguments.
-    - Encodes constructor arguments before deployment.
-    - Calls `deploy()` using `type({ContractName}).creationCode`.
-- **Structure of Update scripts:**
-  - Each deployment script follow this format:
-    - Inherits `UpdateScriptBase` for consistency in update logic.
-    - Calls `update("{ContractName}")` to handle facet upgrades in the Diamond architecture.
-    - Ensures correct function selectors are updated.
-  - Special Case: Some facets may require the exclusion of certain function selectors during updates. This is handled using `getExcludes()`:
-    - Define an instance of the contract (`contractInstance`).
-    - Use `.selector` to exclude specific functions.
-    - Return an array containing function selectors to be excluded.
-- **Configuration and JSON handling:**
-  - If the contract has constructor arguments, each deployment script references JSON config files under `/config/`
-    - The script dynamically selects values based on the network using:
-      ```
-=======
 ### Test Structure and Setup
 
 - Every test contract must include a `setUp()` function
@@ -726,7 +519,6 @@
     - Call `deploy()` with `type({ContractName}).creationCode`
     - Example JSON handling:
       ```solidity
->>>>>>> b8e90ad9
       string memory path = string.concat(root, "/config/{facetName}.json");
       address configValue = _getConfigContractAddress(
         path,
@@ -824,4 +616,4 @@
 - **Security:**
   - Set explicit permissions
   - Include notifications
-  - Document permission requirements
+  - Document permission requirements