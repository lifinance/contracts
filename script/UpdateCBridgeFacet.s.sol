// SPDX-License-Identifier: UNLICENSED
pragma solidity ^0.8.17;

import { UpdateScriptBase, console } from "./utils/UpdateScriptBase.sol";
import { stdJson } from "forge-std/StdJson.sol";
import { DiamondCutFacet, IDiamondCut } from "lifi/Facets/DiamondCutFacet.sol";
import { CBridgeFacet } from "lifi/Facets/CBridgeFacet.sol";

contract DeployScript is UpdateScriptBase {
using stdJson for string;

<<<<<<< HEAD
    function run() public returns (address[] memory facets) {
        address facet = json.readAddress(".CBridgeFacet");
=======
function run() public returns (address[] memory facets) {
    string memory path = string.concat(root, "/deployments/", network, ".", fileSuffix, "json");
    string memory json = vm.readFile(path);
    address facet = json.readAddress(".CBridgeFacet");
>>>>>>> 43f8b126

    vm.startBroadcast(deployerPrivateKey);

    // CBridge
    if (loupe.facetFunctionSelectors(facet).length == 0) {
        bytes4[] memory exclude;
        cut.push(
        IDiamondCut.FacetCut({
            facetAddress: address(facet),
            action: IDiamondCut.FacetCutAction.Add,
            functionSelectors: getSelectors("CBridgeFacet", exclude)
            })
        );
        cutter.diamondCut(cut, address(0), "");
    }

    facets = loupe.facetAddresses();

    vm.stopBroadcast();
    }
}<|MERGE_RESOLUTION|>--- conflicted
+++ resolved
@@ -9,28 +9,21 @@
 contract DeployScript is UpdateScriptBase {
 using stdJson for string;
 
-<<<<<<< HEAD
     function run() public returns (address[] memory facets) {
         address facet = json.readAddress(".CBridgeFacet");
-=======
-function run() public returns (address[] memory facets) {
-    string memory path = string.concat(root, "/deployments/", network, ".", fileSuffix, "json");
-    string memory json = vm.readFile(path);
-    address facet = json.readAddress(".CBridgeFacet");
->>>>>>> 43f8b126
 
-    vm.startBroadcast(deployerPrivateKey);
+        vm.startBroadcast(deployerPrivateKey);
 
-    // CBridge
-    if (loupe.facetFunctionSelectors(facet).length == 0) {
-        bytes4[] memory exclude;
-        cut.push(
-        IDiamondCut.FacetCut({
-            facetAddress: address(facet),
-            action: IDiamondCut.FacetCutAction.Add,
-            functionSelectors: getSelectors("CBridgeFacet", exclude)
-            })
-        );
+        // CBridge
+        if (loupe.facetFunctionSelectors(facet).length == 0) {
+            bytes4[] memory exclude;
+            cut.push(
+            IDiamondCut.FacetCut({
+                facetAddress: address(facet),
+                action: IDiamondCut.FacetCutAction.Add,
+                functionSelectors: getSelectors("CBridgeFacet", exclude)
+                })
+            );
         cutter.diamondCut(cut, address(0), "");
     }
 
