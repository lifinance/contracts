import {
  Chain,
  defineChain,
  encodeFunctionData,
  getAddress,
  parseAbi,
  type Address,
  type Hex,
} from 'viem'
import networksConfig from '../../config/networks.json'
import * as dotenv from 'dotenv'
<<<<<<< HEAD
import consola from 'consola'
import { getDeployments } from '../demoScripts/utils/demoScriptHelpers'
import { SupportedChain } from '../demoScripts/utils/demoScriptChainConfig'
=======
import * as path from 'path'
import * as fs from 'fs'
import consola from 'consola'
import { privateKeyToAccount } from 'viem/accounts'
import { createWalletClient, http, createPublicClient } from 'viem'
import {
  getNextNonce,
  getSafeMongoCollection,
  initializeSafeClient,
  OperationType,
  storeTransactionInMongoDB,
} from '../deploy/safe/safe-utils'
>>>>>>> 33e7cf05
dotenv.config()

export type NetworksObject = {
  [key: string]: Omit<Network, 'id'>
}

export enum Environment {
  'staging',
  'production',
}

export type Network = {
  name: string
  chainId: number
  nativeAddress: string
  nativeCurrency: string
  wrappedNativeAddress: string
  status: string
  type: string
  rpcUrl: string
  verificationType: string
  explorerUrl: string
  explorerApiUrl: string
  multicallAddress: string
  safeApiUrl: string
  safeAddress: string
  safeWebUrl: string
  gasZipChainId: number
  id: string
}

const colors = {
  reset: '\x1b[0m',
  red: '\x1b[31m',
  green: '\x1b[32m',
}

export const networks: NetworksObject = networksConfig

export const getViemChainForNetworkName = (networkName: string): Chain => {
  const network = networks[networkName]

  if (!network)
    throw new Error(
      `Chain ${networkName} does not exist. Please check that the network exists in 'config/networks.json'`
    )

  // Construct the environment variable key dynamically
  const envKey = `ETH_NODE_URI_${networkName.toUpperCase()}`
  const rpcUrl = process.env[envKey] || network.rpcUrl // Use .env value if available, otherwise fallback

  if (!rpcUrl)
    throw new Error(
      `Could not find RPC URL for network ${networkName}, please add one with the key ${envKey} to your .env file`
    )

  const chain = defineChain({
    id: network.chainId,
    name: network.name,
    nativeCurrency: {
      decimals: 18,
      name: network.nativeCurrency,
      symbol: network.nativeCurrency,
    },
    rpcUrls: {
      default: {
        http: [rpcUrl],
      },
    },
    contracts: {
      multicall3: { address: getAddress(network.multicallAddress) },
    },
  })
  return chain
}

export const getAllNetworksArray = (): Network[] => {
  // Convert the object into an array of network objects
  const networkArray = Object.entries(networksConfig).map(([key, value]) => ({
    ...value,
    id: key,
  }))

  return networkArray
}

// removes all networks with "status='inactive'"
export const getAllActiveNetworks = (): Network[] => {
  // Convert the object into an array of network objects
  const networkArray = getAllNetworksArray()

  // Example: Filter networks where status is 'active'
  const activeNetworks: Network[] = networkArray.filter(
    (network) => network.status === 'active'
  )

  return activeNetworks
}

export const printSuccess = (message: string): void => {
  if (!message?.trim()) return
  console.log(`${colors.green}${message}${colors.reset}`)
}

/**
<<<<<<< HEAD
 * Retries a function multiple times if it fails
 * @param func - The async function to retry
 * @param retries - Number of retries remaining
 * @returns The result of the function
 */
export const retry = async <T>(
  func: () => Promise<T>,
  retries = 3
): Promise<T> => {
  try {
    const result = await func()
    return result
  } catch (e) {
    consola.error('Error details:', {
      error: e,
      remainingRetries: retries - 1,
    })
    if (retries > 0) {
      return retry(func, retries - 1)
    }
    throw e
  }
}

/**
 * Returns
 * @param func - The async function to retry
 * @param retries - Number of retries remaining
 * @returns The result of the function
 */
export const getContractAddressForNetwork = async (
  contractName: string,
  network: SupportedChain,
  environment: Environment = Environment.production
): Promise<string> => {
  // get network deploy log file
  const deployments = await getDeployments(network, environment)
  if (!deployments)
    throw Error(`Could not deploy log for network ${network} in ${environment}`)

  // extract address
  const address = deployments[contractName] as `0x${string}`

  if (!address)
    throw Error(
      `Could not find address of contract ${contractName} for network ${network} in ${environment} deploy log`
    )

  return address
=======
 * Extracts the function selectors (method IDs) from the contract's ABI JSON output.
 *
 * @param contractName - Name of the contract (used to locate the compiled JSON)
 * @param excludes - Optional list of function selectors (with or without '0x') to exclude
 * @returns An array of function selectors as strings prefixed with '0x'
 */
export function getFunctionSelectors(
  contractName: string,
  excludes: string[] = []
): `0x${string}`[] {
  // Build the file path to the contract's compiled JSON file
  const filePath = path.resolve(
    `./out/${contractName}.sol/${contractName}.json`
  )

  // Ensure the contract file exists
  if (!fs.existsSync(filePath)) {
    throw new Error(`Contract JSON not found at path: ${filePath}`)
  }

  // Load and parse the compiled contract JSON
  const raw = fs.readFileSync(filePath, 'utf8')
  const json = JSON.parse(raw)
  const identifiers = json?.methodIdentifiers

  // Ensure methodIdentifiers are present in the JSON (these map function signatures to selectors)
  if (!identifiers) {
    throw new Error(`No methodIdentifiers found in contract: ${contractName}`)
  }

  // Clean the exclusion list (remove '0x' prefix and lowercase them for consistent comparison)
  const excludesClean = excludes.map((sel) =>
    sel.replace(/^0x/, '').toLowerCase()
  )

  // Extract all function selectors, filter out excluded ones, and return as 0x-prefixed strings
  return Object.values(identifiers as Record<string, string>)
    .filter(
      (sel) => !excludesClean.includes(sel.replace(/^0x/, '').toLowerCase())
    )
    .map((sel) => `0x${sel.replace(/^0x/, '')}` as `0x${string}`)
}

/**
 * Retrieves a contract address from a (prod or staging) deploy log file
 *
 * @param network Name of the network
 * @param environment the production environment (production/staging)
 * @returns Hex-encoded calldata array like cast abi-encode would produce
 */
export function getDeployLogFile(
  network: string,
  environment: 'production' | 'staging'
): Record<string, string> {
  const suffix = environment === 'production' ? '' : `.${environment}`
  const filePath = path.resolve(`deployments/${network}${suffix}.json`)

  if (!fs.existsSync(filePath)) {
    throw new Error(`Deploy log not found: ${filePath}`)
  }

  return JSON.parse(fs.readFileSync(filePath, 'utf-8'))
}

/**
 * Builds diamondCut calldata for removal from a diamond
 *
 * @param facets a list of facets to be removed
 * @returns Hex-encoded calldata that removes all facets at once
 */
export function buildDiamondCutRemoveCalldata(
  facets: { name: string; selectors: string[] }[]
): `0x${string}` {
  const diamondCutAbi = parseAbi([
    'function diamondCut((address facetAddress, uint8 action, bytes4[] functionSelectors)[] _diamondCut, address _init, bytes _calldata)',
  ])

  // prepare the diamondCut arguments for each facet to be removed
  const cutArgs = facets.map((facet) => ({
    facetAddress: '0x0000000000000000000000000000000000000000' as `0x${string}`,
    action: 2,
    functionSelectors: facet.selectors.map(
      (sel) => sel as `0x${string}`
    ) as readonly `0x${string}`[],
  }))

  return encodeFunctionData({
    abi: diamondCutAbi,
    functionName: 'diamondCut',
    args: [cutArgs, '0x0000000000000000000000000000000000000000', '0x'],
  })
}

/**
 * Builds calldata to de-register a periphery contract from a diamond
 *
 * @param name the name of the facet to be unregistered
 * @returns Hex-encoded calldata that de-registers a periphery contract
 */
export function buildUnregisterPeripheryCalldata(name: string): `0x${string}` {
  const abi = parseAbi([
    'function registerPeripheryContract(string _name, address _contractAddress)',
  ])

  return encodeFunctionData({
    abi,
    functionName: 'registerPeripheryContract',
    args: [name, '0x0000000000000000000000000000000000000000'],
  })
}

/**
 * Sends the calldata directly to the Diamond (if staging or override enabled),
 * or proposes it to the Safe (if production).
 */
export async function sendOrPropose({
  calldata,
  network,
  environment,
  diamondAddress,
}: {
  calldata: `0x${string}`
  network: string
  environment: 'staging' | 'production'
  diamondAddress: string
}) {
  const isProd = environment === 'production'
  const sendDirectly =
    environment === 'staging' ||
    process.env.SEND_PROPOSALS_DIRECTLY_TO_DIAMOND === 'true'

  // ───────────── DIRECT TX FLOW ───────────── //
  if (sendDirectly) {
    consola.info('📤 Sending transaction directly to the Diamond...')

    const pk = process.env[isProd ? 'PRIVATE_KEY_PRODUCTION' : 'PRIVATE_KEY']
    if (!pk) throw new Error('Missing private key in environment')

    // add 0x to privKey, if not there already
    const normalizedPk = pk.startsWith('0x') ? pk : `0x${pk}`
    const account = privateKeyToAccount(normalizedPk as `0x${string}`)

    const chain = getViemChainForNetworkName(network)

    const walletClient = createWalletClient({
      account,
      chain,
      transport: http(),
    })

    // Use PublicClient to wait for tx
    const publicClient = createPublicClient({
      chain,
      transport: http(),
    })

    const hash = await walletClient
      .sendTransaction({
        to: getAddress(diamondAddress),
        data: calldata,
      })
      .catch((err) => {
        consola.error('❌ Failed to broadcast tx:', err)
        throw err
      })

    consola.info(`⏳ Waiting for tx ${hash} to be mined...`)

    const receipt = await publicClient.waitForTransactionReceipt({ hash })

    if (receipt.status !== 'success')
      throw new Error(`Tx reverted in block ${receipt.blockNumber}`)

    consola.success(`✅ Tx confirmed in block ${receipt.blockNumber}`)

    return
  }

  // ───────────── SAFE PROPOSAL FLOW ───────────── //
  const pk = process.env.SAFE_SIGNER_PRIVATE_KEY
  if (!pk) throw new Error('Missing SAFE_SIGNER_PRIVATE_KEY in environment')

  const { safe, chain, safeAddress } = await initializeSafeClient(network, pk)
  consola.info(`🔐 Proposing transaction to Safe ${safeAddress}`)

  const { client: mongoClient, pendingTransactions } =
    await getSafeMongoCollection()

  const currentSafeNonce = await safe.getNonce()

  const nextNonce = await getNextNonce(
    pendingTransactions,
    safeAddress,
    network,
    chain.id,
    currentSafeNonce
  )

  const safeTransaction = await safe.createTransaction({
    transactions: [
      {
        to: diamondAddress as Address,
        value: 0n,
        data: calldata as Hex,
        operation: OperationType.Call,
        nonce: nextNonce,
      },
    ],
  })

  const signedTx = await safe.signTransaction(safeTransaction)
  const safeTxHash = await safe.getTransactionHash(signedTx)

  consola.info('📝 Safe Address:', safeAddress)
  consola.info('🧾 Safe Tx Hash:', safeTxHash)

  try {
    const result = await storeTransactionInMongoDB(
      pendingTransactions,
      safeAddress,
      network,
      chain.id,
      signedTx,
      safeTxHash,
      safe.account
    )

    if (!result.acknowledged) {
      throw new Error('MongoDB insert was not acknowledged')
    }

    consola.success('✅ Safe transaction proposed and stored in MongoDB')
  } catch (err) {
    consola.error('❌ Failed to store transaction in MongoDB:', err)
    await mongoClient.close()
    throw new Error(`Failed to store transaction in MongoDB: ${err.message}`)
  }

  await mongoClient.close()
>>>>>>> 33e7cf05
}<|MERGE_RESOLUTION|>--- conflicted
+++ resolved
@@ -9,11 +9,6 @@
 } from 'viem'
 import networksConfig from '../../config/networks.json'
 import * as dotenv from 'dotenv'
-<<<<<<< HEAD
-import consola from 'consola'
-import { getDeployments } from '../demoScripts/utils/demoScriptHelpers'
-import { SupportedChain } from '../demoScripts/utils/demoScriptChainConfig'
-=======
 import * as path from 'path'
 import * as fs from 'fs'
 import consola from 'consola'
@@ -26,7 +21,8 @@
   OperationType,
   storeTransactionInMongoDB,
 } from '../deploy/safe/safe-utils'
->>>>>>> 33e7cf05
+import { getDeployments } from '../demoScripts/utils/demoScriptHelpers'
+import { SupportedChain } from '../demoScripts/utils/demoScriptChainConfig'
 dotenv.config()
 
 export type NetworksObject = {
@@ -132,7 +128,6 @@
 }
 
 /**
-<<<<<<< HEAD
  * Retries a function multiple times if it fails
  * @param func - The async function to retry
  * @param retries - Number of retries remaining
@@ -182,7 +177,9 @@
     )
 
   return address
-=======
+}
+
+/**
  * Extracts the function selectors (method IDs) from the contract's ABI JSON output.
  *
  * @param contractName - Name of the contract (used to locate the compiled JSON)
@@ -422,5 +419,4 @@
   }
 
   await mongoClient.close()
->>>>>>> 33e7cf05
 }