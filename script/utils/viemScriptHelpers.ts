<<<<<<< HEAD
import { Chain, defineChain } from 'viem'
import networksConfig from '../../config/networks.json'

export type Network = {
  name: string
  chainId: number
  nativeAddress: string
  nativeCurrency: string
  wrappedNativeAddress: string
  status: string
  type: string
  rpcUrl: string
  verificationType: string
  explorerUrl: string
  explorerApiUrl: string
  multicallAddress: string
  safeApiUrl: string
  safeAddress: string
  gasZipChainId: number
}

export type Networks = Record<string, Network>

export const networks: Networks = networksConfig
=======
import { Chain, defineChain, getAddress } from 'viem'
import networksConfig from '../../config/networks.json'

export type NetworksObject = {
  [key: string]: Omit<Network, 'id'>
}

export type Network = {
  name: string
  chainId: number
  nativeAddress: string
  nativeCurrency: string
  wrappedNativeAddress: string
  status: string
  type: string
  rpcUrl: string
  verificationType: string
  explorerUrl: string
  explorerApiUrl: string
  multicallAddress: string
  safeApiUrl: string
  safeAddress: string
  gasZipChainId: number
  id: string
}

const networks: NetworksObject = networksConfig
>>>>>>> ee1ab945

export const getViemChainForNetworkName = (networkName: string): Chain => {
  const network = networks[networkName]

  if (!network)
    throw new Error(
      `Chain ${networkName} does not exist. Please check that the network exists in 'config/networks.json'`
    )

  const chain = defineChain({
    id: network.chainId,
    name: network.name,
    nativeCurrency: {
      decimals: 18,
      name: network.nativeCurrency,
      symbol: network.nativeCurrency,
    },
    rpcUrls: {
      default: {
        http: [network.rpcUrl],
      },
    },
    contracts: {
      multicall3: { address: getAddress(network.multicallAddress) },
    },
  })
  return chain
}

export const getAllNetworksArray = (): Network[] => {
  // Convert the object into an array of network objects
  const networkArray = Object.entries(networksConfig).map(([key, value]) => ({
    ...value,
    id: key,
  }))

  return networkArray
}

// removes all networks with "status='inactive'"
export const getAllActiveNetworks = (): Network[] => {
  // Convert the object into an array of network objects
  const networkArray = getAllNetworksArray()

  // Example: Filter networks where status is 'active'
  const activeNetworks: Network[] = networkArray.filter(
    (network) => network.status === 'active'
  )

  return activeNetworks
}<|MERGE_RESOLUTION|>--- conflicted
+++ resolved
@@ -1,29 +1,3 @@
-<<<<<<< HEAD
-import { Chain, defineChain } from 'viem'
-import networksConfig from '../../config/networks.json'
-
-export type Network = {
-  name: string
-  chainId: number
-  nativeAddress: string
-  nativeCurrency: string
-  wrappedNativeAddress: string
-  status: string
-  type: string
-  rpcUrl: string
-  verificationType: string
-  explorerUrl: string
-  explorerApiUrl: string
-  multicallAddress: string
-  safeApiUrl: string
-  safeAddress: string
-  gasZipChainId: number
-}
-
-export type Networks = Record<string, Network>
-
-export const networks: Networks = networksConfig
-=======
 import { Chain, defineChain, getAddress } from 'viem'
 import networksConfig from '../../config/networks.json'
 
@@ -51,7 +25,6 @@
 }
 
 const networks: NetworksObject = networksConfig
->>>>>>> ee1ab945
 
 export const getViemChainForNetworkName = (networkName: string): Chain => {
   const network = networks[networkName]
