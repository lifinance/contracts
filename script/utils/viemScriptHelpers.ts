--- conflicted
+++ resolved
@@ -83,17 +83,7 @@
   return activeNetworks
 }
 
-<<<<<<< HEAD
-export const printSuccess = (message: string) => {
-  console.error(`${colors.green}${message}${colors.reset}`)
-=======
-export const printError = (message: string): void => {
-  if (!message?.trim()) return;
-  console.error(`${colors.red}${message}${colors.reset}`)
-}
-
 export const printSuccess = (message: string): void => {
-  if (!message?.trim()) return;
+  if (!message?.trim()) return
   console.log(`${colors.green}${message}${colors.reset}`)
->>>>>>> 22fba849
 }