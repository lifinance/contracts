--- conflicted
+++ resolved
@@ -107,10 +107,8 @@
 # webhook URL for sending messages to Slack 'dev-sc-general' channel
 SLACK_WEBHOOK_SC_GENERAL=
 
-<<<<<<< HEAD
 # Flag to enable/disable timelock controller
 USE_TIMELOCK_CONTROLLER=true
-=======
+
 # the path to the foundry.toml file
-FOUNDRY_TOML_FILE_PATH="foundry.toml"
->>>>>>> 8f682d5b
+FOUNDRY_TOML_FILE_PATH="foundry.toml"