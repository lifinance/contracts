#!/bin/bash

# TODO
# - enrich diamond deploy log with version info for periphery contracts and diamond contract version
#   >> minimize search master deploy log (takes a lot of time)
# - replace debug outputs with new helper method

# - make helper functions robust for networks with -
#   >>> including the solidity update config scripts
# - integrate diamondMakeImmutable in master script

# - create function that checks if contract is deployed (get bytecode, predict address, check bytecode at address)
# - return master log to store all deployments (and return latest when inquired)
# - add use case to only remove a facet
# - check if use case 4 will also check if a contract is added to diamond already
# - create use case to deploy and add all periphery (or check if target state use case covers it)
# - merging two branches with deployments in same network (does it cause merge-conflicts?)

# - clean code
#   - local before variables
#   - make environment / file suffix global variables
#   - add function descriptions in helper functions

# - for immutable diamond we need to run some specific script - add to deploy script

# - add fancy stuff
#   -  add low balance warnings and currency symbols for deployer wallet balance

scriptMaster() {
  trap 'cleanupBackgroundJobs' SIGINT # this ensures that function "cleanup" is called when pressing CTRL+C to kill a process in console
  echo "[info] loading required resources and compiling contracts"
  # load env variables
  source .env

  # load deploy script & helper functions
  source script/deploy/deploySingleContract.sh
  source script/deploy/deployAllContracts.sh
  source script/helperFunctions.sh
  source script/deploy/deployFacetAndAddToDiamond.sh
  source script/deploy/deployPeripheryContracts.sh
  source script/config.sh
  source script/deploy/deployUpgradesToSAFE.sh
  for script in script/tasks/*.sh; do [ -f "$script" ] && source "$script"; done # sources all script in folder script/tasks/

  # make sure that all compiled artifacts are current
  if [[ "$COMPILE_ON_STARTUP" == "true" ]]; then
    forge build
  fi

  # start local anvil network if flag in config is set
  if [[ "$START_LOCAL_ANVIL_NETWORK_ON_SCRIPT_STARTUP" == "true" ]]; then
    # check if anvil is already running
    if pgrep -x "anvil" >/dev/null; then
      echoDebug "local testnetwork 'localanvil' is running"
    else
      echoDebug "Anvil process is not running. Starting network now."
      $(anvil -m "$MNEMONIC" -f $ETH_NODE_URI_MAINNET --fork-block-number 17427723 >/dev/null) &
      if pgrep -x "anvil" >/dev/null; then
        echoDebug "local testnetwork 'localanvil' is running"
      else
        error "local testnetwork 'localanvil' could not be started. Exiting script now."
      fi
    fi
  fi

  # determine environment: check if .env variable "PRODUCTION" is set to true
  if [[ "$PRODUCTION" == "true" ]]; then
    # make sure that PRODUCTION was selected intentionally by user
    echo "    "
    echo "    "
    printf '\033[31m%s\031\n' "!!!!!!!!!!!!!!!!!!!!!!!! ATTENTION !!!!!!!!!!!!!!!!!!!!!!!!"
    printf '\033[33m%s\033[0m\n' "The config environment variable PRODUCTION is set to true"
    printf '\033[33m%s\033[0m\n' "This means you will be deploying contracts to production"
    printf '\033[31m%s\031\n' "!!!!!!!!!!!!!!!!!!!!!!!!!!!!!!!!!!!!!!!!!!!!!!!!!!!!!!!!!!!"
    echo "    "
    printf '\033[33m%s\033[0m\n' "Last chance: Do you want to skip?"
    PROD_SELECTION=$(
      gum choose \
        "yes" \
        "no"
    )

    if [[ $PROD_SELECTION != "no" ]]; then
      echo "...exiting script"
      exit 0
    fi

    ENVIRONMENT="production"
  else
    ENVIRONMENT="staging"
  fi

  # ask user to choose a deploy use case
  echo ""
  echo "You are executing transactions from this address: $(getDeployerAddress "" "$ENVIRONMENT") (except for network 'localanvil': 0xf39Fd6e51aad88F6F4ce6aB8827279cffFb92266)"
  echo ""
  echo "Please choose one of the following options:"
  local SELECTION=$(
    gum choose \
      "1) Deploy one specific contract to one network" \
      "2) Deploy one specific contract to all (not-excluded) networks (=new contract)" \
      "3) Deploy all contracts to one selected network (=new network)" \
      "4) Deploy all (missing) contracts for all networks (actual vs. target) - NOT YET ACTIVATED" \
      "5) Execute a script" \
      "6) EMERGENCY >> Remove a facet or pause the whole diamond" \
      "7) Batch update _targetState.json file" \
      "8) Verify all unverified contracts" \
      "9) Review deploy status (vs. target state)" \
      "10) Create updated target state from Google Docs (STAGING or PRODUCTION)" \
      "11) Update diamond log(s)" \
      "12) Propose upgrade TX to Gnosis SAFE"
  )

  #---------------------------------------------------------------------------------------------------------------------
  # use case 1: Deploy one specific contract to one network
  if [[ "$SELECTION" == "1)"* ]]; then
    echo ""
    echo "[info] selected use case: Deploy one specific contract to one network"

    # get user-selected network from list
    local NETWORK=$(cat ./networks | gum filter --placeholder "Network")

    echo "[info] selected network: $NETWORK"
    echo "[info] loading deployer wallet balance..."

    # get deployer wallet balance
    BALANCE=$(getDeployerBalance "$NETWORK" "$ENVIRONMENT")

    echo "[info] deployer wallet balance in this network: $BALANCE"
    echo ""
    checkRequiredVariablesInDotEnv $NETWORK

    # Handle ZkSync
    # We need to make sure that the zksync fork of foundry is available before
    # we can deploy contracts to zksync.
<<<<<<< HEAD
    if isZkEvmNetwork "$NETWORK"; then
      # Use zksync specific scripts
=======
    if [[ $NETWORK == "zksync" ]]; then
      # update the deploy script directory to point to zksync-specific scripts
>>>>>>> 46e2315d
      DEPLOY_SCRIPT_DIRECTORY="script/deploy/zksync/"
      # Check if the foundry-zksync binaries exist, if not fetch them
      install_foundry_zksync
      # get user-selected deploy script and contract from list
      SCRIPT=$(ls -1 "$DEPLOY_SCRIPT_DIRECTORY" | sed -e 's/\.zksync.s.sol$//' | grep 'Deploy' | gum filter --placeholder "Deploy Script")
    else
      # get user-selected deploy script and contract from list
      SCRIPT=$(ls -1 "$DEPLOY_SCRIPT_DIRECTORY" | sed -e 's/\.s.sol$//' | grep 'Deploy' | gum filter --placeholder "Deploy Script")
    fi

<<<<<<< HEAD
    # get user-selected deploy script and contract from list
    SCRIPT=$(ls -1 "$DEPLOY_SCRIPT_DIRECTORY" | sed -e 's/\.s.sol$//' | grep 'Deploy' | gum filter --placeholder "Deploy Script")
=======
    # extract contract name
>>>>>>> 46e2315d
    CONTRACT=$(echo $SCRIPT | sed -e 's/Deploy//')

    # check if new contract should be added to diamond after deployment (only check for
    if [[ ! "$CONTRACT" == "LiFiDiamond"* ]]; then
      echo ""
      echo "Do you want to add this contract to a diamond after deployment?"
      ADD_TO_DIAMOND=$(
        gum choose \
          "yes - to LiFiDiamond" \
          "yes - to LiFiDiamondImmutable" \
          " no - do not update any diamond"
      )
    fi

    # get current contract version
    local VERSION=$(getCurrentContractVersion "$CONTRACT")

    # check if contract should be added after deployment
    if [[ "$ADD_TO_DIAMOND" == "yes"* ]]; then
      echo "[info] selected option: $ADD_TO_DIAMOND"

      # determine the name of the LiFiDiamond contract and call helper function with correct diamond name
      if [[ "$ADD_TO_DIAMOND" == *"LiFiDiamondImmutable"* ]]; then
        deployAndAddContractToDiamond "$NETWORK" "$ENVIRONMENT" "$CONTRACT" "LiFiDiamondImmutable" "$VERSION"
      else
        deployAndAddContractToDiamond "$NETWORK" "$ENVIRONMENT" "$CONTRACT" "LiFiDiamond" "$VERSION"
      fi
    else
      # just deploy the contract
      deploySingleContract "$CONTRACT" "$NETWORK" "$ENVIRONMENT" "" false
    fi

    # check if last command was executed successfully, otherwise exit script with error message
    checkFailure $? "deploy contract $CONTRACT to network $NETWORK"

  #---------------------------------------------------------------------------------------------------------------------
  # use case 2: Deploy one specific contract to all networks (=new contract)
  elif [[ "$SELECTION" == "2)"* ]]; then
    echo ""
    echo "[info] selected use case: Deploy one specific contract to all networks"

    # get user-selected deploy script and contract from list
    local SCRIPT=$(ls -1 "$DEPLOY_SCRIPT_DIRECTORY" | sed -e 's/.s.sol$//' | grep 'Deploy' | gum filter --placeholder "Deploy Script")
    local CONTRACT=$(echo $SCRIPT | sed -e 's/Deploy//')

    # check if new contract should be added to diamond after deployment
    if [[ ! "$CONTRACT" == "LiFiDiamond"* ]]; then
      echo ""
      echo "Do you want to add this contract to a diamond after deployment?"
      local ADD_TO_DIAMOND=$(
        gum choose \
          "yes - to LiFiDiamond" \
          "yes - to LiFiDiamondImmutable" \
          " no - do not update any diamond"
      )
    fi

    # get current contract version
    local VERSION=$(getCurrentContractVersion "$CONTRACT")

    # get array with all network names
    local NETWORKS=($(getIncludedNetworksArray))

    # loop through all networks
    for NETWORK in "${NETWORKS[@]}"; do
      echo ""
      echo ""
      echo "[info] >>>>>>>>>>>>>>>>>>>>>>>>>>>>>>>>>>>>>>>>>>>>>>>>>>>>>>>>>>>>>>>>>> now deploying contract $CONTRACT to network $NETWORK...."

      # get deployer wallet balance
      BALANCE=$(getDeployerBalance "$NETWORK" "$ENVIRONMENT")
      echo "[info] deployer wallet balance in this network: $BALANCE"
      echo ""

      # check if contract should be added after deployment
      if [[ "$ADD_TO_DIAMOND" == "yes"* ]]; then
        # determine the name of the LiFiDiamond contract and call helper function with correct diamond name
        if [[ "$ADD_TO_DIAMOND" == *"LiFiDiamondImmutable"* ]]; then
          deployAndAddContractToDiamond "$NETWORK" "$ENVIRONMENT" "$CONTRACT" "LiFiDiamondImmutable" "$VERSION"
        else
          deployAndAddContractToDiamond "$NETWORK" "$ENVIRONMENT" "$CONTRACT" "LiFiDiamond" "$VERSION"
        fi
      else
        # just deploy the contract
        deploySingleContract "$CONTRACT" "$NETWORK" "$ENVIRONMENT" "$VERSION" false
      fi

      echo "[info] <<<<<<<<<<<<<<<<<<<<<<<<<<<<<<<<<<<<<<<<<<<<<<<<<<<<<<<<<<<<<<<<<< network $NETWORK done"
    done

    playNotificationSound

  #---------------------------------------------------------------------------------------------------------------------
  # use case 3: Deploy all contracts to one selected network (=new network)
  elif [[ "$SELECTION" == "3)"* ]]; then
    echo ""
    echo "[info] selected use case: Deploy all contracts to one selected network (=new network)"

    # get user-selected network from list
    local NETWORK=$(cat ./networks | gum filter --placeholder "Network")
    # get deployer wallet balance
    BALANCE=$(getDeployerBalance "$NETWORK" "$ENVIRONMENT")

    echo "[info] selected network: $NETWORK"
    echo "[info] deployer wallet balance in this network: $BALANCE"
    echo ""
    checkRequiredVariablesInDotEnv "$NETWORK"

    # call deploy script
    deployAllContracts "$NETWORK" "$ENVIRONMENT"

    # check if last command was executed successfully, otherwise exit script with error message
    checkFailure $? "deploy all contracts to network $NETWORK"

    playNotificationSound

  #---------------------------------------------------------------------------------------------------------------------
  # use case 4: Deploy all (missing) contracts for all networks (actual vs. target)
  elif [[ "$SELECTION" == "4)"* ]]; then
    echo ""
    echo "[info] selected use case: Deploy all (missing) contracts for all networks"

    error "this use case is not yet implemented"
    exit 1

    #TODO: activate once log and target state are populated
    # go through each entry in target state and check if contract is deployed in correct version
    # updateAllContractsToTargetState

    playNotificationSound

  #---------------------------------------------------------------------------------------------------------------------
  # use case 5: Execute a script
  elif [[ "$SELECTION" == "5)"* ]]; then
    echo ""
    SCRIPT=$(ls -1p "$TASKS_SCRIPT_DIRECTORY" | grep -v "/$" | sed -e 's/\.sh$//' | gum filter --placeholder "Please select the script you would like to execute: ")
    if [[ -z "$SCRIPT" ]]; then
      error "invalid value selected - exiting script now"
      exit 1
    fi

    echo "[info] selected script: $SCRIPT"

    # execute the selected script
    eval "$SCRIPT" '""' "$ENVIRONMENT"

  #---------------------------------------------------------------------------------------------------------------------
  # use case 6: EMERGENCY >> Remove a facet or pause the whole diamond
  elif [[ "$SELECTION" == "6)"* ]]; then
    echo ""
    echo "[info] selected use case: EMERGENCY >> Remove a facet or pause the whole diamond ⚠️"

    # execute the emergency script
    eval "diamondEMERGENCYPause" '""' "$ENVIRONMENT"

    playNotificationSound

  #---------------------------------------------------------------------------------------------------------------------
  # use case 6: Update _targetState.json file
  elif [[ "$SELECTION" == "7)"* ]]; then
    echo ""
    echo "[info] selected use case: Batch update _targetState.json file"

    # ask user to select a diamond type for which to update contract versions
    echo "[info] Please select for which diamond type you want to update contract version(s):"
    SELECTION_DIAMOND_TYPE=$(
      gum choose \
        "1) Mutable" \
        "2) Immutable" \
        "3) Both"

    )
    echo "[info] selected option: $SELECTION_DIAMOND_TYPE"

    echo ""
    echo "Please choose one of the following options:"
    local SELECTION_UPDATE_CASE=$(
      gum choose \
        "1) Add a new contract to all (not-excluded) networks" \
        "2) Update the version of a contract on all (not-excluded) networks" \
        "3) Add a new network with all (not-excluded) contracts"
    )
    echo "[info] selected option: $SELECTION_UPDATE_CASE"

    echo ""
    echo "Please select the environment that should be updated:"
    local ENVIRONMENT=$(
      gum choose \
        "staging" \
        "production"
    )
    echo "[info] selected environment: $ENVIRONMENT"

    if [[ "$SELECTION_UPDATE_CASE" == "1)"* ]]; then
      # case: "1) 1) Add a new contract to all networks"

      # get names of all contracts
      ALL_CONTRACT_NAMES=($(getAllContractNames "false"))

      # Prompt the user to select a contract to be updated
      echo ""
      echo "Please select the contract that you would like to add:"
      PS3="Selection: "
      select SELECTED_CONTRACT in "${ALL_CONTRACT_NAMES[@]}"; do
        if [[ -n "$SELECTED_CONTRACT" ]]; then
          break
        else
          echo "Invalid selection. Please try again."
        fi
      done

      # Print the selected contract
      echo ""
      echo "[info] selected contract: $SELECTED_CONTRACT"

      # get current contract version
      CURRENT_VERSION=$(getCurrentContractVersion "$SELECTED_CONTRACT")

      # ask user which version to update to
      echo ""
      echo "Please enter the new contract version or just press enter to use current contract version ($CURRENT_VERSION):"
      read NEW_VERSION

      # determine the version
      USE_VERSION="${NEW_VERSION:-$CURRENT_VERSION}"
      echo "[info] selected version: $USE_VERSION"

      echo ""
      echo "[info] now adding contract version to target state file"
      # update target state json
      if [[ "$SELECTION_DIAMOND_TYPE" == "1)"* ]]; then
        addNewContractVersionToAllIncludedNetworks "$ENVIRONMENT" "$SELECTED_CONTRACT" "LiFiDiamond" "$USE_VERSION" true
      elif [[ "$SELECTION_DIAMOND_TYPE" == "2)"* ]]; then
        addNewContractVersionToAllIncludedNetworks "$ENVIRONMENT" "$SELECTED_CONTRACT" "LiFiDiamondImmutable" "$USE_VERSION" true
      elif [[ "$SELECTION_DIAMOND_TYPE" == "3)"* ]]; then
        addNewContractVersionToAllIncludedNetworks "$ENVIRONMENT" "$SELECTED_CONTRACT" "LiFiDiamond" "$USE_VERSION" true
        addNewContractVersionToAllIncludedNetworks "$ENVIRONMENT" "$SELECTED_CONTRACT" "LiFiDiamondImmutable" "$USE_VERSION" true
      else
        error "invalid value selected: $SELECTION_DIAMOND_TYPE - exiting script now"
        exit 1
      fi
    elif [[ "$SELECTION_UPDATE_CASE" == "2)"* ]]; then
      # case: "2) Update the version of a contract on all networks"
      # get names of all contracts
      ALL_CONTRACT_NAMES=($(getAllContractNames "false"))

      # Prompt the user to select a contract to be updated
      echo ""
      echo "Please select the contract for which you want to update the target version in all networks:"
      PS3="Selection: "
      select SELECTED_CONTRACT in "${ALL_CONTRACT_NAMES[@]}"; do
        if [[ -n "$SELECTED_CONTRACT" ]]; then
          break
        else
          echo "Invalid selection. Please try again."
        fi
      done

      # Print the selected contract
      echo ""
      echo "[info] selected contract: $SELECTED_CONTRACT"

      # get current contract version
      CURRENT_VERSION=$(getCurrentContractVersion "$SELECTED_CONTRACT")

      # ask user which version to update to
      echo ""
      echo "Please enter the new contract version (current contract version=$CURRENT_VERSION):"
      read NEW_VERSION

      echo ""
      echo "[info] now updating $SELECTED_CONTRACT to version $NEW_VERSION "

      # update target state json
      if [[ "$SELECTION_DIAMOND_TYPE" == "1)"* ]]; then
        updateContractVersionInAllIncludedNetworks "$ENVIRONMENT" "$SELECTED_CONTRACT" "LiFiDiamond" "$NEW_VERSION"
      elif [[ "$SELECTION_DIAMOND_TYPE" == "2)"* ]]; then
        updateContractVersionInAllIncludedNetworks "$ENVIRONMENT" "$SELECTED_CONTRACT" "LiFiDiamondImmutable" "$NEW_VERSION"
      elif [[ "$SELECTION_DIAMOND_TYPE" == "3)"* ]]; then
        updateContractVersionInAllIncludedNetworks "$ENVIRONMENT" "$SELECTED_CONTRACT" "LiFiDiamond" "$NEW_VERSION"
        updateContractVersionInAllIncludedNetworks "$ENVIRONMENT" "$SELECTED_CONTRACT" "LiFiDiamondImmutable" "$NEW_VERSION"
      else
        error "invalid value selected: $SELECTION_DIAMOND_TYPE - exiting script now"
        exit 1
      fi
    elif [[ "$SELECTION_UPDATE_CASE" == "3)"* ]]; then
      # case: "3) Add a new network with all (included) contracts"
      echo "Please enter the name of the new network:"
      read NETWORK_NAME
      echo ""
      echo "[info] selected network: $NETWORK_NAME"

      echo "[info] now adding a new network '$NETWORK_NAME' with all contracts to target state file (selected diamond type: $SELECTION_DIAMOND_TYPE)"
      # update target state json
      if [[ "$SELECTION_DIAMOND_TYPE" == "1)"* ]]; then
        addNewNetworkWithAllIncludedContractsInLatestVersions "$NETWORK_NAME" "$ENVIRONMENT" "LiFiDiamond"
      elif [[ "$SELECTION_DIAMOND_TYPE" == "2)"* ]]; then
        addNewNetworkWithAllIncludedContractsInLatestVersions "$NETWORK_NAME" "$ENVIRONMENT" "LiFiDiamondImmutable"
      elif [[ "$SELECTION_DIAMOND_TYPE" == "3)"* ]]; then
        addNewNetworkWithAllIncludedContractsInLatestVersions "$NETWORK_NAME" "$ENVIRONMENT" "LiFiDiamond"
        addNewNetworkWithAllIncludedContractsInLatestVersions "$NETWORK_NAME" "$ENVIRONMENT" "LiFiDiamondImmutable"
      else
        error "invalid value selected: $SELECTION_DIAMOND_TYPE - exiting script now"
        exit 1
      fi

      # check if function call was successful
      if [ $? -eq 0 ]; then
        echo "[info] ...success"
        exit 0
      else
        error "script ended with error code. Please turn on DEBUG flag and check for details"
        exit 1
      fi
    else
      error "invalid use case selected ('$SELECTION_UPDATE_CASE') - exiting script"
      exit 1
    fi
    echo ""
    echo "[info] ...Batch update _targetState.json file successfully completed"

  #---------------------------------------------------------------------------------------------------------------------
  # use case 8: Verify all unverified contracts
  elif [[ "$SELECTION" == "8)"* ]]; then
    verifyAllUnverifiedContractsInLogFile
    playNotificationSound

  #---------------------------------------------------------------------------------------------------------------------
  # use case 9: Review deploy status (vs. target state)
  elif [[ "$SELECTION" == "9)"* ]]; then
    printDeploymentsStatusV2 "$ENVIRONMENT"

  #---------------------------------------------------------------------------------------------------------------------
  # use case 10: Create updated target state from Google Docs
  elif [[ "$SELECTION" == "10)"* ]]; then
    parseTargetStateGoogleSpreadsheet "$ENVIRONMENT"

  #---------------------------------------------------------------------------------------------------------------------
  # use case 11: Update all diamond log files
  elif [[ "$SELECTION" == "11)"* ]]; then
    # ask user if logs should be updated only for one network or for all networks
    echo "Would you like to update all networks or one specific network?"
    SELECTION_NETWORK=$(
      gum choose \
        "1) All networks" \
        "2) One specific network (selection in next screen)"
    )
    echo "[info] selected option: $SELECTION_NETWORK"

    if [[ "$SELECTION_NETWORK" == "1)"* ]]; then
      # call update diamond log function
      updateDiamondLogs
    else
      # get user-selected network from list
      local NETWORK=$(cat ./networks | gum filter --placeholder "Network")

      echo "[info] selected network: $NETWORK"
      echo "[info] loading deployer wallet balance..."

      # get deployer wallet balance
      BALANCE=$(getDeployerBalance "$NETWORK" "$ENVIRONMENT")

      echo "[info] deployer wallet balance in this network: $BALANCE"
      echo ""
      checkRequiredVariablesInDotEnv $NETWORK

      # call update diamond log function
      updateDiamondLogs "$NETWORK"
    fi
  #---------------------------------------------------------------------------------------------------------------------
  # use case 12: Propose upgrade TX to Gnosis SAFE
  elif [[ "$SELECTION" == "12)"* ]]; then
    deployUpgradesToSAFE $ENVIRONMENT


  else
    error "invalid use case selected ('$SELECTION') - exiting script"
    cleanup
    exit 1
  fi


  cleanup

  # inform user and end script
  echo ""
  echo ""
  echo "!!!!!!!!!!!!!!!!!!!!!!!!!!!!!!!!!!!!!!!!!!!!!!!!!!!!!!!!!!!!!"
  echo "[info] PLEASE CHECK THE LOG CAREFULLY FOR WARNINGS AND ERRORS"
  echo "!!!!!!!!!!!!!!!!!!!!!!!!!!!!!!!!!!!!!!!!!!!!!!!!!!!!!!!!!!!!!"
}

function cleanup() {
  # end local anvil network if flag in config is set
  if [[ "$END_LOCAL_ANVIL_NETWORK_ON_SCRIPT_COMPLETION" == "true" ]]; then
    echoDebug "ending anvil network and removing localanvil deploy logs"
    # kills all local anvil network sessions that might still be running
    killall anvil >/dev/null 2>&1
    # delete log files
    rm deployments/localanvil.json >/dev/null 2>&1
    rm deployments/localanvil.staging.json >/dev/null 2>&1
    rm deployments/localanvil.diamond.staging.json >/dev/null 2>&1
    rm deployments/localanvil.diamond.immutable.staging.json >/dev/null 2>&1
    rm deployments/localanvil.diamond.json >/dev/null 2>&1
    rm deployments/localanvil.diamond.immutable.json >/dev/null 2>&1
  fi
}

scriptMaster<|MERGE_RESOLUTION|>--- conflicted
+++ resolved
@@ -133,13 +133,8 @@
     # Handle ZkSync
     # We need to make sure that the zksync fork of foundry is available before
     # we can deploy contracts to zksync.
-<<<<<<< HEAD
     if isZkEvmNetwork "$NETWORK"; then
       # Use zksync specific scripts
-=======
-    if [[ $NETWORK == "zksync" ]]; then
-      # update the deploy script directory to point to zksync-specific scripts
->>>>>>> 46e2315d
       DEPLOY_SCRIPT_DIRECTORY="script/deploy/zksync/"
       # Check if the foundry-zksync binaries exist, if not fetch them
       install_foundry_zksync
@@ -150,12 +145,8 @@
       SCRIPT=$(ls -1 "$DEPLOY_SCRIPT_DIRECTORY" | sed -e 's/\.s.sol$//' | grep 'Deploy' | gum filter --placeholder "Deploy Script")
     fi
 
-<<<<<<< HEAD
     # get user-selected deploy script and contract from list
     SCRIPT=$(ls -1 "$DEPLOY_SCRIPT_DIRECTORY" | sed -e 's/\.s.sol$//' | grep 'Deploy' | gum filter --placeholder "Deploy Script")
-=======
-    # extract contract name
->>>>>>> 46e2315d
     CONTRACT=$(echo $SCRIPT | sed -e 's/Deploy//')
 
     # check if new contract should be added to diamond after deployment (only check for
