--- conflicted
+++ resolved
@@ -103,7 +103,6 @@
         `Failed to process production deployment for ${networkName}: ${
           error instanceof Error ? error.message : String(error)
         }`
-<<<<<<< HEAD
       )
     }
   } else {
@@ -121,34 +120,6 @@
         `Failed to process staging deployment for ${networkName}: ${
           error instanceof Error ? error.message : String(error)
         }`
-=======
->>>>>>> c07a5f17
-      )
-    }
-  } else {
-    consola.warn(
-<<<<<<< HEAD
-      `Staging deployment file not found for ${networkName}: ${stagingFile}`
-    )
-  }
-
-  return { networkName, production, staging }
-}
-
-=======
-      `Production deployment file not found for ${networkName}: ${productionFile}`
-    )
-  }
-
-  // Process staging deployment
-  if (fs.existsSync(stagingFile)) {
-    try {
-      staging = await processDeploymentFile(stagingFile, networkName, 'staging')
-    } catch (error) {
-      throw new Error(
-        `Failed to process staging deployment for ${networkName}: ${
-          error instanceof Error ? error.message : String(error)
-        }`
       )
     }
   } else {
@@ -160,7 +131,6 @@
   return { networkName, production, staging }
 }
 
->>>>>>> c07a5f17
 // Process a single deployment file
 async function processDeploymentFile(
   filePath: string,
@@ -312,39 +282,6 @@
         fs.readFileSync(whitelistPath, 'utf8')
       )
 
-<<<<<<< HEAD
-      // Load whitelist.staging.json (staging)
-      const whitelistStagingPath = path.join(
-        __dirname,
-        '../../config',
-        'whitelist.staging.json'
-      )
-      let whitelistStagingData: IWhitelistData
-      if (fs.existsSync(whitelistStagingPath)) {
-        whitelistStagingData = JSON.parse(
-          fs.readFileSync(whitelistStagingPath, 'utf8')
-        )
-      } else {
-        // Create staging whitelist with same DEXS structure as production
-        whitelistStagingData = {
-          DEXS: [...whitelistData.DEXS], // Copy DEXS from production
-          PERIPHERY: {},
-        }
-      }
-
-      // Validate whitelist structure
-      if (!whitelistData.DEXS || !Array.isArray(whitelistData.DEXS))
-        throw new Error(
-          'Invalid whitelist.json structure: DEXS section missing or invalid'
-        )
-      if (
-        !whitelistStagingData.DEXS ||
-        !Array.isArray(whitelistStagingData.DEXS)
-      )
-        throw new Error(
-          'Invalid whitelist.staging.json structure: DEXS section missing or invalid'
-        )
-=======
       // Validate production whitelist structure
       if (!whitelistData.DEXS || !Array.isArray(whitelistData.DEXS)) {
         throw new Error(
@@ -388,7 +325,6 @@
           }
         }
       }
->>>>>>> c07a5f17
 
       consola.info(`Processing ${networkNames.length} networks in parallel...`)
 
@@ -397,12 +333,6 @@
         networkNames.map((networkName) => processNetwork(networkName))
       )
 
-<<<<<<< HEAD
-      // Filter out networks with no contracts in either environment
-      const networksWithContracts = networkResults.filter(
-        (result) => result.production.length > 0 || result.staging.length > 0
-      )
-=======
       // Filter out networks with no contracts in the requested environment(s)
       const networksWithContracts = networkResults.filter((result) => {
         if (isProduction && result.production.length > 0) {
@@ -413,7 +343,6 @@
         }
         return false
       })
->>>>>>> c07a5f17
 
       if (networksWithContracts.length === 0) {
         throw new Error('No periphery contracts found on any network')
@@ -435,64 +364,17 @@
       for (const networkName of sortedNetworkNames) {
         const result = networkResults.find((r) => r.networkName === networkName)
         if (result) {
-<<<<<<< HEAD
-          if (result.production.length > 0) {
-=======
           if (isProduction && result.production.length > 0) {
->>>>>>> c07a5f17
             productionPeripheryData[networkName] = sortSelectors(
               result.production
             )
           }
-<<<<<<< HEAD
-          if (result.staging.length > 0) {
-=======
           if (isStaging && result.staging.length > 0) {
->>>>>>> c07a5f17
             stagingPeripheryData[networkName] = sortSelectors(result.staging)
           }
         }
       }
 
-<<<<<<< HEAD
-      // Update whitelist data - separate production and staging
-      whitelistData.PERIPHERY = productionPeripheryData
-      whitelistStagingData.PERIPHERY = stagingPeripheryData
-
-      if (args.dryRun) {
-        consola.info('DRY RUN - Would update the following:')
-        consola.info(
-          `Production networks: ${Object.keys(productionPeripheryData).length}`
-        )
-        consola.info(
-          `Staging networks: ${Object.keys(stagingPeripheryData).length}`
-        )
-
-        const totalProductionContracts = Object.values(
-          productionPeripheryData
-        ).reduce((sum, contracts) => sum + contracts.length, 0)
-        const totalStagingContracts = Object.values(
-          stagingPeripheryData
-        ).reduce((sum, contracts) => sum + contracts.length, 0)
-        consola.info(`Total production contracts: ${totalProductionContracts}`)
-        consola.info(`Total staging contracts: ${totalStagingContracts}`)
-
-        // Show contract distribution by environment
-        const productionContractCounts: Record<string, number> = {}
-        const stagingContractCounts: Record<string, number> = {}
-
-        Object.values(productionPeripheryData).forEach((contracts) => {
-          contracts.forEach((contract) => {
-            productionContractCounts[contract.name] =
-              (productionContractCounts[contract.name] || 0) + 1
-          })
-        })
-
-        Object.values(stagingPeripheryData).forEach((contracts) => {
-          contracts.forEach((contract) => {
-            stagingContractCounts[contract.name] =
-              (stagingContractCounts[contract.name] || 0) + 1
-=======
       // Update whitelist data for the requested environment
       if (isProduction) {
         whitelistData.PERIPHERY = productionPeripheryData
@@ -530,265 +412,147 @@
               productionContractCounts[contract.name] =
                 (productionContractCounts[contract.name] || 0) + 1
             })
->>>>>>> c07a5f17
           })
 
-<<<<<<< HEAD
+          consola.info('Production contract distribution:')
+          Object.entries(productionContractCounts)
+            .sort(([, a], [, b]) => b - a)
+            .forEach(([contract, count]) => {
+              consola.info(`  ${contract}: ${count} networks`)
+            })
+        }
+
+        if (isStaging) {
+          const totalStagingContracts = Object.values(
+            stagingPeripheryData
+          ).reduce((sum, contracts) => sum + contracts.length, 0)
+          consola.info(`Total staging contracts: ${totalStagingContracts}`)
+
+          const stagingContractCounts: Record<string, number> = {}
+          Object.values(stagingPeripheryData).forEach((contracts) => {
+            contracts.forEach((contract) => {
+              stagingContractCounts[contract.name] =
+                (stagingContractCounts[contract.name] || 0) + 1
+            })
+          })
+
+          consola.info('Staging contract distribution:')
+          Object.entries(stagingContractCounts)
+            .sort(([, a], [, b]) => b - a)
+            .forEach(([contract, count]) => {
+              consola.info(`  ${contract}: ${count} networks`)
+            })
+        }
+
+        return
+      }
+
+      // Write production whitelist if requested
+      if (isProduction && whitelistData) {
+        const tempProductionPath = path.join(
+          __dirname,
+          '../../config',
+          'whitelist.tmp.json'
+        )
+        fs.writeFileSync(
+          tempProductionPath,
+          JSON.stringify(whitelistData, null, 2)
+        )
+
+        // Validate the temporary production file
+        const tempProductionData: IWhitelistData = JSON.parse(
+          fs.readFileSync(tempProductionPath, 'utf8')
+        )
+        if (
+          !tempProductionData.PERIPHERY ||
+          typeof tempProductionData.PERIPHERY !== 'object'
+        ) {
+          throw new Error('Generated production periphery data is invalid')
+        }
+
+        // Atomic replacement for production
+        fs.renameSync(tempProductionPath, whitelistPath)
+      }
+
+      // Write staging whitelist if requested
+      if (isStaging) {
+        if (!whitelistStagingData) {
+          throw new Error('whitelistStagingData is null or undefined')
+        }
+
+        const whitelistStagingPath = path.join(
+          __dirname,
+          '../../config',
+          'whitelist.staging.json'
+        )
+        const tempStagingPath = path.join(
+          __dirname,
+          '../../config',
+          'whitelist.staging.tmp.json'
+        )
+
+        // Ensure PERIPHERY exists even if empty
+        if (!whitelistStagingData.PERIPHERY) {
+          whitelistStagingData.PERIPHERY = {}
+        }
+
+        consola.info(
+          `Writing staging whitelist to temporary file: ${tempStagingPath}`
+        )
+        fs.writeFileSync(
+          tempStagingPath,
+          JSON.stringify(whitelistStagingData, null, 2)
+        )
+
+        // Validate the temporary staging file
+        const tempStagingData: IWhitelistData = JSON.parse(
+          fs.readFileSync(tempStagingPath, 'utf8')
+        )
+        if (
+          tempStagingData.PERIPHERY === null ||
+          tempStagingData.PERIPHERY === undefined ||
+          typeof tempStagingData.PERIPHERY !== 'object'
+        ) {
+          throw new Error('Generated staging periphery data is invalid')
+        }
+
+        // Atomic replacement for staging
+        consola.info(`Moving temporary file to: ${whitelistStagingPath}`)
+        fs.renameSync(tempStagingPath, whitelistStagingPath)
+        consola.success(`Staging whitelist written to: ${whitelistStagingPath}`)
+      }
+
+      const endTime = Date.now()
+      const duration = ((endTime - startTime) / 1000).toFixed(2)
+
+      consola.success(`Periphery sections updated successfully in ${duration}s`)
+
+      if (isProduction) {
+        consola.success(
+          `Updated production: ${
+            Object.keys(productionPeripheryData).length
+          } networks`
+        )
+
+        const totalProductionContracts = Object.values(
+          productionPeripheryData
+        ).reduce((sum, contracts) => sum + contracts.length, 0)
+        consola.info(`Total production contracts: ${totalProductionContracts}`)
+
+        const productionContractCounts: Record<string, number> = {}
+        Object.values(productionPeripheryData).forEach((contracts) => {
+          contracts.forEach((contract) => {
+            productionContractCounts[contract.name] =
+              (productionContractCounts[contract.name] || 0) + 1
+          })
+        })
+
         consola.info('Production contract distribution:')
         Object.entries(productionContractCounts)
           .sort(([, a], [, b]) => b - a)
           .forEach(([contract, count]) => {
             consola.info(`  ${contract}: ${count} networks`)
           })
-
-        consola.info('Staging contract distribution:')
-        Object.entries(stagingContractCounts)
-          .sort(([, a], [, b]) => b - a)
-          .forEach(([contract, count]) => {
-            consola.info(`  ${contract}: ${count} networks`)
-=======
-          consola.info('Production contract distribution:')
-          Object.entries(productionContractCounts)
-            .sort(([, a], [, b]) => b - a)
-            .forEach(([contract, count]) => {
-              consola.info(`  ${contract}: ${count} networks`)
-            })
-        }
-
-        if (isStaging) {
-          const totalStagingContracts = Object.values(
-            stagingPeripheryData
-          ).reduce((sum, contracts) => sum + contracts.length, 0)
-          consola.info(`Total staging contracts: ${totalStagingContracts}`)
-
-          const stagingContractCounts: Record<string, number> = {}
-          Object.values(stagingPeripheryData).forEach((contracts) => {
-            contracts.forEach((contract) => {
-              stagingContractCounts[contract.name] =
-                (stagingContractCounts[contract.name] || 0) + 1
-            })
->>>>>>> c07a5f17
-          })
-
-          consola.info('Staging contract distribution:')
-          Object.entries(stagingContractCounts)
-            .sort(([, a], [, b]) => b - a)
-            .forEach(([contract, count]) => {
-              consola.info(`  ${contract}: ${count} networks`)
-            })
-        }
-
-        return
-      }
-
-<<<<<<< HEAD
-      // Write production whitelist to temporary file first
-      const tempProductionPath = path.join(
-        __dirname,
-        '../../config',
-        'whitelist.tmp.json'
-      )
-      fs.writeFileSync(
-        tempProductionPath,
-        JSON.stringify(whitelistData, null, 2)
-      )
-
-      // Validate the temporary production file
-      const tempProductionData: IWhitelistData = JSON.parse(
-        fs.readFileSync(tempProductionPath, 'utf8')
-      )
-      if (
-        !tempProductionData.PERIPHERY ||
-        typeof tempProductionData.PERIPHERY !== 'object'
-      )
-        throw new Error('Generated production periphery data is invalid')
-
-      // Atomic replacement for production
-      fs.renameSync(tempProductionPath, whitelistPath)
-
-      // Write staging whitelist to temporary file first
-      const tempStagingPath = path.join(
-        __dirname,
-        '../../config',
-        'whitelist.staging.tmp.json'
-      )
-      fs.writeFileSync(
-        tempStagingPath,
-        JSON.stringify(whitelistStagingData, null, 2)
-      )
-
-      // Validate the temporary staging file
-      const tempStagingData: IWhitelistData = JSON.parse(
-        fs.readFileSync(tempStagingPath, 'utf8')
-      )
-      if (
-        !tempStagingData.PERIPHERY ||
-        typeof tempStagingData.PERIPHERY !== 'object'
-      )
-        throw new Error('Generated staging periphery data is invalid')
-
-      // Atomic replacement for staging
-      fs.renameSync(tempStagingPath, whitelistStagingPath)
-=======
-      // Write production whitelist if requested
-      if (isProduction && whitelistData) {
-        const tempProductionPath = path.join(
-          __dirname,
-          '../../config',
-          'whitelist.tmp.json'
-        )
-        fs.writeFileSync(
-          tempProductionPath,
-          JSON.stringify(whitelistData, null, 2)
-        )
-
-        // Validate the temporary production file
-        const tempProductionData: IWhitelistData = JSON.parse(
-          fs.readFileSync(tempProductionPath, 'utf8')
-        )
-        if (
-          !tempProductionData.PERIPHERY ||
-          typeof tempProductionData.PERIPHERY !== 'object'
-        ) {
-          throw new Error('Generated production periphery data is invalid')
-        }
-
-        // Atomic replacement for production
-        fs.renameSync(tempProductionPath, whitelistPath)
-      }
-
-      // Write staging whitelist if requested
-      if (isStaging) {
-        if (!whitelistStagingData) {
-          throw new Error('whitelistStagingData is null or undefined')
-        }
-
-        const whitelistStagingPath = path.join(
-          __dirname,
-          '../../config',
-          'whitelist.staging.json'
-        )
-        const tempStagingPath = path.join(
-          __dirname,
-          '../../config',
-          'whitelist.staging.tmp.json'
-        )
-
-        // Ensure PERIPHERY exists even if empty
-        if (!whitelistStagingData.PERIPHERY) {
-          whitelistStagingData.PERIPHERY = {}
-        }
-
-        consola.info(
-          `Writing staging whitelist to temporary file: ${tempStagingPath}`
-        )
-        fs.writeFileSync(
-          tempStagingPath,
-          JSON.stringify(whitelistStagingData, null, 2)
-        )
-
-        // Validate the temporary staging file
-        const tempStagingData: IWhitelistData = JSON.parse(
-          fs.readFileSync(tempStagingPath, 'utf8')
-        )
-        if (
-          tempStagingData.PERIPHERY === null ||
-          tempStagingData.PERIPHERY === undefined ||
-          typeof tempStagingData.PERIPHERY !== 'object'
-        ) {
-          throw new Error('Generated staging periphery data is invalid')
-        }
-
-        // Atomic replacement for staging
-        consola.info(`Moving temporary file to: ${whitelistStagingPath}`)
-        fs.renameSync(tempStagingPath, whitelistStagingPath)
-        consola.success(`Staging whitelist written to: ${whitelistStagingPath}`)
-      }
->>>>>>> c07a5f17
-
-      const endTime = Date.now()
-      const duration = ((endTime - startTime) / 1000).toFixed(2)
-
-      consola.success(`Periphery sections updated successfully in ${duration}s`)
-<<<<<<< HEAD
-      consola.success(
-        `Updated production: ${
-          Object.keys(productionPeripheryData).length
-        } networks`
-      )
-      consola.success(
-        `Updated staging: ${Object.keys(stagingPeripheryData).length} networks`
-      )
-
-      // Summary statistics
-      const totalProductionContracts = Object.values(
-        productionPeripheryData
-      ).reduce((sum, contracts) => sum + contracts.length, 0)
-      const totalStagingContracts = Object.values(stagingPeripheryData).reduce(
-        (sum, contracts) => sum + contracts.length,
-        0
-      )
-      consola.info(`Total production contracts: ${totalProductionContracts}`)
-      consola.info(`Total staging contracts: ${totalStagingContracts}`)
-
-      // Show contract distribution by environment
-      const productionContractCounts: Record<string, number> = {}
-      const stagingContractCounts: Record<string, number> = {}
-
-      Object.values(productionPeripheryData).forEach((contracts) => {
-        contracts.forEach((contract) => {
-          productionContractCounts[contract.name] =
-            (productionContractCounts[contract.name] || 0) + 1
-        })
-      })
-
-      Object.values(stagingPeripheryData).forEach((contracts) => {
-        contracts.forEach((contract) => {
-          stagingContractCounts[contract.name] =
-            (stagingContractCounts[contract.name] || 0) + 1
-=======
-
-      if (isProduction) {
-        consola.success(
-          `Updated production: ${
-            Object.keys(productionPeripheryData).length
-          } networks`
-        )
-
-        const totalProductionContracts = Object.values(
-          productionPeripheryData
-        ).reduce((sum, contracts) => sum + contracts.length, 0)
-        consola.info(`Total production contracts: ${totalProductionContracts}`)
-
-        const productionContractCounts: Record<string, number> = {}
-        Object.values(productionPeripheryData).forEach((contracts) => {
-          contracts.forEach((contract) => {
-            productionContractCounts[contract.name] =
-              (productionContractCounts[contract.name] || 0) + 1
-          })
->>>>>>> c07a5f17
-        })
-
-<<<<<<< HEAD
-      consola.info('Production contract distribution:')
-      Object.entries(productionContractCounts)
-        .sort(([, a], [, b]) => b - a)
-        .forEach(([contract, count]) => {
-          consola.info(`  ${contract}: ${count} networks`)
-        })
-
-      consola.info('Staging contract distribution:')
-      Object.entries(stagingContractCounts)
-        .sort(([, a], [, b]) => b - a)
-        .forEach(([contract, count]) => {
-          consola.info(`  ${contract}: ${count} networks`)
-=======
-        consola.info('Production contract distribution:')
-        Object.entries(productionContractCounts)
-          .sort(([, a], [, b]) => b - a)
-          .forEach(([contract, count]) => {
-            consola.info(`  ${contract}: ${count} networks`)
-          })
       }
 
       if (isStaging) {
@@ -809,7 +573,6 @@
             stagingContractCounts[contract.name] =
               (stagingContractCounts[contract.name] || 0) + 1
           })
->>>>>>> c07a5f17
         })
 
         consola.info('Staging contract distribution:')
