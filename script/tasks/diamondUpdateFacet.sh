#!/bin/bash

diamondUpdateFacet() {
  # load required resources
  source .env
  source script/config.sh
  source script/helperFunctions.sh

  # read function arguments into variables
  local NETWORK="$1"
  local ENVIRONMENT="$2"
  local DIAMOND_CONTRACT_NAME="$3"
  local SCRIPT="$4"
  local REPLACE_EXISTING_FACET="$5"

  # if no ENVIRONMENT was passed to this function, determine it
  if [[ -z "$ENVIRONMENT" ]]; then
    if [[ "$PRODUCTION" == "true" ]]; then
      # make sure that PRODUCTION was selected intentionally by user
      echo "    "
      echo "    "
      printf '\033[31m%s\031\n' "!!!!!!!!!!!!!!!!!!!!!!!! ATTENTION !!!!!!!!!!!!!!!!!!!!!!!!"
      printf '\033[33m%s\033[0m\n' "The config environment variable PRODUCTION is set to true"
      printf '\033[33m%s\033[0m\n' "This means you will be deploying contracts to production"
      printf '\033[31m%s\031\n' "!!!!!!!!!!!!!!!!!!!!!!!!!!!!!!!!!!!!!!!!!!!!!!!!!!!!!!!!!!!"
      echo "    "
      printf '\033[33m%s\033[0m\n' "Last chance: Do you want to skip?"
      PROD_SELECTION=$(
        gum choose \
          "yes" \
          "no"
      )

      if [[ $PROD_SELECTION != "no" ]]; then
        echo "...exiting script"
        exit 0
      fi

      ENVIRONMENT="production"
    else
      ENVIRONMENT="staging"
    fi
  fi

  # if no NETWORK was passed to this function, ask user to select it
  if [[ -z "$NETWORK" ]]; then
    NETWORK=$(getUserSelectedNetwork)

    # check the return code the last call
    if [ $? -ne 0 ]; then
      echo "$NETWORK" # will contain an error message
      exit 1
    fi
    # get deployer wallet balance
    BALANCE=$(getDeployerBalance "$NETWORK" "$ENVIRONMENT")

    echo "[info] selected network: $NETWORK"
    echo "[info] deployer wallet balance in this network: $BALANCE"
    echo ""
  fi

  # if no DIAMOND_CONTRACT_NAME was passed to this function, ask user to select diamond type
  if [[ -z "$DIAMOND_CONTRACT_NAME" ]]; then
    echo ""
    echo "Please select which type of diamond contract to update:"
    DIAMOND_CONTRACT_NAME=$(userDialogSelectDiamondType)
    echo "[info] selected diamond type: $DIAMOND_CONTRACT_NAME"
  fi

  # get file suffix based on value in variable ENVIRONMENT
  local FILE_SUFFIX=$(getFileSuffix "$ENVIRONMENT")

  # get diamond address from deployments script
  DIAMOND_ADDRESS=$(jq -r '.'"$DIAMOND_CONTRACT_NAME" "./deployments/${NETWORK}.${FILE_SUFFIX}json")

  # if no diamond address was found, throw an error and exit the script
  if [[ "$DIAMOND_ADDRESS" == "null" ]]; then
    error "could not find address for $DIAMOND_CONTRACT_NAME on network $NETWORK in file './deployments/${NETWORK}.${FILE_SUFFIX}json' - exiting diamondUpdatePeripheryscript now"
    return 1
  fi

  # if no SCRIPT was passed to this function, ask user to select it
  if [[ -z "$SCRIPT" ]]; then
    echo "Please select which facet you would like to update"
    SCRIPT=$(ls -1 "$DEPLOY_SCRIPT_DIRECTORY" | sed -e 's/\.s.sol$//' | grep 'Update' | gum filter --placeholder "Update Script")
  fi

  # Handle script paths and extensions based on network type
  if isZkEvmNetwork "$NETWORK"; then
    SCRIPT_PATH="script/deploy/zksync/$SCRIPT.zksync.s.sol"
    # Extract contract name once, will be used multiple times later
    CONTRACT_NAME=$(basename "$SCRIPT_PATH" | sed 's/\.zksync\.s\.sol$//')
    # Check if the foundry-zksync binaries exist, if not fetch them
    install_foundry_zksync
  else
    SCRIPT_PATH=$DEPLOY_SCRIPT_DIRECTORY"$SCRIPT.s.sol"
    CONTRACT_NAME=""  # Not needed for non-zkEVM networks
  fi

  # set flag for mutable/immutable diamond
  USE_MUTABLE_DIAMOND=$([[ "$DIAMOND_CONTRACT_NAME" == "LiFiDiamond" ]] && echo true || echo false)

  # logging for debug purposes
  echoDebug "updating $DIAMOND_CONTRACT_NAME on $NETWORK with address $DIAMOND_ADDRESS in $ENVIRONMENT environment with script $SCRIPT (FILE_SUFFIX=$FILE_SUFFIX, USE_MUTABLE_DIAMOND=$USE_MUTABLE_DIAMOND)"

  # check if update script exists
  local FULL_SCRIPT_PATH=""$DEPLOY_SCRIPT_DIRECTORY""$SCRIPT"".s.sol""
  if ! checkIfFileExists "$FULL_SCRIPT_PATH" >/dev/null; then
    error "could not find update script for $CONTRACT in this path: $FULL_SCRIPT_PATH". Aborting update.
    return 1
  fi

  # update diamond with new facet address (remove/replace of existing selectors happens in update script)
  attempts=1
  while [ $attempts -le "$MAX_ATTEMPTS_PER_SCRIPT_EXECUTION" ]; do
    echo "[info] trying to execute $SCRIPT on $DIAMOND_CONTRACT_NAME now - attempt ${attempts} (max attempts:$MAX_ATTEMPTS_PER_SCRIPT_EXECUTION)"
    # check if we are deploying to PROD
<<<<<<< HEAD
    if [[ "$ENVIRONMENT" == "production" && "$DEPLOY_NEW_NETWORK_MODE" == "false" ]]; then
=======
    if [[ "$ENVIRONMENT" == "production" && "$SEND_PROPOSALS_DIRECTLY_TO_DIAMOND" == "false" ]]; then
>>>>>>> febe3b29
      # PROD: suggest diamondCut transaction to SAFE

      PRIVATE_KEY=$(getPrivateKey $NETWORK $ENVIRONMENT)
      echoDebug "Calculating facet cuts for $SCRIPT..."

      if isZkEvmNetwork "$NETWORK"; then
        RAW_RETURN_DATA=$(FOUNDRY_PROFILE=zksync NO_BROADCAST=true NETWORK=$NETWORK FILE_SUFFIX=$FILE_SUFFIX USE_DEF_DIAMOND=$USE_MUTABLE_DIAMOND PRIVATE_KEY=$PRIVATE_KEY ./foundry-zksync/forge script "$SCRIPT_PATH" -f $NETWORK -vvvv --json --skip-simulation --slow --zksync --suppress-warnings assemblycreate)
      else
        # PROD (normal mode): suggest diamondCut transaction to SAFE
        echoDebug $SCRIPT_PATH

        PRIVATE_KEY=$(getPrivateKey $NETWORK $ENVIRONMENT)
        echoDebug "Calculating facet cuts for $SCRIPT..."

        if isZkEvmNetwork "$NETWORK"; then
          RAW_RETURN_DATA=$(FOUNDRY_PROFILE=zksync NO_BROADCAST=true NETWORK=$NETWORK FILE_SUFFIX=$FILE_SUFFIX USE_DEF_DIAMOND=$USE_MUTABLE_DIAMOND PRIVATE_KEY=$PRIVATE_KEY ./foundry-zksync/forge script "$SCRIPT_PATH" -f $NETWORK -vvvv --json --skip-simulation --slow --zksync --suppress-warnings assemblycreate)
        else
          RAW_RETURN_DATA=$(NO_BROADCAST=true NETWORK=$NETWORK FILE_SUFFIX=$FILE_SUFFIX USE_DEF_DIAMOND=$USE_MUTABLE_DIAMOND PRIVATE_KEY=$PRIVATE_KEY forge script "$SCRIPT_PATH" -f $NETWORK -vvvv --json --skip-simulation --legacy)
        fi

        CLEAN_RETURN_DATA=$(echo $RAW_RETURN_DATA | sed 's/^.*{\"logs/{\"logs/')
        FACET_CUT=$(echo $CLEAN_RETURN_DATA | jq -r '.returns.cutData.value')

        if [ "$FACET_CUT" != "0x" ]; then
          echo "Proposing facet cut for $SCRIPT on network $NETWORK..."
          DIAMOND_ADDRESS=$(getContractAddressFromDeploymentLogs "$NETWORK" "$ENVIRONMENT" "$DIAMOND_CONTRACT_NAME")
          bun script/deploy/safe/propose-to-safe.ts --to "$DIAMOND_ADDRESS" --calldata "$FACET_CUT" --network "$NETWORK" --rpcUrl "$(getRPCUrl $NETWORK)" --privateKey "$SAFE_SIGNER_PRIVATE_KEY"
        fi
      fi
    else
      # STAGING (or new network deployment): just deploy normally without further checks
      echo "Sending diamondCut transaction directly to diamond (staging or new network deployment)..."

      if isZkEvmNetwork "$NETWORK"; then
        RAW_RETURN_DATA=$(FOUNDRY_PROFILE=zksync ./foundry-zksync/forge script "$SCRIPT_PATH" -f $NETWORK --json --broadcast --skip-simulation --slow --zksync --private-key $(getPrivateKey "$NETWORK" "$ENVIRONMENT") --suppress-warnings assemblycreate)
      else
        RAW_RETURN_DATA=$(NETWORK=$NETWORK FILE_SUFFIX=$FILE_SUFFIX USE_DEF_DIAMOND=$USE_MUTABLE_DIAMOND NO_BROADCAST=false PRIVATE_KEY=$(getPrivateKey "$NETWORK" "$ENVIRONMENT") forge script "$SCRIPT_PATH" -f $NETWORK -vvvv --json --broadcast --skip-simulation --legacy)
      fi
    fi
    RETURN_CODE=$?
    echoDebug "RAW_RETURN_DATA: $RAW_RETURN_DATA"

    # check the return code the last call
    if [ "$RETURN_CODE" -eq 0 ]; then
      # only check the logs if deploying to staging, otherwise we are not calling the diamond and cannot expect any logs
      if [[ "$ENVIRONMENT" != "production" ]]; then
        # extract the "logs" property and its contents from return data
        CLEAN_RETURN_DATA=$(echo $RAW_RETURN_DATA | sed 's/^.*{\"logs/{\"logs/')
        # echoDebug "CLEAN_RETURN_DATA: $CLEAN_RETURN_DATA"

        # extract the "returns" property and its contents from logs
        RETURN_DATA=$(echo $CLEAN_RETURN_DATA | jq -r '.returns' 2>/dev/null)
        # echoDebug "RETURN_DATA: $RETURN_DATA"

        # get the facet addresses that are known to the diamond from the return data
        FACETS=$(echo $RETURN_DATA | jq -r '.facets.value')
        if [[ $FACETS != "{}" ]]; then
          break # exit the loop if the operation was successful
        fi
      else
        # if deploying to PROD and RETURN_CODE is OK then we can assume that the proposal to SAFE worked fine
        break
      fi
    fi

    attempts=$((attempts + 1)) # increment attempts
    sleep 1                    # wait for 1 second before trying the operation again
  done

  # check if call was executed successfully or used all attempts
  if [ $attempts -gt "$MAX_ATTEMPTS_PER_SCRIPT_EXECUTION" ]; then
    error "failed to execute $SCRIPT on network $NETWORK in $ENVIRONMENT environment"
    return 1
  fi

  # save facet addresses (only if deploying to PROD, otherwise we update the logs before the diamondCut tx gets signed in the SAFE)
  if [[ "$ENVIRONMENT" != "production" ]]; then
    saveDiamondFacets "$NETWORK" "$ENVIRONMENT" "$USE_MUTABLE_DIAMOND" "$FACETS"
  fi

  echo "[info] $SCRIPT successfully executed on network $NETWORK in $ENVIRONMENT environment"
  return 0
}<|MERGE_RESOLUTION|>--- conflicted
+++ resolved
@@ -115,11 +115,7 @@
   while [ $attempts -le "$MAX_ATTEMPTS_PER_SCRIPT_EXECUTION" ]; do
     echo "[info] trying to execute $SCRIPT on $DIAMOND_CONTRACT_NAME now - attempt ${attempts} (max attempts:$MAX_ATTEMPTS_PER_SCRIPT_EXECUTION)"
     # check if we are deploying to PROD
-<<<<<<< HEAD
-    if [[ "$ENVIRONMENT" == "production" && "$DEPLOY_NEW_NETWORK_MODE" == "false" ]]; then
-=======
     if [[ "$ENVIRONMENT" == "production" && "$SEND_PROPOSALS_DIRECTLY_TO_DIAMOND" == "false" ]]; then
->>>>>>> febe3b29
       # PROD: suggest diamondCut transaction to SAFE
 
       PRIVATE_KEY=$(getPrivateKey $NETWORK $ENVIRONMENT)
