#!/bin/bash

diamondUpdateFacet() {
  # load required resources
  source .env
  source script/config.sh
  source script/helperFunctions.sh

  # read function arguments into variables
  local NETWORK="$1"
  local ENVIRONMENT="$2"
  local DIAMOND_CONTRACT_NAME="$3"
  local SCRIPT="$4"
  local REPLACE_EXISTING_FACET="$5"

  # if no ENVIRONMENT was passed to this function, determine it
  if [[ -z "$ENVIRONMENT" ]]; then
    if [[ "$PRODUCTION" == "true" ]]; then
      # make sure that PRODUCTION was selected intentionally by user
      echo "    "
      echo "    "
      printf '\033[31m%s\031\n' "!!!!!!!!!!!!!!!!!!!!!!!! ATTENTION !!!!!!!!!!!!!!!!!!!!!!!!"
      printf '\033[33m%s\033[0m\n' "The config environment variable PRODUCTION is set to true"
      printf '\033[33m%s\033[0m\n' "This means you will be deploying contracts to production"
      printf '\033[31m%s\031\n' "!!!!!!!!!!!!!!!!!!!!!!!!!!!!!!!!!!!!!!!!!!!!!!!!!!!!!!!!!!!"
      echo "    "
      printf '\033[33m%s\033[0m\n' "Last chance: Do you want to skip?"
      PROD_SELECTION=$(
        gum choose \
          "yes" \
          "no"
      )

      if [[ $PROD_SELECTION != "no" ]]; then
        echo "...exiting script"
        exit 0
      fi

      ENVIRONMENT="production"
    else
      ENVIRONMENT="staging"
    fi
  fi

  # if no NETWORK was passed to this function, ask user to select it
  if [[ -z "$NETWORK" ]]; then
    NETWORK=$(getUserSelectedNetwork)

    # check the return code the last call
    if [ $? -ne 0 ]; then
      echo "$NETWORK" # will contain an error message
      exit 1
    fi
    # get deployer wallet balance
    BALANCE=$(getDeployerBalance "$NETWORK" "$ENVIRONMENT")

    echo "[info] selected network: $NETWORK"
    echo "[info] deployer wallet balance in this network: $BALANCE"
    echo ""
  fi

  # if no DIAMOND_CONTRACT_NAME was passed to this function, ask user to select diamond type
  if [[ -z "$DIAMOND_CONTRACT_NAME" ]]; then
    echo ""
    echo "Please select which type of diamond contract to update:"
    DIAMOND_CONTRACT_NAME=$(userDialogSelectDiamondType)
    echo "[info] selected diamond type: $DIAMOND_CONTRACT_NAME"
  fi

  # get file suffix based on value in variable ENVIRONMENT
  local FILE_SUFFIX=$(getFileSuffix "$ENVIRONMENT")

  # get diamond address from deployments script
  DIAMOND_ADDRESS=$(jq -r '.'"$DIAMOND_CONTRACT_NAME" "./deployments/${NETWORK}.${FILE_SUFFIX}json")

  # if no diamond address was found, throw an error and exit the script
  if [[ "$DIAMOND_ADDRESS" == "null" ]]; then
    error "could not find address for $DIAMOND_CONTRACT_NAME on network $NETWORK in file './deployments/${NETWORK}.${FILE_SUFFIX}json' - exiting diamondUpdatePeripheryscript now"
    return 1
  fi

  # if no SCRIPT was passed to this function, ask user to select it
  if [[ -z "$SCRIPT" ]]; then
    echo "Please select which facet you would like to update"
    SCRIPT=$(ls -1 "$DEPLOY_SCRIPT_DIRECTORY" | sed -e 's/\.s.sol$//' | grep 'Update' | gum filter --placeholder "Update Script")
  fi

  # Handle script paths and extensions based on network type
  if isZkEvmNetwork "$NETWORK"; then
    SCRIPT_PATH="script/deploy/zksync/$SCRIPT.zksync.s.sol"
    # Extract contract name once, will be used multiple times later
    CONTRACT_NAME=$(basename "$SCRIPT_PATH" | sed 's/\.zksync\.s\.sol$//')
    # Check if the foundry-zksync binaries exist, if not fetch them
    install_foundry_zksync
  else
    SCRIPT_PATH=$DEPLOY_SCRIPT_DIRECTORY"$SCRIPT.s.sol"
    CONTRACT_NAME=""  # Not needed for non-zkEVM networks
  fi

  # set flag for mutable/immutable diamond
  USE_MUTABLE_DIAMOND=$([[ "$DIAMOND_CONTRACT_NAME" == "LiFiDiamond" ]] && echo true || echo false)

  # logging for debug purposes
  echoDebug "updating $DIAMOND_CONTRACT_NAME on $NETWORK with address $DIAMOND_ADDRESS in $ENVIRONMENT environment with script $SCRIPT (FILE_SUFFIX=$FILE_SUFFIX, USE_MUTABLE_DIAMOND=$USE_MUTABLE_DIAMOND)"

  # check if update script exists
  local FULL_SCRIPT_PATH=""$DEPLOY_SCRIPT_DIRECTORY""$SCRIPT"".s.sol""
  if ! checkIfFileExists "$FULL_SCRIPT_PATH" >/dev/null; then
    error "could not find update script for $CONTRACT in this path: $FULL_SCRIPT_PATH". Aborting update.
    return 1
  fi

  # update diamond with new facet address (remove/replace of existing selectors happens in update script)
  attempts=1
  while [ $attempts -le "$MAX_ATTEMPTS_PER_SCRIPT_EXECUTION" ]; do
    echo "[info] trying to execute $SCRIPT on $DIAMOND_CONTRACT_NAME now - attempt ${attempts} (max attempts:$MAX_ATTEMPTS_PER_SCRIPT_EXECUTION)"
<<<<<<< HEAD
    # check if command output should be printed to console
    if [[ "$DEBUG" == *"true"* ]]; then
      # check if we are deploying to PROD
      if [[ "$ENVIRONMENT" == "production" ]]; then
          # PROD: suggest diamondCut transaction to SAFE
          UPDATE_SCRIPT=$(echo "$DEPLOY_SCRIPT_DIRECTORY""$SCRIPT".s.sol)
          PRIVATE_KEY=$(getPrivateKey $NETWORK $ENVIRONMENT)
          echoDebug "Calculating facet cuts for $SCRIPT..."
          if [[ $NETWORK == "zksync" ]]; then
            RAW_RETURN_DATA=$(docker run --rm -it --volume .:/foundry -u $(id -u):$(id -g) -e FOUNDRY_PROFILE=zksync -e NO_BROADCAST=true -e NETWORK=$NETWORK -e FILE_SUFFIX=$FILE_SUFFIX -e USE_DEF_DIAMOND=$USE_MUTABLE_DIAMOND -e PRIVATE_KEY=$PRIVATE_KEY foundry-zksync forge script "$UPDATE_SCRIPT" -f $NETWORK -vvvvv --json --skip-simulation --legacy --slow --zksync)
          else
            RAW_RETURN_DATA=$(NO_BROADCAST=true NETWORK=$NETWORK FILE_SUFFIX=$FILE_SUFFIX USE_DEF_DIAMOND=$USE_MUTABLE_DIAMOND PRIVATE_KEY=$PRIVATE_KEY forge script "$UPDATE_SCRIPT" -f $NETWORK -vvvvv --json --skip-simulation --legacy)
          fi
          CLEAN_RETURN_DATA=$(echo "$RAW_RETURN_DATA" | grep -o '{\"logs.*}') # new version that removes non-JSON log output both before and after the JSON (old version removed only before)
          FACET_CUT=$(echo $CLEAN_RETURN_DATA | jq -r '.returns.cutData.value')
          echo ""
          echo "DiamondCut calldata: $FACET_CUT"
          echo ""

          if [ "$FACET_CUT" == "0x" ] || [ -z "$FACET_CUT" ]; then
            error "Unable to extract facet cut data from RPC response at logs.returns.cutData.value"
          else
            # set DEPLOY_NEW_NETWORK_MODE to true when deploying a new network so that transactions are not proposed to SAFE (since deployer is still the diamond contract owner during deployment)
            if [ "$DEPLOY_NEW_NETWORK_MODE" == "true" ]; then
              echo "DEPLOY_NEW_NETWORK_MODE is activated - executing facet cut for $SCRIPT on network $NETWORK..."
              RAW_RETURN_DATA=$(NETWORK=$NETWORK FILE_SUFFIX=$FILE_SUFFIX USE_DEF_DIAMOND=$USE_MUTABLE_DIAMOND NO_BROADCAST=false PRIVATE_KEY=$(getPrivateKey "$NETWORK" "$ENVIRONMENT") forge script "$SCRIPT_PATH" -f $NETWORK -vvvvv --json --broadcast --skip-simulation --legacy)
            else
              echo "Proposing facet cut for $SCRIPT on network $NETWORK..."
              DIAMOND_ADDRESS=$(getContractAddressFromDeploymentLogs "$NETWORK" "$ENVIRONMENT" "$DIAMOND_CONTRACT_NAME")
              bun script/deploy/safe/propose-to-safe.ts --to "$DIAMOND_ADDRESS" --calldata "$FACET_CUT" --network "$NETWORK" --rpcUrl "$(getRPCUrl $NETWORK)" --privateKey "$SAFE_SIGNER_PRIVATE_KEY"
            fi
          fi
        else
          # STAGING: just deploy normally without further checks
          RAW_RETURN_DATA=$(NETWORK=$NETWORK FILE_SUFFIX=$FILE_SUFFIX USE_DEF_DIAMOND=$USE_MUTABLE_DIAMOND NO_BROADCAST=false PRIVATE_KEY=$(getPrivateKey "$NETWORK" "$ENVIRONMENT") forge script "$SCRIPT_PATH" -f $NETWORK -vvvvv --json --broadcast --skip-simulation --legacy)
      fi
    else
      # check if we are deploying to PROD
      if [[ "$ENVIRONMENT" == "production" ]]; then
        # PROD: suggest diamondCut transaction to SAFE
        UPDATE_SCRIPT=$(echo "$DEPLOY_SCRIPT_DIRECTORY"Update"$SCRIPT".s.sol)
        PRIVATE_KEY=$(getPrivateKey $NETWORK $ENVIRONMENT)
        echoDebug "Calculating facet cuts for $SCRIPT..."
        RAW_RETURN_DATA=$(NO_BROADCAST=true NETWORK=$NETWORK FILE_SUFFIX=$FILE_SUFFIX USE_DEF_DIAMOND=$USE_MUTABLE_DIAMOND PRIVATE_KEY=$PRIVATE_KEY forge script "$UPDATE_SCRIPT" -f $NETWORK -vvvvv --json --skip-simulation --legacy)
        CLEAN_RETURN_DATA=$(echo $RAW_RETURN_DATA | sed 's/^.*{\"logs/{\"logs/')
        FACET_CUT=$(echo $CLEAN_RETURN_DATA | jq -r '.returns.cutData.value')
        if [ "$FACET_CUT" == "0x" ] || [ -z "$FACET_CUT" ]; then
          error "Unable to extract facet cut data from RPC response at logs.returns.cutData.value"
        else
          # set DEPLOY_NEW_NETWORK_MODE to true when deploying a new network so that transactions are not proposed to SAFE (since deployer is still the diamond contract owner during deployment)
          if [ "$DEPLOY_NEW_NETWORK_MODE" == "true" ]; then
            echo "DEPLOY_NEW_NETWORK_MODE is activated - executing facet cut for $script on network $NETWORK..."
            RAW_RETURN_DATA=$(NETWORK=$NETWORK FILE_SUFFIX=$FILE_SUFFIX USE_DEF_DIAMOND=$USE_MUTABLE_DIAMOND NO_BROADCAST=false PRIVATE_KEY=$(getPrivateKey "$NETWORK" "$ENVIRONMENT") forge script "$SCRIPT_PATH" -f $NETWORK -vvvvv --json --broadcast --skip-simulation --legacy)
          else
            echo "Proposing facet cut for $SCRIPT on network $NETWORK..."
            DIAMOND_ADDRESS=$(getContractAddressFromDeploymentLogs "$NETWORK" "$ENVIRONMENT" "$DIAMOND_CONTRACT_NAME")
            bun script/deploy/safe/propose-to-safe.ts --to "$DIAMOND_ADDRESS" --calldata "$FACET_CUT" --network "$NETWORK" --rpcUrl "$(getRPCUrl "$NETWORK")" --privateKey "$SAFE_SIGNER_PRIVATE_KEY"
          fi
        fi
=======
    # check if we are deploying to PROD
    if [[ "$ENVIRONMENT" == "production" ]]; then
      # PROD: suggest diamondCut transaction to SAFE
      echoDebug $SCRIPT_PATH

      PRIVATE_KEY=$(getPrivateKey $NETWORK $ENVIRONMENT)
      echoDebug "Calculating facet cuts for $SCRIPT..."

      if isZkEvmNetwork "$NETWORK"; then
        RAW_RETURN_DATA=$(FOUNDRY_PROFILE=zksync NO_BROADCAST=true NETWORK=$NETWORK FILE_SUFFIX=$FILE_SUFFIX USE_DEF_DIAMOND=$USE_MUTABLE_DIAMOND PRIVATE_KEY=$PRIVATE_KEY ./foundry-zksync/forge script "$SCRIPT_PATH" -f $NETWORK -vvvv --json --skip-simulation --slow --zksync --suppress-warnings assemblycreate)
      else
        RAW_RETURN_DATA=$(NO_BROADCAST=true NETWORK=$NETWORK FILE_SUFFIX=$FILE_SUFFIX USE_DEF_DIAMOND=$USE_MUTABLE_DIAMOND PRIVATE_KEY=$PRIVATE_KEY forge script "$SCRIPT_PATH" -f $NETWORK -vvvv --json --skip-simulation --legacy)
      fi

      CLEAN_RETURN_DATA=$(echo $RAW_RETURN_DATA | sed 's/^.*{\"logs/{\"logs/')
      FACET_CUT=$(echo $CLEAN_RETURN_DATA | jq -r '.returns.cutData.value')

      if [ "$FACET_CUT" != "0x" ]; then
        echo "Proposing facet cut for $SCRIPT on network $NETWORK..."
        DIAMOND_ADDRESS=$(getContractAddressFromDeploymentLogs "$NETWORK" "$ENVIRONMENT" "$DIAMOND_CONTRACT_NAME")
        npx tsx script/deploy/safe/propose-to-safe.ts --to "$DIAMOND_ADDRESS" --calldata "$FACET_CUT" --network "$NETWORK" --rpcUrl "$(getRPCUrl $NETWORK)" --privateKey "$SAFE_SIGNER_PRIVATE_KEY"
      fi
    else
      # STAGING: just deploy normally without further checks
      if isZkEvmNetwork "$NETWORK"; then
        RAW_RETURN_DATA=$(FOUNDRY_PROFILE=zksync ./foundry-zksync/forge script "$SCRIPT_PATH" -f $NETWORK --json --broadcast --skip-simulation --slow --zksync --private-key $(getPrivateKey "$NETWORK" "$ENVIRONMENT") --suppress-warnings assemblycreate)
>>>>>>> c86d7590
      else
        RAW_RETURN_DATA=$(NETWORK=$NETWORK FILE_SUFFIX=$FILE_SUFFIX USE_DEF_DIAMOND=$USE_MUTABLE_DIAMOND NO_BROADCAST=false PRIVATE_KEY=$(getPrivateKey "$NETWORK" "$ENVIRONMENT") forge script "$SCRIPT_PATH" -f $NETWORK -vvvv --json --broadcast --skip-simulation --legacy)
      fi
    fi
    RETURN_CODE=$?
    echoDebug "RAW_RETURN_DATA: $RAW_RETURN_DATA"

    # check the return code the last call
    if [ "$RETURN_CODE" -eq 0 ]; then
      # only check the logs if deploying to staging, otherwise we are not calling the diamond and cannot expect any logs
      if [[ "$ENVIRONMENT" != "production" ]]; then
        # extract the "logs" property and its contents from return data
        CLEAN_RETURN_DATA=$(echo $RAW_RETURN_DATA | sed 's/^.*{\"logs/{\"logs/')
        # echoDebug "CLEAN_RETURN_DATA: $CLEAN_RETURN_DATA"

        # extract the "returns" property and its contents from logs
        RETURN_DATA=$(echo $CLEAN_RETURN_DATA | jq -r '.returns' 2>/dev/null)
        # echoDebug "RETURN_DATA: $RETURN_DATA"

        # get the facet addresses that are known to the diamond from the return data
        FACETS=$(echo $RETURN_DATA | jq -r '.facets.value')
        if [[ $FACETS != "{}" ]]; then
          break # exit the loop if the operation was successful
        fi
      else
        # if deploying to PROD and RETURN_CODE is OK then we can assume that the proposal to SAFE worked fine
        break
      fi
    fi

    attempts=$((attempts + 1)) # increment attempts
    sleep 1                    # wait for 1 second before trying the operation again
  done

  # check if call was executed successfully or used all attempts
  if [ $attempts -gt "$MAX_ATTEMPTS_PER_SCRIPT_EXECUTION" ]; then
    error "failed to execute $SCRIPT on network $NETWORK in $ENVIRONMENT environment"
    return 1
  fi

  # save facet addresses (only if deploying to PROD, otherwise we update the logs before the diamondCut tx gets signed in the SAFE)
  if [[ "$ENVIRONMENT" != "production" ]]; then
    saveDiamondFacets "$NETWORK" "$ENVIRONMENT" "$USE_MUTABLE_DIAMOND" "$FACETS"
  fi

  echo "[info] $SCRIPT successfully executed on network $NETWORK in $ENVIRONMENT environment"
  return 0
}<|MERGE_RESOLUTION|>--- conflicted
+++ resolved
@@ -114,67 +114,6 @@
   attempts=1
   while [ $attempts -le "$MAX_ATTEMPTS_PER_SCRIPT_EXECUTION" ]; do
     echo "[info] trying to execute $SCRIPT on $DIAMOND_CONTRACT_NAME now - attempt ${attempts} (max attempts:$MAX_ATTEMPTS_PER_SCRIPT_EXECUTION)"
-<<<<<<< HEAD
-    # check if command output should be printed to console
-    if [[ "$DEBUG" == *"true"* ]]; then
-      # check if we are deploying to PROD
-      if [[ "$ENVIRONMENT" == "production" ]]; then
-          # PROD: suggest diamondCut transaction to SAFE
-          UPDATE_SCRIPT=$(echo "$DEPLOY_SCRIPT_DIRECTORY""$SCRIPT".s.sol)
-          PRIVATE_KEY=$(getPrivateKey $NETWORK $ENVIRONMENT)
-          echoDebug "Calculating facet cuts for $SCRIPT..."
-          if [[ $NETWORK == "zksync" ]]; then
-            RAW_RETURN_DATA=$(docker run --rm -it --volume .:/foundry -u $(id -u):$(id -g) -e FOUNDRY_PROFILE=zksync -e NO_BROADCAST=true -e NETWORK=$NETWORK -e FILE_SUFFIX=$FILE_SUFFIX -e USE_DEF_DIAMOND=$USE_MUTABLE_DIAMOND -e PRIVATE_KEY=$PRIVATE_KEY foundry-zksync forge script "$UPDATE_SCRIPT" -f $NETWORK -vvvvv --json --skip-simulation --legacy --slow --zksync)
-          else
-            RAW_RETURN_DATA=$(NO_BROADCAST=true NETWORK=$NETWORK FILE_SUFFIX=$FILE_SUFFIX USE_DEF_DIAMOND=$USE_MUTABLE_DIAMOND PRIVATE_KEY=$PRIVATE_KEY forge script "$UPDATE_SCRIPT" -f $NETWORK -vvvvv --json --skip-simulation --legacy)
-          fi
-          CLEAN_RETURN_DATA=$(echo "$RAW_RETURN_DATA" | grep -o '{\"logs.*}') # new version that removes non-JSON log output both before and after the JSON (old version removed only before)
-          FACET_CUT=$(echo $CLEAN_RETURN_DATA | jq -r '.returns.cutData.value')
-          echo ""
-          echo "DiamondCut calldata: $FACET_CUT"
-          echo ""
-
-          if [ "$FACET_CUT" == "0x" ] || [ -z "$FACET_CUT" ]; then
-            error "Unable to extract facet cut data from RPC response at logs.returns.cutData.value"
-          else
-            # set DEPLOY_NEW_NETWORK_MODE to true when deploying a new network so that transactions are not proposed to SAFE (since deployer is still the diamond contract owner during deployment)
-            if [ "$DEPLOY_NEW_NETWORK_MODE" == "true" ]; then
-              echo "DEPLOY_NEW_NETWORK_MODE is activated - executing facet cut for $SCRIPT on network $NETWORK..."
-              RAW_RETURN_DATA=$(NETWORK=$NETWORK FILE_SUFFIX=$FILE_SUFFIX USE_DEF_DIAMOND=$USE_MUTABLE_DIAMOND NO_BROADCAST=false PRIVATE_KEY=$(getPrivateKey "$NETWORK" "$ENVIRONMENT") forge script "$SCRIPT_PATH" -f $NETWORK -vvvvv --json --broadcast --skip-simulation --legacy)
-            else
-              echo "Proposing facet cut for $SCRIPT on network $NETWORK..."
-              DIAMOND_ADDRESS=$(getContractAddressFromDeploymentLogs "$NETWORK" "$ENVIRONMENT" "$DIAMOND_CONTRACT_NAME")
-              bun script/deploy/safe/propose-to-safe.ts --to "$DIAMOND_ADDRESS" --calldata "$FACET_CUT" --network "$NETWORK" --rpcUrl "$(getRPCUrl $NETWORK)" --privateKey "$SAFE_SIGNER_PRIVATE_KEY"
-            fi
-          fi
-        else
-          # STAGING: just deploy normally without further checks
-          RAW_RETURN_DATA=$(NETWORK=$NETWORK FILE_SUFFIX=$FILE_SUFFIX USE_DEF_DIAMOND=$USE_MUTABLE_DIAMOND NO_BROADCAST=false PRIVATE_KEY=$(getPrivateKey "$NETWORK" "$ENVIRONMENT") forge script "$SCRIPT_PATH" -f $NETWORK -vvvvv --json --broadcast --skip-simulation --legacy)
-      fi
-    else
-      # check if we are deploying to PROD
-      if [[ "$ENVIRONMENT" == "production" ]]; then
-        # PROD: suggest diamondCut transaction to SAFE
-        UPDATE_SCRIPT=$(echo "$DEPLOY_SCRIPT_DIRECTORY"Update"$SCRIPT".s.sol)
-        PRIVATE_KEY=$(getPrivateKey $NETWORK $ENVIRONMENT)
-        echoDebug "Calculating facet cuts for $SCRIPT..."
-        RAW_RETURN_DATA=$(NO_BROADCAST=true NETWORK=$NETWORK FILE_SUFFIX=$FILE_SUFFIX USE_DEF_DIAMOND=$USE_MUTABLE_DIAMOND PRIVATE_KEY=$PRIVATE_KEY forge script "$UPDATE_SCRIPT" -f $NETWORK -vvvvv --json --skip-simulation --legacy)
-        CLEAN_RETURN_DATA=$(echo $RAW_RETURN_DATA | sed 's/^.*{\"logs/{\"logs/')
-        FACET_CUT=$(echo $CLEAN_RETURN_DATA | jq -r '.returns.cutData.value')
-        if [ "$FACET_CUT" == "0x" ] || [ -z "$FACET_CUT" ]; then
-          error "Unable to extract facet cut data from RPC response at logs.returns.cutData.value"
-        else
-          # set DEPLOY_NEW_NETWORK_MODE to true when deploying a new network so that transactions are not proposed to SAFE (since deployer is still the diamond contract owner during deployment)
-          if [ "$DEPLOY_NEW_NETWORK_MODE" == "true" ]; then
-            echo "DEPLOY_NEW_NETWORK_MODE is activated - executing facet cut for $script on network $NETWORK..."
-            RAW_RETURN_DATA=$(NETWORK=$NETWORK FILE_SUFFIX=$FILE_SUFFIX USE_DEF_DIAMOND=$USE_MUTABLE_DIAMOND NO_BROADCAST=false PRIVATE_KEY=$(getPrivateKey "$NETWORK" "$ENVIRONMENT") forge script "$SCRIPT_PATH" -f $NETWORK -vvvvv --json --broadcast --skip-simulation --legacy)
-          else
-            echo "Proposing facet cut for $SCRIPT on network $NETWORK..."
-            DIAMOND_ADDRESS=$(getContractAddressFromDeploymentLogs "$NETWORK" "$ENVIRONMENT" "$DIAMOND_CONTRACT_NAME")
-            bun script/deploy/safe/propose-to-safe.ts --to "$DIAMOND_ADDRESS" --calldata "$FACET_CUT" --network "$NETWORK" --rpcUrl "$(getRPCUrl "$NETWORK")" --privateKey "$SAFE_SIGNER_PRIVATE_KEY"
-          fi
-        fi
-=======
     # check if we are deploying to PROD
     if [[ "$ENVIRONMENT" == "production" ]]; then
       # PROD: suggest diamondCut transaction to SAFE
@@ -195,13 +134,12 @@
       if [ "$FACET_CUT" != "0x" ]; then
         echo "Proposing facet cut for $SCRIPT on network $NETWORK..."
         DIAMOND_ADDRESS=$(getContractAddressFromDeploymentLogs "$NETWORK" "$ENVIRONMENT" "$DIAMOND_CONTRACT_NAME")
-        npx tsx script/deploy/safe/propose-to-safe.ts --to "$DIAMOND_ADDRESS" --calldata "$FACET_CUT" --network "$NETWORK" --rpcUrl "$(getRPCUrl $NETWORK)" --privateKey "$SAFE_SIGNER_PRIVATE_KEY"
+        bun script/deploy/safe/propose-to-safe.ts --to "$DIAMOND_ADDRESS" --calldata "$FACET_CUT" --network "$NETWORK" --rpcUrl "$(getRPCUrl $NETWORK)" --privateKey "$SAFE_SIGNER_PRIVATE_KEY"
       fi
     else
       # STAGING: just deploy normally without further checks
       if isZkEvmNetwork "$NETWORK"; then
         RAW_RETURN_DATA=$(FOUNDRY_PROFILE=zksync ./foundry-zksync/forge script "$SCRIPT_PATH" -f $NETWORK --json --broadcast --skip-simulation --slow --zksync --private-key $(getPrivateKey "$NETWORK" "$ENVIRONMENT") --suppress-warnings assemblycreate)
->>>>>>> c86d7590
       else
         RAW_RETURN_DATA=$(NETWORK=$NETWORK FILE_SUFFIX=$FILE_SUFFIX USE_DEF_DIAMOND=$USE_MUTABLE_DIAMOND NO_BROADCAST=false PRIVATE_KEY=$(getPrivateKey "$NETWORK" "$ENVIRONMENT") forge script "$SCRIPT_PATH" -f $NETWORK -vvvv --json --broadcast --skip-simulation --legacy)
       fi
