#!/bin/bash

diamondUpdateFacet() {
  # load required resources
  source .env
  source script/config.sh
  source script/helperFunctions.sh

  # read function arguments into variables
  local NETWORK="$1"
  local ENVIRONMENT="$2"
  local DIAMOND_CONTRACT_NAME="$3"
  local SCRIPT="$4"
  local REPLACE_EXISTING_FACET="$5"

  # if no ENVIRONMENT was passed to this function, determine it
  if [[ -z "$ENVIRONMENT" ]]; then
    if [[ "$PRODUCTION" == "true" ]]; then
      # make sure that PRODUCTION was selected intentionally by user
      echo "    "
      echo "    "
      printf '\033[31m%s\031\n' "!!!!!!!!!!!!!!!!!!!!!!!! ATTENTION !!!!!!!!!!!!!!!!!!!!!!!!"
      printf '\033[33m%s\033[0m\n' "The config environment variable PRODUCTION is set to true"
      printf '\033[33m%s\033[0m\n' "This means you will be deploying contracts to production"
      printf '\033[31m%s\031\n' "!!!!!!!!!!!!!!!!!!!!!!!!!!!!!!!!!!!!!!!!!!!!!!!!!!!!!!!!!!!"
      echo "    "
      printf '\033[33m%s\033[0m\n' "Last chance: Do you want to skip?"
      PROD_SELECTION=$(
        gum choose \
          "yes" \
          "no"
      )

      if [[ $PROD_SELECTION != "no" ]]; then
        echo "...exiting script"
        exit 0
      fi

      ENVIRONMENT="production"
    else
      ENVIRONMENT="staging"
    fi
  fi

  # if no NETWORK was passed to this function, ask user to select it
  if [[ -z "$NETWORK" ]]; then
    NETWORK=$(getUserSelectedNetwork)

    # check the return code the last call
    if [ $? -ne 0 ]; then
      echo "$NETWORK" # will contain an error message
      exit 1
    fi
    # get deployer wallet balance
    BALANCE=$(getDeployerBalance "$NETWORK" "$ENVIRONMENT")

    echo "[info] selected network: $NETWORK"
    echo "[info] deployer wallet balance in this network: $BALANCE"
    echo ""
  fi

  # if no DIAMOND_CONTRACT_NAME was passed to this function, ask user to select diamond type
  if [[ -z "$DIAMOND_CONTRACT_NAME" ]]; then
    echo ""
    echo "Please select which type of diamond contract to update:"
    DIAMOND_CONTRACT_NAME=$(userDialogSelectDiamondType)
    echo "[info] selected diamond type: $DIAMOND_CONTRACT_NAME"
  fi

  # get file suffix based on value in variable ENVIRONMENT
  local FILE_SUFFIX=$(getFileSuffix "$ENVIRONMENT")

  # get diamond address from deployments script
  DIAMOND_ADDRESS=$(jq -r '.'"$DIAMOND_CONTRACT_NAME" "./deployments/${NETWORK}.${FILE_SUFFIX}json")

  # if no diamond address was found, throw an error and exit the script
  if [[ "$DIAMOND_ADDRESS" == "null" ]]; then
    error "could not find address for $DIAMOND_CONTRACT_NAME on network $NETWORK in file './deployments/${NETWORK}.${FILE_SUFFIX}json' - exiting diamondUpdatePeripheryscript now"
    return 1
  fi

  # if no SCRIPT was passed to this function, ask user to select it
  if [[ -z "$SCRIPT" ]]; then
    echo "Please select which facet you would like to update"
    SCRIPT=$(ls -1 "$DEPLOY_SCRIPT_DIRECTORY" | sed -e 's/\.s.sol$//' | grep 'Update' | gum filter --placeholder "Update Script")
  fi

  # Handle script paths and extensions based on network type
  if isZkEvmNetwork "$NETWORK"; then
    SCRIPT_PATH="script/deploy/zksync/$SCRIPT.zksync.s.sol"
    # Extract contract name once, will be used multiple times later
    CONTRACT_NAME=$(basename "$SCRIPT_PATH" | sed 's/\.zksync\.s\.sol$//')
    # Check if the foundry-zksync binaries exist, if not fetch them
    install_foundry_zksync
  else
    SCRIPT_PATH=$DEPLOY_SCRIPT_DIRECTORY"$SCRIPT.s.sol"
    CONTRACT_NAME=""  # Not needed for non-zkEVM networks
  fi

  # set flag for mutable/immutable diamond
  USE_MUTABLE_DIAMOND=$([[ "$DIAMOND_CONTRACT_NAME" == "LiFiDiamond" ]] && echo true || echo false)

  # logging for debug purposes
  echoDebug "updating $DIAMOND_CONTRACT_NAME on $NETWORK with address $DIAMOND_ADDRESS in $ENVIRONMENT environment with script $SCRIPT (FILE_SUFFIX=$FILE_SUFFIX, USE_MUTABLE_DIAMOND=$USE_MUTABLE_DIAMOND)"

  # check if update script exists
  local FULL_SCRIPT_PATH=""$DEPLOY_SCRIPT_DIRECTORY""$SCRIPT"".s.sol""
  if ! checkIfFileExists "$FULL_SCRIPT_PATH" >/dev/null; then
    error "could not find update script for $CONTRACT in this path: $FULL_SCRIPT_PATH". Aborting update.
    return 1
  fi

  # update diamond with new facet address (remove/replace of existing selectors happens in update script)
  attempts=1
  while [ $attempts -le "$MAX_ATTEMPTS_PER_SCRIPT_EXECUTION" ]; do
    echo "[info] trying to execute $SCRIPT on $DIAMOND_CONTRACT_NAME now - attempt ${attempts} (max attempts:$MAX_ATTEMPTS_PER_SCRIPT_EXECUTION)"
    # check if we are deploying to PROD
    if [[ "$ENVIRONMENT" == "production" && "$SEND_PROPOSALS_DIRECTLY_TO_DIAMOND" == "false" ]]; then
      # PROD: suggest diamondCut transaction to SAFE

      PRIVATE_KEY=$(getPrivateKey $NETWORK $ENVIRONMENT)
      echoDebug "Calculating facet cuts for $SCRIPT..."

      if isZkEvmNetwork "$NETWORK"; then
        RAW_RETURN_DATA=$(FOUNDRY_PROFILE=zksync NO_BROADCAST=true NETWORK=$NETWORK FILE_SUFFIX=$FILE_SUFFIX USE_DEF_DIAMOND=$USE_MUTABLE_DIAMOND PRIVATE_KEY=$PRIVATE_KEY ./foundry-zksync/forge script "$SCRIPT_PATH" -f $NETWORK -vvvv --json --skip-simulation --slow --zksync --suppress-warnings assemblycreate)
      else
        # PROD (normal mode): suggest diamondCut transaction to SAFE
        echoDebug $SCRIPT_PATH

        PRIVATE_KEY=$(getPrivateKey $NETWORK $ENVIRONMENT)
        echoDebug "Calculating facet cuts for $SCRIPT..."

        if isZkEvmNetwork "$NETWORK"; then
          RAW_RETURN_DATA=$(FOUNDRY_PROFILE=zksync NO_BROADCAST=true NETWORK=$NETWORK FILE_SUFFIX=$FILE_SUFFIX USE_DEF_DIAMOND=$USE_MUTABLE_DIAMOND PRIVATE_KEY=$PRIVATE_KEY ./foundry-zksync/forge script "$SCRIPT_PATH" -f $NETWORK -vvvv --json --skip-simulation --slow --zksync --suppress-warnings assemblycreate)
        else
          RAW_RETURN_DATA=$(NO_BROADCAST=true NETWORK=$NETWORK FILE_SUFFIX=$FILE_SUFFIX USE_DEF_DIAMOND=$USE_MUTABLE_DIAMOND PRIVATE_KEY=$PRIVATE_KEY forge script "$SCRIPT_PATH" -f $NETWORK -vvvv --json --skip-simulation --legacy)
        fi

        CLEAN_RETURN_DATA=$(echo $RAW_RETURN_DATA | sed 's/^.*{\"logs/{\"logs/')
        FACET_CUT=$(echo $CLEAN_RETURN_DATA | jq -r '.returns.cutData.value')

<<<<<<< HEAD
      if [ "$FACET_CUT" != "0x" ]; then
        echo "Proposing facet cut for $SCRIPT on network $NETWORK..."
        DIAMOND_ADDRESS=$(getContractAddressFromDeploymentLogs "$NETWORK" "$ENVIRONMENT" "$DIAMOND_CONTRACT_NAME")
        RPC_URL=$(getRPCUrl "$NETWORK") || checkFailure $? "get rpc url"
        bun script/deploy/safe/propose-to-safe.ts --to "$DIAMOND_ADDRESS" --calldata "$FACET_CUT" --network "$NETWORK" --rpcUrl "$RPC_URL" --privateKey "$SAFE_SIGNER_PRIVATE_KEY"
=======
        if [ "$FACET_CUT" != "0x" ]; then
          echo "Proposing facet cut for $SCRIPT on network $NETWORK..."
          DIAMOND_ADDRESS=$(getContractAddressFromDeploymentLogs "$NETWORK" "$ENVIRONMENT" "$DIAMOND_CONTRACT_NAME")
          bun script/deploy/safe/propose-to-safe.ts --to "$DIAMOND_ADDRESS" --calldata "$FACET_CUT" --network "$NETWORK" --rpcUrl "$(getRPCUrl $NETWORK)" --privateKey "$SAFE_SIGNER_PRIVATE_KEY"
        fi
>>>>>>> b04aaaf9
      fi
    else
      # STAGING (or new network deployment): just deploy normally without further checks
      echo "Sending diamondCut transaction directly to diamond (staging or new network deployment)..."

      if isZkEvmNetwork "$NETWORK"; then
        RAW_RETURN_DATA=$(FOUNDRY_PROFILE=zksync ./foundry-zksync/forge script "$SCRIPT_PATH" -f $NETWORK --json --broadcast --skip-simulation --slow --zksync --private-key $(getPrivateKey "$NETWORK" "$ENVIRONMENT") --suppress-warnings assemblycreate)
      else
        RAW_RETURN_DATA=$(NETWORK=$NETWORK FILE_SUFFIX=$FILE_SUFFIX USE_DEF_DIAMOND=$USE_MUTABLE_DIAMOND NO_BROADCAST=false PRIVATE_KEY=$(getPrivateKey "$NETWORK" "$ENVIRONMENT") forge script "$SCRIPT_PATH" -f $NETWORK -vvvv --json --broadcast --skip-simulation --legacy)
      fi
    fi
    RETURN_CODE=$?
    echoDebug "RAW_RETURN_DATA: $RAW_RETURN_DATA"

    # check the return code the last call
    if [ "$RETURN_CODE" -eq 0 ]; then
      # only check the logs if deploying to staging, otherwise we are not calling the diamond and cannot expect any logs
      if [[ "$ENVIRONMENT" != "production" ]]; then
        # extract the "logs" property and its contents from return data
        CLEAN_RETURN_DATA=$(echo $RAW_RETURN_DATA | sed 's/^.*{\"logs/{\"logs/')
        # echoDebug "CLEAN_RETURN_DATA: $CLEAN_RETURN_DATA"

        # extract the "returns" property and its contents from logs
        RETURN_DATA=$(echo $CLEAN_RETURN_DATA | jq -r '.returns' 2>/dev/null)
        # echoDebug "RETURN_DATA: $RETURN_DATA"

        # get the facet addresses that are known to the diamond from the return data
        FACETS=$(echo $RETURN_DATA | jq -r '.facets.value')
        if [[ $FACETS != "{}" ]]; then
          break # exit the loop if the operation was successful
        fi
      else
        # if deploying to PROD and RETURN_CODE is OK then we can assume that the proposal to SAFE worked fine
        break
      fi
    fi

    attempts=$((attempts + 1)) # increment attempts
    sleep 1                    # wait for 1 second before trying the operation again
  done

  # check if call was executed successfully or used all attempts
  if [ $attempts -gt "$MAX_ATTEMPTS_PER_SCRIPT_EXECUTION" ]; then
    error "failed to execute $SCRIPT on network $NETWORK in $ENVIRONMENT environment"
    return 1
  fi

  # save facet addresses (only if deploying to PROD, otherwise we update the logs before the diamondCut tx gets signed in the SAFE)
  if [[ "$ENVIRONMENT" != "production" ]]; then
    saveDiamondFacets "$NETWORK" "$ENVIRONMENT" "$USE_MUTABLE_DIAMOND" "$FACETS"
  fi

  echo "[info] $SCRIPT successfully executed on network $NETWORK in $ENVIRONMENT environment"
  return 0
}<|MERGE_RESOLUTION|>--- conflicted
+++ resolved
@@ -139,19 +139,12 @@
         CLEAN_RETURN_DATA=$(echo $RAW_RETURN_DATA | sed 's/^.*{\"logs/{\"logs/')
         FACET_CUT=$(echo $CLEAN_RETURN_DATA | jq -r '.returns.cutData.value')
 
-<<<<<<< HEAD
-      if [ "$FACET_CUT" != "0x" ]; then
-        echo "Proposing facet cut for $SCRIPT on network $NETWORK..."
-        DIAMOND_ADDRESS=$(getContractAddressFromDeploymentLogs "$NETWORK" "$ENVIRONMENT" "$DIAMOND_CONTRACT_NAME")
-        RPC_URL=$(getRPCUrl "$NETWORK") || checkFailure $? "get rpc url"
-        bun script/deploy/safe/propose-to-safe.ts --to "$DIAMOND_ADDRESS" --calldata "$FACET_CUT" --network "$NETWORK" --rpcUrl "$RPC_URL" --privateKey "$SAFE_SIGNER_PRIVATE_KEY"
-=======
         if [ "$FACET_CUT" != "0x" ]; then
           echo "Proposing facet cut for $SCRIPT on network $NETWORK..."
           DIAMOND_ADDRESS=$(getContractAddressFromDeploymentLogs "$NETWORK" "$ENVIRONMENT" "$DIAMOND_CONTRACT_NAME")
-          bun script/deploy/safe/propose-to-safe.ts --to "$DIAMOND_ADDRESS" --calldata "$FACET_CUT" --network "$NETWORK" --rpcUrl "$(getRPCUrl $NETWORK)" --privateKey "$SAFE_SIGNER_PRIVATE_KEY"
+          RPC_URL=$(getRPCUrl "$NETWORK") || checkFailure $? "get rpc url"
+          bun script/deploy/safe/propose-to-safe.ts --to "$DIAMOND_ADDRESS" --calldata "$FACET_CUT" --network "$NETWORK" --rpcUrl "$RPC_URL" --privateKey "$SAFE_SIGNER_PRIVATE_KEY"
         fi
->>>>>>> b04aaaf9
       fi
     else
       # STAGING (or new network deployment): just deploy normally without further checks
