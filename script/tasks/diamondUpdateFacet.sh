--- conflicted
+++ resolved
@@ -215,12 +215,8 @@
 
   # save facet addresses (only if deploying to staging, otherwise we update the logs after the diamondCut tx gets signed in the SAFE)
   if [[ "$ENVIRONMENT" != "production" ]]; then
-<<<<<<< HEAD
-    saveDiamondFacets "$NETWORK" "$ENVIRONMENT" "$USE_MUTABLE_DIAMOND" "$FACETS" "$DIAMOND_CONTRACT_NAME"
-=======
     # Using default behavior: update diamond file (not facets-only mode)
     saveDiamondFacets "$NETWORK" "$ENVIRONMENT" "$USE_MUTABLE_DIAMOND" "$FACETS" "" ""
->>>>>>> e45b558b
   fi
 
   echo "[info] $SCRIPT successfully executed on network $NETWORK in $ENVIRONMENT environment"
