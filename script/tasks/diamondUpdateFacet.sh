#!/bin/bash

diamondUpdateFacet() {
  # load required resources
  source .env
  source script/config.sh
  source script/helperFunctions.sh

  # read function arguments into variables
  local NETWORK="$1"
  local ENVIRONMENT="$2"
  local DIAMOND_CONTRACT_NAME="$3"
  local SCRIPT="$4"
  local REPLACE_EXISTING_FACET="$5"

  # if no ENVIRONMENT was passed to this function, determine it
  if [[ -z "$ENVIRONMENT" ]]; then
    if [[ "$PRODUCTION" == "true" ]]; then
      # make sure that PRODUCTION was selected intentionally by user
      echo "    "
      echo "    "
      printf '\033[31m%s\031\n' "!!!!!!!!!!!!!!!!!!!!!!!! ATTENTION !!!!!!!!!!!!!!!!!!!!!!!!"
      printf '\033[33m%s\033[0m\n' "The config environment variable PRODUCTION is set to true"
      printf '\033[33m%s\033[0m\n' "This means you will be deploying contracts to production"
      printf '\033[31m%s\031\n' "!!!!!!!!!!!!!!!!!!!!!!!!!!!!!!!!!!!!!!!!!!!!!!!!!!!!!!!!!!!"
      echo "    "
      printf '\033[33m%s\033[0m\n' "Last chance: Do you want to skip?"
      PROD_SELECTION=$(
        gum choose \
          "yes" \
          "no"
      )

      if [[ $PROD_SELECTION != "no" ]]; then
        echo "...exiting script"
        exit 0
      fi

      ENVIRONMENT="production"
    else
      ENVIRONMENT="staging"
    fi
  fi

  # if no NETWORK was passed to this function, ask user to select it
  if [[ -z "$NETWORK" ]]; then
    NETWORK=$(getUserSelectedNetwork)

    # check the return code the last call
    if [ $? -ne 0 ]; then
      echo "$NETWORK" # will contain an error message
      exit 1
    fi
    # get deployer wallet balance
    BALANCE=$(getDeployerBalance "$NETWORK" "$ENVIRONMENT")

    echo "[info] selected network: $NETWORK"
    echo "[info] deployer wallet balance in this network: $BALANCE"
    echo ""
  fi

  # if no DIAMOND_CONTRACT_NAME was passed to this function, ask user to select diamond type
  if [[ -z "$DIAMOND_CONTRACT_NAME" ]]; then
    echo ""
    echo "Please select which type of diamond contract to update:"
    DIAMOND_CONTRACT_NAME=$(userDialogSelectDiamondType)
    echo "[info] selected diamond type: $DIAMOND_CONTRACT_NAME"
  fi

  # get file suffix based on value in variable ENVIRONMENT
  local FILE_SUFFIX=$(getFileSuffix "$ENVIRONMENT")

  # get diamond address from deployments script
  DIAMOND_ADDRESS=$(jq -r '.'"$DIAMOND_CONTRACT_NAME" "./deployments/${NETWORK}.${FILE_SUFFIX}json")

  # if no diamond address was found, throw an error and exit the script
  if [[ "$DIAMOND_ADDRESS" == "null" ]]; then
    error "could not find address for $DIAMOND_CONTRACT_NAME on network $NETWORK in file './deployments/${NETWORK}.${FILE_SUFFIX}json' - exiting diamondUpdatePeripheryscript now"
    return 1
  fi

  # if no SCRIPT was passed to this function, ask user to select it
  if [[ -z "$SCRIPT" ]]; then
    echo "Please select which facet you would like to update"
    SCRIPT=$(ls -1 "$DEPLOY_SCRIPT_DIRECTORY" | sed -e 's/\.s.sol$//' | grep 'Update' | gum filter --placeholder "Update Script")
  fi

  # Handle script paths and extensions based on network type
  if isZkEvmNetwork "$NETWORK"; then
    SCRIPT_PATH="script/deploy/zksync/$SCRIPT.zksync.s.sol"
    # Check if the foundry-zksync binaries exist, if not fetch them
    install_foundry_zksync
  else
    SCRIPT_PATH=$DEPLOY_SCRIPT_DIRECTORY"$SCRIPT.s.sol"
  fi

  # Extract contract name once, will be used multiple times later
  CONTRACT_NAME=$(basename "$SCRIPT_PATH" | sed 's/\.zksync\.s\.sol$//' | sed 's/\.s\.sol$//')

  # set flag for mutable/immutable diamond
  USE_MUTABLE_DIAMOND=$([[ "$DIAMOND_CONTRACT_NAME" == "LiFiDiamond" ]] && echo true || echo false)

  # logging for debug purposes
  echoDebug "updating $DIAMOND_CONTRACT_NAME on $NETWORK with address $DIAMOND_ADDRESS in $ENVIRONMENT environment with script $SCRIPT (FILE_SUFFIX=$FILE_SUFFIX, USE_MUTABLE_DIAMOND=$USE_MUTABLE_DIAMOND)"

  # check if update script exists
  local FULL_SCRIPT_PATH=""$DEPLOY_SCRIPT_DIRECTORY""$SCRIPT"".s.sol""
  if ! checkIfFileExists "$FULL_SCRIPT_PATH" >/dev/null; then
    error "could not find update script for $CONTRACT in this path: $FULL_SCRIPT_PATH". Aborting update.
    return 1
  fi

  # update diamond with new facet address (remove/replace of existing selectors happens in update script)
  attempts=1
  while [ $attempts -le "$MAX_ATTEMPTS_PER_SCRIPT_EXECUTION" ]; do
    echo "[info] trying to execute $SCRIPT on $DIAMOND_CONTRACT_NAME now - attempt ${attempts} (max attempts:$MAX_ATTEMPTS_PER_SCRIPT_EXECUTION)"
    # check if we are deploying to PROD
    if [[ "$ENVIRONMENT" == "production" && "$SEND_PROPOSALS_DIRECTLY_TO_DIAMOND" != "true" ]]; then
      # PROD (normal mode): suggest diamondCut transaction to SAFE
      PRIVATE_KEY=$(getPrivateKey "$NETWORK" "$ENVIRONMENT")
      echoDebug "Calculating facet cuts for $CONTRACT_NAME with script $SCRIPT_PATH..."

      if isZkEvmNetwork "$NETWORK"; then
        RAW_RETURN_DATA=$(FOUNDRY_PROFILE=zksync NO_BROADCAST=true NETWORK=$NETWORK FILE_SUFFIX=$FILE_SUFFIX USE_DEF_DIAMOND=$USE_MUTABLE_DIAMOND PRIVATE_KEY=$PRIVATE_KEY ./foundry-zksync/forge script "$SCRIPT_PATH" -f "$NETWORK" -vvvv --json --skip-simulation --slow --zksync)
      else
        RAW_RETURN_DATA=$(NO_BROADCAST=true NETWORK=$NETWORK FILE_SUFFIX=$FILE_SUFFIX USE_DEF_DIAMOND=$USE_MUTABLE_DIAMOND PRIVATE_KEY=$PRIVATE_KEY forge script "$SCRIPT_PATH" -f "$NETWORK" -vvvv --json --skip-simulation --legacy)
      fi

      # Extract JSON from the output by finding the first { and last } - sometimes RPCs return additional information or warnings, etc. that break the JSON parsing
      CLEAN_RETURN_DATA=$(echo "$RAW_RETURN_DATA" | sed -n '/^{/,/^}/p' | tr -d '\n')
      FACET_CUT=$(echo "$CLEAN_RETURN_DATA" | jq -r '.returns.cutData.value')

<<<<<<< HEAD
      if [ "$FACET_CUT" != "0x" ]; then
        echo "Proposing facet cut for $CONTRACT_NAME on network $NETWORK..."
        DIAMOND_ADDRESS=$(getContractAddressFromDeploymentLogs "$NETWORK" "$ENVIRONMENT" "$DIAMOND_CONTRACT_NAME")
        RPC_URL=$(getRPCUrl "$NETWORK") || checkFailure $? "get rpc url"
        bun script/deploy/safe/propose-to-safe.ts --to "$DIAMOND_ADDRESS" --calldata "$FACET_CUT" --network "$NETWORK" --rpcUrl "$RPC_URL" --privateKey "$SAFE_SIGNER_PRIVATE_KEY"
      else
        error "FACET_CUT is empty"
=======
        if [ "$FACET_CUT" != "0x" ]; then
          echo "Proposing facet cut for $SCRIPT on network $NETWORK..."
          DIAMOND_ADDRESS=$(getContractAddressFromDeploymentLogs "$NETWORK" "$ENVIRONMENT" "$DIAMOND_CONTRACT_NAME")
          
          RPC_URL=$(getRPCUrl "$NETWORK") || checkFailure $? "get rpc url"
          
          # Check if timelock is enabled and available
          TIMELOCK_ADDRESS=$(jq -r '.LiFiTimelockController // "0x"' "./deployments/${NETWORK}.${FILE_SUFFIX}json")
          
          if [[ "$USE_TIMELOCK_CONTROLLER" == "true" && "$TIMELOCK_ADDRESS" != "0x" ]]; then
            echo "[info] Using timelock controller for facet update"
            bun script/deploy/safe/propose-to-safe.ts --to "$DIAMOND_ADDRESS" --calldata "$FACET_CUT" --network "$NETWORK" --rpcUrl "$RPC_URL" --privateKey "$PRIVATE_KEY" --timelock
          else
            echo "[info] Using diamond directly for facet update"
            bun script/deploy/safe/propose-to-safe.ts --to "$DIAMOND_ADDRESS" --calldata "$FACET_CUT" --network "$NETWORK" --rpcUrl "$RPC_URL" --privateKey "$PRIVATE_KEY"
          fi
        fi
>>>>>>> 3e70a452
      fi
    else
      # STAGING (or new network deployment): just deploy normally without further checks
      echo "Sending diamondCut transaction directly to diamond (staging or new network deployment)..."

      if isZkEvmNetwork "$NETWORK"; then
        RAW_RETURN_DATA=$(FOUNDRY_PROFILE=zksync ./foundry-zksync/forge script "$SCRIPT_PATH" -f "$NETWORK" --json --broadcast --skip-simulation --slow --zksync --private-key $(getPrivateKey "$NETWORK" "$ENVIRONMENT"))
      else
        RAW_RETURN_DATA=$(NETWORK=$NETWORK FILE_SUFFIX=$FILE_SUFFIX USE_DEF_DIAMOND=$USE_MUTABLE_DIAMOND NO_BROADCAST=false PRIVATE_KEY=$(getPrivateKey "$NETWORK" "$ENVIRONMENT") forge script "$SCRIPT_PATH" -f "$NETWORK" -vvvv --json --broadcast --legacy)
      fi
    fi
    RETURN_CODE=$?
    echoDebug "RAW_RETURN_DATA: $RAW_RETURN_DATA"

    # check the return code the last call
    if [ "$RETURN_CODE" -eq 0 ]; then
      # only check the logs if deploying to staging, otherwise we are not calling the diamond and cannot expect any logs
      if [[ "$ENVIRONMENT" != "production" ]]; then
        # extract the "logs" property and its contents from return data
        CLEAN_RETURN_DATA=$(echo "$RAW_RETURN_DATA" | sed 's/^.*{\"logs/{\"logs/')
        # echoDebug "CLEAN_RETURN_DATA: $CLEAN_RETURN_DATA"

        # extract the "returns" property and its contents from logs
        RETURN_DATA=$(echo "$CLEAN_RETURN_DATA" | jq -r '.returns' 2>/dev/null)
        # echoDebug "RETURN_DATA: $RETURN_DATA"

        # get the facet addresses that are known to the diamond from the return data
        FACETS=$(echo "$RETURN_DATA" | jq -r '.facets.value')
        if [[ $FACETS != "{}" ]]; then
          break # exit the loop if the operation was successful
        fi
      else
        # if deploying to PROD and RETURN_CODE is OK then we can assume that the proposal to SAFE worked fine
        break
      fi
    fi

    attempts=$((attempts + 1)) # increment attempts
    sleep 1                    # wait for 1 second before trying the operation again
  done

  # check if call was executed successfully or used all attempts
  if [ $attempts -gt "$MAX_ATTEMPTS_PER_SCRIPT_EXECUTION" ]; then
    error "failed to execute $SCRIPT on network $NETWORK in $ENVIRONMENT environment"
    return 1
  fi

  # save facet addresses (only if deploying to staging, otherwise we update the logs after the diamondCut tx gets signed in the SAFE)
  if [[ "$ENVIRONMENT" != "production" ]]; then
    saveDiamondFacets "$NETWORK" "$ENVIRONMENT" "$USE_MUTABLE_DIAMOND" "$FACETS"
  fi

  echo "[info] $SCRIPT successfully executed on network $NETWORK in $ENVIRONMENT environment"
  return 0
}<|MERGE_RESOLUTION|>--- conflicted
+++ resolved
@@ -130,24 +130,15 @@
       CLEAN_RETURN_DATA=$(echo "$RAW_RETURN_DATA" | sed -n '/^{/,/^}/p' | tr -d '\n')
       FACET_CUT=$(echo "$CLEAN_RETURN_DATA" | jq -r '.returns.cutData.value')
 
-<<<<<<< HEAD
-      if [ "$FACET_CUT" != "0x" ]; then
-        echo "Proposing facet cut for $CONTRACT_NAME on network $NETWORK..."
-        DIAMOND_ADDRESS=$(getContractAddressFromDeploymentLogs "$NETWORK" "$ENVIRONMENT" "$DIAMOND_CONTRACT_NAME")
-        RPC_URL=$(getRPCUrl "$NETWORK") || checkFailure $? "get rpc url"
-        bun script/deploy/safe/propose-to-safe.ts --to "$DIAMOND_ADDRESS" --calldata "$FACET_CUT" --network "$NETWORK" --rpcUrl "$RPC_URL" --privateKey "$SAFE_SIGNER_PRIVATE_KEY"
-      else
-        error "FACET_CUT is empty"
-=======
         if [ "$FACET_CUT" != "0x" ]; then
-          echo "Proposing facet cut for $SCRIPT on network $NETWORK..."
+          echo "Proposing facet cut for $CONTRACT_NAME on network $NETWORK..."
           DIAMOND_ADDRESS=$(getContractAddressFromDeploymentLogs "$NETWORK" "$ENVIRONMENT" "$DIAMOND_CONTRACT_NAME")
-          
+
           RPC_URL=$(getRPCUrl "$NETWORK") || checkFailure $? "get rpc url"
-          
+
           # Check if timelock is enabled and available
           TIMELOCK_ADDRESS=$(jq -r '.LiFiTimelockController // "0x"' "./deployments/${NETWORK}.${FILE_SUFFIX}json")
-          
+
           if [[ "$USE_TIMELOCK_CONTROLLER" == "true" && "$TIMELOCK_ADDRESS" != "0x" ]]; then
             echo "[info] Using timelock controller for facet update"
             bun script/deploy/safe/propose-to-safe.ts --to "$DIAMOND_ADDRESS" --calldata "$FACET_CUT" --network "$NETWORK" --rpcUrl "$RPC_URL" --privateKey "$PRIVATE_KEY" --timelock
@@ -155,8 +146,9 @@
             echo "[info] Using diamond directly for facet update"
             bun script/deploy/safe/propose-to-safe.ts --to "$DIAMOND_ADDRESS" --calldata "$FACET_CUT" --network "$NETWORK" --rpcUrl "$RPC_URL" --privateKey "$PRIVATE_KEY"
           fi
+        else
+          error "FACET_CUT is empty"
         fi
->>>>>>> 3e70a452
       fi
     else
       # STAGING (or new network deployment): just deploy normally without further checks
