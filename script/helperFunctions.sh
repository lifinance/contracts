--- conflicted
+++ resolved
@@ -4262,21 +4262,12 @@
     sleep 1                    # wait for 1 second before trying the operation again
   done
 
-<<<<<<< HEAD
   if [ $attempts -eq $((MAX_ATTEMPTS_PER_SCRIPT_EXECUTION+1)) ]; then
     warning "[$NETWORK] Failed to get facets from diamond $DIAMOND_ADDRESS after $MAX_ATTEMPTS_PER_SCRIPT_EXECUTION attempts"
   fi
 
   if [[ -z $KNOWN_FACET_ADDRESSES ]]; then
-    warning "[$NETWORK] no facets found for diamond $DIAMOND_ADDRESS"
-=======
-  if [ $attempts -eq "$MAX_ATTEMPTS_PER_SCRIPT_EXECUTION" ]; then
-    echo "[$NETWORK] Failed to get facets"
-  fi
-
-  if [[ -z $KNOWN_FACET_ADDRESSES ]]; then
     warning "[$NETWORK] no facets found in diamond $DIAMOND_ADDRESS"
->>>>>>> 273e7671
     saveDiamondPeriphery "$NETWORK" "$ENVIRONMENT" "true"
   else
     saveDiamondFacets "$NETWORK" "$ENVIRONMENT" "true" "$KNOWN_FACET_ADDRESSES"
@@ -4285,15 +4276,9 @@
 
   # check result
   if [[ $? -ne 0 ]]; then
-<<<<<<< HEAD
     error "[$NETWORK] failed to update diamond log"
   else
     success "[$NETWORK] updated diamond log"
-=======
-    error "[$NETWORK] Failed to update diamond log"
-  else
-    success "[$NETWORK] Updated diamond log"
->>>>>>> 273e7671
   fi
 }
 
