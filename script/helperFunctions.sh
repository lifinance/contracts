#!/bin/bash
#

# load env variables
source .env

# load script
source script/config.sh



ZERO_ADDRESS=0x0000000000000000000000000000000000000000
RED='\033[0;31m'   # Red color
GREEN='\033[0;32m' # Green color
GRAY='\033[0;37m'  # Light gray color
BLUE='\033[1;34m'  # Light blue color

NC='\033[0m' # No color

# >>>>> logging
function logContractDeploymentInfo_BACKUP {
  # read function arguments into variables
  local CONTRACT="$1"
  local NETWORK="$2"
  local TIMESTAMP="$3"
  local VERSION="$4"
  local OPTIMIZER_RUNS="$5"
  local CONSTRUCTOR_ARGS="$6"
  local ENVIRONMENT="$7"
  local ADDRESS="$8"
  local VERIFIED=$9

  if [[ "$ADDRESS" == "null" || -z "$ADDRESS" ]]; then
    error "trying to log an invalid address value (=$ADDRESS) for $CONTRACT on network $NETWORK (environment=$ENVIRONMENT). Please check and manually update the log with the correct address. "
  fi

  # logging for debug purposes
  echo ""
  echoDebug "in function logContractDeploymentInfo"
  echoDebug "CONTRACT=$CONTRACT"
  echoDebug "NETWORK=$NETWORK"
  echoDebug "TIMESTAMP=$TIMESTAMP"
  echoDebug "VERSION=$VERSION"
  echoDebug "OPTIMIZER_RUNS=$OPTIMIZER_RUNS"
  echoDebug "CONSTRUCTOR_ARGS=$CONSTRUCTOR_ARGS"
  echoDebug "ENVIRONMENT=$ENVIRONMENT"
  echoDebug "ADDRESS=$ADDRESS"
  echoDebug "VERIFIED=$VERIFIED"
  echo ""

  # Check if log FILE exists, if not create it
  if [ ! -f "$LOG_FILE_PATH" ]; then
    echo "{}" >"$LOG_FILE_PATH"
  fi

  # Check if log FILE already contains entry with same CONTRACT, NETWORK, ENVIRONMENT and VERSION
  checkIfJSONContainsEntry $CONTRACT $NETWORK $ENVIRONMENT $VERSION $LOG_FILE_PATH
  if [ $? -eq 1 ]; then
    echo "[warning]: deployment log file contained already an entry for (CONTRACT=$CONTRACT, NETWORK=$NETWORK, ENVIRONMENT=$ENVIRONMENT, VERSION=$VERSION). This is unexpected behaviour since an existing CONTRACT should not have been re-deployed. A new entry was added to the log file. "
  fi

  # Append new JSON object to log FILE
  jq -r --arg CONTRACT "$CONTRACT" \
    --arg NETWORK "$NETWORK" \
    --arg ENVIRONMENT "$ENVIRONMENT" \
    --arg VERSION "$VERSION" \
    --arg ADDRESS "$ADDRESS" \
    --arg OPTIMIZER_RUNS "$OPTIMIZER_RUNS" \
    --arg TIMESTAMP "$TIMESTAMP" \
    --arg CONSTRUCTOR_ARGS "$CONSTRUCTOR_ARGS" \
    --arg VERIFIED "$VERIFIED" \
    '.[$CONTRACT][$NETWORK][$ENVIRONMENT][$VERSION] += [{ ADDRESS: $ADDRESS, OPTIMIZER_RUNS: $OPTIMIZER_RUNS, TIMESTAMP: $TIMESTAMP, CONSTRUCTOR_ARGS: $CONSTRUCTOR_ARGS, VERIFIED: $VERIFIED  }]' \
    "$LOG_FILE_PATH" >tmpfile && mv tmpfile "$LOG_FILE_PATH"

  echoDebug "contract deployment info added to log FILE (CONTRACT=$CONTRACT, NETWORK=$NETWORK, ENVIRONMENT=$ENVIRONMENT, VERSION=$VERSION)"
} # will add, if entry exists already
function logContractDeploymentInfo {
  # read function arguments into variables
  local CONTRACT="$1"
  local NETWORK="$2"
  local TIMESTAMP="$3"
  local VERSION="$4"
  local OPTIMIZER_RUNS="$5"
  local CONSTRUCTOR_ARGS="$6"
  local ENVIRONMENT="$7"
  local ADDRESS="$8"
  local VERIFIED="$9"
  local SALT="${10}"

  if [[ "$ADDRESS" == "null" || -z "$ADDRESS" ]]; then
    error "trying to log an invalid address value (=$ADDRESS) for $CONTRACT on network $NETWORK (environment=$ENVIRONMENT) to master log file. Log will not be updated. Please check and run this script again to secure deploy log data."
    return 1
  fi

  # logging for debug purposes
  echo ""
  echoDebug "in function logContractDeploymentInfo"
  echoDebug "CONTRACT=$CONTRACT"
  echoDebug "NETWORK=$NETWORK"
  echoDebug "TIMESTAMP=$TIMESTAMP"
  echoDebug "VERSION=$VERSION"
  echoDebug "OPTIMIZER_RUNS=$OPTIMIZER_RUNS"
  echoDebug "CONSTRUCTOR_ARGS=$CONSTRUCTOR_ARGS"
  echoDebug "ENVIRONMENT=$ENVIRONMENT"
  echoDebug "ADDRESS=$ADDRESS"
  echoDebug "VERIFIED=$VERIFIED"
  echoDebug "SALT=$SALT"
  echo ""

  # Check if log FILE exists, if not create it
  if [ ! -f "$LOG_FILE_PATH" ]; then
    echo "{}" >"$LOG_FILE_PATH"
  fi

  # Check if entry already exists in log FILE
  local existing_entry=$(jq --arg CONTRACT "$CONTRACT" \
    --arg NETWORK "$NETWORK" \
    --arg ENVIRONMENT "$ENVIRONMENT" \
    --arg VERSION "$VERSION" \
    '.[$CONTRACT][$NETWORK][$ENVIRONMENT][$VERSION]' \
    "$LOG_FILE_PATH")

  # Update existing entry or add new entry to log FILE
  if [[ "$existing_entry" == "null" ]]; then
    jq --arg CONTRACT "$CONTRACT" \
      --arg NETWORK "$NETWORK" \
      --arg ENVIRONMENT "$ENVIRONMENT" \
      --arg VERSION "$VERSION" \
      --arg ADDRESS "$ADDRESS" \
      --arg OPTIMIZER_RUNS "$OPTIMIZER_RUNS" \
      --arg TIMESTAMP "$TIMESTAMP" \
      --arg CONSTRUCTOR_ARGS "$CONSTRUCTOR_ARGS" \
      --arg VERIFIED "$VERIFIED" \
      --arg SALT "$SALT" \
      '.[$CONTRACT][$NETWORK][$ENVIRONMENT][$VERSION] += [{ ADDRESS: $ADDRESS, OPTIMIZER_RUNS: $OPTIMIZER_RUNS, TIMESTAMP: $TIMESTAMP, CONSTRUCTOR_ARGS: $CONSTRUCTOR_ARGS, SALT: $SALT, VERIFIED: $VERIFIED }]' \
      "$LOG_FILE_PATH" >tmpfile && mv tmpfile "$LOG_FILE_PATH"
  else
    jq --arg CONTRACT "$CONTRACT" \
      --arg NETWORK "$NETWORK" \
      --arg ENVIRONMENT "$ENVIRONMENT" \
      --arg VERSION "$VERSION" \
      --arg ADDRESS "$ADDRESS" \
      --arg OPTIMIZER_RUNS "$OPTIMIZER_RUNS" \
      --arg TIMESTAMP "$TIMESTAMP" \
      --arg CONSTRUCTOR_ARGS "$CONSTRUCTOR_ARGS" \
      --arg VERIFIED "$VERIFIED" \
      --arg SALT "$SALT" \
      '.[$CONTRACT][$NETWORK][$ENVIRONMENT][$VERSION][-1] |= { ADDRESS: $ADDRESS, OPTIMIZER_RUNS: $OPTIMIZER_RUNS, TIMESTAMP: $TIMESTAMP, CONSTRUCTOR_ARGS: $CONSTRUCTOR_ARGS, SALT: $SALT, VERIFIED: $VERIFIED }' \
      "$LOG_FILE_PATH" >tmpfile && mv tmpfile "$LOG_FILE_PATH"
  fi

  echoDebug "contract deployment info added to log FILE (CONTRACT=$CONTRACT, NETWORK=$NETWORK, ENVIRONMENT=$ENVIRONMENT, VERSION=$VERSION)"
} # will replace, if entry exists already
function getBytecodeFromLog() {

  # read function arguments into variables
  local CONTRACT="$1"
  local VERSION="$2"

  # read bytecode from storage file
  local RESULT=$(jq -r --arg CONTRACT "$CONTRACT" --arg VERSION "$VERSION" '.[$CONTRACT][$VERSION]' "$BYTECODE_STORAGE_PATH")

  # return result
  echo "$RESULT"
}
function logBytecode {
  # read function arguments into variables
  local CONTRACT="$1"
  local VERSION="$2"
  local BYTECODE="$3"

  # logging for debug purposes
  echo ""
  echoDebug "in function logBytecode"
  echoDebug "CONTRACT=$CONTRACT"
  echoDebug "VERSION=$VERSION"
  echo ""

  # Check if log FILE exists, if not create it
  if [ ! -f "$BYTECODE_STORAGE_PATH" ]; then
    echo "{}" >"$BYTECODE_STORAGE_PATH"
  fi

  # get bytecode from log
  local LOG_RESULT=$(getBytecodeFromLog "$CONTRACT" "$VERSION")

  # find matching entry in log
  if [ "$LOG_RESULT" == "null" ]; then
    # no match found - add entry
    # read file into variable
    JSON=$(cat "$BYTECODE_STORAGE_PATH")

    # Use jq to add a new entry to the JSON data
    JSON=$(echo "$JSON" | jq --arg CONTRACT "$CONTRACT" --arg VERSION "$VERSION" --arg BYTECODE "$BYTECODE" '.[$CONTRACT][$VERSION] = $BYTECODE')

    # Write the modified JSON data back to the file
    echo "$JSON" >"$BYTECODE_STORAGE_PATH"

    # if DEBUG
    echoDebug "bytecode added to storage file (CONTRACT=$CONTRACT, VERSION=$VERSION)"
  else
    # match found - check if bytecode matches
    if [ "$BYTECODE" != "$LOG_RESULT" ]; then
      warning "existing bytecode in log differs from bytecode produced by this run. Please check why this happens (e.g. code changed without version bump). Bytecode storage not updated."
      return 1
    else
      echoDebug "bytecode already exists in log, no action needed"
      return 0
    fi
  fi

  # Append new JSON object to log FILE
  JSON=$(echo "$JSON" | jq --arg contract_name "$CONTRACT_NAME" --arg version "$VERSION" --arg value "$VALUE" '.[$contract_name][$version] = $value')

}
function checkIfJSONContainsEntry {
  # read function arguments into variables
  CONTRACT=$1
  NETWORK=$2
  ENVIRONMENT=$3
  VERSION=$4
  FILEPATH=$5

  # Check if the entry already exists
  if jq -e --arg CONTRACT "$CONTRACT" \
    --arg NETWORK "$NETWORK" \
    --arg ENVIRONMENT "$ENVIRONMENT" \
    --arg VERSION "$VERSION" \
    '.[$CONTRACT][$NETWORK][$ENVIRONMENT][$VERSION] != null' \
    "$FILEPATH" >/dev/null; then
    return 1
  else
    return 0
  fi
}
function findContractInMasterLog() {
  # read function arguments into variables
  local CONTRACT="$1"
  local NETWORK="$2"
  local ENVIRONMENT="$3"
  local VERSION="$4"

  local FOUND=false

  # Check if log file exists
  if [ ! -f "$LOG_FILE_PATH" ]; then
    echo "deployments log file does not exist in path $LOG_FILE_PATH. Please check and run the script again."
    exit 1
  fi

  # Process JSON data incrementally using jq
  entries=$(jq --arg CONTRACT "$CONTRACT" --arg NETWORK "$NETWORK" --arg ENVIRONMENT "$ENVIRONMENT" --arg VERSION "$VERSION" '
    . as $data |
    keys[] as $contract |
    $data[$contract] |
    keys[] as $network |
    $data[$contract][$network] |
    keys[] as $environment |
    $data[$contract][$network][$environment] |
    keys[] as $version |
    select($contract == $CONTRACT and $network == $NETWORK and $environment == $ENVIRONMENT and $version == $VERSION) |
    $data[$contract][$network][$environment][$version][0]
  ' "$LOG_FILE_PATH")

  # Loop through the entries
  while IFS= read -r entry; do
    if [[ -n "$entry" ]]; then # If entry is not empty
      FOUND=true
      echo "$entry"
    fi
  done <<<"$entries"

  if ! $FOUND; then
    echo "[info] No matching entry found in deployments log file for CONTRACT=$CONTRACT, NETWORK=$NETWORK, ENVIRONMENT=$ENVIRONMENT, VERSION=$VERSION"
    exit 1
  fi

  exit 0
}
function findContractInMasterLogByAddress() {
  # read function arguments into variables
  NETWORK="$1"
  ENVIRONMENT="$2"
  TARGET_ADDRESS="$3"

  # Check if log file exists
  if [ ! -f "$LOG_FILE_PATH" ]; then
    error "deployments log file does not exist in path $LOG_FILE_PATH. Please check and run script again."
    exit 1
  fi

  # Read top-level keys into an array
  CONTRACTS=($(jq -r 'keys[]' "$LOG_FILE_PATH"))

  # Loop through the array of top-level keys
  for CONTRACT in "${CONTRACTS[@]}"; do

    # Read VERSION keys for the network
    VERSIONS=($(jq -r "if .${CONTRACT}.${NETWORK}.${ENVIRONMENT} | type == \"object\" then .${CONTRACT}.${NETWORK}.${ENVIRONMENT} | keys[] else empty end" "$LOG_FILE_PATH"))

    # go through all versions
    for VERSION in "${VERSIONS[@]}"; do

      # get values of current entry
      ENTRY=$(cat "$LOG_FILE_PATH" | jq --arg CONTRACT "$CONTRACT" --arg NETWORK "$NETWORK" --arg ENVIRONMENT "$ENVIRONMENT" --arg VERSION "$VERSION" '.[$CONTRACT][$NETWORK][$ENVIRONMENT][$VERSION][0]')

      # extract necessary information from log
      ADDRESS=$(echo "$ENTRY" | awk -F'"' '/"ADDRESS":/{print $4}')

      # check if address matches with target address
      if [[ "$(echo $ADDRESS | tr '[:upper:]' '[:lower:]')" == "$(echo $TARGET_ADDRESS | tr '[:upper:]' '[:lower:]')" ]]; then
        JSON_ENTRY="{\"$ADDRESS\": {\"Name\": \"$CONTRACT\", \"Version\": \"$VERSION\"}}"
        echo "$JSON_ENTRY"
        exit 0
      fi
    done
  done

  echo "[info] address not found"
  exit 1
}
function getContractVersionFromMasterLog() {
  # read function arguments into variables
  local NETWORK=$1
  local ENVIRONMENT=$2
  local CONTRACT=$3
  local TARGET_ADDRESS=$4

  # special handling for CelerIMFacet
  if [[ "$CONTRACT" == *"CelerIMFacet"* ]]; then
    CONTRACT="CelerIMFacet"
  fi

  # get file suffix based on value in variable ENVIRONMENT
  local FILE_SUFFIX=$(getFileSuffix "$ENVIRONMENT")

  # check if the CONTRACT, NETWORK, and ENVIRONMENT keys exist in the JSON file
  EXISTS=$(cat "$LOG_FILE_PATH" | jq --arg CONTRACT "$CONTRACT" --arg NETWORK "$NETWORK" --arg ENVIRONMENT "$ENVIRONMENT" '(.[$CONTRACT][$NETWORK][$ENVIRONMENT] // empty) != null')

  if [[ "$EXISTS" == "true" ]]; then
    # get all versions
    VERSIONS=($(jq -r ".${CONTRACT}.${NETWORK}.${ENVIRONMENT} | keys[]" "$LOG_FILE_PATH"))

    # loop through all versions
    for VERSION in "${VERSIONS[@]}"; do
      # read current entry
      ENTRY=$(cat "$LOG_FILE_PATH" | jq --arg CONTRACT "$CONTRACT" --arg NETWORK "$NETWORK" --arg ENVIRONMENT "$ENVIRONMENT" --arg VERSION "$VERSION" '.[$CONTRACT][$NETWORK][$ENVIRONMENT][$VERSION][0]')

      # extract address
      ADDRESS=$(echo "$ENTRY" | awk -F'"' '/"ADDRESS":/{print $4}')

      # check if address matches
      if [[ "$(echo $ADDRESS | tr '[:upper:]' '[:lower:]')" == "$(echo $TARGET_ADDRESS | tr '[:upper:]' '[:lower:]')" ]]; then
        # return version
        echo "$VERSION"
        return 0
      fi
    done
  fi

  # no matching entry found
  return 1

}
function getHighestDeployedContractVersionFromMasterLog() {
  # read function arguments into variables
  NETWORK=$1
  ENVIRONMENT=$2
  CONTRACT=$3

  # get file suffix based on value in variable ENVIRONMENT
  local FILE_SUFFIX=$(getFileSuffix "$ENVIRONMENT")

  # check if the CONTRACT, NETWORK, and ENVIRONMENT keys exist in the JSON file
  EXISTS=$(cat "$LOG_FILE_PATH" | jq --arg CONTRACT "$CONTRACT" --arg NETWORK "$NETWORK" --arg ENVIRONMENT "$ENVIRONMENT" '(.[$CONTRACT][$NETWORK][$ENVIRONMENT] // empty) != null')

  if [[ "$EXISTS" == "true" ]]; then
    # get all versions
    VERSIONS=($(jq -r ".${CONTRACT}.\"${NETWORK}\".${ENVIRONMENT} | keys[]" "$LOG_FILE_PATH"))

    # Initialize the highest version variable
    HIGHEST_VERSION="0.0.0"

    # Iterate over each version in the array
    for VERSION in "${VERSIONS[@]}"; do
      # Compare the current version with the highest version found so far
      if [[ "$VERSION" > "$HIGHEST_VERSION" ]]; then
        HIGHEST_VERSION="$VERSION"
      fi
    done

    # return the highest version
    if [[ "$HIGHEST_VERSION" != "0.0.0" ]]; then
      echo "$HIGHEST_VERSION"
      return 0
    fi
  fi

  # no matching entry found
  return 1

}
# <<<<< logging

# >>>>> reading and manipulation of deployment log files
function getContractNameFromDeploymentLogs() {
  # read function arguments into variables
  NETWORK=$1
  ENVIRONMENT=$2
  TARGET_ADDRESS=$3

  # get file suffix based on value in variable ENVIRONMENT
  local FILE_SUFFIX=$(getFileSuffix "$ENVIRONMENT")

  # load JSON FILE that contains deployment addresses
  ADDRESSES_FILE="./deployments/${NETWORK}.${FILE_SUFFIX}json"

  if ! checkIfFileExists "$ADDRESSES_FILE" >/dev/null; then
    return 1
  fi

  # read all keys (i.e. names)
  FACET_NAMES=($(cat $ADDRESSES_FILE | jq -r 'keys[]'))

  # loop through all names
  for FACET in "${FACET_NAMES[@]}"; do
    # extract address
    ADDRESS=$(jq -r ".${FACET}" "$ADDRESSES_FILE")

    # check if address matches
    if [[ "$(echo $ADDRESS | tr '[:upper:]' '[:lower:]')" == "$(echo $TARGET_ADDRESS | tr '[:upper:]' '[:lower:]')" ]]; then
      echo "$FACET"
      return 0
    fi
  done

  return 1
}
function getContractAddressFromDeploymentLogs() {
  # read function arguments into variables
  NETWORK=$1
  ENVIRONMENT=$2
  CONTRACT=$3

  # get file suffix based on value in variable ENVIRONMENT
  local FILE_SUFFIX=$(getFileSuffix "$ENVIRONMENT")

  # load JSON FILE that contains deployment addresses
  ADDRESSES_FILE="./deployments/${NETWORK}.${FILE_SUFFIX}json"

  if ! checkIfFileExists "$ADDRESSES_FILE" >/dev/null; then
    return 1
  fi

  # read address
  CONTRACT_ADDRESS=$(jq -r --arg CONTRACT "$CONTRACT" '.[$CONTRACT] // "0x"' "$ADDRESSES_FILE")

  if [[ "$CONTRACT_ADDRESS" == "0x" || "$CONTRACT_ADDRESS" == "" || "$CONTRACT_ADDRESS" == " " || -z "$CONTRACT_ADDRESS" ]]; then
    # address not found
    return 1
  else
    # address found
    echo "$CONTRACT_ADDRESS"
    return 0
  fi
}
function getContractInfoFromDiamondDeploymentLogByName() {
  # read function arguments into variables
  NETWORK=$1
  ENVIRONMENT=$2
  DIAMOND_TYPE=$3
  CONTRACT=$4

  # get file suffix based on value in variable ENVIRONMENT
  local FILE_SUFFIX=$(getFileSuffix "$ENVIRONMENT")

  # load JSON FILE that contains deployment addresses
  if [[ "$DIAMOND_TYPE" == "LiFiDiamond" ]]; then
    ADDRESSES_FILE="./deployments/${NETWORK//-/}.diamond.${FILE_SUFFIX}json"
  else
    ADDRESSES_FILE="./deployments/${NETWORK//-/}.diamond.immutable.${FILE_SUFFIX}json"
  fi

  # make sure file exists
  FILE_EXISTS=$(checkIfFileExists "$ADDRESSES_FILE")

  if [[ "$FILE_EXISTS" != "true" ]]; then
    error "attempted to access the following file that does not exist: $ADDRESSES_FILE"
    return 1
  fi

  # handling for facet contracts
  if [[ "$CONTRACT" == *"Facet"* ]]; then
    # Read top-level keys into an array
    FACET_ADDRESSES=($(jq -r ".${DIAMOND_TYPE}.Facets | keys[]" "$ADDRESSES_FILE"))

    # Loop through the array of top-level keys
    for FACET_ADDRESS in "${FACET_ADDRESSES[@]}"; do

      # Read name from log file
      CONTRACT_NAME=$(jq -r ".${DIAMOND_TYPE}.Facets.\"${FACET_ADDRESS}\".Name" "$ADDRESSES_FILE")

      if [[ "$CONTRACT_NAME" == "$CONTRACT" ]]; then
        # Read version from log file
        VERSION=$(jq -r ".${DIAMOND_TYPE}.Facets.\"${FACET_ADDRESS}\".Version" "$ADDRESSES_FILE")

        # create JSON entry from information
        JSON_ENTRY="{\"$FACET_ADDRESS\": {\"Name\": \"$CONTRACT_NAME\", \"Version\": \"$VERSION\"}}"

        # return JSON entry
        echo "$JSON_ENTRY"
        return 0
      fi
    done
  elif [[ "$CONTRACT" == *"LiFiDiamond"* ]]; then
    # handling for diamond contracts
    # get current version of diamond
    VERSION=$(getCurrentContractVersion "$CONTRACT")

    # try to find diamond address in master log file
    RESULT=$(findContractInMasterLog "$CONTRACT" "$NETWORK" "$ENVIRONMENT" "$VERSION")

    # check if contract info was found in log file
    if [[ $? -eq 0 ]]; then
      # extract address
      ADDRESS=$(echo "$RESULT" | jq -r ".ADDRESS ")

      # create JSON entry to match the return format for other contract types
      RESULT="{\"$ADDRESS\": {\"Name\": \"$CONTRACT\", \"Version\": \"$VERSION\"}}"

      echo "$RESULT"
      return 0
    fi
  else
    # handling for periphery contracts

    # Read top-level keys into an array
    PERIPHERY_CONTRACTS=($(jq -r ".${DIAMOND_TYPE}.Periphery | keys[]" "$ADDRESSES_FILE"))

    # Loop through the array of top-level keys
    for PERIPHERY_CONTRACT in "${PERIPHERY_CONTRACTS[@]}"; do

      # skip if contract name doesn't match with the one we are looking for
      if [[ "$PERIPHERY_CONTRACT" != "$CONTRACT" ]]; then
        continue
      fi

      # Read address from log file
      ADDRESS=$(jq -r ".${DIAMOND_TYPE}.Periphery.${CONTRACT}" "$ADDRESSES_FILE")

      # check if we can find the version of that contract/address in the deploy log
      RESULT=$(findContractInMasterLogByAddress "$NETWORK" "$ENVIRONMENT" "$ADDRESS")

      if [[ $? -ne 0 ]]; then
        return 1
      else
        echo "$RESULT"
        return 0
      fi
    done
  fi

  error "could not find contract info"
  return 1
}
function saveDiamond_DEPRECATED() {
  :'
  This contract version only saves the facet addresses as an array in the JSON file
  without any further information (such as version or name, like in the new function)
  '
  # read function arguments into variables
  NETWORK=$1
  ENVIRONMENT=$2
  USE_MUTABLE_DIAMOND=$3
  FACETS=$4

  # get file suffix based on value in variable ENVIRONMENT
  local FILE_SUFFIX=$(getFileSuffix "$ENVIRONMENT")

  # store function arguments in variables
  FACETS=$(echo $4 | tr -d '[' | tr -d ']' | tr -d ',')
  FACETS=$(printf '"%s",' $FACETS | sed 's/,*$//')

  # define path for json file based on which diamond was used
  if [[ "$USE_MUTABLE_DIAMOND" == "true" ]]; then
    DIAMOND_FILE="./deployments/${NETWORK}.diamond.${FILE_SUFFIX}json"
  else
    DIAMOND_FILE="./deployments/${NETWORK}.diamond.immutable.${FILE_SUFFIX}json"
  fi

  # create an empty json if it does not exist
  if [[ ! -e $DIAMOND_FILE ]]; then
    echo "{}" >"$DIAMOND_FILE"
  fi
  result=$(cat "$DIAMOND_FILE" | jq -r ". + {\"facets\": [$FACETS] }" || cat "$DIAMOND_FILE")
  printf %s "$result" >"$DIAMOND_FILE"
}
function saveDiamondFacets() {
  # read function arguments into variables
  NETWORK=$1
  ENVIRONMENT=$2
  USE_MUTABLE_DIAMOND=$3
  FACETS=$4

  # logging for debug purposes
  echo ""
  echoDebug "in function saveDiamondFacets"
  echoDebug "NETWORK=$NETWORK"
  echoDebug "ENVIRONMENT=$ENVIRONMENT"
  echoDebug "USE_MUTABLE_DIAMOND=$USE_MUTABLE_DIAMOND"
  echoDebug "FACETS=$FACETS"

  # get file suffix based on value in variable ENVIRONMENT
  local FILE_SUFFIX=$(getFileSuffix "$ENVIRONMENT")

  # store function arguments in variables
  FACETS=$(echo $4 | tr -d '[' | tr -d ']' | tr -d ',')
  FACETS=$(printf '"%s",' $FACETS | sed 's/,*$//')

  # define path for json file based on which diamond was used
  if [[ "$USE_MUTABLE_DIAMOND" == "true" ]]; then
    DIAMOND_FILE="./deployments/${NETWORK}.diamond.${FILE_SUFFIX}json"
    DIAMOND_NAME="LiFiDiamond"
  else
    DIAMOND_FILE="./deployments/${NETWORK}.diamond.immutable.${FILE_SUFFIX}json"
    DIAMOND_NAME="LiFiDiamondImmutable"
  fi

  # create an empty json that replaces the existing file
  echo "{}" >"$DIAMOND_FILE"

  # create an iterable FACETS array
  # Remove brackets from FACETS string
  FACETS_ADJ="${4#\[}"
  FACETS_ADJ="${FACETS_ADJ%\]}"
  # Split string into array
  IFS=', ' read -ra FACET_ADDRESSES <<<"$FACETS_ADJ"

  # loop through all facets
  for FACET_ADDRESS in "${FACET_ADDRESSES[@]}"; do
    # get a JSON entry from log file
    JSON_ENTRY=$(findContractInMasterLogByAddress "$NETWORK" "$ENVIRONMENT" "$FACET_ADDRESS")

    # check if contract was found in log file
    if [[ $? -ne 0 ]]; then
      warning "could not find any information about this facet address ($FACET_ADDRESS) in master log file while creating $DIAMOND_FILE (ENVIRONMENT=$ENVIRONMENT), "

      # try to find name of contract from network-specific deployments file
      # load JSON FILE that contains deployment addresses
      NAME=$(getContractNameFromDeploymentLogs "$NETWORK" "$ENVIRONMENT" "$FACET_ADDRESS")

      # create JSON entry manually with limited information (address only)
      JSON_ENTRY="{\"$FACET_ADDRESS\": {\"Name\": \"$NAME\", \"Version\": \"\"}}"
    fi

    # add new entry to JSON file
    result=$(cat "$DIAMOND_FILE" | jq -r --argjson json_entry "$JSON_ENTRY" '.[$diamond_name] |= . + {Facets: (.Facets + $json_entry)}' --arg diamond_name "$DIAMOND_NAME" || cat "$DIAMOND_FILE")

    printf %s "$result" >"$DIAMOND_FILE"
  done

  # add information about registered periphery contracts
  saveDiamondPeriphery "$NETWORK" "$ENVIRONMENT" "$USE_MUTABLE_DIAMOND"
}
function saveDiamondPeriphery_MULTICALL_NOT_IN_USE() {
  # read function arguments into variables
  NETWORK=$1
  ENVIRONMENT=$2
  USE_MUTABLE_DIAMOND=$3

  # get file suffix based on value in variable ENVIRONMENT
  local FILE_SUFFIX=$(getFileSuffix "$ENVIRONMENT")

  # define path for json file based on which diamond was used
  if [[ "$USE_MUTABLE_DIAMOND" == "true" ]]; then
    DIAMOND_FILE="./deployments/${NETWORK}.diamond.${FILE_SUFFIX}json"
    DIAMOND_NAME="LiFiDiamond"
  else
    DIAMOND_FILE="./deployments/${NETWORK}.diamond.immutable.${FILE_SUFFIX}json"
    DIAMOND_NAME="LiFiDiamondImmutable"
  fi
  DIAMOND_ADDRESS=$(getContractAddressFromDeploymentLogs "$NETWORK" "$ENVIRONMENT" "$DIAMOND_NAME")

  echo "DIAMOND_ADDRESS: $DIAMOND_ADDRESS"
  echo "DEPLOYER_ADDRESS: $(getDeployerAddress "$NETWORK" "$ENVIRONMENT")"

  if [[ -z "$DIAMOND_ADDRESS" ]]; then
    error "could not find address for $DIAMOND_NAME in network-specific log file for network $NETWORK (ENVIRONMENT=$ENVIRONMENT)"
    return 1
  fi

  # get a list of all periphery contracts
  PERIPHERY_CONTRACTS=$(getIncludedPeripheryContractsArray)

  MULTICALL_DATA="["

  # loop through periphery contracts
  for CONTRACT in $PERIPHERY_CONTRACTS; do
    echo "CONTRACT: $CONTRACT"

    # Build the function call for the contract
    #DATA=$(echo -n "0x$(echo -n "getPeripheryContract()" | xxd -p -c 256)")
    CALLDATA=$(cast calldata "getPeripheryContract(string)" "$CONTRACT")

    echo "CALLDATA: $CALLDATA"

    #target structure [(address,calldata),(address,calldata)]

    # Add the call data and target address to the call array
    MULTICALL_DATA=$MULTICALL_DATA"($DIAMOND_ADDRESS,$CALLDATA),"

  done

  # remove trailing comma and add trailing bracket
  MULTICALL_DATA=${MULTICALL_DATA%?}"]"

  echo "MULTICALL_DATA: $MULTICALL_DATA"

  MULTICALL_ADDRESS="0xcA11bde05977b3631167028862bE2a173976CA11"

  attempts=1

  echo "before call"

  while [ $attempts -lt 11 ]; do
    echo "Trying to execute multicall now - attempt ${attempts}"
    # try to execute call
    MULTICALL_RESULTS=$(cast send "$MULTICALL_ADDRESS" "aggregate((address,bytes)[]) returns (uint256,bytes[])" "$MULTICALL_DATA" --private-key $(getPrivateKey "$NETWORK" "$ENVIRONMENT") --rpc-url "https://polygon-rpc.com" --legacy)

    # check the return code the last call
    if [ $? -eq 0 ]; then
      break # exit the loop if the operation was successful
    fi

    attempts=$((attempts + 1)) # increment attempts
    sleep 1                    # wait for 1 second before trying the operation again
  done

  if [ $attempts -eq 11 ]; then
    echo "Failed to execute multicall"
    exit 1
  fi

  #MULTICALL_RESULTS=$(cast send "$MULTICALL_ADDRESS" "aggregate((address,bytes)[]) returns (uint256,bytes[])" "$MULTICALL_DATA" --private-key "$PRIV_KEY" --rpc-url  "https://opt-mainnet.g.alchemy.com/v2/4y-BIUvj_mTGWHrsHZncoJyNolNjJrsT" --legacy)
  echo "after call"

  echo ""
  echo ""

  echo "MULTICALL_RESULTS: $MULTICALL_RESULTS"

  # check if diamond returns an address for this contract

  #

}
function saveDiamondPeriphery() {
  # read function arguments into variables
  NETWORK=$1
  ENVIRONMENT=$2
  USE_MUTABLE_DIAMOND=$3

  # get file suffix based on value in variable ENVIRONMENT
  local FILE_SUFFIX=$(getFileSuffix "$ENVIRONMENT")

  # get RPC URL
  RPC_URL=$(getRPCUrl "$NETWORK")

  # define path for json file based on which diamond was used
  if [[ "$USE_MUTABLE_DIAMOND" == "true" ]]; then
    DIAMOND_FILE="./deployments/${NETWORK}.diamond.${FILE_SUFFIX}json"
    DIAMOND_NAME="LiFiDiamond"
  else
    DIAMOND_FILE="./deployments/${NETWORK}.diamond.immutable.${FILE_SUFFIX}json"
    DIAMOND_NAME="LiFiDiamondImmutable"
  fi
  DIAMOND_ADDRESS=$(getContractAddressFromDeploymentLogs "$NETWORK" "$ENVIRONMENT" "$DIAMOND_NAME")

  # make sure diamond address is available
  if [[ -z "$DIAMOND_ADDRESS" ]]; then
    error "could not find address for $DIAMOND_NAME in network-specific log file for network $NETWORK (ENVIRONMENT=$ENVIRONMENT)"
    return 1
  fi

  # logging for debug purposes
  echo ""
  echoDebug "in function saveDiamondPeriphery"
  echoDebug "NETWORK=$NETWORK"
  echoDebug "ENVIRONMENT=$ENVIRONMENT"
  echoDebug "USE_MUTABLE_DIAMOND=$USE_MUTABLE_DIAMOND"
  echoDebug "FILE_SUFFIX=$FILE_SUFFIX"
  echoDebug "RPC_URL=$RPC_URL"
  echoDebug "DIAMOND_ADDRESS=$DIAMOND_ADDRESS"
  echoDebug "DIAMOND_FILE=$DIAMOND_FILE"

  # get a list of all periphery contracts
  PERIPHERY_CONTRACTS=$(getContractNamesInFolder "src/Periphery/")

  # loop through periphery contracts
  for CONTRACT in $PERIPHERY_CONTRACTS; do
    # get the address of this contract from diamond (will return ZERO_ADDRESS, if not registered)
    ADDRESS=$(cast call "$DIAMOND_ADDRESS" "getPeripheryContract(string) returns (address)" "$CONTRACT" --rpc-url "$RPC_URL")

    # check if address is ZERO_ADDRESS
    if [[ "$ADDRESS" == $ZERO_ADDRESS ]]; then
      ADDRESS=""
    fi

    # add new entry to JSON file
    result=$(cat "$DIAMOND_FILE" | jq -r ".$DIAMOND_NAME.Periphery += {\"$CONTRACT\": \"$ADDRESS\"}" || cat "$DIAMOND_FILE")
    printf %s "$result" >"$DIAMOND_FILE"
  done
}
function saveContract() {
  # read function arguments into variables
  local NETWORK=$1
  local CONTRACT=$2
  local ADDRESS=$3
  local FILE_SUFFIX=$4

  # load JSON FILE that contains deployment addresses
  ADDRESSES_FILE="./deployments/${NETWORK}.${FILE_SUFFIX}json"

  # logging for debug purposes
  echo ""
  echoDebug "in function saveContract"
  echoDebug "NETWORK=$NETWORK"
  echoDebug "CONTRACT=$CONTRACT"
  echoDebug "ADDRESS=$ADDRESS"
  echoDebug "FILE_SUFFIX=$FILE_SUFFIX"
  echoDebug "ADDRESSES_FILE=$ADDRESSES_FILE"

  if [[ "$ADDRESS" == *"null"* || -z "$ADDRESS" ]]; then
    error "trying to write a 'null' address to $ADDRESSES_FILE for $CONTRACT. Log file will not be updated."
    return 1
  fi

  # create an empty json if it does not exist
  if [[ ! -e $ADDRESSES_FILE ]]; then
    echo "{}" >"$ADDRESSES_FILE"
  fi

  # add new address to address log FILE
  RESULT=$(cat "$ADDRESSES_FILE" | jq -r ". + {\"$CONTRACT\": \"$ADDRESS\"}" || cat "$ADDRESSES_FILE")
  printf %s "$RESULT" >"$ADDRESSES_FILE"
}
# <<<<< reading and manipulation of deployment log files

# >>>>> working with directories and reading other files
function checkIfFileExists() {
  # read function arguments into variables
  local FILE_PATH="$1"

  # Check if FILE exists
  if [ ! -f "$FILE_PATH" ]; then
    echo "false"
    return 1
  else
    echo "true"
    return 0
  fi
}
function checkRequiredVariablesInDotEnv() {
  # read function arguments into variables
  local NETWORK=$1

  # skip for local network
  if [[ "$NETWORK" == "localanvil" ]]; then
    return 0
  fi

  # skip for local network
  if [[ "$NETWORK" == "localanvil" ]]; then
    return 0
  fi

  local PRIVATE_KEY="$PRIVATE_KEY"
  local RPC_URL=$(getRPCUrl "$NETWORK")

  # special handling for BSC testnet
  # uses same block explorer key as bsc mainnet
  if [[ "$NETWORK" == "bsc-testnet" ]]; then
    NETWORK="bsc"
    RPC_URL="${!ETH_NODE_URI_BSCTEST}"
  fi

  local BLOCKEXPLORER_API="$(tr '[:lower:]' '[:upper:]' <<<"$NETWORK")""_ETHERSCAN_API_KEY"
  local BLOCKEXPLORER_API_KEY="${!BLOCKEXPLORER_API}"

  if [[ -z "$PRIVATE_KEY" || -z "$RPC_URL" || -z "$BLOCKEXPLORER_API_KEY" ]]; then
    # throw error if any of the essential keys is missing
    error "your .env file is missing essential entries for this network (required are: PRIVATE_KEY, $RPC and $BLOCKEXPLORER_API)"
    return 1
  fi

  # all good - continue
  return 0
}
function getContractNamesInFolder() {
  # read function arguments into variables
  local FILEPATH=$1

  # Check if the path exists and is a directory
  if [ -d "$FILEPATH" ]; then
    # Create an empty ARRAY to store the FILE names
    local CONTRACTS=()

    # Loop through all the .sol files in the directory
    for FILE in "$FILEPATH"/*.sol; do
      # Extract the FILE name without the extension
      local name="$(basename "${FILE%.*}")"

      # Add the name to the ARRAY
      CONTRACTS+=("$name")
    done

    # Return the ARRAY
    echo "${CONTRACTS[@]}"
  else
    # Print an error message if the path is invalid
    error "the following path is not a valid directory: $FILEPATH"
  fi
}
function getContractFilePath() {
  # read function arguments into variables
  CONTRACT="$1"

  #  # special handling for CelerIMFacet
  #  if [[ "$CONTRACT" == *"CelerIMFacet"* ]]; then
  #    CONTRACT="CelerIMFacetBase"
  #  fi

  # define directory to be searched
  local dir=$CONTRACT_DIRECTORY
  local FILENAME="$CONTRACT.sol"

  # find FILE path
  local file_path=$(find "${dir%/}" -name $FILENAME -print)

  # return FILE path or throw error if FILE path does not have a value
  if [ -n "$file_path" ]; then
    echo "$file_path"
  else
    error "could not find src FILE path for contract $CONTRACT"
    exit 1
  fi
}

function getCurrentContractVersion() {
  # read function arguments into variables
  local CONTRACT="$1"

  # get src FILE path for contract
  local FILEPATH=$(getContractFilePath "$CONTRACT")
  wait

  # Check if FILE exists
  if [ ! -f "$FILEPATH" ]; then
    error "the following filepath is invalid: $FILEPATH"
    return 1
  fi

  # Search for "@custom:version" in the file and store the first result in the variable
  local VERSION=$(grep "@custom:version" "$FILEPATH" | cut -d ' ' -f 3)

  # Check if VERSION is empty
  if [ -z "$VERSION" ]; then
    error "'@custom:version' string not found in $FILEPATH"
    return 1
  fi

  echo "$VERSION"
}
function getAllContractNames() {
  # read function arguments into variables
  EXCLUDE_CONFIG="$1"

  # will return the names of all contracts in the following folders:
  # src
  # src/Facets
  # src/Periphery

  # get all facet contracts
  local FACET_CONTRACTS=$(getIncludedAndSortedFacetContractsArray "$EXCLUDE_CONFIG")

  # get all periphery contracts
  local PERIPHERY_CONTRACTS=$(getIncludedPeripheryContractsArray "$EXCLUDE_CONFIG")

  # get all diamond contracts
  local DIAMOND_CONTRACTS=$(getContractNamesInFolder "src")

  # merge
  local ALL_CONTRACTS=("${DIAMOND_CONTRACTS[@]}" "${FACET_CONTRACTS[@]}" "${PERIPHERY_CONTRACTS[@]}")

  # Print the resulting array
  echo "${ALL_CONTRACTS[*]}"
}
function getFunctionSelectorFromContractABI() {
  # read function arguments into variables
  local CONTRACT_NAME="$1"
  local FUNCTION_NAME="$2"

  # Extract the ABI file for the specified contract
  local ABI="./out/$CONTRACT_NAME.sol/$CONTRACT_NAME.json"

  # Loop through methodIdentifiers in ABI
  for FUNCTION in $(jq -r '.methodIdentifiers | keys[]' "$ABI"); do
    # extract function name only from value
    CURRENT_FUNCTION_NAME=${FUNCTION%%(*}

    # If the identifier matches the provided function name, store it's signature and exit loop
    if [[ "$FUNCTION_NAME" == "$CURRENT_FUNCTION_NAME" ]]; then
      # get function identifier
      SIGNATURE=$(jq -r ".methodIdentifiers[\"$FUNCTION\"]" "$ABI")
      break
    fi
  done

  # return function signature
  echo "$SIGNATURE"

}
function getFunctionSelectorsFromContractABI() {
  # read function arguments into variables
  local CONTRACT_NAME="$1"

  # Extract the ABI file for the specified contract
  local ABI="./out/$CONTRACT_NAME.sol/$CONTRACT_NAME.json"

  # Extract the function selectors from the ABI file
  local SELECTORS=$(jq -r '.methodIdentifiers | join(",")' "$ABI")

  # Convert the comma-separated list of selectors to an array of bytes4 values
  local BYTES4_SELECTORS=()
  IFS=',' read -ra SELECTOR_ARRAY <<<"$SELECTORS"
  for SELECTOR in "${SELECTOR_ARRAY[@]}"; do
    BYTES4_SELECTORS+=("0x${SELECTOR}")
  done

  # return the selectors array
  echo "${BYTES4_SELECTORS[@]}"
}
function getOptimizerRuns() {
  # define FILE path for foundry config FILE
  FILEPATH="foundry.toml"

  # Check if FILE exists
  if [ ! -f "$FILEPATH" ]; then
    error ": $FILEPATH does not exist."
    return 1
  fi

  # Search for "optimizer_runs =" in the FILE and store the first RESULT in the variable
  VERSION=$(grep "optimizer_runs =" $FILEPATH | cut -d ' ' -f 3)

  # Check if VERSION is empty
  if [ -z "$VERSION" ]; then
    error ": optimizer_runs string not found in $FILEPATH."
    return 1
  fi

  # return OPTIMIZER_RUNS value
  echo "$VERSION"

}
function removeExistingEntriesFromTargetStateJSON() {
  local file="$1"
  local value="$2"

  # Check if the file exists
  if [ ! -f "$file" ]; then
    error "file not found: $file"
    return 1
  fi

  # Remove staging entries on level 2
  jq "map_values(del(.$value))" "$file" >"$file.tmp" && mv "$file.tmp" "$file"

  if [ $? -eq 0 ]; then
    echo "[info] existing '$value' entries removed successfully from target state file ($file)"
    return 0
  else
    error "failed to remove entries with value '$value'."
    rm "$temp_file" >/dev/null 2>&1
    return 1
  fi

}
function parseTargetStateGoogleSpreadsheet() {
  # read function arguments into variables
  local ENVIRONMENT="$1"

  # ensure spreadsheet ID is available
  if [[ "$ENVIRONMENT" == "production" ]]; then
    # check if config contains spreadsheet ID
    if [[ -z "$TARGET_STATE_SPREADSHEET_ID_PRODUCTION" ]]; then
      error "your config.sh file is missing key 'TARGET_STATE_SPREADSHEET_ID_PRODUCTION'. Please add it."
      exit 1
    else
      # construct spreadsheet URL
      SPREADSHEET_URL="https://docs.google.com/spreadsheets/d/${TARGET_STATE_SPREADSHEET_ID_PRODUCTION}"
      EXPORT_PARAMS="/export?exportFormat=csv"
    fi
  elif [[ "$ENVIRONMENT" == "staging" ]]; then
    # check if config contains spreadsheet ID
    if [[ -z "$TARGET_STATE_SPREADSHEET_ID_STAGING" ]]; then
      error "your config.sh file is missing key 'TARGET_STATE_SPREADSHEET_ID_STAGING'. Please add it."
      exit 1
    else
      # construct spreadsheet URL
      SPREADSHEET_URL="https://docs.google.com/spreadsheets/d/${TARGET_STATE_SPREADSHEET_ID_STAGING}"
      EXPORT_PARAMS="/export?exportFormat=csv"
    fi
  else
    error "an unexpected ENVIRONMENT value was passed to parseTargetStateGoogleSpreadsheet: ($ENVIRONMENT). Script cannot continue."
    exit 1
  fi

  # load google sheets into CSV file
  CSV_FILE_PATH="newTest.csv"
  curl -L "$SPREADSHEET_URL""$EXPORT_PARAMS" -o $CSV_FILE_PATH 2>/dev/null

  echo "Updating $ENVIRONMENT target state from this Google sheet now: $SPREADSHEET_URL"
  echo ""

  # remove existing entries from target state JSON file
  removeExistingEntriesFromTargetStateJSON "$TARGET_STATE_PATH" "$ENVIRONMENT"

  # make sure existing entries were removed properly (to prevent corrupted target state)
  if [[ $? -ne 0 ]]; then
    error "unable to remove existing $ENVIRONMENT values from target state file ($TARGET_STATE_PATH). Cannot proceed."
    exit 1
  fi

  NETWORKS_START_AT_LINE=0
  FACETS_STARTS_AT_COLUMN=3 # this value is hardcoded and not expected to change

  # process the CSV file line by line
  LINE_NUMBER=0
  while IFS= read -r LINE; do
    # Increment the line number
    ((LINE_NUMBER++))

    #    echoDebug "LINE $LINE_NUMBER: $LINE"

    # find and store the row that contains all the contract names (determined by recognizing hardcoded value in cell A1)
    if [[ "$LINE" == *"Blue = Periphery"* ]]; then
      # Remove the unneeded values from the line
      STRING_TO_REMOVE='  Blue = Periphery",EXAMPLE,,'
      CONTRACTS_LINE=$(echo "$LINE" | sed "s/^${STRING_TO_REMOVE}//")

      # Split the line by comma into an array
      IFS=',' read -ra LINE_ARRAY <<<"$CONTRACTS_LINE"

      # Create an iterable array that only contains facet names
      CONTRACTS_ARRAY=()
      for ((i = 0; i < ${#LINE_ARRAY[@]}; i += 2)); do
        # extract contract name (might include "" or the values "FACETS"/"PERIPHERY/END")
        CONTRACT_NAME=${LINE_ARRAY[i]}

        # add contract name to array
        CONTRACTS_ARRAY+=("$CONTRACT_NAME")
      done
      #        break
    fi

    # find row with the first network ('mainnet'), do not execute again once it has been found
    if [[ "$NETWORKS_START_AT_LINE" == 0 && $LINE == "mainnet"* ]]; then
      NETWORKS_START_AT_LINE=$LINE_NUMBER
    fi

    # lines containing network-specific data will start earliest in line 130
    if [[ $NETWORKS_START_AT_LINE != 0 && $((LINE_NUMBER)) -ge "$NETWORKS_START_AT_LINE" ]]; then

      # extract network name
      NETWORK=$(echo "$LINE" | cut -d',' -f1)

      if [[ "$NETWORK" == "<placeholder>" ]]; then
        echoDebug "skipping network (placeholder)"
        continue
      fi

      if [[ "$NETWORK" == "DEACTIVATED" ]]; then
        echoDebug "reached deactivated network2 - ending script parsing now"
        break
      fi

      # check if this line contains data (=starts with a network name), otherwise skip to next line
      if [[ ! -z "$NETWORK" ]]; then
        echo ""
        echo "NETWORK: $NETWORK"

        # Split the line by comma into an array
        IFS=',' read -ra LINE_ARRAY <<<"$LINE"

        CONTRACT_INDEX=0
        # iterate through the array (start with index 5 to skip network name and EXAMPLE columns)
        for ((INDEX = "$FACETS_STARTS_AT_COLUMN"; INDEX < ${#LINE_ARRAY[@]}; INDEX += 1)); do
          # read cell value and current contract into variables
          CELL_VALUE=${LINE_ARRAY[$INDEX]}
          CONTRACT=${CONTRACTS_ARRAY[$CONTRACT_INDEX]}

          # increase facet index for next iteration
          if ((INDEX % 2 == 0)); then
            ((CONTRACT_INDEX += 1))
          fi

          # skip the iteration if the contract is empty (=empty placeholder column for future contracts)
          if [[ -z "$CONTRACT" ]]; then
            echoDebug "skipping iteration (no contract name in column)"
            continue
          fi

          # skip the iteration if contract is placeholder
          if [[ "$CONTRACT" == "<placeholder>" ]]; then
            echoDebug "skipping iteration (placeholder)"
            continue
          fi

          # skip the iteration if the contract is empty (=empty placeholder column for future contracts)
          if [[ -z "$CELL_VALUE" ]]; then
            echoDebug "skipping iteration (no value in cell)"
            continue
          fi

          # end the loop if contract is empty (=reached the end of the facet columns)
          if [[ "$CONTRACT" == "END" ]]; then
            break
          fi

          # determine diamond type based on odd/even column index
          if ((INDEX % 2 == 0)); then
            DIAMOND_TYPE="LiFiDiamondImmutable"
          else
            DIAMOND_TYPE="LiFiDiamond"
          fi

          # get current contract version and save in variable
          CURRENT_VERSION=$(getCurrentContractVersion "$CONTRACT")

          # check if cell value is "latest" >> find version
          if [[ "$CELL_VALUE" == "latest" ]]; then

            # make sure version was returned properly
            if [[ "$?" -ne 0 ]]; then
              warning "could not find current contract version for contract $CONTRACT"
            fi

            # echo warning that sheet needs to be updated
            warning "the latest version for contract $CONTRACT is $CURRENT_VERSION. Please update this for network $NETWORK in the Google sheet"

            # use current version for target state
            VERSION=$CURRENT_VERSION
          else
            # check if cell value looks like a version tag
            if isVersionTag "$CELL_VALUE"; then

              # check if current version in repo is higher than version in target state
              if [[ "$CURRENT_VERSION" != "$CELL_VALUE" ]]; then
                warning "Requested version ($CELL_VALUE) of $CONTRACT in $NETWORK for $DIAMOND_TYPE differs from current version ($CURRENT_VERSION). Update target state file?"
              fi

              # store cell value as target version
              VERSION=$CELL_VALUE
            else
              continue
            fi
          fi

          # if code reached here that means we should have a valid target state entry that needs to be added
          addContractVersionToTargetState "$NETWORK" "$ENVIRONMENT" "$CONTRACT" "$DIAMOND_TYPE" "$VERSION" true
          echo "addContractVersionToTargetState "$NETWORK" "$ENVIRONMENT" "$CONTRACT" "$DIAMOND_TYPE" "$VERSION" true"

        done
      fi
    fi
  done <"$CSV_FILE_PATH"

  # delete CSV file
  rm $CSV_FILE_PATH

  return 0
}
function getBytecodeFromArtifact() {
  # read function arguments into variables
  local contract="$1"

  # get filepath
  local file_path="out/$contract.sol/$contract.json"

  # ensure file exists
  if ! checkIfFileExists "$file_path" >/dev/null; then
    error "file does not exist: $file_path (access attempted by function 'getBytecodeFromArtifact')"
    return 1
  fi

  # read bytecode value from json
  bytecode_json=$(getValueFromJSONFile "$file_path" "bytecode.object")

  # Check if the value obtained starts with "0x"
  if [[ $bytecode_json == 0x* ]]; then
    echo "$bytecode_json"
    return 0
  else
    error "no bytecode found for $contract in file $file_path. Script cannot continue."
    exit 1
  fi
}

function addPeripheryToDexsJson() {
  echo "[info] now adding all contracts listed in WHITELIST_PERIPHERY (config.sh) to config/dexs.json"
  # read function arguments into variables
  local NETWORK="$1"
  local ENVIRONMENT="$2"

  # Get all contracts that need to be whitelisted and convert the comma-separated string into an array
  IFS=',' read -r -a CONTRACTS <<< "$WHITELIST_PERIPHERY"

  # get number of periphery contracts to be added
  local ADD_COUNTER=${#CONTRACTS[@]}

  local FILEPATH_DEXS="config/dexs.json"

  # get number of existing DEX addresses in the file for the given network
  local EXISTING_DEXS=$(jq --arg network "$NETWORK" '.[$network] | length' "$FILEPATH_DEXS")

  # Iterate through all contracts
  for CONTRACT in "${CONTRACTS[@]}"; do
    # get contract address
    local CONTRACT_ADDRESS=$(getContractAddressFromDeploymentLogs "$NETWORK" "$ENVIRONMENT" "$CONTRACT")

    if [[ -z "$CONTRACT_ADDRESS" ]]; then
      error "Could not find contract address for contract $CONTRACT on network $NETWORK ($ENVIRONMENT) in deploy log."
      error "Please manually whitelist this contract after this task has been completed."
    fi

    # check if address already exists in dexs.json for the given network
    local EXISTS=$(jq --arg address "$CONTRACT_ADDRESS" --arg network "$NETWORK" '(.[$network] // []) | any(. == $address)' $FILEPATH_DEXS)

    if [ "$EXISTS" == "true" ]; then
      echo "The address $CONTRACT_ADDRESS is already part of the whitelisted DEXs in network $NETWORK."

      # since this address is already in the list and will not be added, we have to reduce the "ADD_COUNTER" variable which will be used later to make sure that all addresses were indeed added
      ((ADD_COUNTER--)) # reduces by 1
    else
      # add the address to dexs.json
      local TMP_FILE="tmp.$$.json"
      jq --arg address "$CONTRACT_ADDRESS" --arg network "$NETWORK" '(.[$network] //= []) | .[$network] += [$address]' $FILEPATH_DEXS > "$TMP_FILE" && mv "$TMP_FILE" $FILEPATH_DEXS
      rm -f "$TMP_FILE"


      success "$CONTRACT address $CONTRACT_ADDRESS added to dexs.json[$NETWORK]"
    fi
  done

  # check how many DEX addresses are in the dexs.json now
  local ADDRESS_COUNTER=${#CONTRACTS[@]}

  # make sure dexs.json has been updated correctly
  if [ $ADDRESS_COUNTER -eq $((EXISTING_DEXS + ADD_COUNTER)) ]; then
    success "$ADD_COUNTER addresses were added to config/dexs.json"
  else
    error "The array in dexs.json for network $NETWORK does not have the expected number of elements after executing this script (expected: $, got: $ADDRESS_COUNTER)."
    exit 1
  fi
}
# <<<<< working with directories and reading other files

# >>>>> writing to blockchain & verification
function verifyContract() {
  # read function arguments into variables
  local NETWORK=$1
  local CONTRACT=$2
  local ADDRESS=$3
  local ARGS=$4

  # get API key for blockchain explorer
  if [[ "$NETWORK" == "bsc-testnet" ]]; then
    API_KEY="BSC_ETHERSCAN_API_KEY"
  else
    API_KEY="$(tr '[:lower:]' '[:upper:]' <<<$NETWORK)_ETHERSCAN_API_KEY"
  fi

  # logging for debug purposes
  echo ""
  echoDebug "in function verifyContract"
  echoDebug "NETWORK=$NETWORK"
  echoDebug "CONTRACT=$CONTRACT"
  echoDebug "ADDRESS=$ADDRESS"
  echoDebug "ARGS=$ARGS"
  echoDebug "blockexplorer API_KEY=${API_KEY}"
  echoDebug "blockexplorer API_KEY value=${!API_KEY}"

  if [[ -n "$DO_NOT_VERIFY_IN_THESE_NETWORKS" ]]; then
    case ",$DO_NOT_VERIFY_IN_THESE_NETWORKS," in
    *,"$NETWORK",*)
      echoDebug "network $NETWORK is excluded for contract verification, therefore verification of contract $CONTRACT will be skipped"
      return 1
      ;;
    esac
  fi

  # verify contract using forge
  MAX_RETRIES=$MAX_ATTEMPTS_PER_CONTRACT_VERIFICATION
  RETRY_COUNT=0
  COMMAND_STATUS=1
  CONTRACT_FILE_PATH=$(getContractFilePath "$CONTRACT")
  FULL_PATH="$CONTRACT_FILE_PATH"":""$CONTRACT"
  CHAIN_ID=$(getChainId "$NETWORK")

  if [ $? -ne 0 ]; then
    warning "could not find chainId for network $NETWORK (was this network recently added? Then update helper function 'getChainId'"
  fi

  while [ $COMMAND_STATUS -ne 0 -a $RETRY_COUNT -lt $MAX_RETRIES ]; do
    if [ "$ARGS" = "0x" ]; then
      # only show output if DEBUG flag is activated
      if [[ "$DEBUG" == *"true"* ]]; then
        forge verify-contract --watch --chain "$CHAIN_ID" "$ADDRESS" "$FULL_PATH" --skip-is-verified-check -e "${!API_KEY}"

        # TODO: add code that automatically identifies blockscout verification
        # forge verify-contract --watch --chain "$CHAIN_ID" "$ADDRESS" "$FULL_PATH" --verifier blockscout --verifier-url "https://explorer.immutable.com/api?"
      else
        forge verify-contract --watch --chain "$CHAIN_ID" "$ADDRESS" "$FULL_PATH"  --skip-is-verified-check -e "${!API_KEY}" >/dev/null 2>&1
      fi
    else
      # only show output if DEBUG flag is activated
      if [[ "$DEBUG" == *"true"* ]]; then
        forge verify-contract --watch --chain "$CHAIN_ID" "$ADDRESS" "$FULL_PATH" --constructor-args $ARGS --skip-is-verified-check -e "${!API_KEY}"
      else
        forge verify-contract --watch --chain "$CHAIN_ID" "$ADDRESS" "$FULL_PATH" --constructor-args $ARGS --skip-is-verified-check -e "${!API_KEY}" >/dev/null 2>&1
      fi
    fi
    COMMAND_STATUS=$?
    RETRY_COUNT=$((RETRY_COUNT + 1))
  done

  # check the return status of the contract verification call
  if [ $COMMAND_STATUS -ne 0 ]; then
    warning "$CONTRACT on $NETWORK with address $ADDRESS could not be verified"
  else
    echo "[info] $CONTRACT on $NETWORK with address $ADDRESS successfully verified"
    return 0
  fi

  echo "[info] trying to verify $CONTRACT on $NETWORK with address $ADDRESS using Sourcify now"
  forge verify-contract \
    "$ADDRESS" \
    "$CONTRACT" \
    --chain-id "$CHAIN_ID" \
    --verifier sourcify

  echo "[info] checking Sourcify verification now"
  forge verify-check $ADDRESS \
    --chain-id "$CHAIN_ID" \
    --verifier sourcify

  if [ $? -ne 0 ]; then
    # verification apparently failed
    warning "[info] $CONTRACT on $NETWORK with address $ADDRESS could not be verified using Sourcify"
    return 1
  else
    # verification successful
    echo "[info] $CONTRACT on $NETWORK with address $ADDRESS successfully verified using Sourcify"
    return 0
  fi
}
function verifyAllUnverifiedContractsInLogFile() {
  # Check if target state FILE exists
  if [ ! -f "$LOG_FILE_PATH" ]; then
    error "log file does not exist in path $LOG_FILE_PATH"
    exit 1
  fi

  echo "[info] checking log file for unverified contracts"

  # initate counter
  local COUNTER=0

  # Read top-level keys into an array
  CONTRACTS=($(jq -r 'keys[]' "$LOG_FILE_PATH"))

  # Loop through the array of top-level keys
  for CONTRACT in "${CONTRACTS[@]}"; do

    # Read second-level keys for the current top-level key
    NETWORKS=($(jq -r ".${CONTRACT} | keys[]" "$LOG_FILE_PATH"))

    # Loop through the array of second-level keys
    for NETWORK in "${NETWORKS[@]}"; do

      #      if [[ $NETWORK != "mainnet" ]]; then
      #        continue
      #      fi

      # Read ENVIRONMENT keys for the network
      ENVIRONMENTS=($(jq -r --arg contract "$CONTRACT" --arg network "$NETWORK" '.[$contract][$network] | keys[]' "$LOG_FILE_PATH"))

      # go through all environments
      for ENVIRONMENT in "${ENVIRONMENTS[@]}"; do

        # Read VERSION keys for the network
        VERSIONS=($(jq -r --arg contract "$CONTRACT" --arg network "$NETWORK" --arg environment "$ENVIRONMENT" '.[$contract][$network][$environment] | keys[]' "$LOG_FILE_PATH"))

        # go through all versions
        for VERSION in "${VERSIONS[@]}"; do

          # get values of current entry
          ENTRY=$(cat "$LOG_FILE_PATH" | jq -r --arg contract "$CONTRACT" --arg network "$NETWORK" --arg environment "$ENVIRONMENT" --arg version "$VERSION" '.[$contract][$network][$environment][$version][0]')

          # extract necessary information from log
          ADDRESS=$(echo "$ENTRY" | awk -F'"' '/"ADDRESS":/{print $4}')
          VERIFIED=$(echo "$ENTRY" | awk -F'"' '/"VERIFIED":/{print $4}')
          OPTIMIZER_RUNS=$(echo "$ENTRY" | awk -F'"' '/"OPTIMIZER_RUNS":/{print $4}')
          TIMESTAMP=$(echo "$ENTRY" | awk -F'"' '/"TIMESTAMP":/{print $4}')
          CONSTRUCTOR_ARGS=$(echo "$ENTRY" | awk -F'"' '/"CONSTRUCTOR_ARGS":/{print $4}')

          # check if contract is verified
          if [[ "$VERIFIED" != "true" ]]; then
            echo ""
            echo "[info] trying to verify contract $CONTRACT on $NETWORK with address $ADDRESS...."
            if [[ "$DEBUG" == *"true"* ]]; then
              verifyContract "$NETWORK" "$CONTRACT" "$ADDRESS" "$CONSTRUCTOR_ARGS"
            else
              verifyContract "$NETWORK" "$CONTRACT" "$ADDRESS" "$CONSTRUCTOR_ARGS" 2>/dev/null
            fi

            # check result
            if [ $? -eq 0 ]; then
              # update log file
              logContractDeploymentInfo "$CONTRACT" "$NETWORK" "$TIMESTAMP" "$VERSION" "$OPTIMIZER_RUNS" "$CONSTRUCTOR_ARGS" "$ENVIRONMENT" "$ADDRESS" "true" "$SALT"

              # increase COUNTER
              COUNTER=$((COUNTER + 1))
            fi
          fi
        done
      done
    done
  done

  echo "[info] done (verified contracts: $COUNTER)"
}
function removeFacetFromDiamond() {
  # read function arguments into variables
  local DIAMOND_ADDRESS="$1"
  local FACET_NAME="$2"
  local NETWORK="$3"
  local ENVIRONMENT="$4"
  local EXIT_ON_ERROR="$5"

  # get function selectors of facet
  FUNCTION_SELECTORS=$(getFunctionSelectorsOfCurrentContract "$DIAMOND_ADDRESS" "$FACET_NAME" "$NETWORK" "$ENVIRONMENT" false)

  # convert the function selector array to a comma-separated list
  SELECTORS_LIST="$(echo "${FUNCTION_SELECTORS[@]}" | sed 's/ /,/g')"

  # get ABI of facet
  local ABI="./out/$FACET_NAME.sol/$FACET_NAME.json"

  # get RPC URL
  local RPC="ETH_NODE_URI_$(tr '[:lower:]' '[:upper:]' <<<"$NETWORK")"

  local ZERO_ADDRESS=0x0000000000000000000000000000000000000000

  # go through list of facet selectors and find out which of those is known by the diamond
  for SELECTOR in $FUNCTION_SELECTORS; do
    # get address of facet in diamond
    local FACET_ADDRESS=$(getFacetAddressFromSelector "$DIAMOND_ADDRESS" "$FACET_NAME" "$NETWORK" "$SELECTOR")

    # check if facet address could be obtained
    if [[ $? -ne 0 ]]; then
      # display error message
      echo "$FACET_ADDRESS"
      # exit script
      return 1
    fi

    # if not zero address => add to list of selectors
    if [ "$FACET_ADDRESS" != "$ZERO_ADDRESS" ]; then
      if [[ -z "$SELECTORS_LIST2" ]]; then
        # initiate list
        KNOWN_SELECTORS="$SELECTOR"
      else
        # add to list
        KNOWN_SELECTORS+=",$SELECTOR"
      fi
    fi
  done

  # prepare arguments for diamondCut call
  local FACET_CUT_ACTION="2" # (remove == 2 according to enum)
  local DIAMOND_CUT_FUNCTION_SIGNATURE="diamondCut((address,uint8,bytes4[])[],address,bytes)"

  local TUPLE="[(""$ZERO_ADDRESS"",""$FACET_CUT_ACTION,["$KNOWN_SELECTORS"])]"

  # Encode the function call arguments with the encode command
  local ENCODED_ARGS=$(cast calldata "$DIAMOND_CUT_FUNCTION_SIGNATURE" "$TUPLE" "$ZERO_ADDRESS" "0x")

  ATTEMPTS=1
  while [ $ATTEMPTS -le "$MAX_ATTEMPTS_PER_SCRIPT_EXECUTION" ]; do
    echo "[info] trying to remove $FACET_NAME  from diamond $DIAMOND_ADDRESS - attempt ${ATTEMPTS} (max attempts: $MAX_ATTEMPTS_PER_SCRIPT_EXECUTION)"

    # call diamond
    if [[ "$DEBUG" == *"true"* ]]; then
      # print output to console
      cast send "$DIAMOND_ADDRESS" "$ENCODED_ARGS" --private-key "$(getPrivateKey "$NETWORK" "$ENVIRONMENT")" --rpc-url "${!RPC}" --legacy
    else
      # do not print output to console
      cast send "$DIAMOND_ADDRESS" "$ENCODED_ARGS" --private-key "$(getPrivateKey "$NETWORK" "$ENVIRONMENT")" --rpc-url "${!RPC}" --legacy >/dev/null 2>&1
    fi

    # check the return code the last call
    if [ $? -eq 0 ]; then
      break # exit the loop if the operation was successful
    fi

    ATTEMPTS=$((ATTEMPTS + 1)) # increment ATTEMPTS
    sleep 1                    # wait for 1 second before trying the operation again
  done

  # check if call was executed successfully or used all ATTEMPTS
  if [ $ATTEMPTS -gt "$MAX_ATTEMPTS_PER_SCRIPT_EXECUTION" ]; then
    error "failed to remove $FACET_NAME from $DIAMOND_ADDRESS on network $NETWORK"
    # end this script according to flag
    if [[ -z "$EXIT_ON_ERROR" ]]; then
      return 1
    else
      exit 1
    fi
  fi

  echoDebug "successfully removed $FACET_NAME from $DIAMOND_ADDRESS on network $NETWORK"
} # needs to be fixed before using again
function confirmOwnershipTransfer() {
  # read function arguments into variables
  local address="$1"
  local network="$2"
  local private_key="$3"

  attempts=1 # initialize attempts to 0

  # get RPC URL
  rpc_url=$(getRPCUrl "$network")

  while [ $attempts -lt "$MAX_ATTEMPTS_PER_SCRIPT_EXECUTION" ]; do
    echo "Trying to confirm ownership transfer on contract with address ($address) - attempt ${attempts}"
    # try to execute call
    cast send "$address" "confirmOwnershipTransfer()" --rpc-url "$rpc_url" --private-key "$private_key" 2>/dev/null

    # check the return code the last call
    if [ $? -eq 0 ]; then
      break # exit the loop if the operation was successful
    fi

    attempts=$((attempts + 1)) # increment attempts
    sleep 1                    # wait for 1 second before trying the operation again
  done

  if [ $attempts -eq "$MAX_ATTEMPTS_PER_SCRIPT_EXECUTION" ]; then
    error "Failed to confirm ownership transfer"
    return 1
  fi

  return 0
}
# <<<<< writing to blockchain & verification

function updateAllContractsToTargetState() {
  # Check if target state FILE exists
  if [ ! -f "$TARGET_STATE_PATH" ]; then
    error "target state FILE does not exist in path $TARGET_STATE_PATH"
    exit 1
  fi

  echo ""
  echo "[info] now comparing target state to actual deployed contracts"

  # initiate counter
  local COUNTER=0

  # Read top-level keys into an array
  NETWORKS=($(jq -r 'keys[]' "$TARGET_STATE_PATH"))

  # Loop through the array of top-level keys
  for NETWORK in "${NETWORKS[@]}"; do
    echo "[info] current network: $NETWORK"

    # Read ENVIRONMENT keys for the network
    ENVIRONMENTS=($(jq -r ".${NETWORK} | keys[]" "$TARGET_STATE_PATH"))

    # Loop through the array of second-level keys
    for ENVIRONMENT in "${ENVIRONMENTS[@]}"; do
      echo "[info]  current environment: $ENVIRONMENT"

      # Read diamond name keys for the network
      DIAMOND_NAMES=($(jq -r ".${NETWORK}.${ENVIRONMENT} | keys[]" "$TARGET_STATE_PATH"))

      # go through all diamond names
      for DIAMOND_NAME in "${DIAMOND_NAMES[@]}"; do
        echo "[info]   current diamond type: $DIAMOND_NAME"
        echo ""
        echo "[info]    current contract $DIAMOND_NAME: "

        DIAMOND_DEPLOYMENT_REQUIRED=false

        # get address of current diamond
        DIAMOND_ADDRESS=$(getContractAddressFromDeploymentLogs "$NETWORK" "$ENVIRONMENT" "$DIAMOND_NAME")

        # extract diamond target version
        DIAMOND_TARGET_VERSION=$(findContractVersionInTargetState "$NETWORK" "$ENVIRONMENT" "$DIAMOND_NAME" "$DIAMOND_NAME")

        # check if diamond address was found (if not, deploy first since it's needed for the rest)
        if [[ "$?" -ne 0 ]]; then
          echo ""
          echo "[info]     diamond address not found - need to deploy diamond first"

          # deploy diamond contract
          deploySingleContract "$DIAMOND_NAME" "$NETWORK" "$ENVIRONMENT" "$TARGET_VERSION" "true" 2>/dev/null

          # check if last command was executed successfully, otherwise exit script with error message
          checkFailure $? "deploy contract $DIAMOND_NAME to network $NETWORK"

          # get new diamond address from log
          DIAMOND_ADDRESS=$(getContractAddressFromDeploymentLogs "$NETWORK" "$ENVIRONMENT" "$DIAMOND_NAME")

          echo "[info]     diamond contract deployed to $DIAMOND_ADDRESS - deploying core facets now"
          echo ""

          # deploy and add core facets
          echo ""
          deployCoreFacets "$NETWORK" "$ENVIRONMENT" 2>/dev/null

          # check if last command was executed successfully, otherwise exit script with error message
          checkFailure $? "deploy core facets to network $NETWORK"
          echo "[info]     core facets deployed - updating $DIAMOND_NAME now"

          # update diamond with core facets
          echo ""
          diamondUpdateFacet "$NETWORK" "$ENVIRONMENT" "$DIAMOND_NAME" "UpdateCoreFacets" false 2>/dev/null

          # check if last command was executed successfully, otherwise exit script with error message
          checkFailure $? "update core facets in $DIAMOND_NAME on network $NETWORK"
          echo "[info]     core facets added to $DIAMOND_NAME"
        else
          # check if diamond matches current version
          # (need to do that first, otherwise facets might be updated to old diamond before diamond gets updated)
          # check version of known diamond
          KNOWN_VERSION=$(getContractVersionFromMasterLog "$NETWORK" "$ENVIRONMENT" "$DIAMOND_NAME" "$DIAMOND_ADDRESS")

          # check result
          if [[ "$?" -ne 0 ]]; then
            # no version available > needs to be deployed
            echo "[info]     could not extract current version from log file for $DIAMOND_NAME with address $DIAMOND_ADDRESS" # TODO: remove
            DIAMOND_DEPLOYMENT_REQUIRED=true
          else
            # match with target version
            if [[ ! "$KNOWN_VERSION" == "$DIAMOND_TARGET_VERSION" ]]; then
              echo "[info]     $DIAMOND_NAME versions do not match (current version=$KNOWN_VERSION, target version=$DIAMOND_TARGET_VERSION)" # TODO: remove
              DIAMOND_DEPLOYMENT_REQUIRED=true
            else
              echo "[info]     $DIAMOND_NAME  is already deployed in target version ($TARGET_VERSION)"
            fi
          fi
        fi

        # check if diamond deployment is required and deploy, if needed
        if [[ "$DIAMOND_DEPLOYMENT_REQUIRED" == "true" ]]; then
          # TODO: activate
          #deploySingleContract "$DIAMOND_NAME" "$NETWORK" "$ENVIRONMENT" "$TARGET_VERSION" "true" 2>/dev/null
          DIAMOND_ADDRESS=$(getContractAddressFromDeploymentLogs "$NETWORK" "$ENVIRONMENT" "$DIAMOND_NAME")

          echo "[info]     $DIAMOND_NAME deployed to address $DIAMOND_ADDRESS"
        fi

        # ensure that diamond address is now available
        if [[ -z $DIAMOND_ADDRESS ]]; then
          error "    failed to deploy diamond (or get its address) - cannot continue. Please run script again."
          exit 1
        fi
        DEPLOYMENT_REQUIRED=false

        # Read contract keys for the network
        CONTRACTS=($(jq -r ".${NETWORK}.${ENVIRONMENT}.${DIAMOND_NAME} | keys[]" "$TARGET_STATE_PATH"))

        echo ""

        # go through all contracts
        for CONTRACT in "${CONTRACTS[@]}"; do
          DEPLOYMENT_REQUIRED=false

          # skip for LiFiDiamond contracts (since they have already been checked above)
          if [[ "$CONTRACT" == *"LiFiDiamond"* ]]; then
            continue
          fi

          echo "[info]    current contract $CONTRACT: "

          # get values of current entry
          TARGET_VERSION=$(cat "$TARGET_STATE_PATH" | jq --arg CONTRACT "$CONTRACT" --arg NETWORK "$NETWORK" --arg ENVIRONMENT "$ENVIRONMENT" --arg DIAMOND_NAME "$DIAMOND_NAME" '.[$NETWORK][$ENVIRONMENT][$DIAMOND_NAME][$CONTRACT]')
          # remove "
          TARGET_VERSION=$(echo "$TARGET_VERSION" | sed 's/^"//;s/"$//')

          # determine contract type (periphery or facet)
          if [[ "$CONTRACT" == *"Facet"* ]]; then
            CONTRACT_TYPE="Facet"
          else
            CONTRACT_TYPE="Periphery"
          fi

          if [[ "$CONTRACT_TYPE" == "Facet" ]]; then
            # case: facet contract
            # check if current contract is known by diamond
            CONTRACT_INFO=$(getContractInfoFromDiamondDeploymentLogByName "$NETWORK" "$ENVIRONMENT" "$DIAMOND_NAME" $CONTRACT)

            # check result
            if [[ "$?" -ne 0 ]]; then
              # not known by diamond > needs to be deployed
              DEPLOYMENT_REQUIRED=true
            else
              # known by diamond
              # extract version
              #ADDRESS=$(echo "$CONTRACT_INFO" | jq -r 'keys[]' ) # TODO: remove
              KNOWN_VERSION=$(echo "$CONTRACT_INFO" | jq -r '.[].Version')

              # check if current version matches with target version
              if [[ ! "$KNOWN_VERSION" == "$TARGET_VERSION" ]]; then
                echo "[info]     versions do not match ($TARGET_VERSION!=$KNOWN_VERSION)" # TODO: remove
                DEPLOYMENT_REQUIRED=true
              else
                echo "[info]     contract $CONTRACT is already deployed in target version ($TARGET_VERSION)"
              fi
            fi

          elif [[ "$CONTRACT_TYPE" == "Periphery" ]]; then
            # case: periphery contract
            # check if current contract is known by diamond
            KNOWN_ADDRESS=$(getPeripheryAddressFromDiamond "$NETWORK" "$DIAMOND_ADDRESS" "$CONTRACT")

            # check result
            if [[ "$?" -ne 0 ]]; then
              # not known by diamond > needs to be deployed
              DEPLOYMENT_REQUIRED=true
            else
              # check version of known address
              KNOWN_VERSION=$(getContractVersionFromMasterLog "$NETWORK" "$ENVIRONMENT" "$CONTRACT" "$KNOWN_ADDRESS")

              # check result
              if [[ "$?" -ne 0 ]]; then
                # not known by diamond > needs to be deployed
                echo "[info]     versions do not match ($TARGET_VERSION!=$KNOWN_VERSION)" # TODO: remove
                DEPLOYMENT_REQUIRED=true
              else
                # match with target version
                if [[ ! "$KNOWN_VERSION" == "$TARGET_VERSION" ]]; then
                  echo "[info]     versions do not match ($TARGET_VERSION!=$KNOWN_VERSION)" # TODO: remove
                  DEPLOYMENT_REQUIRED=true
                else
                  echo "[info]     contract $CONTRACT is already deployed in target version ($TARGET_VERSION)"
                fi
              fi
            fi
          fi

          if [[ "$DEPLOYMENT_REQUIRED" == "true" ]]; then
            echo "[info]     now deploying $CONTRACT and adding it to $DIAMOND_NAME"
            # TODO: activate
            #deployAndAddContractToDiamond "$NETWORK" "$ENVIRONMENT" "$CONTRACT" "$DIAMOND_NAME" "$TARGET_VERSION" 2>/dev/null
            if [[ "$?" -eq 0 ]]; then
              echo "[info]     $CONTRACT successfully deployed and added to $DIAMOND_NAME"
            else
              error "   $CONTRACT was not successfully deployed and added to $DIAMOND_NAME - please investigate and try again"
            fi
          fi
          echo ""
        done
      done
    done
  done

  echo "[info] done (updated contracts: $COUNTER)"
} # TODO: WIP
function getAddressOfDeployedContractFromDeploymentsFiles() {
  # read function arguments into variables
  NETWORK=$1
  ENVIRONMENT=$2
  DIAMOND_TYPE=$3
  CONTRACT=$4

  # get file suffix based on value in variable ENVIRONMENT
  local FILE_SUFFIX=$(getFileSuffix "$ENVIRONMENT")

  if [[ "$DIAMOND_TYPE" == *"Immutable"* ]]; then
    DIAMOND_SUFFIX=".immutable"
  fi

  # get file path of deployments file
  #FILE_PATH="deployments/$NETWORK$DIAMOND_SUFFIX$FILE_SUFFIX.json"
  FILE_PATH="./deployments/${NETWORK}.${FILE_SUFFIX}json"

  echo "FILE_PATH: $FILE_PATH"

}
function getAllNetworksArray() {
  # prepare required variables
  local FILE="$NETWORKS_FILE_PATH"
  local ARRAY=()

  # loop through networks list and add each network to ARRAY that is not excluded
  while IFS= read -r line; do
    ARRAY+=("$line")
  done <"$FILE"

  # return ARRAY
  printf '%s\n' "${ARRAY[@]}"
}
function getIncludedNetworksArray() {
  # prepare required variables
  local FILE="$NETWORKS_FILE_PATH"
  local ARRAY=()

  # extract list of excluded networks from config
  local EXCLUDED_NETWORKS_REGEXP="^($(echo "$EXCLUDE_NETWORKS" | tr ',' '|'))$"

  # loop through networks list and add each network to ARRAY that is not excluded
  while IFS= read -r line; do
    if ! [[ "$line" =~ $EXCLUDED_NETWORKS_REGEXP ]]; then
      ARRAY+=("$line")
    fi
  done <"$FILE"

  # return ARRAY
  printf '%s\n' "${ARRAY[@]}"
}
function getFileSuffix() {
  # read function arguments into variables
  ENVIRONMENT="$1"

  # check if env variable "PRODUCTION" is true, otherwise deploy as staging
  if [[ "$ENVIRONMENT" == "production" ]]; then
    echo ""
  else
    echo "staging."
  fi
}
function getIncludedPeripheryContractsArray() {
  # prepare required variables
  local DIRECTORY_PATH="$CONTRACT_DIRECTORY""Periphery/"
  local ARRAY=()

  # extract list of excluded periphery contracts from config
  local EXCLUDE_CONTRACTS_REGEX="^($(echo "$EXCLUDE_PERIPHERY_CONTRACTS" | tr ',' '|'))$"

  # loop through contract names and add each name to ARRAY that is not excluded
  for CONTRACT in $(getContractNamesInFolder "$DIRECTORY_PATH"); do
    if ! [[ "$CONTRACT" =~ $EXCLUDE_CONTRACTS_REGEX ]]; then
      ARRAY+=("$CONTRACT")
    fi
  done

  # return ARRAY
  echo "${ARRAY[@]}"
}
function getIncludedFacetContractsArray() {
  # read function arguments into variables
  EXCLUDE_CONFIG="$1"

  # prepare required variables
  local DIRECTORY_PATH="$CONTRACT_DIRECTORY""Facets/"
  local ARRAY=()

  # extract list of excluded periphery contracts from config
  local EXCLUDE_CONTRACTS_REGEX="^($(echo "$EXCLUDE_FACET_CONTRACTS" | tr ',' '|'))$"

  # loop through contract names and add each name to ARRAY that is not excluded
  for CONTRACT in $(getContractNamesInFolder "$DIRECTORY_PATH"); do
    if [[ "$EXCLUDE_CONFIG" == "true" ]]; then
      if ! [[ "$CONTRACT" =~ $EXCLUDE_CONTRACTS_REGEX ]]; then
        ARRAY+=("$CONTRACT")
      fi
    else
      ARRAY+=("$CONTRACT")
    fi

  done

  # return ARRAY
  echo "${ARRAY[@]}"
}
function getIncludedAndSortedFacetContractsArray() {
  # read function arguments into variables
  EXCLUDE_CONFIG="$1"

  # get all facet contracts
  FACET_CONTRACTS=($(getIncludedFacetContractsArray "$EXCLUDE_CONFIG"))

  # convert CORE_FACETS into an array
  CORE_FACETS_ARRAY=($(echo "$CORE_FACETS" | tr ',' ' '))

  # initialize empty arrays for core and non-core facet contracts
  CORE_FACET_CONTRACTS=()
  OTHER_FACET_CONTRACTS=()

  # loop through FACET_CONTRACTS and sort into core and non-core arrays
  for contract in "${FACET_CONTRACTS[@]}"; do
    is_core=0
    for core_facet in "${CORE_FACETS_ARRAY[@]}"; do
      if [[ $contract == $core_facet ]]; then
        is_core=1
        break
      fi
    done

    if [[ $is_core == 1 ]]; then
      CORE_FACET_CONTRACTS+=("$contract")
    else
      OTHER_FACET_CONTRACTS+=("$contract")
    fi
  done

  # sort the arrays
  CORE_FACET_CONTRACTS=($(printf '%s\n' "${CORE_FACET_CONTRACTS[@]}" | sort))
  OTHER_FACET_CONTRACTS=($(printf '%s\n' "${OTHER_FACET_CONTRACTS[@]}" | sort))

  # merge the arrays
  SORTED_FACET_CONTRACTS=("${CORE_FACET_CONTRACTS[@]}" "${OTHER_FACET_CONTRACTS[@]}")

  # print the sorted array
  echo "${SORTED_FACET_CONTRACTS[*]}"
}
function userDialogSelectDiamondType() {
  # ask user to select diamond type
  SELECTION=$(
    gum choose \
      "1) Mutable" \
      "2) Immutable"
  )

  # select correct contract name based on user selection
  if [[ "$SELECTION" == *"1)"* ]]; then
    DIAMOND_CONTRACT_NAME="LiFiDiamond"
  elif [[ "$SELECTION" == *"2)"* ]]; then
    DIAMOND_CONTRACT_NAME="LiFiDiamondImmutable"
  else
    error "invalid value selected: $SELECTION - exiting script now"
    exit 1
  fi

  # return contract name
  echo "$DIAMOND_CONTRACT_NAME"
}
function getUserSelectedNetwork() {
  # get user-selected network
  local NETWORK=$(cat ./networks | gum filter --placeholder "Network...")

  # if no value was returned (e.g. when pressing ESC, end script)
  if [[ -z "$NETWORK" ]]; then
    error "invalid network selection"
    return 1
  fi

  # make sure all required .env variables are set
  checkRequiredVariablesInDotEnv "$NETWORK"

  echo "$NETWORK"
  return 0
}
function determineEnvironment() {
  if [[ "$PRODUCTION" == "true" ]]; then
    # make sure that PRODUCTION was selected intentionally by user
    echo "    "
    echo "    "
    printf '\033[31m%s\031\n' "!!!!!!!!!!!!!!!!!!!!!!!! ATTENTION !!!!!!!!!!!!!!!!!!!!!!!!"
    printf '\033[33m%s\033[0m\n' "The config environment variable PRODUCTION is set to true"
    printf '\033[33m%s\033[0m\n' "This means you will be deploying contracts to production"
    printf '\033[31m%s\031\n' "!!!!!!!!!!!!!!!!!!!!!!!!!!!!!!!!!!!!!!!!!!!!!!!!!!!!!!!!!!!"
    echo "    "
    printf '\033[33m%s\033[0m\n' "Last chance: Do you want to skip?"
    PROD_SELECTION=$(
      gum choose \
        "yes" \
        "no"
    )

    if [[ $PROD_SELECTION != "no" ]]; then
      echo "...exiting script"
      exit 0
    fi

    echo "production"
  else
    echo "staging"
  fi
}
function checkFailure() {
  # read function arguments into variables
  RESULT=$1
  ERROR_MESSAGE=$2

  # check RESULT code and display error message if code != 0
  if [[ $RESULT -ne 0 ]]; then
    echo "Failed to $ERROR_MESSAGE"
    exit 1
  fi
}

# >>>>> output to console
function echoDebug() {
  # read function arguments into variables
  MESSAGE=$1

  # write message to console if debug flag is set to true
  if [[ $DEBUG == "true" ]]; then
    printf "$BLUE[debug] %s$NC\n" "$MESSAGE"
  fi
}
function success() {
  printf '\033[32m%s\033[0m\n' "$1"
}
function error() {
  printf '\033[31m[error] %s\033[0m\n' "$1"
}
function warning() {
  printf '\033[33m[warning] %s\033[0m\n' "$1"
}
# <<<<< output to console

# >>>>> Reading and manipulation of target state JSON file
function addContractVersionToTargetState() {
  # read function arguments into variables
  NETWORK=$1
  ENVIRONMENT=$2
  CONTRACT_NAME=$3
  DIAMOND_NAME=$4
  VERSION=$5
  UPDATE_EXISTING=$6

  # check if entry already exists
  ENTRY_EXISTS=$(jq ".\"${NETWORK}\".\"${ENVIRONMENT}\".\"${DIAMOND_NAME}\".\"${CONTRACT_NAME}\" // empty" $TARGET_STATE_PATH)

  # check if entry should be updated and log warning if debug flag is set
  if [[ -n "$ENTRY_EXISTS" ]]; then
    if [[ "$UPDATE_EXISTING" == *"false"* ]]; then
      warning "target state file already contains an entry for NETWORK:$NETWORK, ENVIRONMENT:$ENVIRONMENT, DIAMOND_NAME:$DIAMOND_NAME, and CONTRACT_NAME:$CONTRACT_NAME."
      # exit script
      return 1
    else
      echoDebug "target state file already contains an entry for NETWORK:$NETWORK, ENVIRONMENT:$ENVIRONMENT, DIAMOND_NAME:$DIAMOND_NAME, and CONTRACT_NAME:$CONTRACT_NAME. Updating version."
    fi
  fi

  # add or update target state file
  jq ".\"${NETWORK}\" = (.\"${NETWORK}\" // {}) | .\"${NETWORK}\".\"${ENVIRONMENT}\" = (.\"${NETWORK}\".\"${ENVIRONMENT}\" // {}) | .\"${NETWORK}\".\"${ENVIRONMENT}\".\"${DIAMOND_NAME}\" = (.\"${NETWORK}\".\"${ENVIRONMENT}\".\"${DIAMOND_NAME}\" // {}) | .\"${NETWORK}\".\"${ENVIRONMENT}\".\"${DIAMOND_NAME}\".\"${CONTRACT_NAME}\" = \"${VERSION}\"" $TARGET_STATE_PATH >temp.json && mv temp.json $TARGET_STATE_PATH
}
function updateExistingContractVersionInTargetState() {
  # this function will update only existing entries, not add new ones

  # read function arguments into variables
  NETWORK=$1
  ENVIRONMENT=$2
  CONTRACT_NAME=$3
  DIAMOND_NAME=$4
  VERSION=$5

  # check if entry already exists
  ENTRY_EXISTS=$(jq ".\"${NETWORK}\".\"${ENVIRONMENT}\".\"${DIAMOND_NAME}\".\"${CONTRACT_NAME}\" // empty" $TARGET_STATE_PATH)

  # check if entry should be updated and log warning if debug flag is set
  if [[ -n "$ENTRY_EXISTS" ]]; then
    echo "[info]: updating version in target state file: NETWORK:$NETWORK, ENVIRONMENT:$ENVIRONMENT, DIAMOND_NAME:$DIAMOND_NAME, CONTRACT_NAME:$CONTRACT_NAME, new VERSION: $VERSION."
    # add or update target state file
    jq ".\"${NETWORK}\" = (.\"${NETWORK}\" // {}) | .\"${NETWORK}\".\"${ENVIRONMENT}\" = (.\"${NETWORK}\".\"${ENVIRONMENT}\" // {}) | .\"${NETWORK}\".\"${ENVIRONMENT}\".\"${DIAMOND_NAME}\" = (.\"${NETWORK}\".\"${ENVIRONMENT}\".\"${DIAMOND_NAME}\" // {}) | .\"${NETWORK}\".\"${ENVIRONMENT}\".\"${DIAMOND_NAME}\".\"${CONTRACT_NAME}\" = \"${VERSION}\"" $TARGET_STATE_PATH >temp.json && mv temp.json $TARGET_STATE_PATH
  else
    echo "[info]: target state file does not contain an entry for NETWORK:$NETWORK, ENVIRONMENT:$ENVIRONMENT, DIAMOND_NAME:$DIAMOND_NAME, and CONTRACT_NAME:$CONTRACT_NAME that could be updated."
    # exit script
    return 1
  fi
}
function updateContractVersionInAllIncludedNetworks() {
  # read function arguments into variables
  local ENVIRONMENT=$1
  local CONTRACT_NAME=$2
  local DIAMOND_NAME=$3
  local VERSION=$4

  # get an array with all networks
  local NETWORKS=$(getIncludedNetworksArray)

  # go through all networks
  for NETWORK in $NETWORKS; do
    # update existing entries
    updateExistingContractVersionInTargetState "$NETWORK" "$ENVIRONMENT" "$CONTRACT_NAME" "$DIAMOND_NAME" "$VERSION"
  done
}
function addNewContractVersionToAllIncludedNetworks() {
  # read function arguments into variables
  local ENVIRONMENT=$1
  local CONTRACT_NAME=$2
  local DIAMOND_NAME=$3
  local VERSION=$4
  local UPDATE_EXISTING=$5

  # get an array with all networks
  local NETWORKS=$(getIncludedNetworksArray)

  # go through all networks
  for NETWORK in $NETWORKS; do
    # update existing entries
    addContractVersionToTargetState "$NETWORK" "$ENVIRONMENT" "$CONTRACT_NAME" "$DIAMOND_NAME" "$VERSION" "$UPDATE_EXISTING"
  done
}
function addNewNetworkWithAllIncludedContractsInLatestVersions() {
  # read function arguments into variables
  local NETWORK=$1
  local ENVIRONMENT=$2
  local DIAMOND_NAME=$3

  if [[ -z "$NETWORK" || -z "$ENVIRONMENT" || -z "$DIAMOND_NAME" ]]; then
    error "function addNewNetworkWithAllIncludedContractsInLatestVersions called with invalid parameters: NETWORK=$NETWORK, ENVIRONMENT=$ENVIRONMENT, DIAMOND_NAME=$DIAMOND_NAME"
    return 1
  fi

  # get all facet contracts
  local FACET_CONTRACTS=$(getIncludedAndSortedFacetContractsArray)

  # get all periphery contracts
  local PERIPHERY_CONTRACTS=$(getIncludedPeripheryContractsArray)

  # merge all contracts into one array
  local ALL_CONTRACTS=("$DIAMOND_NAME" "${FACET_CONTRACTS[@]}" "${PERIPHERY_CONTRACTS[@]}")

  # go through all contracts
  for CONTRACT in ${ALL_CONTRACTS[*]}; do
    # get current contract version
    CURRENT_VERSION=$(getCurrentContractVersion "$CONTRACT")

    # add to target state json
    addContractVersionToTargetState "$NETWORK" "$ENVIRONMENT" "$CONTRACT" "$DIAMOND_NAME" "$CURRENT_VERSION" true
    if [ $? -ne 0 ]; then
      error "could not add contract version to target state for NETWORK=$NETWORK, ENVIRONMENT=$ENVIRONMENT, CONTRACT=$CONTRACT, DIAMOND_NAME=$DIAMOND_NAME, VERSION=$CURRENT_VERSION"
    fi
  done
}
function findContractVersionInTargetState() {
  # read function arguments into variables
  NETWORK="$1"
  ENVIRONMENT="$2"
  CONTRACT="$3"
  DIAMOND_NAME=$4

  # Check if target state FILE exists
  if [ ! -f "$TARGET_STATE_PATH" ]; then
    error "target state FILE does not exist in path $TARGET_STATE_PATH"
    exit 1
  fi

  # find matching entry
  local TARGET_STATE_FILE=$(cat "$TARGET_STATE_PATH")
  local RESULT=$(echo "$TARGET_STATE_FILE" | jq --arg CONTRACT "$CONTRACT" --arg NETWORK "$NETWORK" --arg ENVIRONMENT "$ENVIRONMENT" --arg DIAMOND_NAME "$DIAMOND_NAME" '.[$NETWORK][$ENVIRONMENT][$DIAMOND_NAME][$CONTRACT]')

  if [[ "$RESULT" != "null" ]]; then
    # entry found
    # remove leading and trailing "
    RESULT_ADJUSTED=$(echo "$RESULT" | sed 's/"//g')

    # return TARGET_STATE_FILE and success error code
    echo "${RESULT_ADJUSTED}"
    return 0
  else
    # entry not found - issue error message and return error code
    echo "[info] No matching entry found in target state file for NETWORK=$NETWORK, ENVIRONMENT=$ENVIRONMENT, CONTRACT=$CONTRACT"
    return 1
  fi
}
# <<<<<< Reading and manipulation of target state JSON file

# >>>>>> read from blockchain
function getContractAddressFromSalt() {
  # read function arguments into variables
  local SALT=$1
  local NETWORK=$2
  local CONTRACT_NAME=$3
  local ENVIRONMENT=$4

  # get RPC URL
  local RPC_URL="ETH_NODE_URI_$(tr '[:lower:]' '[:upper:]' <<<"$NETWORK")"

  # get deployer address
  local DEPLOYER_ADDRESS=$(getDeployerAddress "$NETWORK" "$ENVIRONMENT")

  # get actual deploy salt (as we do in DeployScriptBase:  keccak256(abi.encodePacked(saltPrefix, contractName));)
  # prepare web3 code to be executed
  jsCode="const Web3 = require('web3');
    const web3 = new Web3();
    const result = web3.utils.soliditySha3({t: 'string', v: '$SALT'},{t: 'string', v: '$CONTRACT_NAME'})
    console.log(result);"

  # execute code using web3
  ACTUAL_SALT=$(node -e "$jsCode")

  # call create3 factory to obtain contract address
  RESULT=$(cast call "$CREATE3_FACTORY_ADDRESS" "getDeployed(address,bytes32) returns (address)" "$DEPLOYER_ADDRESS" "$ACTUAL_SALT" --rpc-url "${!RPC_URL}")

  # return address
  echo "$RESULT"

}
function getDeployerAddress() {
  # read function arguments into variables
  local NETWORK=$1
  local ENVIRONMENT=$2

  PRIV_KEY="$(getPrivateKey "$NETWORK" "$ENVIRONMENT")"

  # prepare web3 code to be executed
  jsCode="const Web3 = require('web3');
    const web3 = new Web3();
    const deployerAddress = (web3.eth.accounts.privateKeyToAccount('$PRIV_KEY')).address
    const checksumAddress = web3.utils.toChecksumAddress(deployerAddress);
    console.log(checksumAddress);"

  # execute code using web3
  DEPLOYER_ADDRESS=$(node -e "$jsCode")

  # return deployer address
  echo "$DEPLOYER_ADDRESS"
}
function getDeployerBalance() {
  # read function arguments into variables
  local NETWORK=$1
  local ENVIRONMENT=$2

  # get RPC URL
  RPC_URL=$(getRPCUrl "$NETWORK")

  # get deployer address
  ADDRESS=$(getDeployerAddress "$NETWORK" "$ENVIRONMENT")

  # get balance in given network
  BALANCE=$(cast balance "$ADDRESS" --rpc-url "$RPC_URL")

  # return formatted balance
  echo "$(echo "scale=10;$BALANCE / 1000000000000000000" | bc)"
}
function doesDiamondHaveCoreFacetsRegistered() {
  # read function arguments into variables
  local DIAMOND_ADDRESS="$1"
  local NETWORK="$2"
  local FILE_SUFFIX="$3"

  # get file with deployment addresses
  DEPLOYMENTS_FILE="./deployments/${NETWORK}.${FILE_SUFFIX}json"

  # get RPC URL for given network
  RPC_URL=$(getRPCUrl "$NETWORK")

  # get list of all core facet contracts from config
  IFS=',' read -ra FACETS_NAMES <<<"$CORE_FACETS"

  # get a list of all facets that the diamond knows
  local KNOWN_FACET_ADDRESSES=$(cast call "$DIAMOND_ADDRESS" "facets() returns ((address,bytes4[])[])" --rpc-url "$RPC_URL") 2>/dev/null
  if [ $? -ne 0 ]; then
    echoDebug "not all core facets are registered in the diamond"
    return 1
  fi

  # extract the IDiamondLoupe.Facet tuples
  tuples=($(echo "${KNOWN_FACET_ADDRESSES:1:${#KNOWN_FACET_ADDRESSES}-2}" | sed 's/),(/) /g' | sed 's/[()]//g'))

  # extract the addresses from the tuples into an array
  ADDRESSES=()
  for tpl in "${tuples[@]}"; do
    tpl="${tpl// /}"  # remove spaces
    tpl="${tpl//\'/}" # remove single quotes
    addr="${tpl%%,*}" # extract address from tuple
    ADDRESSES+=("$addr")
  done

  # loop through all contracts
  for FACET_NAME in "${FACETS_NAMES[@]}"; do
    # get facet address from deployments file
    local FACET_ADDRESS=$(jq -r ".$FACET_NAME" "$DEPLOYMENTS_FILE")
    # check if the address is not included in the diamond
    if ! [[ " ${ADDRESSES[@]} " =~ " ${FACET_ADDRESS} " ]]; then
      echoDebug "not all core facets are registered in the diamond"

      # not included, return error code
      return 1
    fi
  done
  return 0
}
function getPeripheryAddressFromDiamond() {
  # read function arguments into variables
  local NETWORK="$1"
  local DIAMOND_ADDRESS="$2"
  local PERIPHERY_CONTRACT_NAME="$3"

  # get RPC URL for given network
  RPC_URL=$(getRPCUrl "$NETWORK")

  # call diamond to check for periphery address
  PERIPHERY_CONTRACT_ADDRESS=$(cast call "$DIAMOND_ADDRESS" "getPeripheryContract(string) returns (address)" "$PERIPHERY_CONTRACT_NAME" --rpc-url "${RPC_URL}")

  if [[ "$PERIPHERY_CONTRACT_ADDRESS" == "$ZERO_ADDRESS" ]]; then
    return 1
  else
    echo "$PERIPHERY_CONTRACT_ADDRESS"
    return 0
  fi
}
function getFacetFunctionSelectorsFromDiamond() {
  # THIS FUNCTION NEEDS TO BE UPDATED/FIXED BEFORE BEING USED AGAIN

  # read function arguments into variables
  local DIAMOND_ADDRESS="$1"
  local FACET_NAME="$2"
  local NETWORK="$3"
  local ENVIRONMENT="$4"
  local EXIT_ON_ERROR="$5"

  local FILE_SUFFIX=$(getFileSuffix "$ENVIRONMENT")

  # get facet address from deployments JSON
  local FILE_PATH="deployments/$NETWORK.${FILE_SUFFIX}json"
  local FACET_ADDRESS=$(jq -r ".$FACET_NAME" $FILE_PATH)

  # check if facet address was found
  if [[ -z "$FACET_ADDRESS" ]]; then
    error "no address found for $FACET_NAME in $FILE_PATH"
    return 1
  fi

  # get RPC URL
  local RPC="ETH_NODE_URI_$(tr '[:lower:]' '[:upper:]' <<<"$NETWORK")"

  # get path of diamond log file
  local DIAMOND_FILE_PATH="deployments/$NETWORK.diamond.${FILE_SUFFIX}json"

  # search in DIAMOND_FILE_PATH for the given address
  if jq -e ".facets | index(\"$FACET_ADDRESS\")" "$DIAMOND_FILE_PATH" >/dev/null; then # << this does not yet reflect the new file structure !!!!!!
    # get function selectors from diamond (function facetFunctionSelectors)
    local ATTEMPTS=1
    while [[ -z "$FUNCTION_SELECTORS" && $ATTEMPTS -le $MAX_ATTEMPTS_PER_SCRIPT_EXECUTION ]]; do
      # get address of facet in diamond
      local FUNCTION_SELECTORS=$(cast call "$DIAMOND_ADDRESS" "facetFunctionSelectors(address) returns (bytes4[])" "$FACET_ADDRESS" --rpc-url "${!RPC}")
      ((ATTEMPTS++))
      sleep 1
    done

    if [[ "$ATTEMPTS" -gt "$MAX_ATTEMPTS_PER_SCRIPT_EXECUTION" ]]; then
      error "could not get facet address after $MAX_ATTEMPTS_PER_SCRIPT_EXECUTION attempts, exiting."
      return 1
    fi
  else
    error "$FACET_NAME with address $FACET_ADDRESS is not known by diamond $DIAMOND_ADDRESS on network $NETWORK in $ENVIRONMENT environment. Please check why you tried to remove this facet from the diamond."
    return 1
  fi

  # return the selectors array
  echo "${FUNCTION_SELECTORS[@]}"
}
function getFacetAddressFromSelector() {
  # read function arguments into variables
  local DIAMOND_ADDRESS="$1"
  local FACET_NAME="$2"
  local NETWORK="$3"
  local FUNCTION_SELECTOR="$4"

  #echo "FUNCTION_SELECTOR in Func: $FUNCTION_SELECTOR"

  # get RPC URL
  local RPC="ETH_NODE_URI_$(tr '[:lower:]' '[:upper:]' <<<"$NETWORK")"

  # loop until FACET_ADDRESS has a value or maximum attempts are reached
  local FACET_ADDRESS
  local ATTEMPTS=1
  while [[ -z "$FACET_ADDRESS" && $ATTEMPTS -le $MAX_ATTEMPTS_PER_SCRIPT_EXECUTION ]]; do
    # get address of facet in diamond
    FACET_ADDRESS=$(cast call "$DIAMOND_ADDRESS" "facetAddress(bytes4) returns (address)" "$FUNCTION_SELECTOR" --rpc-url "${!RPC}")
    ((ATTEMPTS++))
    sleep 1
  done

  if [[ "$ATTEMPTS" -gt "$MAX_ATTEMPTS_PER_SCRIPT_EXECUTION" ]]; then
    error "could not get facet address after $MAX_ATTEMPTS_PER_SCRIPT_EXECUTION attempts, exiting."
    return 1
  fi

  echo "$FACET_ADDRESS"
  return 0
}
function doesFacetExistInDiamond() {
  # read function arguments into variables
  local DIAMOND_ADDRESS=$1
  local FACET_NAME=$2
  local NETWORK=$3

  # get all facet selectors of the facet to be checked
  local SELECTORS=$(getFunctionSelectorsFromContractABI "$FACET_NAME")

  # get RPC URL for given network
  RPC_URL=$(getRPCUrl "$NETWORK")

  # loop through facet selectors and see if this selector is known by the diamond
  for SELECTOR in $SELECTORS; do
    # call diamond to get address of facet for given selector
    local RESULT=$(cast call "$DIAMOND_ADDRESS" "facetAddress(bytes4) returns (address)" "$SELECTOR" --rpc-url "$RPC_URL")

    # if result != address(0) >> facet selector is known
    if [[ "$RESULT" != "0x0000000000000000000000000000000000000000" ]]; then
      echo "true"
      return 0
    fi
  done

  echo "false"
  return 0
}
function doesAddressContainBytecode() {
  # read function arguments into variables
  NETWORK="$1"
  ADDRESS="$2"

  # check address value
  if [[ "$ADDRESS" == "null" || "$ADDRESS" == "" ]]; then
    echo "[warning]: trying to verify deployment at invalid address: ($ADDRESS)"
    return 1
  fi

  # get correct node URL for given NETWORK
  NODE_URL_KEY="ETH_NODE_URI_$(tr '[:lower:]' '[:upper:]' <<<$NETWORK)"
  NODE_URL=${!NODE_URL_KEY}

  # check if NODE_URL is available
  if [ -z "$NODE_URL" ]; then
    error ": no node url found for NETWORK $NETWORK. Please update your .env FILE and make sure it has a value for the following key: $NODE_URL_KEY"
    return 1
  fi

  # make sure address is in correct checksum format
  jsCode="const Web3 = require('web3');
    const web3 = new Web3();
    const address = '$ADDRESS';
    const checksumAddress = web3.utils.toChecksumAddress(address);
    console.log(checksumAddress);"
  CHECKSUM_ADDRESS=$(node -e "$jsCode")

  # get CONTRACT code from ADDRESS using web3
  jsCode="const Web3 = require('web3');
    const web3 = new Web3('$NODE_URL');
    web3.eth.getCode('$CHECKSUM_ADDRESS', (error, RESULT) => { console.log(RESULT); });"
  contract_code=$(node -e "$jsCode")

  # return ƒalse if ADDRESS does not contain CONTRACT code, otherwise true
  if [[ "$contract_code" == "0x" || "$contract_code" == "" ]]; then
    echo "false"
  else
    echo "true"
  fi
}
function getFacetAddressFromDiamond() {
  # read function arguments into variables
  local NETWORK="$1"
  local DIAMOND_ADDRESS="$2"
  local SELECTOR="$3"

  # get RPC URL for given network
  RPC_URL=$(getRPCUrl "$NETWORK")

  local RESULT=$(cast call "$DIAMOND_ADDRESS" "facetAddress(bytes4) returns (address)" "$SELECTOR" --rpc-url "$RPC_URL")

  echo "$RESULT"
}
function getCurrentGasPrice() {
  # read function arguments into variables
  local NETWORK=$1

  # get RPC URL for given network
  RPC_URL=$(getRPCUrl "$NETWORK")

  GAS_PRICE=$(cast gas-price --rpc-url "$RPC_URL")

  echo "$GAS_PRICE"
}
function getContractOwner() {
  # read function arguments into variables
  local network=$1
  local environment=$2
  local contract=$3

  # get RPC URL
  rpc_url=$(getRPCUrl "$network")

  # get contract address
  local address=$(getContractAddressFromDeploymentLogs "$network" "$environment" "$contract")

  # check if address was found
  if [[ $? -ne 0 || -z $address ]]; then
    echoDebug "could not find address of '$contract' in network-specific deploy log"
    return 1
  fi

  # get owner
  owner=$(cast call "$address" "owner()" --rpc-url "$rpc_url")

  if [[ $? -ne 0 || -z $owner ]]; then
    echoDebug "unable to retrieve owner of $contract with address $address on network $network ($environment)"
    return 1
  fi

  echo "$owner"
  return 0
}
function getPendingContractOwner() {
  # read function arguments into variables
  local network=$1
  local environment=$2
  local contract=$3

  # get RPC URL
  rpc_url=$(getRPCUrl "$network")

  # get contract address
  local address=$(getContractAddressFromDeploymentLogs "$network" "$environment" "$contract")

  # check if address was found
  if [[ $? -ne 0 || -z $address ]]; then
    echoDebug "could not find address of '$contract' in network-specific deploy log"
    return 1
  fi

  # get owner
  owner=$(cast call "$address" "pendingOwner()" --rpc-url "$rpc_url")

  if [[ $? -ne 0 || -z $owner ]]; then
    echoDebug "unable to retrieve pending owner of $contract with address $address on network $network ($environment)"
    return 1
  fi

  echo "$owner"
  return 0
}
# <<<<<< read from blockchain

# >>>>>> miscellaneous
function doNotContinueUnlessGasIsBelowThreshold() {
  # read function arguments into variables
  local NETWORK=$1

  if [ "$NETWORK" != "mainnet" ]; then
    return 0
  fi

  echo "ensuring gas price is below maximum threshold as defined in config (for mainnet only)"

  # Start the do-while loop
  while true; do
    # Get the current gas price
    CURRENT_GAS_PRICE=$(getCurrentGasPrice "mainnet")

    # Check if the counter variable has reached 10
    if [ "$MAINNET_MAXIMUM_GAS_PRICE" -gt "$CURRENT_GAS_PRICE" ]; then
      # If the counter variable has reached 10, exit the loop
      echo "gas price ($CURRENT_GAS_PRICE) is below maximum threshold ($MAINNET_MAXIMUM_GAS_PRICE) - continuing with script execution"
      return 0
    else
      echo "gas price ($CURRENT_GAS_PRICE) is above maximum ($MAINNET_MAXIMUM_GAS_PRICE) - waiting..."
      echo ""
    fi

    # wait 5 seconds before checking gas price again
    sleep 5
  done
}
function getRPCUrl() {
  # read function arguments into variables
  local NETWORK=$1

  # get RPC KEY
  RPC_KEY="ETH_NODE_URI_$(tr '[:lower:]' '[:upper:]' <<<"$NETWORK")"

  # return RPC URL
  echo "${!RPC_KEY}"
}
function playNotificationSound() {
  if [[ "$NOTIFICATION_SOUNDS" == *"true"* ]]; then
    afplay ./script/deploy/resources/notification.mp3
  fi
}
function deployAndAddContractToDiamond() {
  # read function arguments into variables
  NETWORK="$1"
  ENVIRONMENT="$2"
  CONTRACT="$3"
  DIAMOND_CONTRACT_NAME="$4"
  VERSION="$5"

  # logging for debug purposes
  echo ""
  echoDebug "in function deployAndAddContractToDiamond"
  echoDebug "NETWORK=$NETWORK"
  echoDebug "ENVIRONMENT=$ENVIRONMENT"
  echoDebug "CONTRACT=$CONTRACT"
  echoDebug "DIAMOND_CONTRACT_NAME=$DIAMOND_CONTRACT_NAME"
  echoDebug "VERSION=$VERSION"
  echo ""

  # check which type of contract we are deploying
  if [[ "$CONTRACT" == *"Facet"* ]]; then
    # deploying a facet
    deployFacetAndAddToDiamond "$NETWORK" "$ENVIRONMENT" "$CONTRACT" "$DIAMOND_CONTRACT_NAME" "$VERSION"
    return 0
  elif [[ "$CONTRACT" == *"LiFiDiamond"* ]]; then
    # deploying a diamond
    deploySingleContract "$CONTRACT" "$NETWORK" "$ENVIRONMENT" "$VERSION" false
    return 0
  else
    # deploy periphery contract
    deploySingleContract "$CONTRACT" "$NETWORK" "$ENVIRONMENT" "$VERSION" false "$DIAMOND_CONTRACT_NAME"

    # save return code
    RETURN_CODE1=$?

    # update periphery registry in diamond
    diamondUpdatePeriphery "$NETWORK" "$ENVIRONMENT" "$DIAMOND_CONTRACT_NAME" false false "$CONTRACT"
    RETURN_CODE2=$?

    if [[ "$RETURN_CODE1" -eq 0 || "$RETURN_CODE2" -eq 0 ]]; then
      return 0
    else
      return 1
    fi
  fi

  # there was an error if we reach this code
  return 1
}
function getPrivateKey() {
  # read function arguments into variables
  NETWORK="$1"
  ENVIRONMENT="$2"

  # skip for local network
  if [[ "$NETWORK" == "localanvil" || "$NETWORK" == "LOCALANVIL" ]]; then
    echo "$PRIVATE_KEY_ANVIL"
    return 0
  fi

  # check environment value
  if [[ "$ENVIRONMENT" == *"staging"* ]]; then
    # check if env variable is set/available
    if [[ -z "$PRIVATE_KEY" ]]; then
      error "could not find PRIVATE_KEY value in your .env file"
      return 1
    else
      echo "$PRIVATE_KEY"
      return 0
    fi
  else
    # check if env variable is set/available
    if [[ -z "$PRIVATE_KEY_PRODUCTION" ]]; then
      error "could not find PRIVATE_KEY_PRODUCTION value in your .env file"
      return 1
    else
      echo "$PRIVATE_KEY_PRODUCTION"
      return 0
    fi
  fi
}
function getChainId() {
  # read function arguments into variables
  NETWORK="$1"

  # return chainId
  case $NETWORK in
  "mainnet")
    echo "1"
    return 0
    ;;
  "blast")
    echo "81457"
    return 0
    ;;
  "bsc")
    echo "56"
    return 0
    ;;
  "polygon")
    echo "137"
    return 0
    ;;
  "polygonzkevm")
    echo "1101"
    return 0
    ;;
  "rootstock")
    echo "30"
    return 0
    ;;
  "gnosis")
    echo "100"
    return 0
    ;;
  "fraxtal")
    echo "252"
    return 0
    ;;
  "fantom")
    echo "250"
    return 0
    ;;
  "gravity")
    echo "1625"
    return 0
    ;;
  "okx")
    echo "66"
    return 0
    ;;
  "avalanche")
    echo "43114"
    return 0
    ;;
  "arbitrum")
    echo "42161"
    return 0
    ;;
  "optimism")
    echo "10"
    return 0
    ;;
  "moonriver")
    echo "1285"
    return 0
    ;;
  "moonbeam")
    echo "1284"
    return 0
    ;;
  "celo")
    echo "42220"
    return 0
    ;;
  "fuse")
    echo "122"
    return 0
    ;;
  "cronos")
    echo "25"
    return 0
    ;;
  "velas")
    echo "106"
    return 0
    ;;
  "harmony")
    echo "1666600000"
    return 0
    ;;
  "evmos")
    echo "9001"
    return 0
    ;;
  "aurora")
    echo "1313161554"
    return 0
    ;;
  "base")
    echo "8453"
    return 0
    ;;
  "boba")
    echo "288"
    return 0
    ;;
  "nova")
    echo "87"
    return 0
    ;;
  "mode")
    echo "34443"
    return 0
    ;;
  "scroll")
    echo "534352"
    return 0
    ;;
  "goerli")
    echo "5"
    return 0
    ;;
  "bsc-testnet")
    echo "97"
    return 0
    ;;
  "sepolia")
    echo "11155111"
    return 0
    ;;
  "mumbai")
    echo "80001"
    return 0
    ;;
  "lineatest")
    echo "59140"
    return 0
    ;;
  "linea")
    echo "59144"
    return 0
    ;;
  "opbnb")
    echo "204"
    return 0
    ;;
  "metis")
    echo "1088"
    return 0
    ;;
  "localanvil")
    echo "31337"
    return 0
    ;;
  "zksync")
    echo "324"
    return 0
    ;;
  "mantle")
    echo "5000"
    return 0
    ;;
  "sei")
    echo "1329"
    return 0
    ;;
  "immutablezkevm")
    echo "13371"
    return 0
    ;;
  "taiko")
    echo "167000"
    return 0
    ;;
  *)
    return 1
    ;;
  esac

}

function getCreate3FactoryAddress() {
  NETWORK="$1"
  local CONFIG="config/global.json"

  CREATE3_FACTORY=$(jq --arg NETWORK "$NETWORK" -r '.create3Factory[$NETWORK] // .create3Factory["default"]' $CONFIG)

  echo $CREATE3_FACTORY
}

function convertToBcInt() {
  echo "$1" | tr -d '\n' | bc
}


# transfers ownership of the given contract from old wallet to new wallet (e.g. new tester wallet)
# will fail if old wallet is not owner
# will transfer native funds from new owner to old owner, if old wallet has insufficient funds
# will send all remaining native funds from old owner to new owner after ownership transfer
transferContractOwnership() {
    local PRIV_KEY_OLD_OWNER="$1"
    local PRIV_KEY_NEW_OWNER="$2"
    local CONTRACT_ADDRESS="$3"
    local NETWORK="$4"

    # Define minimum native balance
    local MIN_NATIVE_BALANCE=$(convertToBcInt "100000000000000") # 100,000 Gwei
    local NATIVE_TRANSFER_GAS_STIPEND=$(convertToBcInt "21000000000000") # 21,000 Gwei
    local MIN_NATIVE_BALANCE_DOUBLE=$(convertToBcInt "$MIN_NATIVE_BALANCE * 2")

    local RPC_URL=$(getRPCUrl "$NETWORK")

    # Get address of old and new owner
    local ADDRESS_OLD_OWNER=$(cast wallet address --private-key "$PRIV_KEY_OLD_OWNER")
    local ADDRESS_NEW_OWNER=$(cast wallet address --private-key "$PRIV_KEY_NEW_OWNER")
    echo "Transferring ownership of contract $CONTRACT_ADDRESS on $NETWORK from $ADDRESS_OLD_OWNER to $ADDRESS_NEW_OWNER now"

    # make sure OLD_OWNER is actually contract owner
    local CURRENT_OWNER=$(cast call "$CONTRACT_ADDRESS" "owner() returns (address)" --rpc-url "$RPC_URL")
    if [[ "$CURRENT_OWNER" -ne "$ADDRESS_OLD_OWNER" ]]; then
      error "Current contract owner ($CURRENT_OWNER) does not match with private key of old owner provided ($ADDRESS_OLD_OWNER)"
      return 1
    fi

    # Check native funds of old owner wallet
    local NATIVE_BALANCE_OLD=$(convertToBcInt "$(cast balance "$ADDRESS_OLD_OWNER" --rpc-url "$RPC_URL")")
    local NATIVE_BALANCE_NEW=$(convertToBcInt "$(cast balance "$ADDRESS_NEW_OWNER" --rpc-url "$RPC_URL")")

    echo "native balance old owner: $NATIVE_BALANCE_OLD"
    echo "native balance new owner: $NATIVE_BALANCE_NEW"

    # make sure that sufficient native balances are available on both wallets
    if (( $(echo "$NATIVE_BALANCE_OLD < $MIN_NATIVE_BALANCE" | bc -l) )); then
        echo "old balance is low"
        if (( $(echo "$NATIVE_BALANCE_NEW < $MIN_NATIVE_BALANCE_DOUBLE" | bc -l) )); then
            echo "balance of new owner wallet is too low. Cannot continue"
            return 1
        else
            echo "sending "$MIN_NATIVE_BALANCE" native tokens from new ("$ADDRESS_NEW_OWNER") to old wallet ("$ADDRESS_OLD_OWNER") now"
            # Send some funds from new to old wallet
            cast send "$ADDRESS_OLD_OWNER" --value "$MIN_NATIVE_BALANCE" --private-key "$PRIV_KEY_NEW_OWNER" --rpc-url "$RPC_URL"

            NATIVE_BALANCE_OLD=$(convertToBcInt "$(cast balance "$ADDRESS_OLD_OWNER" --rpc-url "$RPC_URL")")
            NATIVE_BALANCE_NEW=$(convertToBcInt "$(cast balance "$ADDRESS_NEW_OWNER" --rpc-url "$RPC_URL")")
            echo ""
            echo "native balance old owner: $NATIVE_BALANCE_OLD"
            echo "native balance new owner: $NATIVE_BALANCE_NEW"
        fi
    fi

    # # transfer ownership to new owner
    echo ""
    echo "[info] calling transferOwnership() function from old owner wallet now"
    cast send "$CONTRACT_ADDRESS" "transferOwnership(address)" "$ADDRESS_NEW_OWNER" --private-key $PRIV_KEY_OLD_OWNER --rpc-url "$RPC_URL"
    echo ""

    # # accept ownership transfer
    echo ""
    echo "[info] calling confirmOwnershipTransfer() function from new owner wallet now"
    cast send "$CONTRACT_ADDRESS" "confirmOwnershipTransfer()" --private-key $PRIV_KEY_NEW_OWNER --rpc-url "$RPC_URL"
    echo ""
    echo ""

    # send remaining native tokens from old owner wallet to new owner wallet
    NATIVE_BALANCE_OLD=$(convertToBcInt "$(cast balance "$ADDRESS_OLD_OWNER" --rpc-url "$RPC_URL")")
    SENDABLE_BALANCE=$(convertToBcInt "$NATIVE_BALANCE_OLD - $NATIVE_TRANSFER_GAS_STIPEND")
    if [[ $SENDABLE_BALANCE -gt 0 ]]; then
      echo ""
      echo "sending "$SENDABLE_BALANCE" native tokens from old ("$ADDRESS_OLD_OWNER") to new wallet ("$ADDRESS_NEW_OWNER") now"
      cast send "$ADDRESS_NEW_OWNER" --value "$SENDABLE_BALANCE" --private-key "$PRIV_KEY_OLD_OWNER" --rpc-url "$RPC_URL"
    else
      echo "remaining native balance in old wallet is too low to send back to new wallet"
    fi

    # check balances
    NATIVE_BALANCE_OLD=$(convertToBcInt "$(cast balance "$ADDRESS_OLD_OWNER" --rpc-url "$RPC_URL")")
    NATIVE_BALANCE_NEW=$(convertToBcInt "$(cast balance "$ADDRESS_NEW_OWNER" --rpc-url "$RPC_URL")")
    echo ""
    echo "native balance old owner: $NATIVE_BALANCE_OLD"
    echo "native balance new owner: $NATIVE_BALANCE_NEW"

    # make sure NEW OWNER is actually contract owner
    CURRENT_OWNER=$(cast call "$CONTRACT_ADDRESS" "owner() returns (address)" --rpc-url "$RPC_URL")
    echo ""
    if [[ "$CURRENT_OWNER" -ne "$ADDRESS_NEW_OWNER" ]]; then
      error "Current contract owner ($CURRENT_OWNER) does not match with new owner address ($ADDRESS_NEW_OWNER). Ownership transfer failed"
      return 1
    else
      echo "Ownership transfer executed successfully"
      return 0
    fi
}


function printDeploymentsStatus() {
  # read function arguments into variables
  ENVIRONMENT="$1"
  echo ""
  echo "+--------------------------------------+------------+------------+-----------+"
  printf "+------------------------- ENVIRONMENT: %-10s --------------------------+\n" "$ENVIRONMENT"
  echo "+--------------------------------------+-----------+-------------+-----------+"
  echo "|                                      |  target   |   target    |           |"
  echo "|       Facet (latest version)         | (mutable) | (immutable) |  current  |"
  echo "+--------------------------------------+-----------+-------------+-----------+"

  # Check if target state FILE exists
  if [ ! -f "$TARGET_STATE_PATH" ]; then
    error "target state FILE does not exist in path $TARGET_STATE_PATH"
    exit 1
  fi

  # get an arrqay with all contracts (sorted: diamonds, coreFacets, nonCoreFacets, periphery)
  local ALL_CONTRACTS=$(getAllContractNames "false")

  # get a list of all networks
  local NETWORKS=$(getAllNetworksArray)

  # define column width for table
  FACET_COLUMN_WIDTH=38
  TARGET_COLUMN_WIDTH=11
  CURRENT_COLUMN_WIDTH=10

  # go through all contracts
  for CONTRACT in ${ALL_CONTRACTS[*]}; do
    # get current contract version
    CURRENT_VERSION=$(getCurrentContractVersion "$CONTRACT")
    printf "|%-${FACET_COLUMN_WIDTH}s| %-${TARGET_COLUMN_WIDTH}s| %-${TARGET_COLUMN_WIDTH}s| %-${CURRENT_COLUMN_WIDTH}s|\n" " $CONTRACT ($CURRENT_VERSION)" "" "" ""

    for NETWORK in ${NETWORKS[*]}; do
      PRINTED=false
      #echo "  NETWORK: $NETWORK"

      # get highest deployed version from master log
      HIGHEST_VERSION_DEPLOYED=$(getHighestDeployedContractVersionFromMasterLog "$NETWORK" "$ENVIRONMENT" "$CONTRACT")
      RETURN_CODE3=$?

      # check if contract has entry in target state
      TARGET_VERSION_DIAMOND=$(findContractVersionInTargetState "$NETWORK" "$ENVIRONMENT" "$CONTRACT" "LiFiDiamond")
      RETURN_CODE1=$?
      TARGET_VERSION_DIAMOND_IMMUTABLE=$(findContractVersionInTargetState "$NETWORK" "$ENVIRONMENT" "$CONTRACT" "LiFiDiamondImmutable")
      RETURN_CODE2=$?

      if [ "$RETURN_CODE1" -eq 0 ]; then
        TARGET_ENTRY_1=$TARGET_VERSION_DIAMOND
      else
        TARGET_ENTRY_1=""
      fi

      if [ "$RETURN_CODE2" -eq 0 ]; then
        TARGET_ENTRY_2=$TARGET_VERSION_DIAMOND_IMMUTABLE
      else
        TARGET_ENTRY_2=""
      fi

      if [[ "$RETURN_CODE1" -eq 0 || "$RETURN_CODE2" -eq 0 ]]; then
        #echo "TARGET_VERSION_DIAMOND: $TARGET_VERSION_DIAMOND"
        printf "|%-${FACET_COLUMN_WIDTH}s| %-${TARGET_COLUMN_WIDTH}s| %-${TARGET_COLUMN_WIDTH}s| %-${CURRENT_COLUMN_WIDTH}s|\n" "  -$NETWORK" "  $TARGET_ENTRY_1" "  $TARGET_ENTRY_2" "  $HIGHEST_VERSION_DEPLOYED"
      fi

    done

    printf "|%-${FACET_COLUMN_WIDTH}s| %-${TARGET_COLUMN_WIDTH}s| %-${TARGET_COLUMN_WIDTH}s| %-${CURRENT_COLUMN_WIDTH}s|\n" "" "" "" ""

  done
  echo "+--------------------------------------+------------+------------+-----------+"
  return 0
}
function printDeploymentsStatusV2() {
  # read function arguments into variables
  ENVIRONMENT="$1"

  OUTPUT_FILE_PATH="target_vs_deployed_""$ENVIRONMENT"".txt"

  echo ""
  echo "+------------------------------------------------------------------------------+"
  echo "+------------------------- TARGET STATE vs. ACTUAL STATE ----------------------+"
  echo "+                                                                              +"
  echo "+ (will only list networks for which an entry exists in target or deploy log)  +"
  echo "+------------------------------------------------------------------------------+"
  printf "+-------------------------- ENVIRONMENT: %-10s ---------------------------+\n" "$ENVIRONMENT"
  echo "+--------------------------------------+-------------------+-------------------+"
  echo "|                                      |      mutable      |     immutable     |"
  echo "|      Contract (latest version)       | target : deployed | target : deployed |"
  echo "+--------------------------------------+-------------------+-------------------+"

  echo "" >$OUTPUT_FILE_PATH
  echo "+------------------------------------------------------------------------------+" >>$OUTPUT_FILE_PATH
  echo "+------------------------- TARGET STATE vs. ACTUAL STATE ----------------------+" >>$OUTPUT_FILE_PATH
  echo "+                                                                              +" >>$OUTPUT_FILE_PATH
  echo "+ (will only list networks for which an entry exists in target or deploy log)  +" >>$OUTPUT_FILE_PATH
  echo "+------------------------------------------------------------------------------+" >>$OUTPUT_FILE_PATH
  printf "+-------------------------- ENVIRONMENT: %-10s ---------------------------+\n" "$ENVIRONMENT" >>$OUTPUT_FILE_PATH
  echo "+--------------------------------------+-------------------+-------------------+" >>$OUTPUT_FILE_PATH
  echo "|                                      |      mutable      |     immutable     |" >>$OUTPUT_FILE_PATH
  echo "|      Contract (latest version)       | target : deployed | target : deployed |" >>$OUTPUT_FILE_PATH
  echo "+--------------------------------------+-------------------+-------------------+" >>$OUTPUT_FILE_PATH

  # Check if target state FILE exists
  if [ ! -f "$TARGET_STATE_PATH" ]; then
    error "target state FILE does not exist in path $TARGET_STATE_PATH"
    exit 1
  fi

  # get an arrqay with all contracts (sorted: diamonds, coreFacets, nonCoreFacets, periphery)
  local ALL_CONTRACTS=$(getAllContractNames "false")

  # get a list of all networks
  local NETWORKS=$(getIncludedNetworksArray)

  # define column width for table
  FACET_COLUMN_WIDTH=38
  TARGET_COLUMN_WIDTH=18

  # go through all contracts
  for CONTRACT in ${ALL_CONTRACTS[*]}; do
    #      if [ "$CONTRACT" != "LiFiDiamondImmutable" ] ; then
    #        continue
    #      fi

    # get current contract version
    CURRENT_VERSION=$(getCurrentContractVersion "$CONTRACT")
    printf "|%-${FACET_COLUMN_WIDTH}s| %-${TARGET_COLUMN_WIDTH}s| %-${TARGET_COLUMN_WIDTH}s|\n" " $CONTRACT ($CURRENT_VERSION)" "" "" ""
    printf "|%-${FACET_COLUMN_WIDTH}s| %-${TARGET_COLUMN_WIDTH}s| %-${TARGET_COLUMN_WIDTH}s|\n" " $CONTRACT ($CURRENT_VERSION)" "" "" "" >>$OUTPUT_FILE_PATH

    # go through all networks
    for NETWORK in ${NETWORKS[*]}; do
      # skip any network that is a testnet
      if [[ "$TEST_NETWORKS" == *"$NETWORK"* ]]; then
        continue
      fi

      # (re-)set entry values
      TARGET_ENTRY_1="  -  "
      TARGET_ENTRY_2="  -  "
      DEPLOYED_ENTRY_1="  -  "
      DEPLOYED_ENTRY_2="  -  "
      KNOWN_VERSION=""
      MUTABLE_ENTRY_COMBINED=""
      IMMUTABLE_ENTRY_COMBINED=""

      # check if contract has entry in target state
      TARGET_VERSION_DIAMOND=$(findContractVersionInTargetState "$NETWORK" "$ENVIRONMENT" "$CONTRACT" "LiFiDiamond")
      RETURN_CODE1=$?
      TARGET_VERSION_DIAMOND_IMMUTABLE=$(findContractVersionInTargetState "$NETWORK" "$ENVIRONMENT" "$CONTRACT" "LiFiDiamondImmutable")
      RETURN_CODE2=$?

      # if entry was found in target state, prepare data for entry in table (if not default value will be used to preserve formatting)
      if [ "$RETURN_CODE1" -eq 0 ]; then
        TARGET_ENTRY_1=$TARGET_VERSION_DIAMOND
      fi
      if [ "$RETURN_CODE2" -eq 0 ]; then
        TARGET_ENTRY_2=$TARGET_VERSION_DIAMOND_IMMUTABLE
      fi

      # check if contract has entry in diamond deployment log
      LOG_INFO_DIAMOND=$(getContractInfoFromDiamondDeploymentLogByName "$NETWORK" "$ENVIRONMENT" "LiFiDiamond" "$CONTRACT")
      RETURN_CODE3=$?
      LOG_INFO_DIAMOND_IMMUTABLE=$(getContractInfoFromDiamondDeploymentLogByName "$NETWORK" "$ENVIRONMENT" "LiFiDiamondImmutable" "$CONTRACT")
      RETURN_CODE4=$?

      # check if entry was found in diamond deployment log (if version == null, replace with "unknown")
      if [ "$RETURN_CODE3" -eq 0 ]; then
        KNOWN_VERSION=$(echo "$LOG_INFO_DIAMOND" | jq -r '.[].Version')
        if [[ "$KNOWN_VERSION" == "null" || "$KNOWN_VERSION" == "" ]]; then
          DEPLOYED_ENTRY_1=" n/a"
        else
          DEPLOYED_ENTRY_1=$KNOWN_VERSION
        fi
      fi
      if [ "$RETURN_CODE4" -eq 0 ]; then
        KNOWN_VERSION=$(echo "$LOG_INFO_DIAMOND_IMMUTABLE" | jq -r '.[].Version')

        if [[ "$KNOWN_VERSION" == "null" || "$KNOWN_VERSION" == "" ]]; then
          DEPLOYED_ENTRY_2=" n/a"
        else
          DEPLOYED_ENTRY_2=$KNOWN_VERSION
        fi
      fi

      # print new line if any entry was found in either target state or diamond deploy log
      if [[ "$RETURN_CODE1" -eq 0 || "$RETURN_CODE2" -eq 0 || "$RETURN_CODE3" -eq 0 || "$RETURN_CODE4" -eq 0 ]]; then
        # prepare entries (to preserve formatting)
        MUTABLE_ENTRY_COMBINED="$TARGET_ENTRY_1"" : ""$DEPLOYED_ENTRY_1"
        IMMUTABLE_ENTRY_COMBINED="$TARGET_ENTRY_2"" : ""$DEPLOYED_ENTRY_2"

        if [ "$CONTRACT" == "LiFiDiamond" ]; then
          IMMUTABLE_ENTRY_COMBINED=""
        elif [ "$CONTRACT" == "LiFiDiamondImmutable" ]; then
          MUTABLE_ENTRY_COMBINED=""
        fi

        # determine color codes
        COLOR_CODE_1=$NC
        COLOR_CODE_2=$NC
        if [[ "$TARGET_ENTRY_1" != *"-"* && "$DEPLOYED_ENTRY_1" != *"-"* ]]; then
          if [[ "$TARGET_ENTRY_1" == "$DEPLOYED_ENTRY_1" ]]; then
            COLOR_CODE_1=$GREEN
          else
            COLOR_CODE_1=$RED
          fi
        fi
        if [[ "$TARGET_ENTRY_2" != *"-"* && "$DEPLOYED_ENTRY_2" != *"-"* ]]; then
          if [[ "$TARGET_ENTRY_2" == "$DEPLOYED_ENTRY_2" ]]; then
            COLOR_CODE_2=$GREEN
          else
            COLOR_CODE_2=$RED
          fi
        fi

        # print new line in table view
        printf "|%-${FACET_COLUMN_WIDTH}s| $COLOR_CODE_1 %-15s $NC | $COLOR_CODE_2 %-15s $NC |\n" "  -$NETWORK" " $MUTABLE_ENTRY_COMBINED" " $IMMUTABLE_ENTRY_COMBINED"
        printf "|%-${FACET_COLUMN_WIDTH}s| %-17s | %-17s |\n" "  -$NETWORK" " $MUTABLE_ENTRY_COMBINED" " $IMMUTABLE_ENTRY_COMBINED" >>$OUTPUT_FILE_PATH
      fi
    done

    # print empty line
    printf "|%-${FACET_COLUMN_WIDTH}s| %-${TARGET_COLUMN_WIDTH}s| %-${TARGET_COLUMN_WIDTH}s|\n" "" "" "" ""
    printf "|%-${FACET_COLUMN_WIDTH}s| %-${TARGET_COLUMN_WIDTH}s| %-${TARGET_COLUMN_WIDTH}s|\n" "" "" "" "" >>$OUTPUT_FILE_PATH
  done

  # print closing line
  echo "+--------------------------------------+-------------------+-------------------+"
  echo "+--------------------------------------+-------------------+-------------------+" >>$OUTPUT_FILE_PATH
  return 0

  playNotificationSound
}
function checkDeployRequirements() {
  # read function arguments into variables
  NETWORK="$1"
  ENVIRONMENT="$2"
  CONTRACT="$3"

  echo ""
  echoDebug "checking if all information required for deployment is available for $CONTRACT on $NETWORK in $ENVIRONMENT environment"

  # get file suffix based on value in variable ENVIRONMENT
  local FILE_SUFFIX=$(getFileSuffix "$ENVIRONMENT")

  # part 1: check configData requirements
  CONFIG_REQUIREMENTS=($(jq -r --arg CONTRACT "$CONTRACT" '.[$CONTRACT].configData | select(type == "object") | keys[]' "$DEPLOY_REQUIREMENTS_PATH"))

  # check if configData requirements were found
  if [ ${#CONFIG_REQUIREMENTS[@]} -gt 0 ]; then
    # go through array with requirements
    for REQUIREMENT in "${CONFIG_REQUIREMENTS[@]}"; do
      # get configFileName
      CONFIG_FILE=$(jq -r --arg CONTRACT "$CONTRACT" --arg REQUIREMENT "$REQUIREMENT" '.[$CONTRACT].configData[$REQUIREMENT].configFileName' "$DEPLOY_REQUIREMENTS_PATH")

      # get keyInConfigFile
      KEY_IN_FILE=$(jq -r --arg CONTRACT "$CONTRACT" --arg REQUIREMENT "$REQUIREMENT" '.[$CONTRACT].configData[$REQUIREMENT].keyInConfigFile' "$DEPLOY_REQUIREMENTS_PATH")
      # replace '<NETWORK>' with actual network, if needed
      KEY_IN_FILE=${KEY_IN_FILE//<NETWORK>/$NETWORK}

      # get full config file path
      CONFIG_FILE_PATH="$DEPLOY_CONFIG_FILE_PATH""$CONFIG_FILE"

      # check if file exists
      if ! checkIfFileExists "$CONFIG_FILE_PATH" >/dev/null; then
        error "file does not exist: $CONFIG_FILE_PATH (access attempted by function 'checkDeployRequirements')"
        return 1
      fi

      # try to read value from config file
      VALUE=$(jq -r "$KEY_IN_FILE" "$CONFIG_FILE_PATH")

      # check if data is available in config file
      if [[ "$VALUE" != "null" && "$VALUE" != "" ]]; then
        echoDebug "address information for parameter $REQUIREMENT found in $CONFIG_FILE_PATH"
      else
        echoDebug "address information for parameter $REQUIREMENT not found in $CONFIG_FILE_PATH"

        # check if it's allowed to deploy with zero address
        DEPLOY_FLAG=$(jq -r --arg CONTRACT "$CONTRACT" --arg REQUIREMENT "$REQUIREMENT" '.[$CONTRACT].configData[$REQUIREMENT].allowToDeployWithZeroAddress' "$DEPLOY_REQUIREMENTS_PATH")

        # continue with script depending on DEPLOY_FLAG
        if [[ "$DEPLOY_FLAG" == "true" ]]; then
          # if yes, deployment is OK
          warning "contract $CONTRACT will be deployed with zero address as argument for parameter $REQUIREMENT since this information was missing in $CONFIG_FILE_PATH for network $NETWORK"
        else
          # if no, return "do not deploy"
          error "contract $CONTRACT cannot be deployed with zero address as argument for parameter $REQUIREMENT and this information is missing in $CONFIG_FILE_PATH for network $NETWORK"
          return 1
        fi
      fi
    done
  fi

  # part 2: check required contractAddresses
  # read names of required contract addresses into array
  DEPENDENCIES=($(jq -r --arg CONTRACT "$CONTRACT" '.[$CONTRACT].contractAddresses | select(type == "object") | keys[]' "$DEPLOY_REQUIREMENTS_PATH"))

  # check if dependencies were found
  if [ ${#DEPENDENCIES[@]} -gt 0 ]; then
    # get file name for network deploy log
    ADDRESSES_FILE="./deployments/${NETWORK}.${FILE_SUFFIX}json"

    # check if file exists
    if ! checkIfFileExists "$ADDRESSES_FILE" >/dev/null; then
      error "file does not exist: $ADDRESSES_FILE (access attempted by function 'checkDeployRequirements')"
      return 1
    fi
    # go through array
    for DEPENDENCY in "${DEPENDENCIES[@]}"; do
      # get contract address from deploy file
      echoDebug "now looking for address of contract $DEPENDENCY in file $ADDRESSES_FILE"
      ADDRESS=$(jq -r --arg DEPENDENCY "$DEPENDENCY" '.[$DEPENDENCY]' "$ADDRESSES_FILE")

      # check if contract address is available in log file
      if [[ "$ADDRESS" != "null" && "$ADDRESS" == *"0x"* ]]; then
        echoDebug "address information for contract $DEPENDENCY found"
      else
        echoDebug "address information for contract $DEPENDENCY not found"

        # check if it's allowed to deploy with zero address
        DEPLOY_FLAG=$(jq -r --arg CONTRACT "$CONTRACT" --arg DEPENDENCY "$DEPENDENCY" '.[$CONTRACT].contractAddresses[$DEPENDENCY].allowToDeployWithZeroAddress' "$DEPLOY_REQUIREMENTS_PATH")

        # continue with script depending on DEPLOY_FLAG
        if [[ "$DEPLOY_FLAG" == "true" ]]; then
          # if yes, deployment is OK
          warning "contract $CONTRACT will be deployed with zero address as argument for parameter $DEPENDENCY since this information was missing in $ADDRESSES_FILE for network $NETWORK"
        else
          # if no, return "do not deploy"
          error "contract $CONTRACT cannot be deployed with zero address as argument for parameter $DEPENDENCY and this information is missing in $ADDRESSES_FILE for network $NETWORK"
          return 1
        fi
      fi
    done
  fi
  return 0
}
function isVersionTag() {
  # read function arguments into variable
  local STRING=$1

  # define version tag pattern
  local PATTERN="^[0-9]+\.[0-9]+\.[0-9]+$"

  if [[ $STRING =~ $PATTERN ]]; then
    return 0
  else
    return 1
  fi
}
function deployCreate3FactoryToAnvil() {
  # deploy create3Factory
  RAW_RETURN_DATA=$(PRIVATE_KEY=$PRIVATE_KEY_ANVIL forge script lib/create3-factory/script/Deploy.s.sol --fork-url "$ETH_NODE_URI_LOCALANVIL" --broadcast --silent)

  # extract address of deployed factory contract
  ADDRESS=$(echo "$RAW_RETURN_DATA" | grep -o -E 'Contract Address: 0x[a-fA-F0-9]{40}' | grep -o -E '0x[a-fA-F0-9]{40}')

  # update value of CREATE3_FACTORY_ADDRESS .env variable
  export CREATE3_FACTORY_ADDRESS=$ADDRESS
  echo "$ADDRESS"
}
function getValueFromJSONFile() {
  # read function arguments into variable
  local FILE_PATH=$1
  local KEY=$2

  # check if file exists
  if ! checkIfFileExists "$FILE_PATH" >/dev/null; then
    error "file does not exist: $FILE_PATH (access attempted by function 'getValueFromJSONFile')"
    return 1
  fi

  # extract and return value from file
  VALUE=$(cat "$FILE_PATH" | jq -r ".$KEY")
  echo "$VALUE"
}
function compareAddresses() {
  # read function arguments into variable
  local address_1=$1
  local address_2=$2

  # count characters / analyze format
  local address_1_chars=${#address_1}
  local address_2_chars=${#address_2}

  # shorten address1
  if [[ $address_1_chars -gt 42 ]]; then
    address_1_short="0x"${address_1: -40}
  else
    address_1_short=$address_1
  fi

  # shorten address2
  if [[ "$address_2_chars" -gt 64 ]]; then
    address_2_short="0x"${address_2: -40}
  else
    address_2_short=$address_2
  fi

  # convert both addresses to lowercase
  address_1_short_upper=$(echo "$address_1_short" | tr '[:upper:]' '[:lower:]')
  address_2_short_upper=$(echo "$address_2_short" | tr '[:upper:]' '[:lower:]')

  # compare
  if [[ $address_1_short_upper == $address_2_short_upper ]]; then
    echo true
    return 0
  else
    echo false
    return 1
  fi
}
# <<<<<< miscellaneous

# >>>>>> helpers to set/update deployment files/logs/etc
function updateDiamondLogs() {
  # read function arguments into variable
  local NETWORK=$1

  # if no network was passed to this function, update all networks
  if [[ -z $NETWORK ]]; then
    # get array with all network names
    NETWORKS=($(getIncludedNetworksArray))
  else
    NETWORKS=($NETWORK)
  fi

  echo ""
  echo "Now updating all diamond logs on network(s): ${NETWORKS[*]}"
  echo ""

  ENVIRONMENTS=("production" "staging")
  DIAMONDS=("LiFiDiamond" "LiFiDiamondImmutable")

  # loop through all networks
  for NETWORK in "${NETWORKS[@]}"; do
    echo ""
    echo "current Network: $NETWORK"

    # >>>>  limit here to a certain network, if needed
    #    if [[ $NETWORK == "optimism" ]]; then
    #      continue
    #    fi

    # get RPC URL
    local RPC_URL="ETH_NODE_URI_$(tr '[:lower:]' '[:upper:]' <<<"$NETWORK")"
    RPC_URL=${!RPC_URL}
    echo "RPC_URL: $RPC_URL"

    for ENVIRONMENT in "${ENVIRONMENTS[@]}"; do
      echo " -----------------------"
      echo " current ENVIRONMENT: $ENVIRONMENT"

      # >>>>  limit here to a certain environment, if needed
      #      if [[ $ENVIRONMENT == "staging" ]]; then
      #        continue
      #      fi

      for DIAMOND in "${DIAMONDS[@]}"; do
        echo "  -----------------------"
        echo "  current DIAMOND: $DIAMOND"

        # >>>>  limit here to a certain diamond type, if needed
        #        if [[ $DIAMOND == "LiFiDiamond" ]]; then
        #          continue
        #        fi

        # define diamond type flag
        if [[ $DIAMOND == "LiFiDiamondImmutable" ]]; then
          USE_MUTABLE_DIAMOND=false
        else
          USE_MUTABLE_DIAMOND=true
        fi

        # get diamond address
        DIAMOND_ADDRESS=$(getContractAddressFromDeploymentLogs "$NETWORK" "$ENVIRONMENT" "$DIAMOND")

        if [[ $? -ne 0 ]]; then
          continue
        else
          echo "    diamond address: $DIAMOND_ADDRESS"
        fi

        echo "    RPC_URL: $RPC_URL"

        # get list of facets
        # execute script
        attempts=1 # initialize attempts to 0

        while [ $attempts -lt 11 ]; do
          echo "    Trying to get facets for diamond $DIAMOND_ADDRESS now - attempt ${attempts}"
          # try to execute call
          KNOWN_FACET_ADDRESSES=$(cast call "$DIAMOND_ADDRESS" "facetAddresses() returns (address[])" --rpc-url "$RPC_URL") 2>/dev/null

          # check the return code the last call
          if [ $? -eq 0 ]; then
            break # exit the loop if the operation was successful
          fi

          attempts=$((attempts + 1)) # increment attempts
          sleep 1                    # wait for 1 second before trying the operation again
        done

        if [ $attempts -eq 11 ]; then
          echo "Failed to get facets"
        fi

        if [[ -z $KNOWN_FACET_ADDRESSES ]]; then
          echo "    no facets found"
          saveDiamondPeriphery "$NETWORK" "$ENVIRONMENT" "$USE_MUTABLE_DIAMOND"
        else
          saveDiamondFacets "$NETWORK" "$ENVIRONMENT" "$USE_MUTABLE_DIAMOND" "$KNOWN_FACET_ADDRESSES"
          # saveDiamondPeriphery is executed as part of saveDiamondFacets
        fi

        # check result
        if [[ $? -ne 0 ]]; then
          echo "    error"
        else
          echo "    updated"
        fi

        echo ""
      done
      echo ""
    done
    echo ""
  done
  playNotificationSound
}
# <<<<<< helpers to set/update deployment files/logs/etc

# test cases for helper functions
function test_logContractDeploymentInfo() {

  logContractDeploymentInfo "ContractName" "BSC" "<TIMESTAMP>" "1.0.0" "10000" "<args>" "staging" "0x1234"
  logContractDeploymentInfo "ContractName" "BSC" "<TIMESTAMP>" "1.0.1" "10000" "<args>" "staging" "0x4321"

  logContractDeploymentInfo "ContractName" "ETH" "<TIMESTAMP>" "1.0.0" "10000" "<args>" "staging" "0x1234"
  logContractDeploymentInfo "ContractName" "ETH" "<TIMESTAMP>" "1.0.1" "10000" "<args>" "staging" "0x4321"

  logContractDeploymentInfo "ContractName" "BSC" "<TIMESTAMP>" "1.0.0" "10000" "<args>" "production" "0x5555"
  logContractDeploymentInfo "ContractName" "BSC" "<TIMESTAMP>" "1.0.1" "10000" "<args>" "production" "0x6666"

  logContractDeploymentInfo "ContractName" "ETH" "<TIMESTAMP>" "1.0.0" "10000" "<args>" "production" "0x5555"
  logContractDeploymentInfo "ContractName" "ETH" "<TIMESTAMP>" "1.0.1" "10000" "<args>" "production" "0x6666"

  logContractDeploymentInfo "ContractName2" "BSC" "<TIMESTAMP>" "1.0.0" "10000" "<args>" "staging" "0x1234"
  logContractDeploymentInfo "ContractName2" "BSC" "<TIMESTAMP>" "1.0.1" "10000" "<args>" "staging" "0x4321"

  logContractDeploymentInfo "ContractName2" "ETH" "<TIMESTAMP>" "1.0.0" "10000" "<args>" "staging" "0x1234"
  logContractDeploymentInfo "ContractName2" "ETH" "<TIMESTAMP>" "1.0.1" "10000" "<args>" "staging" "0x4321"

}
function test_checkIfJSONContainsEntry() {
  checkIfJSONContainsEntry "ContractName" "BSC" "staging" "1.0.0"
  echo "should be 1: $?"

  checkIfJSONContainsEntry "ContractName" "BSC" "staging" "1.0.1"
  echo "should be 1: $?"

  checkIfJSONContainsEntry "ContractName" "ETH" "staging" "1.0.0"
  echo "should be 1: $?"

  checkIfJSONContainsEntry "ContractName" "ETH" "staging" "1.0.1"
  echo "should be 1: $?"

  checkIfJSONContainsEntry "ContractName2" "ETH" "staging" "1.0.1"
  echo "should be 1: $?"

  checkIfJSONContainsEntry "ContractName3" "ETH" "staging" "1.0.1"
  echo "should be 0: $?"

  checkIfJSONContainsEntry "ContractName" "POL" "staging" "1.0.1"
  echo "should be 0: $?"

  checkIfJSONContainsEntry "ContractName" "ETH" "production" "1.0.1"
  echo "should be 0: $?"

  checkIfJSONContainsEntry "ContractName" "ETH" "staging" "1.0.2"
  echo "should be 0: $?"

}
function test_findContractInMasterLog() {
  findContractInMasterLog "DiamondCutFacet" "optimism" "production" "1.0.0"
  match=($(findContractInMasterLog "DiamondCutFacet" "optimism" "production" "1.0.0"))

  echo "Address: ${match[2]}"
  echo "Optimizer Runs: ${match[4]}"
  echo "Date: ${match[6]}"
  echo "Constructor Arguments: ${match[8]}"
}
function test_getCurrentContractVersion() {

  echo "should return error - VERSION string not found:"
  getCurrentContractVersion "AccessManagerFacet"

  echo ""
  echo "should return error - FILE not found:"
  getCurrentContractVersion "nofile"

  echo ""
  echo "should return '1.0.0':"
  getCurrentContractVersion "testfile"

  echo ""
  echo "should return '1.0.0':"
  getCurrentContractVersion "Executor"

  echo ""
  echo "should return '1.0.0':"
  getCurrentContractVersion "Receiver"

}
function test_doesAddressContainBytecode() {
  echo "should return true: $(doesAddressContainBytecode "BSC" "0x1231deb6f5749ef6ce6943a275a1d3e7486f4eae")"
  echo "should return false: $(doesAddressContainBytecode "BSC" "0x552008c0f6870c2f77e5cC1d2eb9bdff03e30Ea0")"
  echo "should return error message: $(doesAddressContainBytecode "NoNet" "0x552008c0f6870c2f77e5cC1d2eb9bdff03e30Ea0")"
}
function test_getOptimizerRuns() {
  echo "should return 1000000: $(getOptimizerRuns)"
}
function test_getContractFilePath() {
  echo "should return src/Periphery/Receiver.sol: $(getContractFilePath "Receiver")"
  echo "should return src/Facets/MultichainFacet.sol: $(getContractFilePath "MultichainFacet")"
  echo "should return src/LiFiDiamond.sol: $(getContractFilePath "LiFiDiamond")"
  echo "should throw error: $(getContractFilePath "noContract")"
}
function test_getIncludedNetworksArray() {
  NETWORKS=($(getIncludedNetworksArray))

  # print number of networks
  echo "should return 20: ${#NETWORKS[@]}"

  # print each network value
  for ((i = 0; i < ${#NETWORKS[@]}; i++)); do
    echo "networks[$i]: ${NETWORKS[$i]}"
  done

}
function test_getFileSuffix() {
  echo "should return '.staging': $(getFileSuffix "staging")"
  echo "should return '.staging': $(getFileSuffix "anyValue")"
  echo "should return '': $(getFileSuffix "production")"
}
function test_getContractNamesInFolder() {
  echo "should an ARRAY with all periphery contracts: $(getContractNamesInFolder "src/Periphery/")"
  echo "should an ARRAY with all facet contracts: $(getContractNamesInFolder "src/Facets/")"
}
function test_getIncludedPeripheryContractsArray() {
  echo "should return an ARRAY with all included periphery contracts: $(getIncludedPeripheryContractsArray)"
}
function test_getIncludedFacetContractsArray() {
  echo "should return an ARRAY with all included facet contracts: $(getIncludedFacetContractsArray "true")"
}
function test_findContractVersionInTargetState() {
  echo "should return '1.0.0: $(findContractVersionInTargetState "goerli" "production" "Executor")"
  echo "should return '1.0.1: $(findContractVersionInTargetState "goerli" "production" "Receiver")"
  echo "should return '1.0.0: $(findContractVersionInTargetState "goerli" "staging" "FeeCollector")"
  echo "should return '1.0.1: $(findContractVersionInTargetState "goerli" "staging" "RelayerCelerIM")"
}
function test_userDialogSelectDiamondType() {
  echo ""
  echo "Please select which type of diamond contract to deploy:"
  echo "should return 'LiFiDiamondImmutable': $(userDialogSelectDiamondType)"
}
function test_getFunctionSelectorsFromContractABI() {
  echo "should return {}: $(getFunctionSelectorsFromContractABI "LiFiDiamond")"
  echo "should return selectors: $(getFunctionSelectorsFromContractABI "MultichainFacet")"
}
function test_doesFacetExistInDiamond() {
  echo "should return 'true': $(doesFacetExistInDiamond "0x89fb2F8F0B6046b1Aec2915bdaAE20487395a03b" "OwnershipFacet" "goerli")"
  echo "should return 'false': $(doesFacetExistInDiamond "0x89fb2F8F0B6046b1Aec2915bdaAE20487395a03b" "HopFacet" "goerli")"
}
function test_getFunctionSelectorFromContractABI() {
  echo "should return 'ebbaa1cb': $(getFunctionSelectorFromContractABI "AllBridgeFacet" "startBridgeTokensViaAllBridge")"
  echo "should return 'aeb116de': $(getFunctionSelectorFromContractABI "AxelarFacet" "executeCallViaAxelar")"
  echo "should return 'aeb116de': $(getFunctionSelectorFromContractABI "DiamondCutFacet" "executeCallViaAxelar")"
}
function test_removeFacetFromDiamond() {
  removeFacetFromDiamond "0x89fb2F8F0B6046b1Aec2915bdaAE20487395a03b" "HopFacetOptimized" "goerli"
  removeFacetFromDiamond "0x89fb2F8F0B6046b1Aec2915bdaAE20487395a03b" "StargateFacet" "goerli"
}
function test_getFacetFunctionSelectorsFromDiamond() {
  echo "should return '[0x23452b9c,0x7200b829,0x8da5cb5b,0xf2fde38b]': $(getFacetFunctionSelectorsFromDiamond "0x1D7554F2EF87Faf41f9c678cF2501497D38c014f" "OwnershipFacet" "mainnet" "staging")"
  echo "should return '[0x536db266,0xfbb2d381,0xfcd8e49e,0x9afc19c7,0x44e2b18c,0x2d2506a9,0x124f1ead,0xc3a6a96b]': $(getFacetFunctionSelectorsFromDiamond "0x1231DEB6f5749EF6cE6943a275A1D3E7486F4EaE" "DexManagerFacet" "bsc" "production")"
}
function test_doesDiamondHaveCoreFacetsRegistered() {
  doesDiamondHaveCoreFacetsRegistered "0x1D7554F2EF87Faf41f9c678cF2501497D38c014f" "mainnet" "staging"
  #doesDiamondHaveCoreFacetsRegistered "0x1D7554F2EF87Faf41f9c678cF2501497D38c014f" "mumbai" "staging"
}
function test_addContractVersionToTargetState() {
  addContractVersionToTargetState "mumbai" "production" "TESTNAME2" "LiFiDiamond" "1.0.6" true
  addContractVersionToTargetState "mumbai" "production" "TESTNAME2" "LiFiDiamond" "2.0.6" true
  addContractVersionToTargetState "mumbai" "staging" "TESTNAME2" "LiFiDiamond" "2.0.6" true
  addContractVersionToTargetState "mumbai" "staging" "TESTNAME2" "LiFiDiamond" "1.0.6" true

}
function test_updateExistingContractVersionInTargetState() {
  updateExistingContractVersionInTargetState "mumbai" "staging" "TESTNAME2" "LiFiDiamond" "1.1.9"
}
function test_updateContractVersionInAllIncludedNetworks() {
  updateContractVersionInAllIncludedNetworks "production" "TESTNAME2" "LiFiDiamond" "2.0.0"
}
function test_addNewContractVersionToAllIncludedNetworks() {
  addNewContractVersionToAllIncludedNetworks "production" "newContract" "LiFiDiamondImmutable" "1.0.0"
}
function test_addNewNetworkWithAllIncludedContractsInLatestVersions() {
  addNewNetworkWithAllIncludedContractsInLatestVersions "newNetwork3" "production" "LiFiDiamondImmutable"
}
function test_checkIfFileExists() {
  echo "should be true: $(checkIfFileExists "./script/DeployCelerIMFacet.s.sol")"
  echo "should be false: $(checkIfFileExists "./script/NoScript.s.sol")"
}
function test_getFacetAddressFromDiamond() {
  getFacetAddressFromDiamond "arbitrum" "0x1231DEB6f5749EF6cE6943a275A1D3E7486F4EaE" "0xc5ae0fe6"
}
function test_getAddressOfDeployedContractFromDeploymentsFiles() {
  getAddressOfDeployedContractFromDeploymentsFiles "mumbai" "staging" "LiFiDiamondImmutable" "ContractName"
}
function test_findContractInMasterLogByAddress() {
  #findContractInMasterLogByAddress"optimism" "production" "0x49d195D3138D4E0E2b4ea88484C54AEE45B04B9F"
  findContractInMasterLogByAddress "optimism" "production" "0x49d195D3138D4E0E2b4ea88484C54AEE45B04BFd"
}
function test_getContractAddressFromDeploymentLogs() {
  echo "should be '0x1231DEB6f5749EF6cE6943a275A1D3E7486F4EaE': $(getContractAddressFromDeploymentLogs "arbitrum" "production" "LiFiDiamond")"
  echo "should be '0xC4B590a0E2d7e965a2Fb3647d672B5DD97E8d068': $(getContractAddressFromDeploymentLogs "arbitrum" "production" "Receiver")"
  echo "should be '0x856FF421D9b354ba1E909e26655E159F5Bd04F2E': $(getContractAddressFromDeploymentLogs "celo" "production" "ERC20Proxy")"
  echo "should be '': $(getContractAddressFromDeploymentLogs "testNetwork" "production" "LiFiDiamond")"
}
function test_getContractInfoFromDiamondDeploymentLogByName() {
  getContractInfoFromDiamondDeploymentLogByName "mainnet" "production" "LiFiDiamond" "OwnershipFacet"
  getContractInfoFromDiamondDeploymentLogByName "testNetwork" "production" "LiFiDiamond" "noFacet"
}
function test_updateAllContractsToTargetState() {
  updateAllContractsToTargetState
}
function test_getPeripheryAddressFromDiamond() {
  getPeripheryAddressFromDiamond "mainnet" "0x1231DEB6f5749EF6cE6943a275A1D3E7486F4EaE" "Executor"
}
function test_getContractVersionFromMasterLog() {
  echo "should return '1.0.0': $(getContractVersionFromMasterLog "optimism" "production" "DexManagerFacet" "0x64D41a7B52CA910f4995b1df33ea68471138374b")"
  echo "should return '': $(getContractVersionFromMasterLog "optimism" "production" "DexManagerFacet" "0x64D41a7B52CA910f4995b1df33ea68471138374")"
  echo "should return '': $(getContractVersionFromMasterLog "optimism" "production" "DeBridgeFacet" "0x64D41a7B52CA910f4995b1df33ea68471138374")"
  echo "should return '': $(getContractVersionFromMasterLog "testNetwork" "production" "LiFiDiamond" "0x64D41a7B52CA910f4995b1df33ea68471138374")"
}
function test_getContractNameFromDeploymentLogs() {
  echo "should return 'LiFiDiamond': $(getContractNameFromDeploymentLogs "mainnet" "production" "0x1231DEB6f5749EF6cE6943a275A1D3E7486F4EaE")"
}

function test_tmp() {

<<<<<<< HEAD
  CONTRACT="StargateFacetV2"
  NETWORK="linea"s
  ADDRESS="0x113E97921874646413572F2C43562463c378b6f5"
  ENVIRONMENT="production"
  VERSION="2.0.0"
  DIAMOND_CONTRACT_NAME="LiFiDiamondImmutable"
  ARGS="0x0000000000000000000000005f688f563dc16590e570f97b542fa87931af2fed"
=======
  CONTRACT="LiFiDiamond"
  NETWORK="taiko"
  ADDRESS="0x3A9A5dBa8FE1C4Da98187cE4755701BCA182f63b"
  ADDRESS_NEW_OWNER="0xa89a87986e8ee1Ac8fDaCc5Ac91627010Ec9f772"
  ENVIRONMENT="production"
  VERSION="2.0.0"
  DIAMOND_CONTRACT_NAME="LiFiDiamondImmutable"
  ARGS="0x"
>>>>>>> 4b77a244
  RPC_URL=$(getRPCUrl "$NETWORK" "$ENVIRONMENT")
  #  ADDRESS=$(getContractOwner "$NETWORK" "$ENVIRONMENT" "ERC20Proxy");
  #  if [[ "$ADDRESS" != "$ZERO_ADDRESS" ]]; then
  #    error "ERC20Proxy ownership was not transferred to address(0)"
  #    exit 1
  #  fi
  #getPeripheryAddressFromDiamond "$NETWORK" "0x9b11bc9FAc17c058CAB6286b0c785bE6a65492EF" "RelayerCelerIM"
  # verifyContract "$NETWORK" "$CONTRACT" "$ADDRESS" "$ARGS"

  # forge verify-contract "$ADDRESS" "$CONTRACT" --chain-id 13371 --verifier blockscout --verifier-url https://explorer.immutable.com/api --skip-is-verified-check
  # forge verify-contract 0x8CDDE82cFB4555D6ca21B5b28F97630265DA94c4 Counter --verifier oklink --verifier-url https://www.oklink.com/api/v5/explorer/contract/verify-source-code-plugin/XLAYER  --api-key $OKLINK_API_KEY


  # transferContractOwnership "$PRIVATE_KEY_PRODUCTION" "$PRIVATE_KEY" "$ADDRESS" "$NETWORK"
  # RESPONSE=$(cast call "$ADDRESS" "owner()" --rpc-url $(getRPCUrl "$NETWORK"))
  # echo "RESPONSE: $RESPONSE"
  # ADDRESS_NEW_OWNER=0xa89a87986e8ee1Ac8fDaCc5Ac91627010Ec9f772
  # cast call "$ADDRESS" "pendingOwner()" --rpc-url $(getRPCUrl "$NETWORK")
  # cast call "$ADDRESS" "facets() returns ((address,bytes4[])[] )" --rpc-url $(getRPCUrl "$NETWORK")
  # RESPONSE=$(cast send "$ADDRESS" "transferOwnership(address)" "$ADDRESS_NEW_OWNER" --private-key $PRIVATE_KEY_PRODUCTION --rpc-url "$RPC_URL")
  # echo "RESPONSE: $RESPONSE"

  # RESULT=$(yarn add-safe-owners --network immutablezkevm --rpc-url "$(getRPCUrl "$NETWORK" "$ENVIRONMENT")" --privateKey "$PRIVATE_KEY_PRODUCTION" --owners "0xb78FbE12d9C09d98ce7271Fa089c2fe437B7B4D5,0x65f6F29D3eb871254d71A79CC4F74dB3AAF3b86e,0x24767E3A1cb07ee500BA9A5621F2B608440Ca270,0x81Dbb716aA13869323974A1766120D0854188e3e,0x11F1022cA6AdEF6400e5677528a80d49a069C00c,0x498E8fF83B503aDe5e905719D27b2f11B605b45A")

  # RESPONSE=$(yarn add-safe-owners --network taiko --rpc-url $(getRPCUrl $NETWORK $ENVIRONMENT) --privateKey $PRIVATE_KEY_PRODUCTION --owners "0xb78FbE12d9C09d98ce7271Fa089c2fe437B7B4D5,0x65f6F29D3eb871254d71A79CC4F74dB3AAF3b86e,0x24767E3A1cb07ee500BA9A5621F2B608440Ca270,0x81Dbb716aA13869323974A1766120D0854188e3e,0x11F1022cA6AdEF6400e5677528a80d49a069C00c,0x498E8fF83B503aDe5e905719D27b2f11B605b45A")
  # echo "RESPONSE: $RESPONSE"
}
test_tmp<|MERGE_RESOLUTION|>--- conflicted
+++ resolved
@@ -3814,15 +3814,6 @@
 
 function test_tmp() {
 
-<<<<<<< HEAD
-  CONTRACT="StargateFacetV2"
-  NETWORK="linea"s
-  ADDRESS="0x113E97921874646413572F2C43562463c378b6f5"
-  ENVIRONMENT="production"
-  VERSION="2.0.0"
-  DIAMOND_CONTRACT_NAME="LiFiDiamondImmutable"
-  ARGS="0x0000000000000000000000005f688f563dc16590e570f97b542fa87931af2fed"
-=======
   CONTRACT="LiFiDiamond"
   NETWORK="taiko"
   ADDRESS="0x3A9A5dBa8FE1C4Da98187cE4755701BCA182f63b"
@@ -3831,7 +3822,6 @@
   VERSION="2.0.0"
   DIAMOND_CONTRACT_NAME="LiFiDiamondImmutable"
   ARGS="0x"
->>>>>>> 4b77a244
   RPC_URL=$(getRPCUrl "$NETWORK" "$ENVIRONMENT")
   #  ADDRESS=$(getContractOwner "$NETWORK" "$ENVIRONMENT" "ERC20Proxy");
   #  if [[ "$ADDRESS" != "$ZERO_ADDRESS" ]]; then
