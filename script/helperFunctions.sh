--- conflicted
+++ resolved
@@ -866,40 +866,6 @@
   return 0
 }
 
-<<<<<<< HEAD
-=======
-function saveDiamond_DEPRECATED() {
-  :'
-  This contract version only saves the facet addresses as an array in the JSON file
-  without any further information (such as version or name, like in the new function)
-  '
-  # read function arguments into variables
-  NETWORK=$1
-  ENVIRONMENT=$2
-  USE_MUTABLE_DIAMOND=$3
-  FACETS=$4
-
-  # get file suffix based on value in variable ENVIRONMENT
-  local FILE_SUFFIX=$(getFileSuffix "$ENVIRONMENT")
-
-  # store function arguments in variables
-  FACETS=$(echo "$4" | tr -d '[' | tr -d ']' | tr -d ',')
-  FACETS=$(printf '"%s",' "$FACETS" | sed 's/,*$//')
-
-  # define path for json file based on which diamond was used
-  if [[ "$USE_MUTABLE_DIAMOND" == "true" ]]; then
-    DIAMOND_FILE="./deployments/${NETWORK}.diamond.${FILE_SUFFIX}json"
-  else
-    DIAMOND_FILE="./deployments/${NETWORK}.diamond.immutable.${FILE_SUFFIX}json"
-  fi
-
-  # create an empty json if it does not exist
-  if [[ ! -e $DIAMOND_FILE ]]; then
-    echo "{}" >"$DIAMOND_FILE"
-  fi
-  jq -r ". + {\"facets\": [$FACETS] }" "$DIAMOND_FILE" >"${DIAMOND_FILE}.tmp" && mv "${DIAMOND_FILE}.tmp" "$DIAMOND_FILE"
-}
->>>>>>> 2ba63bc6
 function saveDiamondFacets() {
   # read function arguments into variables
   local NETWORK=$1
