#!/bin/bash
#

# load env variables
source .env

# load script
source script/config.sh



ZERO_ADDRESS=0x0000000000000000000000000000000000000000
RED='\033[0;31m'   # Red color
GREEN='\033[0;32m' # Green color
GRAY='\033[0;37m'  # Light gray color
BLUE='\033[1;34m'  # Light blue color

NC='\033[0m' # No color

# >>>>> logging
function logContractDeploymentInfo_BACKUP {
  # read function arguments into variables
  local CONTRACT="$1"
  local NETWORK="$2"
  local TIMESTAMP="$3"
  local VERSION="$4"
  local OPTIMIZER_RUNS="$5"
  local CONSTRUCTOR_ARGS="$6"
  local ENVIRONMENT="$7"
  local ADDRESS="$8"
  local VERIFIED=$9

  if [[ "$ADDRESS" == "null" || -z "$ADDRESS" ]]; then
    error "trying to log an invalid address value (=$ADDRESS) for $CONTRACT on network $NETWORK (environment=$ENVIRONMENT). Please check and manually update the log with the correct address. "
  fi

  # logging for debug purposes
  echo ""
  echoDebug "in function logContractDeploymentInfo"
  echoDebug "CONTRACT=$CONTRACT"
  echoDebug "NETWORK=$NETWORK"
  echoDebug "TIMESTAMP=$TIMESTAMP"
  echoDebug "VERSION=$VERSION"
  echoDebug "OPTIMIZER_RUNS=$OPTIMIZER_RUNS"
  echoDebug "CONSTRUCTOR_ARGS=$CONSTRUCTOR_ARGS"
  echoDebug "ENVIRONMENT=$ENVIRONMENT"
  echoDebug "ADDRESS=$ADDRESS"
  echoDebug "VERIFIED=$VERIFIED"
  echo ""

  # Check if log FILE exists, if not create it
  if [ ! -f "$LOG_FILE_PATH" ]; then
    echo "{}" >"$LOG_FILE_PATH"
  fi

  # Check if log FILE already contains entry with same CONTRACT, NETWORK, ENVIRONMENT and VERSION
  checkIfJSONContainsEntry $CONTRACT $NETWORK $ENVIRONMENT $VERSION $LOG_FILE_PATH
  if [ $? -eq 1 ]; then
    echo "[warning]: deployment log file contained already an entry for (CONTRACT=$CONTRACT, NETWORK=$NETWORK, ENVIRONMENT=$ENVIRONMENT, VERSION=$VERSION). This is unexpected behaviour since an existing CONTRACT should not have been re-deployed. A new entry was added to the log file. "
  fi

  # Append new JSON object to log FILE
  jq -r --arg CONTRACT "$CONTRACT" \
    --arg NETWORK "$NETWORK" \
    --arg ENVIRONMENT "$ENVIRONMENT" \
    --arg VERSION "$VERSION" \
    --arg ADDRESS "$ADDRESS" \
    --arg OPTIMIZER_RUNS "$OPTIMIZER_RUNS" \
    --arg TIMESTAMP "$TIMESTAMP" \
    --arg CONSTRUCTOR_ARGS "$CONSTRUCTOR_ARGS" \
    --arg VERIFIED "$VERIFIED" \
    '.[$CONTRACT][$NETWORK][$ENVIRONMENT][$VERSION] += [{ ADDRESS: $ADDRESS, OPTIMIZER_RUNS: $OPTIMIZER_RUNS, TIMESTAMP: $TIMESTAMP, CONSTRUCTOR_ARGS: $CONSTRUCTOR_ARGS, VERIFIED: $VERIFIED  }]' \
    "$LOG_FILE_PATH" >tmpfile && mv tmpfile "$LOG_FILE_PATH"

  echoDebug "contract deployment info added to log FILE (CONTRACT=$CONTRACT, NETWORK=$NETWORK, ENVIRONMENT=$ENVIRONMENT, VERSION=$VERSION)"
} # will add, if entry exists already
function logContractDeploymentInfo {
  # read function arguments into variables
  local CONTRACT="$1"
  local NETWORK="$2"
  local TIMESTAMP="$3"
  local VERSION="$4"
  local OPTIMIZER_RUNS="$5"
  local CONSTRUCTOR_ARGS="$6"
  local ENVIRONMENT="$7"
  local ADDRESS="$8"
  local VERIFIED="$9"
  local SALT="${10}"

  if [[ "$ADDRESS" == "null" || -z "$ADDRESS" ]]; then
    error "trying to log an invalid address value (=$ADDRESS) for $CONTRACT on network $NETWORK (environment=$ENVIRONMENT) to master log file. Log will not be updated. Please check and run this script again to secure deploy log data."
    return 1
  fi

  # logging for debug purposes
  echo ""
  echoDebug "in function logContractDeploymentInfo"
  echoDebug "CONTRACT=$CONTRACT"
  echoDebug "NETWORK=$NETWORK"
  echoDebug "TIMESTAMP=$TIMESTAMP"
  echoDebug "VERSION=$VERSION"
  echoDebug "OPTIMIZER_RUNS=$OPTIMIZER_RUNS"
  echoDebug "CONSTRUCTOR_ARGS=$CONSTRUCTOR_ARGS"
  echoDebug "ENVIRONMENT=$ENVIRONMENT"
  echoDebug "ADDRESS=$ADDRESS"
  echoDebug "VERIFIED=$VERIFIED"
  echoDebug "SALT=$SALT"
  echo ""

  # Check if log FILE exists, if not create it
  if [ ! -f "$LOG_FILE_PATH" ]; then
    echo "{}" >"$LOG_FILE_PATH"
  fi

  # Check if entry already exists in log FILE
  local existing_entry=$(jq --arg CONTRACT "$CONTRACT" \
    --arg NETWORK "$NETWORK" \
    --arg ENVIRONMENT "$ENVIRONMENT" \
    --arg VERSION "$VERSION" \
    '.[$CONTRACT][$NETWORK][$ENVIRONMENT][$VERSION]' \
    "$LOG_FILE_PATH")

  # Update existing entry or add new entry to log FILE
  if [[ "$existing_entry" == "null" ]]; then
    jq --arg CONTRACT "$CONTRACT" \
      --arg NETWORK "$NETWORK" \
      --arg ENVIRONMENT "$ENVIRONMENT" \
      --arg VERSION "$VERSION" \
      --arg ADDRESS "$ADDRESS" \
      --arg OPTIMIZER_RUNS "$OPTIMIZER_RUNS" \
      --arg TIMESTAMP "$TIMESTAMP" \
      --arg CONSTRUCTOR_ARGS "$CONSTRUCTOR_ARGS" \
      --arg VERIFIED "$VERIFIED" \
      --arg SALT "$SALT" \
      '.[$CONTRACT][$NETWORK][$ENVIRONMENT][$VERSION] += [{ ADDRESS: $ADDRESS, OPTIMIZER_RUNS: $OPTIMIZER_RUNS, TIMESTAMP: $TIMESTAMP, CONSTRUCTOR_ARGS: $CONSTRUCTOR_ARGS, SALT: $SALT, VERIFIED: $VERIFIED }]' \
      "$LOG_FILE_PATH" >tmpfile && mv tmpfile "$LOG_FILE_PATH"
  else
    jq --arg CONTRACT "$CONTRACT" \
      --arg NETWORK "$NETWORK" \
      --arg ENVIRONMENT "$ENVIRONMENT" \
      --arg VERSION "$VERSION" \
      --arg ADDRESS "$ADDRESS" \
      --arg OPTIMIZER_RUNS "$OPTIMIZER_RUNS" \
      --arg TIMESTAMP "$TIMESTAMP" \
      --arg CONSTRUCTOR_ARGS "$CONSTRUCTOR_ARGS" \
      --arg VERIFIED "$VERIFIED" \
      --arg SALT "$SALT" \
      '.[$CONTRACT][$NETWORK][$ENVIRONMENT][$VERSION][-1] |= { ADDRESS: $ADDRESS, OPTIMIZER_RUNS: $OPTIMIZER_RUNS, TIMESTAMP: $TIMESTAMP, CONSTRUCTOR_ARGS: $CONSTRUCTOR_ARGS, SALT: $SALT, VERIFIED: $VERIFIED }' \
      "$LOG_FILE_PATH" >tmpfile && mv tmpfile "$LOG_FILE_PATH"
  fi

  echoDebug "contract deployment info added to log FILE (CONTRACT=$CONTRACT, NETWORK=$NETWORK, ENVIRONMENT=$ENVIRONMENT, VERSION=$VERSION)"
} # will replace, if entry exists already
function getBytecodeFromLog() {

  # read function arguments into variables
  local CONTRACT="$1"
  local VERSION="$2"

  # read bytecode from storage file
  local RESULT=$(jq -r --arg CONTRACT "$CONTRACT" --arg VERSION "$VERSION" '.[$CONTRACT][$VERSION]' "$BYTECODE_STORAGE_PATH")

  # return result
  echo "$RESULT"
}
function logBytecode {
  # read function arguments into variables
  local CONTRACT="$1"
  local VERSION="$2"
  local BYTECODE="$3"

  # logging for debug purposes
  echo ""
  echoDebug "in function logBytecode"
  echoDebug "CONTRACT=$CONTRACT"
  echoDebug "VERSION=$VERSION"
  echo ""

  # Check if log FILE exists, if not create it
  if [ ! -f "$BYTECODE_STORAGE_PATH" ]; then
    echo "{}" >"$BYTECODE_STORAGE_PATH"
  fi

  # get bytecode from log
  local LOG_RESULT=$(getBytecodeFromLog "$CONTRACT" "$VERSION")

  # find matching entry in log
  if [ "$LOG_RESULT" == "null" ]; then
    # no match found - add entry
    # read file into variable
    JSON=$(cat "$BYTECODE_STORAGE_PATH")

    # Use jq to add a new entry to the JSON data
    JSON=$(echo "$JSON" | jq --arg CONTRACT "$CONTRACT" --arg VERSION "$VERSION" --arg BYTECODE "$BYTECODE" '.[$CONTRACT][$VERSION] = $BYTECODE')

    # Write the modified JSON data back to the file
    echo "$JSON" >"$BYTECODE_STORAGE_PATH"

    # if DEBUG
    echoDebug "bytecode added to storage file (CONTRACT=$CONTRACT, VERSION=$VERSION)"
  else
    # match found - check if bytecode matches
    if [ "$BYTECODE" != "$LOG_RESULT" ]; then
      warning "existing bytecode in log differs from bytecode produced by this run. Please check why this happens (e.g. code changed without version bump). Bytecode storage not updated."
      return 1
    else
      echoDebug "bytecode already exists in log, no action needed"
      return 0
    fi
  fi

  # Append new JSON object to log FILE
  JSON=$(echo "$JSON" | jq --arg contract_name "$CONTRACT_NAME" --arg version "$VERSION" --arg value "$VALUE" '.[$contract_name][$version] = $value')

}
function checkIfJSONContainsEntry {
  # read function arguments into variables
  CONTRACT=$1
  NETWORK=$2
  ENVIRONMENT=$3
  VERSION=$4
  FILEPATH=$5

  # Check if the entry already exists
  if jq -e --arg CONTRACT "$CONTRACT" \
    --arg NETWORK "$NETWORK" \
    --arg ENVIRONMENT "$ENVIRONMENT" \
    --arg VERSION "$VERSION" \
    '.[$CONTRACT][$NETWORK][$ENVIRONMENT][$VERSION] != null' \
    "$FILEPATH" >/dev/null; then
    return 1
  else
    return 0
  fi
}
function findContractInMasterLog() {
  # read function arguments into variables
  local CONTRACT="$1"
  local NETWORK="$2"
  local ENVIRONMENT="$3"
  local VERSION="$4"

  local FOUND=false

  # Check if log file exists
  if [ ! -f "$LOG_FILE_PATH" ]; then
    echo "deployments log file does not exist in path $LOG_FILE_PATH. Please check and run the script again."
    exit 1
  fi

  # Process JSON data incrementally using jq
  entries=$(jq --arg CONTRACT "$CONTRACT" --arg NETWORK "$NETWORK" --arg ENVIRONMENT "$ENVIRONMENT" --arg VERSION "$VERSION" '
    . as $data |
    keys[] as $contract |
    $data[$contract] |
    keys[] as $network |
    $data[$contract][$network] |
    keys[] as $environment |
    $data[$contract][$network][$environment] |
    keys[] as $version |
    select($contract == $CONTRACT and $network == $NETWORK and $environment == $ENVIRONMENT and $version == $VERSION) |
    $data[$contract][$network][$environment][$version][0]
  ' "$LOG_FILE_PATH")

  # Loop through the entries
  while IFS= read -r entry; do
    if [[ -n "$entry" ]]; then # If entry is not empty
      FOUND=true
      echo "$entry"
    fi
  done <<<"$entries"

  if ! $FOUND; then
    echo "[info] No matching entry found in deployments log file for CONTRACT=$CONTRACT, NETWORK=$NETWORK, ENVIRONMENT=$ENVIRONMENT, VERSION=$VERSION"
    exit 1
  fi

  exit 0
}
function findContractInMasterLogByAddress() {
  # read function arguments into variables
  NETWORK="$1"
  ENVIRONMENT="$2"
  TARGET_ADDRESS="$3"

  # Check if log file exists
  if [ ! -f "$LOG_FILE_PATH" ]; then
    error "deployments log file does not exist in path $LOG_FILE_PATH. Please check and run script again."
    exit 1
  fi

  # Read top-level keys into an array
  CONTRACTS=($(jq -r 'keys[]' "$LOG_FILE_PATH"))

  # Loop through the array of top-level keys
  for CONTRACT in "${CONTRACTS[@]}"; do

    # Read VERSION keys for the network
    VERSIONS=($(jq -r "if .${CONTRACT}.${NETWORK}.${ENVIRONMENT} | type == \"object\" then .${CONTRACT}.${NETWORK}.${ENVIRONMENT} | keys[] else empty end" "$LOG_FILE_PATH"))

    # go through all versions
    for VERSION in "${VERSIONS[@]}"; do

      # get values of current entry
      ENTRY=$(cat "$LOG_FILE_PATH" | jq --arg CONTRACT "$CONTRACT" --arg NETWORK "$NETWORK" --arg ENVIRONMENT "$ENVIRONMENT" --arg VERSION "$VERSION" '.[$CONTRACT][$NETWORK][$ENVIRONMENT][$VERSION][0]')

      # extract necessary information from log
      ADDRESS=$(echo "$ENTRY" | awk -F'"' '/"ADDRESS":/{print $4}')

      # check if address matches with target address
      if [[ "$(echo $ADDRESS | tr '[:upper:]' '[:lower:]')" == "$(echo $TARGET_ADDRESS | tr '[:upper:]' '[:lower:]')" ]]; then
        JSON_ENTRY="{\"$ADDRESS\": {\"Name\": \"$CONTRACT\", \"Version\": \"$VERSION\"}}"
        echo "$JSON_ENTRY"
        exit 0
      fi
    done
  done

  echo "[info] address not found"
  exit 1
}
function getContractVersionFromMasterLog() {
  # read function arguments into variables
  local NETWORK=$1
  local ENVIRONMENT=$2
  local CONTRACT=$3
  local TARGET_ADDRESS=$4

  # special handling for CelerIMFacet
  if [[ "$CONTRACT" == *"CelerIMFacet"* ]]; then
    CONTRACT="CelerIMFacet"
  fi

  # get file suffix based on value in variable ENVIRONMENT
  local FILE_SUFFIX=$(getFileSuffix "$ENVIRONMENT")

  # check if the CONTRACT, NETWORK, and ENVIRONMENT keys exist in the JSON file
  EXISTS=$(cat "$LOG_FILE_PATH" | jq --arg CONTRACT "$CONTRACT" --arg NETWORK "$NETWORK" --arg ENVIRONMENT "$ENVIRONMENT" '(.[$CONTRACT][$NETWORK][$ENVIRONMENT] // empty) != null')

  if [[ "$EXISTS" == "true" ]]; then
    # get all versions
    VERSIONS=($(jq -r ".${CONTRACT}.${NETWORK}.${ENVIRONMENT} | keys[]" "$LOG_FILE_PATH"))

    # loop through all versions
    for VERSION in "${VERSIONS[@]}"; do
      # read current entry
      ENTRY=$(cat "$LOG_FILE_PATH" | jq --arg CONTRACT "$CONTRACT" --arg NETWORK "$NETWORK" --arg ENVIRONMENT "$ENVIRONMENT" --arg VERSION "$VERSION" '.[$CONTRACT][$NETWORK][$ENVIRONMENT][$VERSION][0]')

      # extract address
      ADDRESS=$(echo "$ENTRY" | awk -F'"' '/"ADDRESS":/{print $4}')

      # check if address matches
      if [[ "$(echo $ADDRESS | tr '[:upper:]' '[:lower:]')" == "$(echo $TARGET_ADDRESS | tr '[:upper:]' '[:lower:]')" ]]; then
        # return version
        echo "$VERSION"
        return 0
      fi
    done
  fi

  # no matching entry found
  return 1

}
function getHighestDeployedContractVersionFromMasterLog() {
  # read function arguments into variables
  NETWORK=$1
  ENVIRONMENT=$2
  CONTRACT=$3

  # get file suffix based on value in variable ENVIRONMENT
  local FILE_SUFFIX=$(getFileSuffix "$ENVIRONMENT")

  # check if the CONTRACT, NETWORK, and ENVIRONMENT keys exist in the JSON file
  EXISTS=$(cat "$LOG_FILE_PATH" | jq --arg CONTRACT "$CONTRACT" --arg NETWORK "$NETWORK" --arg ENVIRONMENT "$ENVIRONMENT" '(.[$CONTRACT][$NETWORK][$ENVIRONMENT] // empty) != null')

  if [[ "$EXISTS" == "true" ]]; then
    # get all versions
    VERSIONS=($(jq -r ".${CONTRACT}.\"${NETWORK}\".${ENVIRONMENT} | keys[]" "$LOG_FILE_PATH"))

    # Initialize the highest version variable
    HIGHEST_VERSION="0.0.0"

    # Iterate over each version in the array
    for VERSION in "${VERSIONS[@]}"; do
      # Compare the current version with the highest version found so far
      if [[ "$VERSION" > "$HIGHEST_VERSION" ]]; then
        HIGHEST_VERSION="$VERSION"
      fi
    done

    # return the highest version
    if [[ "$HIGHEST_VERSION" != "0.0.0" ]]; then
      echo "$HIGHEST_VERSION"
      return 0
    fi
  fi

  # no matching entry found
  return 1

}
# <<<<< logging

# >>>>> reading and manipulation of deployment log files
function getContractNameFromDeploymentLogs() {
  # read function arguments into variables
  NETWORK=$1
  ENVIRONMENT=$2
  TARGET_ADDRESS=$3

  # get file suffix based on value in variable ENVIRONMENT
  local FILE_SUFFIX=$(getFileSuffix "$ENVIRONMENT")

  # load JSON FILE that contains deployment addresses
  ADDRESSES_FILE="./deployments/${NETWORK}.${FILE_SUFFIX}json"

  if ! checkIfFileExists "$ADDRESSES_FILE" >/dev/null; then
    return 1
  fi

  # read all keys (i.e. names)
  FACET_NAMES=($(cat $ADDRESSES_FILE | jq -r 'keys[]'))

  # loop through all names
  for FACET in "${FACET_NAMES[@]}"; do
    # extract address
    ADDRESS=$(jq -r ".${FACET}" "$ADDRESSES_FILE")

    # check if address matches
    if [[ "$(echo $ADDRESS | tr '[:upper:]' '[:lower:]')" == "$(echo $TARGET_ADDRESS | tr '[:upper:]' '[:lower:]')" ]]; then
      echo "$FACET"
      return 0
    fi
  done

  return 1
}
function getContractAddressFromDeploymentLogs() {
  # read function arguments into variables
  NETWORK=$1
  ENVIRONMENT=$2
  CONTRACT=$3

  # get file suffix based on value in variable ENVIRONMENT
  local FILE_SUFFIX=$(getFileSuffix "$ENVIRONMENT")

  # load JSON FILE that contains deployment addresses
  ADDRESSES_FILE="./deployments/${NETWORK}.${FILE_SUFFIX}json"

  if ! checkIfFileExists "$ADDRESSES_FILE" >/dev/null; then
    return 1
  fi

  # read address
  CONTRACT_ADDRESS=$(jq -r --arg CONTRACT "$CONTRACT" '.[$CONTRACT] // "0x"' "$ADDRESSES_FILE")

  if [[ "$CONTRACT_ADDRESS" == "0x" || "$CONTRACT_ADDRESS" == "" || "$CONTRACT_ADDRESS" == " " || -z "$CONTRACT_ADDRESS" ]]; then
    # address not found
    return 1
  else
    # address found
    echo "$CONTRACT_ADDRESS"
    return 0
  fi
}
function getContractInfoFromDiamondDeploymentLogByName() {
  # read function arguments into variables
  NETWORK=$1
  ENVIRONMENT=$2
  DIAMOND_TYPE=$3
  CONTRACT=$4

  # get file suffix based on value in variable ENVIRONMENT
  local FILE_SUFFIX=$(getFileSuffix "$ENVIRONMENT")

  # load JSON FILE that contains deployment addresses
  if [[ "$DIAMOND_TYPE" == "LiFiDiamond" ]]; then
    ADDRESSES_FILE="./deployments/${NETWORK//-/}.diamond.${FILE_SUFFIX}json"
  else
    ADDRESSES_FILE="./deployments/${NETWORK//-/}.diamond.immutable.${FILE_SUFFIX}json"
  fi

  # make sure file exists
  FILE_EXISTS=$(checkIfFileExists "$ADDRESSES_FILE")

  if [[ "$FILE_EXISTS" != "true" ]]; then
    error "attempted to access the following file that does not exist: $ADDRESSES_FILE"
    return 1
  fi

  # handling for facet contracts
  if [[ "$CONTRACT" == *"Facet"* ]]; then
    # Read top-level keys into an array
    FACET_ADDRESSES=($(jq -r ".${DIAMOND_TYPE}.Facets | keys[]" "$ADDRESSES_FILE"))

    # Loop through the array of top-level keys
    for FACET_ADDRESS in "${FACET_ADDRESSES[@]}"; do

      # Read name from log file
      CONTRACT_NAME=$(jq -r ".${DIAMOND_TYPE}.Facets.\"${FACET_ADDRESS}\".Name" "$ADDRESSES_FILE")

      if [[ "$CONTRACT_NAME" == "$CONTRACT" ]]; then
        # Read version from log file
        VERSION=$(jq -r ".${DIAMOND_TYPE}.Facets.\"${FACET_ADDRESS}\".Version" "$ADDRESSES_FILE")

        # create JSON entry from information
        JSON_ENTRY="{\"$FACET_ADDRESS\": {\"Name\": \"$CONTRACT_NAME\", \"Version\": \"$VERSION\"}}"

        # return JSON entry
        echo "$JSON_ENTRY"
        return 0
      fi
    done
  elif [[ "$CONTRACT" == *"LiFiDiamond"* ]]; then
    # handling for diamond contracts
    # get current version of diamond
    VERSION=$(getCurrentContractVersion "$CONTRACT")

    # try to find diamond address in master log file
    RESULT=$(findContractInMasterLog "$CONTRACT" "$NETWORK" "$ENVIRONMENT" "$VERSION")

    # check if contract info was found in log file
    if [[ $? -eq 0 ]]; then
      # extract address
      ADDRESS=$(echo "$RESULT" | jq -r ".ADDRESS ")

      # create JSON entry to match the return format for other contract types
      RESULT="{\"$ADDRESS\": {\"Name\": \"$CONTRACT\", \"Version\": \"$VERSION\"}}"

      echo "$RESULT"
      return 0
    fi
  else
    # handling for periphery contracts

    # Read top-level keys into an array
    PERIPHERY_CONTRACTS=($(jq -r ".${DIAMOND_TYPE}.Periphery | keys[]" "$ADDRESSES_FILE"))

    # Loop through the array of top-level keys
    for PERIPHERY_CONTRACT in "${PERIPHERY_CONTRACTS[@]}"; do

      # skip if contract name doesn't match with the one we are looking for
      if [[ "$PERIPHERY_CONTRACT" != "$CONTRACT" ]]; then
        continue
      fi

      # Read address from log file
      ADDRESS=$(jq -r ".${DIAMOND_TYPE}.Periphery.${CONTRACT}" "$ADDRESSES_FILE")

      # check if we can find the version of that contract/address in the deploy log
      RESULT=$(findContractInMasterLogByAddress "$NETWORK" "$ENVIRONMENT" "$ADDRESS")

      if [[ $? -ne 0 ]]; then
        return 1
      else
        echo "$RESULT"
        return 0
      fi
    done
  fi

  error "could not find contract info"
  return 1
}
function saveDiamond_DEPRECATED() {
  :'
  This contract version only saves the facet addresses as an array in the JSON file
  without any further information (such as version or name, like in the new function)
  '
  # read function arguments into variables
  NETWORK=$1
  ENVIRONMENT=$2
  USE_MUTABLE_DIAMOND=$3
  FACETS=$4

  # get file suffix based on value in variable ENVIRONMENT
  local FILE_SUFFIX=$(getFileSuffix "$ENVIRONMENT")

  # store function arguments in variables
  FACETS=$(echo $4 | tr -d '[' | tr -d ']' | tr -d ',')
  FACETS=$(printf '"%s",' $FACETS | sed 's/,*$//')

  # define path for json file based on which diamond was used
  if [[ "$USE_MUTABLE_DIAMOND" == "true" ]]; then
    DIAMOND_FILE="./deployments/${NETWORK}.diamond.${FILE_SUFFIX}json"
  else
    DIAMOND_FILE="./deployments/${NETWORK}.diamond.immutable.${FILE_SUFFIX}json"
  fi

  # create an empty json if it does not exist
  if [[ ! -e $DIAMOND_FILE ]]; then
    echo "{}" >"$DIAMOND_FILE"
  fi
  result=$(cat "$DIAMOND_FILE" | jq -r ". + {\"facets\": [$FACETS] }" || cat "$DIAMOND_FILE")
  printf %s "$result" >"$DIAMOND_FILE"
}
function saveDiamondFacets() {
  # read function arguments into variables
  NETWORK=$1
  ENVIRONMENT=$2
  USE_MUTABLE_DIAMOND=$3
  FACETS=$4

  # logging for debug purposes
  echo ""
  echoDebug "in function saveDiamondFacets"
  echoDebug "NETWORK=$NETWORK"
  echoDebug "ENVIRONMENT=$ENVIRONMENT"
  echoDebug "USE_MUTABLE_DIAMOND=$USE_MUTABLE_DIAMOND"
  echoDebug "FACETS=$FACETS"

  # get file suffix based on value in variable ENVIRONMENT
  local FILE_SUFFIX=$(getFileSuffix "$ENVIRONMENT")

  # store function arguments in variables
  FACETS=$(echo $4 | tr -d '[' | tr -d ']' | tr -d ',')
  FACETS=$(printf '"%s",' $FACETS | sed 's/,*$//')

  # define path for json file based on which diamond was used
  if [[ "$USE_MUTABLE_DIAMOND" == "true" ]]; then
    DIAMOND_FILE="./deployments/${NETWORK}.diamond.${FILE_SUFFIX}json"
    DIAMOND_NAME="LiFiDiamond"
  else
    DIAMOND_FILE="./deployments/${NETWORK}.diamond.immutable.${FILE_SUFFIX}json"
    DIAMOND_NAME="LiFiDiamondImmutable"
  fi

  # create an empty json that replaces the existing file
  echo "{}" >"$DIAMOND_FILE"

  # create an iterable FACETS array
  # Remove brackets from FACETS string
  FACETS_ADJ="${4#\[}"
  FACETS_ADJ="${FACETS_ADJ%\]}"
  # Split string into array
  IFS=', ' read -ra FACET_ADDRESSES <<<"$FACETS_ADJ"

  # loop through all facets
  for FACET_ADDRESS in "${FACET_ADDRESSES[@]}"; do
    # get a JSON entry from log file
    JSON_ENTRY=$(findContractInMasterLogByAddress "$NETWORK" "$ENVIRONMENT" "$FACET_ADDRESS")

    # check if contract was found in log file
    if [[ $? -ne 0 ]]; then
      warning "could not find any information about this facet address ($FACET_ADDRESS) in master log file while creating $DIAMOND_FILE (ENVIRONMENT=$ENVIRONMENT), "

      # try to find name of contract from network-specific deployments file
      # load JSON FILE that contains deployment addresses
      NAME=$(getContractNameFromDeploymentLogs "$NETWORK" "$ENVIRONMENT" "$FACET_ADDRESS")

      # create JSON entry manually with limited information (address only)
      JSON_ENTRY="{\"$FACET_ADDRESS\": {\"Name\": \"$NAME\", \"Version\": \"\"}}"
    fi

    # add new entry to JSON file
    result=$(cat "$DIAMOND_FILE" | jq -r --argjson json_entry "$JSON_ENTRY" '.[$diamond_name] |= . + {Facets: (.Facets + $json_entry)}' --arg diamond_name "$DIAMOND_NAME" || cat "$DIAMOND_FILE")

    printf %s "$result" >"$DIAMOND_FILE"
  done

  # add information about registered periphery contracts
  saveDiamondPeriphery "$NETWORK" "$ENVIRONMENT" "$USE_MUTABLE_DIAMOND"
}
function saveDiamondPeriphery_MULTICALL_NOT_IN_USE() {
  # read function arguments into variables
  NETWORK=$1
  ENVIRONMENT=$2
  USE_MUTABLE_DIAMOND=$3

  # get file suffix based on value in variable ENVIRONMENT
  local FILE_SUFFIX=$(getFileSuffix "$ENVIRONMENT")

  # define path for json file based on which diamond was used
  if [[ "$USE_MUTABLE_DIAMOND" == "true" ]]; then
    DIAMOND_FILE="./deployments/${NETWORK}.diamond.${FILE_SUFFIX}json"
    DIAMOND_NAME="LiFiDiamond"
  else
    DIAMOND_FILE="./deployments/${NETWORK}.diamond.immutable.${FILE_SUFFIX}json"
    DIAMOND_NAME="LiFiDiamondImmutable"
  fi
  DIAMOND_ADDRESS=$(getContractAddressFromDeploymentLogs "$NETWORK" "$ENVIRONMENT" "$DIAMOND_NAME")

  echo "DIAMOND_ADDRESS: $DIAMOND_ADDRESS"
  echo "DEPLOYER_ADDRESS: $(getDeployerAddress "$NETWORK" "$ENVIRONMENT")"

  if [[ -z "$DIAMOND_ADDRESS" ]]; then
    error "could not find address for $DIAMOND_NAME in network-specific log file for network $NETWORK (ENVIRONMENT=$ENVIRONMENT)"
    return 1
  fi

  # get a list of all periphery contracts
  PERIPHERY_CONTRACTS=$(getIncludedPeripheryContractsArray)

  MULTICALL_DATA="["

  # loop through periphery contracts
  for CONTRACT in $PERIPHERY_CONTRACTS; do
    echo "CONTRACT: $CONTRACT"

    # Build the function call for the contract
    #DATA=$(echo -n "0x$(echo -n "getPeripheryContract()" | xxd -p -c 256)")
    CALLDATA=$(cast calldata "getPeripheryContract(string)" "$CONTRACT")

    echo "CALLDATA: $CALLDATA"

    #target structure [(address,calldata),(address,calldata)]

    # Add the call data and target address to the call array
    MULTICALL_DATA=$MULTICALL_DATA"($DIAMOND_ADDRESS,$CALLDATA),"

  done

  # remove trailing comma and add trailing bracket
  MULTICALL_DATA=${MULTICALL_DATA%?}"]"

  echo "MULTICALL_DATA: $MULTICALL_DATA"

  MULTICALL_ADDRESS="0xcA11bde05977b3631167028862bE2a173976CA11"

  attempts=1

  echo "before call"

  while [ $attempts -lt 11 ]; do
    echo "Trying to execute multicall now - attempt ${attempts}"
    # try to execute call
    MULTICALL_RESULTS=$(cast send "$MULTICALL_ADDRESS" "aggregate((address,bytes)[]) returns (uint256,bytes[])" "$MULTICALL_DATA" --private-key $(getPrivateKey "$NETWORK" "$ENVIRONMENT") --rpc-url "https://polygon-rpc.com" --legacy)

    # check the return code the last call
    if [ $? -eq 0 ]; then
      break # exit the loop if the operation was successful
    fi

    attempts=$((attempts + 1)) # increment attempts
    sleep 1                    # wait for 1 second before trying the operation again
  done

  if [ $attempts -eq 11 ]; then
    echo "Failed to execute multicall"
    exit 1
  fi

  #MULTICALL_RESULTS=$(cast send "$MULTICALL_ADDRESS" "aggregate((address,bytes)[]) returns (uint256,bytes[])" "$MULTICALL_DATA" --private-key "$PRIV_KEY" --rpc-url  "https://opt-mainnet.g.alchemy.com/v2/4y-BIUvj_mTGWHrsHZncoJyNolNjJrsT" --legacy)
  echo "after call"

  echo ""
  echo ""

  echo "MULTICALL_RESULTS: $MULTICALL_RESULTS"

  # check if diamond returns an address for this contract

  #

}
function saveDiamondPeriphery() {
  # read function arguments into variables
  NETWORK=$1
  ENVIRONMENT=$2
  USE_MUTABLE_DIAMOND=$3

  # get file suffix based on value in variable ENVIRONMENT
  local FILE_SUFFIX=$(getFileSuffix "$ENVIRONMENT")

  # get RPC URL
  RPC_URL=$(getRPCUrl "$NETWORK")

  # define path for json file based on which diamond was used
  if [[ "$USE_MUTABLE_DIAMOND" == "true" ]]; then
    DIAMOND_FILE="./deployments/${NETWORK}.diamond.${FILE_SUFFIX}json"
    DIAMOND_NAME="LiFiDiamond"
  else
    DIAMOND_FILE="./deployments/${NETWORK}.diamond.immutable.${FILE_SUFFIX}json"
    DIAMOND_NAME="LiFiDiamondImmutable"
  fi
  DIAMOND_ADDRESS=$(getContractAddressFromDeploymentLogs "$NETWORK" "$ENVIRONMENT" "$DIAMOND_NAME")

  # make sure diamond address is available
  if [[ -z "$DIAMOND_ADDRESS" ]]; then
    error "could not find address for $DIAMOND_NAME in network-specific log file for network $NETWORK (ENVIRONMENT=$ENVIRONMENT)"
    return 1
  fi

  # logging for debug purposes
  echo ""
  echoDebug "in function saveDiamondPeriphery"
  echoDebug "NETWORK=$NETWORK"
  echoDebug "ENVIRONMENT=$ENVIRONMENT"
  echoDebug "USE_MUTABLE_DIAMOND=$USE_MUTABLE_DIAMOND"
  echoDebug "FILE_SUFFIX=$FILE_SUFFIX"
  echoDebug "RPC_URL=$RPC_URL"
  echoDebug "DIAMOND_ADDRESS=$DIAMOND_ADDRESS"
  echoDebug "DIAMOND_FILE=$DIAMOND_FILE"

  # get a list of all periphery contracts
  PERIPHERY_CONTRACTS=$(getContractNamesInFolder "src/Periphery/")

  # loop through periphery contracts
  for CONTRACT in $PERIPHERY_CONTRACTS; do
    # get the address of this contract from diamond (will return ZERO_ADDRESS, if not registered)
    ADDRESS=$(cast call "$DIAMOND_ADDRESS" "getPeripheryContract(string) returns (address)" "$CONTRACT" --rpc-url "$RPC_URL")

    # check if address is ZERO_ADDRESS
    if [[ "$ADDRESS" == $ZERO_ADDRESS ]]; then
      ADDRESS=""
    fi

    # add new entry to JSON file
    result=$(cat "$DIAMOND_FILE" | jq -r ".$DIAMOND_NAME.Periphery += {\"$CONTRACT\": \"$ADDRESS\"}" || cat "$DIAMOND_FILE")
    printf %s "$result" >"$DIAMOND_FILE"
  done
}
function saveContract() {
  # read function arguments into variables
  local NETWORK=$1
  local CONTRACT=$2
  local ADDRESS=$3
  local FILE_SUFFIX=$4

  # load JSON FILE that contains deployment addresses
  ADDRESSES_FILE="./deployments/${NETWORK}.${FILE_SUFFIX}json"

  # logging for debug purposes
  echo ""
  echoDebug "in function saveContract"
  echoDebug "NETWORK=$NETWORK"
  echoDebug "CONTRACT=$CONTRACT"
  echoDebug "ADDRESS=$ADDRESS"
  echoDebug "FILE_SUFFIX=$FILE_SUFFIX"
  echoDebug "ADDRESSES_FILE=$ADDRESSES_FILE"

  if [[ "$ADDRESS" == *"null"* || -z "$ADDRESS" ]]; then
    error "trying to write a 'null' address to $ADDRESSES_FILE for $CONTRACT. Log file will not be updated."
    return 1
  fi

  # create an empty json if it does not exist
  if [[ ! -e $ADDRESSES_FILE ]]; then
    echo "{}" >"$ADDRESSES_FILE"
  fi

  # add new address to address log FILE
  RESULT=$(cat "$ADDRESSES_FILE" | jq -r ". + {\"$CONTRACT\": \"$ADDRESS\"}" || cat "$ADDRESSES_FILE")
  printf %s "$RESULT" >"$ADDRESSES_FILE"
}
# <<<<< reading and manipulation of deployment log files

# >>>>> working with directories and reading other files
function checkIfFileExists() {
  # read function arguments into variables
  local FILE_PATH="$1"

  # Check if FILE exists
  if [ ! -f "$FILE_PATH" ]; then
    echo "false"
    return 1
  else
    echo "true"
    return 0
  fi
}

function checkRequiredVariablesInDotEnv() {
  local NETWORK=$1

  # skip for local network
  if [[ "$NETWORK" == "localanvil" ]]; then
    return 0
  fi

  # Find the root directory where foundry.toml is located
  local FOUNDROOT
  FOUNDROOT=$(git rev-parse --show-toplevel 2>/dev/null || realpath "$(dirname "$0")/..")

  if [[ ! -f "$FOUNDROOT/foundry.toml" ]]; then
    error "Error: could not find foundry.toml in $FOUNDROOT"
    return 1
  fi

  # Extract the API key variable name from foundry.toml
  local KEY_VAR
  KEY_VAR=$(awk -v network="$NETWORK" '
    {
      gsub(/^[ \t]+|[ \t]+$/, "", $0);  # Trim leading and trailing spaces
    }

    # Match lines starting with "network = { key ="
    tolower($0) ~ "^" network " *= *\\{ *key *= *" {
      n = split($0, parts, "\"");  # Split by double quotes
      for (i = 1; i <= n; i++) {
        if (index(parts[i], "${") == 1) {  # Look for ${...}
          gsub(/[\${}]/, "", parts[i]);  # Remove ${ and }
          print parts[i];  # Output the extracted key
          exit;
        }
      }
    }
  ' "$FOUNDROOT/foundry.toml")

  # Ensure we found a key variable
  if [[ -z "$KEY_VAR" ]]; then
    error "Could not determine API key for network $NETWORK in foundry.toml."
    return 1
  fi

  local PRIVATE_KEY="$PRIVATE_KEY"
  local RPC_URL=$(getRPCUrl "$NETWORK")

  # Check if it's using MAINNET_ETHERSCAN_API_KEY
  if [[ "$KEY_VAR" == "MAINNET_ETHERSCAN_API_KEY" ]]; then
    # Mainnet or EtherscanV2-supported network >> API key is MAINNET_ETHERSCAN_API_KEY
    local BLOCKEXPLORER_API_KEY="${!KEY_VAR}"

    # Ensure required variables exist
    if [[ -z "$PRIVATE_KEY" || -z "$RPC_URL" || -z "$BLOCKEXPLORER_API_KEY" ]]; then
      error "Your .env file is missing essential entries for this network (required: PRIVATE_KEY, RPC_URL, $KEY_VAR)."
      return 1
    fi
  else
    # Individual API Key
    local BLOCKEXPLORER_API_KEY="${!KEY_VAR}"

    if [[ -z "$BLOCKEXPLORER_API_KEY" ]]; then
      error "Network $NETWORK uses a custom API key ($KEY_VAR) which is missing in your .env file."
      return 1
    fi
  fi

  return 0
}
function getContractNamesInFolder() {
  # read function arguments into variables
  local FILEPATH=$1

  # Check if the path exists and is a directory
  if [ -d "$FILEPATH" ]; then
    # Create an empty ARRAY to store the FILE names
    local CONTRACTS=()

    # Loop through all the .sol files in the directory
    for FILE in "$FILEPATH"/*.sol; do
      # Extract the FILE name without the extension
      local name="$(basename "${FILE%.*}")"

      # Add the name to the ARRAY
      CONTRACTS+=("$name")
    done

    # Return the ARRAY
    echo "${CONTRACTS[@]}"
  else
    # Print an error message if the path is invalid
    error "the following path is not a valid directory: $FILEPATH"
  fi
}
function getContractFilePath() {
  # read function arguments into variables
  CONTRACT="$1"

  #  # special handling for CelerIMFacet
  #  if [[ "$CONTRACT" == *"CelerIMFacet"* ]]; then
  #    CONTRACT="CelerIMFacetBase"
  #  fi

  # define directory to be searched
  local dir=$CONTRACT_DIRECTORY
  local FILENAME="$CONTRACT.sol"

  # find FILE path
  local file_path=$(find "${dir%/}" -name $FILENAME -print)

  # return FILE path or throw error if FILE path does not have a value
  if [ -n "$file_path" ]; then
    echo "$file_path"
  else
    error "could not find src FILE path for contract $CONTRACT"
    exit 1
  fi
}

function getCurrentContractVersion() {
  # read function arguments into variables
  local CONTRACT="$1"

  # get src FILE path for contract
  local FILEPATH=$(getContractFilePath "$CONTRACT")
  wait

  # Check if FILE exists
  if [ ! -f "$FILEPATH" ]; then
    error "the following filepath is invalid: $FILEPATH"
    return 1
  fi

  # Search for "@custom:version" in the file and store the first result in the variable
  local VERSION=$(grep "@custom:version" "$FILEPATH" | cut -d ' ' -f 3)

  # Check if VERSION is empty
  if [ -z "$VERSION" ]; then
    error "'@custom:version' string not found in $FILEPATH"
    return 1
  fi

  echo "$VERSION"
}
function getAllContractNames() {
  # read function arguments into variables
  EXCLUDE_CONFIG="$1"

  # will return the names of all contracts in the following folders:
  # src
  # src/Facets
  # src/Periphery

  # get all facet contracts
  local FACET_CONTRACTS=$(getIncludedAndSortedFacetContractsArray "$EXCLUDE_CONFIG")

  # get all periphery contracts
  local PERIPHERY_CONTRACTS=$(getIncludedPeripheryContractsArray "$EXCLUDE_CONFIG")

  # get all diamond contracts
  local DIAMOND_CONTRACTS=$(getContractNamesInFolder "src")

  # merge
  local ALL_CONTRACTS=("${DIAMOND_CONTRACTS[@]}" "${FACET_CONTRACTS[@]}" "${PERIPHERY_CONTRACTS[@]}")

  # Print the resulting array
  echo "${ALL_CONTRACTS[*]}"
}
function getFunctionSelectorFromContractABI() {
  # read function arguments into variables
  local CONTRACT_NAME="$1"
  local FUNCTION_NAME="$2"

  # Extract the ABI file for the specified contract
  local ABI="./out/$CONTRACT_NAME.sol/$CONTRACT_NAME.json"

  # Loop through methodIdentifiers in ABI
  for FUNCTION in $(jq -r '.methodIdentifiers | keys[]' "$ABI"); do
    # extract function name only from value
    CURRENT_FUNCTION_NAME=${FUNCTION%%(*}

    # If the identifier matches the provided function name, store it's signature and exit loop
    if [[ "$FUNCTION_NAME" == "$CURRENT_FUNCTION_NAME" ]]; then
      # get function identifier
      SIGNATURE=$(jq -r ".methodIdentifiers[\"$FUNCTION\"]" "$ABI")
      break
    fi
  done

  # return function signature
  echo "$SIGNATURE"

}
function getFunctionSelectorsFromContractABI() {
  # read function arguments into variables
  local CONTRACT_NAME="$1"

  # Extract the ABI file for the specified contract
  local ABI="./out/$CONTRACT_NAME.sol/$CONTRACT_NAME.json"

  # Extract the function selectors from the ABI file
  local SELECTORS=$(jq -r '.methodIdentifiers | join(",")' "$ABI")

  # Convert the comma-separated list of selectors to an array of bytes4 values
  local BYTES4_SELECTORS=()
  IFS=',' read -ra SELECTOR_ARRAY <<<"$SELECTORS"
  for SELECTOR in "${SELECTOR_ARRAY[@]}"; do
    BYTES4_SELECTORS+=("0x${SELECTOR}")
  done

  # return the selectors array
  echo "${BYTES4_SELECTORS[@]}"
}
function getOptimizerRuns() {
  # define FILE path for foundry config FILE
  FILEPATH="foundry.toml"

  # Check if FILE exists
  if [ ! -f "$FILEPATH" ]; then
    error ": $FILEPATH does not exist."
    return 1
  fi

  # Search for "optimizer_runs =" in the FILE and store the first RESULT in the variable
  VERSION=$(grep "optimizer_runs =" $FILEPATH | cut -d ' ' -f 3)

  # Check if VERSION is empty
  if [ -z "$VERSION" ]; then
    error ": optimizer_runs string not found in $FILEPATH."
    return 1
  fi

  # return OPTIMIZER_RUNS value
  echo "$VERSION"

}
function removeExistingEntriesFromTargetStateJSON() {
  local file="$1"
  local value="$2"

  # Check if the file exists
  if [ ! -f "$file" ]; then
    error "file not found: $file"
    return 1
  fi

  # Remove staging entries on level 2
  jq "map_values(del(.$value))" "$file" >"$file.tmp" && mv "$file.tmp" "$file"

  if [ $? -eq 0 ]; then
    echo "[info] existing '$value' entries removed successfully from target state file ($file)"
    return 0
  else
    error "failed to remove entries with value '$value'."
    rm "$temp_file" >/dev/null 2>&1
    return 1
  fi

}
function parseTargetStateGoogleSpreadsheet() {
  # read function arguments into variables
  local ENVIRONMENT="$1"

  # ensure spreadsheet ID is available
  if [[ "$ENVIRONMENT" == "production" ]]; then
    # check if config contains spreadsheet ID
    if [[ -z "$TARGET_STATE_SPREADSHEET_ID_PRODUCTION" ]]; then
      error "your config.sh file is missing key 'TARGET_STATE_SPREADSHEET_ID_PRODUCTION'. Please add it."
      exit 1
    else
      # construct spreadsheet URL
      SPREADSHEET_URL="https://docs.google.com/spreadsheets/d/${TARGET_STATE_SPREADSHEET_ID_PRODUCTION}"
      EXPORT_PARAMS="/export?exportFormat=csv"
    fi
  elif [[ "$ENVIRONMENT" == "staging" ]]; then
    # check if config contains spreadsheet ID
    if [[ -z "$TARGET_STATE_SPREADSHEET_ID_STAGING" ]]; then
      error "your config.sh file is missing key 'TARGET_STATE_SPREADSHEET_ID_STAGING'. Please add it."
      exit 1
    else
      # construct spreadsheet URL
      SPREADSHEET_URL="https://docs.google.com/spreadsheets/d/${TARGET_STATE_SPREADSHEET_ID_STAGING}"
      EXPORT_PARAMS="/export?exportFormat=csv"
    fi
  else
    error "an unexpected ENVIRONMENT value was passed to parseTargetStateGoogleSpreadsheet: ($ENVIRONMENT). Script cannot continue."
    exit 1
  fi

  # load google sheets into CSV file
  CSV_FILE_PATH="newTest.csv"
  curl -L "$SPREADSHEET_URL""$EXPORT_PARAMS" -o $CSV_FILE_PATH 2>/dev/null

  echo "Updating $ENVIRONMENT target state from this Google sheet now: $SPREADSHEET_URL"
  echo ""

  # remove existing entries from target state JSON file
  removeExistingEntriesFromTargetStateJSON "$TARGET_STATE_PATH" "$ENVIRONMENT"

  # make sure existing entries were removed properly (to prevent corrupted target state)
  if [[ $? -ne 0 ]]; then
    error "unable to remove existing $ENVIRONMENT values from target state file ($TARGET_STATE_PATH). Cannot proceed."
    exit 1
  fi

  NETWORKS_START_AT_LINE=0
  FACETS_STARTS_AT_COLUMN=3 # this value is hardcoded and not expected to change

  # process the CSV file line by line
  LINE_NUMBER=0
  while IFS= read -r LINE; do
    # Increment the line number
    ((LINE_NUMBER++))

    #    echoDebug "LINE $LINE_NUMBER: $LINE"

    # find and store the row that contains all the contract names (determined by recognizing hardcoded value in cell A1)
    if [[ "$LINE" == *"Blue = Periphery"* ]]; then
      # Remove the unneeded values from the line
      STRING_TO_REMOVE='  Blue = Periphery",EXAMPLE,,'
      CONTRACTS_LINE=$(echo "$LINE" | sed "s/^${STRING_TO_REMOVE}//")

      # Split the line by comma into an array
      IFS=',' read -ra LINE_ARRAY <<<"$CONTRACTS_LINE"

      # Create an iterable array that only contains facet names
      CONTRACTS_ARRAY=()
      for ((i = 0; i < ${#LINE_ARRAY[@]}; i += 2)); do
        # extract contract name (might include "" or the values "FACETS"/"PERIPHERY/END")
        CONTRACT_NAME=${LINE_ARRAY[i]}

        # add contract name to array
        CONTRACTS_ARRAY+=("$CONTRACT_NAME")
      done
      #        break
    fi

    # find row with the first network ('mainnet'), do not execute again once it has been found
    if [[ "$NETWORKS_START_AT_LINE" == 0 && $LINE == "mainnet"* ]]; then
      NETWORKS_START_AT_LINE=$LINE_NUMBER
    fi

    # lines containing network-specific data will start earliest in line 130
    if [[ $NETWORKS_START_AT_LINE != 0 && $((LINE_NUMBER)) -ge "$NETWORKS_START_AT_LINE" ]]; then

      # extract network name
      NETWORK=$(echo "$LINE" | cut -d',' -f1)

      if [[ "$NETWORK" == "<placeholder>" ]]; then
        echoDebug "skipping network (placeholder)"
        continue
      fi

      if [[ "$NETWORK" == "DEACTIVATED" ]]; then
        echoDebug "reached deactivated network2 - ending script parsing now"
        break
      fi

      # check if this line contains data (=starts with a network name), otherwise skip to next line
      if [[ ! -z "$NETWORK" ]]; then
        echo ""
        echo "NETWORK: $NETWORK"

        # Split the line by comma into an array
        IFS=',' read -ra LINE_ARRAY <<<"$LINE"

        CONTRACT_INDEX=0
        # iterate through the array (start with index 5 to skip network name and EXAMPLE columns)
        for ((INDEX = "$FACETS_STARTS_AT_COLUMN"; INDEX < ${#LINE_ARRAY[@]}; INDEX += 1)); do
          # read cell value and current contract into variables
          CELL_VALUE=${LINE_ARRAY[$INDEX]}
          CONTRACT=${CONTRACTS_ARRAY[$CONTRACT_INDEX]}

          # increase facet index for next iteration
          if ((INDEX % 2 == 0)); then
            ((CONTRACT_INDEX += 1))
          fi

          # skip the iteration if the contract is empty (=empty placeholder column for future contracts)
          if [[ -z "$CONTRACT" ]]; then
            echoDebug "skipping iteration (no contract name in column)"
            continue
          fi

          # skip the iteration if contract is placeholder
          if [[ "$CONTRACT" == "<placeholder>" ]]; then
            echoDebug "skipping iteration (placeholder)"
            continue
          fi

          # skip the iteration if the contract is empty (=empty placeholder column for future contracts)
          if [[ -z "$CELL_VALUE" ]]; then
            echoDebug "skipping iteration (no value in cell)"
            continue
          fi

          # end the loop if contract is empty (=reached the end of the facet columns)
          if [[ "$CONTRACT" == "END" ]]; then
            break
          fi

          # determine diamond type based on odd/even column index
          if ((INDEX % 2 == 0)); then
            DIAMOND_TYPE="LiFiDiamondImmutable"
          else
            DIAMOND_TYPE="LiFiDiamond"
          fi

          # get current contract version and save in variable
          CURRENT_VERSION=$(getCurrentContractVersion "$CONTRACT")

          # check if cell value is "latest" >> find version
          if [[ "$CELL_VALUE" == "latest" ]]; then

            # make sure version was returned properly
            if [[ "$?" -ne 0 ]]; then
              warning "could not find current contract version for contract $CONTRACT"
            fi

            # echo warning that sheet needs to be updated
            warning "the latest version for contract $CONTRACT is $CURRENT_VERSION. Please update this for network $NETWORK in the Google sheet"

            # use current version for target state
            VERSION=$CURRENT_VERSION
          else
            # check if cell value looks like a version tag
            if isVersionTag "$CELL_VALUE"; then

              # check if current version in repo is higher than version in target state
              if [[ "$CURRENT_VERSION" != "$CELL_VALUE" ]]; then
                warning "Requested version ($CELL_VALUE) of $CONTRACT in $NETWORK for $DIAMOND_TYPE differs from current version ($CURRENT_VERSION). Update target state file?"
              fi

              # store cell value as target version
              VERSION=$CELL_VALUE
            else
              continue
            fi
          fi

          # if code reached here that means we should have a valid target state entry that needs to be added
          addContractVersionToTargetState "$NETWORK" "$ENVIRONMENT" "$CONTRACT" "$DIAMOND_TYPE" "$VERSION" true
          echo "addContractVersionToTargetState "$NETWORK" "$ENVIRONMENT" "$CONTRACT" "$DIAMOND_TYPE" "$VERSION" true"

        done
      fi
    fi
  done <"$CSV_FILE_PATH"

  # delete CSV file
  rm $CSV_FILE_PATH

  return 0
}
function getBytecodeFromArtifact() {
  # read function arguments into variables
  local contract="$1"

  # get filepath
  local file_path="out/$contract.sol/$contract.json"

  # ensure file exists
  if ! checkIfFileExists "$file_path" >/dev/null; then
    error "file does not exist: $file_path (access attempted by function 'getBytecodeFromArtifact')"
    return 1
  fi

  # read bytecode value from json
  bytecode_json=$(getValueFromJSONFile "$file_path" "bytecode.object")

  # Check if the value obtained starts with "0x"
  if [[ $bytecode_json == 0x* ]]; then
    echo "$bytecode_json"
    return 0
  else
    error "no bytecode found for $contract in file $file_path. Script cannot continue."
    exit 1
  fi
}

function addPeripheryToDexsJson() {
  echo "[info] now adding all contracts listed in WHITELIST_PERIPHERY (config.sh) to config/dexs.json"
  # read function arguments into variables
  local NETWORK="$1"
  local ENVIRONMENT="$2"

  local FILEPATH_DEXS="config/dexs.json"
  local FILEPATH_GLOBAL_CONFIG="config/global.json"

  WHITELIST_PERIPHERY=($(jq -r '.autoWhitelistPeripheryContracts[] | select(length > 0)' "$FILEPATH_GLOBAL_CONFIG"))

  # Get all contracts that need to be whitelisted and convert the comma-separated string into an array
  # IFS=',' read -r -a CONTRACTS <<< "$WHITELIST_PERIPHERY"
  CONTRACTS=("${WHITELIST_PERIPHERY[@]}")

  # get number of periphery contracts to be added
  local ADD_COUNTER=${#CONTRACTS[@]}


  # get number of existing DEX addresses in the file for the given network
  local EXISTING_DEXS=$(jq --arg network "$NETWORK" '.[$network] | length' "$FILEPATH_DEXS")

  # Iterate through all contracts
  for CONTRACT in "${CONTRACTS[@]}"; do
    # get contract address
    local CONTRACT_ADDRESS=$(getContractAddressFromDeploymentLogs "$NETWORK" "$ENVIRONMENT" "$CONTRACT")

    if [[ -z "$CONTRACT_ADDRESS" ]]; then
      error "Could not find contract address for contract $CONTRACT on network $NETWORK ($ENVIRONMENT) in deploy log."
      error "Please manually whitelist this contract after this task has been completed."
      # reduce add counter since we are not adding this contract
      ((ADD_COUNTER--))
      continue
    fi

    # check if address already exists in dexs.json for the given network
    local EXISTS=$(jq --arg address "$CONTRACT_ADDRESS" --arg network "$NETWORK" '(.[$network] // []) | any(. == $address)' $FILEPATH_DEXS)

    if [ "$EXISTS" == "true" ]; then
      echo "The address $CONTRACT_ADDRESS is already part of the whitelisted DEXs in network $NETWORK."

      # since this address is already in the list and will not be added, we have to reduce the "ADD_COUNTER" variable which will be used later to make sure that all addresses were indeed added
      ((ADD_COUNTER--)) # reduces by 1
    else
      # add the address to dexs.json
      local TMP_FILE="tmp.$$.json"
      jq --arg address "$CONTRACT_ADDRESS" --arg network "$NETWORK" '(.[$network] //= []) | .[$network] += [$address]' $FILEPATH_DEXS > "$TMP_FILE" && mv "$TMP_FILE" $FILEPATH_DEXS
      rm -f "$TMP_FILE"


      success "$CONTRACT address $CONTRACT_ADDRESS added to dexs.json[$NETWORK]"
    fi
  done

  # check how many DEX addresses are in the dexs.json now
  local ADDRESS_COUNTER=${#CONTRACTS[@]}

  EXPECTED_DEXS=$((EXISTING_DEXS + ADD_COUNTER))

  # make sure dexs.json has been updated correctly
  if [ $EXPECTED_DEXS -eq $((EXISTING_DEXS + ADD_COUNTER)) ]; then
    success "$ADD_COUNTER addresses were added to config/dexs.json"
  else
    error "The array in dexs.json for network $NETWORK does not have the expected number of elements after executing this script (expected: $, got: $ADDRESS_COUNTER)."
    exit 1
  fi
}
# <<<<< working with directories and reading other files

# >>>>> writing to blockchain & verification
function verifyContract() {
  # read function arguments into variables
  local NETWORK=$1
  local CONTRACT=$2
  local ADDRESS=$3
  local ARGS=$4

  # get API key for blockchain explorer
  if [[ "$NETWORK" == "bsc-testnet" ]]; then
    API_KEY="BSC_ETHERSCAN_API_KEY"
  else
    API_KEY="$(tr '[:lower:]' '[:upper:]' <<<$NETWORK)_ETHERSCAN_API_KEY"
  fi

  # logging for debug purposes
  echo ""
  echoDebug "in function verifyContract"
  echoDebug "NETWORK=$NETWORK"
  echoDebug "CONTRACT=$CONTRACT"
  echoDebug "ADDRESS=$ADDRESS"
  echoDebug "ARGS=$ARGS"
  echoDebug "blockexplorer API_KEY=${API_KEY}"
  echoDebug "blockexplorer API_KEY value=${!API_KEY}"

  if [[ -n "$DO_NOT_VERIFY_IN_THESE_NETWORKS" ]]; then
    case ",$DO_NOT_VERIFY_IN_THESE_NETWORKS," in
    *,"$NETWORK",*)
      echoDebug "network $NETWORK is excluded for contract verification, therefore verification of contract $CONTRACT will be skipped"
      return 1
      ;;
    esac
  fi

  # verify contract using forge
  MAX_RETRIES=$MAX_ATTEMPTS_PER_CONTRACT_VERIFICATION
  RETRY_COUNT=0
  COMMAND_STATUS=1
  CONTRACT_FILE_PATH=$(getContractFilePath "$CONTRACT")
  FULL_PATH="$CONTRACT_FILE_PATH"":""$CONTRACT"
  CHAIN_ID=$(getChainId "$NETWORK")

  if [ $? -ne 0 ]; then
    warning "could not find chainId for network $NETWORK (was this network recently added? Then update helper function 'getChainId'"
  fi

  while [ $COMMAND_STATUS -ne 0 -a $RETRY_COUNT -lt $MAX_RETRIES ]; do
    if [ "$ARGS" = "0x" ]; then
      # only show output if DEBUG flag is activated
      if [[ "$DEBUG" == *"true"* ]]; then
        if [[ $NETWORK == "zksync" || $NETWORK == "abstract" ]]; then
          # Verify using foundry-zksync
          FOUNDRY_PROFILE=zksync ./foundry-zksync/forge verify-contract --zksync --watch --chain "$CHAIN_ID" "$ADDRESS" "$FULL_PATH" --skip-is-verified-check -e "${!API_KEY}"
        else
          forge verify-contract --watch --chain "$CHAIN_ID" "$ADDRESS" "$FULL_PATH" --skip-is-verified-check -e "${!API_KEY}"
        fi

        # TODO: add code that automatically identifies blockscout verification
      else
        if [[ $NETWORK == "zksync" || $NETWORK == "abstract" ]]; then
          # Verify using foundry-zksync
          FOUNDRY_PROFILE=zksync ./foundry-zksync/forge verify-contract --zksync --watch --chain "$CHAIN_ID" "$ADDRESS" "$FULL_PATH" --skip-is-verified-check -e "${!API_KEY}" >/dev/null 2>&1
        else
          forge verify-contract --watch --chain "$CHAIN_ID" "$ADDRESS" "$FULL_PATH"  --skip-is-verified-check -e "${!API_KEY}" >/dev/null 2>&1
        fi
      fi
    else
      # case: verify with constructor arguments
      # only show output if DEBUG flag is activated
      if [[ "$DEBUG" == *"true"* ]]; then
        if [[ $NETWORK == "zksync" || $NETWORK == "abstract" ]]; then
          # Verify using foundry-zksync
         FOUNDRY_PROFILE=zksync ./foundry-zksync/forge verify-contract --zksync --watch --chain "$CHAIN_ID" "$ADDRESS" "$FULL_PATH" --constructor-args $ARGS --skip-is-verified-check -e "${!API_KEY}"
        else
          forge verify-contract --watch --chain "$CHAIN_ID" "$ADDRESS" "$FULL_PATH" --constructor-args $ARGS --skip-is-verified-check -e "${!API_KEY}" --force
        fi
      else
        if [[ $NETWORK == "zksync" || $NETWORK == "abstract" ]]; then
          # Verify using foundry-zksync
         FOUNDRY_PROFILE=zksync ./foundry-zksync/forge verify-contract --zksync --watch --chain "$CHAIN_ID" "$ADDRESS" "$FULL_PATH" --constructor-args $ARGS --skip-is-verified-check -e "${!API_KEY}" >/dev/null 2>&1
        else
          forge verify-contract --watch --chain "$CHAIN_ID" "$ADDRESS" "$FULL_PATH" --constructor-args $ARGS --skip-is-verified-check -e "${!API_KEY}" >/dev/null 2>&1
        fi
      fi
    fi
    COMMAND_STATUS=$?
    RETRY_COUNT=$((RETRY_COUNT + 1))
  done

  # check the return status of the contract verification call
  if [ $COMMAND_STATUS -ne 0 ]; then
    warning "$CONTRACT on $NETWORK with address $ADDRESS could not be verified"
  else
    echo "[info] $CONTRACT on $NETWORK with address $ADDRESS successfully verified"
    return 0
  fi

  echo "[info] trying to verify $CONTRACT on $NETWORK with address $ADDRESS using Sourcify now"
  forge verify-contract \
    "$ADDRESS" \
    "$CONTRACT" \
    --chain-id "$CHAIN_ID" \
    --verifier  sourcify

  echo "[info] checking Sourcify verification now"
  forge verify-check $ADDRESS \
    --chain-id "$CHAIN_ID" \
    --verifier sourcify

  if [ $? -ne 0 ]; then
    # verification apparently failed
    warning "[info] $CONTRACT on $NETWORK with address $ADDRESS could not be verified using Sourcify"
    return 1
  else
    # verification successful
    echo "[info] $CONTRACT on $NETWORK with address $ADDRESS successfully verified using Sourcify"
    return 0
  fi
}
function verifyAllUnverifiedContractsInLogFile() {
  # Check if target state FILE exists
  if [ ! -f "$LOG_FILE_PATH" ]; then
    error "log file does not exist in path $LOG_FILE_PATH"
    exit 1
  fi

  echo "[info] checking log file for unverified contracts"

  # initate counter
  local COUNTER=0

  # Read top-level keys into an array
  CONTRACTS=($(jq -r 'keys[]' "$LOG_FILE_PATH"))

  # Loop through the array of top-level keys
  for CONTRACT in "${CONTRACTS[@]}"; do

    # Read second-level keys for the current top-level key
    NETWORKS=($(jq -r ".${CONTRACT} | keys[]" "$LOG_FILE_PATH"))

    # Loop through the array of second-level keys
    for NETWORK in "${NETWORKS[@]}"; do

      #      if [[ $NETWORK != "mainnet" ]]; then
      #        continue
      #      fi

      # Read ENVIRONMENT keys for the network
      ENVIRONMENTS=($(jq -r --arg contract "$CONTRACT" --arg network "$NETWORK" '.[$contract][$network] | keys[]' "$LOG_FILE_PATH"))

      # go through all environments
      for ENVIRONMENT in "${ENVIRONMENTS[@]}"; do

        # Read VERSION keys for the network
        VERSIONS=($(jq -r --arg contract "$CONTRACT" --arg network "$NETWORK" --arg environment "$ENVIRONMENT" '.[$contract][$network][$environment] | keys[]' "$LOG_FILE_PATH"))

        # go through all versions
        for VERSION in "${VERSIONS[@]}"; do

          # get values of current entry
          ENTRY=$(cat "$LOG_FILE_PATH" | jq -r --arg contract "$CONTRACT" --arg network "$NETWORK" --arg environment "$ENVIRONMENT" --arg version "$VERSION" '.[$contract][$network][$environment][$version][0]')

          # extract necessary information from log
          ADDRESS=$(echo "$ENTRY" | awk -F'"' '/"ADDRESS":/{print $4}')
          VERIFIED=$(echo "$ENTRY" | awk -F'"' '/"VERIFIED":/{print $4}')
          OPTIMIZER_RUNS=$(echo "$ENTRY" | awk -F'"' '/"OPTIMIZER_RUNS":/{print $4}')
          TIMESTAMP=$(echo "$ENTRY" | awk -F'"' '/"TIMESTAMP":/{print $4}')
          CONSTRUCTOR_ARGS=$(echo "$ENTRY" | awk -F'"' '/"CONSTRUCTOR_ARGS":/{print $4}')

          # check if contract is verified
          if [[ "$VERIFIED" != "true" ]]; then
            echo ""
            echo "[info] trying to verify contract $CONTRACT on $NETWORK with address $ADDRESS...."
            if [[ "$DEBUG" == *"true"* ]]; then
              verifyContract "$NETWORK" "$CONTRACT" "$ADDRESS" "$CONSTRUCTOR_ARGS"
            else
              verifyContract "$NETWORK" "$CONTRACT" "$ADDRESS" "$CONSTRUCTOR_ARGS" 2>/dev/null
            fi

            # check result
            if [ $? -eq 0 ]; then
              # update log file
              logContractDeploymentInfo "$CONTRACT" "$NETWORK" "$TIMESTAMP" "$VERSION" "$OPTIMIZER_RUNS" "$CONSTRUCTOR_ARGS" "$ENVIRONMENT" "$ADDRESS" "true" "$SALT"

              # increase COUNTER
              COUNTER=$((COUNTER + 1))
            fi
          fi
        done
      done
    done
  done

  echo "[info] done (verified contracts: $COUNTER)"
}
function removeFacetFromDiamond() {
  # read function arguments into variables
  local DIAMOND_ADDRESS="$1"
  local FACET_NAME="$2"
  local NETWORK="$3"
  local ENVIRONMENT="$4"
  local EXIT_ON_ERROR="$5"

  # get function selectors of facet
  FUNCTION_SELECTORS=$(getFunctionSelectorsOfCurrentContract "$DIAMOND_ADDRESS" "$FACET_NAME" "$NETWORK" "$ENVIRONMENT" false)

  # convert the function selector array to a comma-separated list
  SELECTORS_LIST="$(echo "${FUNCTION_SELECTORS[@]}" | sed 's/ /,/g')"

  # get ABI of facet
  local ABI="./out/$FACET_NAME.sol/$FACET_NAME.json"

  # get RPC URL
  local RPC="ETH_NODE_URI_$(tr '[:lower:]' '[:upper:]' <<<"$NETWORK")"

  local ZERO_ADDRESS=0x0000000000000000000000000000000000000000

  # go through list of facet selectors and find out which of those is known by the diamond
  for SELECTOR in $FUNCTION_SELECTORS; do
    # get address of facet in diamond
    local FACET_ADDRESS=$(getFacetAddressFromSelector "$DIAMOND_ADDRESS" "$FACET_NAME" "$NETWORK" "$SELECTOR")

    # check if facet address could be obtained
    if [[ $? -ne 0 ]]; then
      # display error message
      echo "$FACET_ADDRESS"
      # exit script
      return 1
    fi

    # if not zero address => add to list of selectors
    if [ "$FACET_ADDRESS" != "$ZERO_ADDRESS" ]; then
      if [[ -z "$SELECTORS_LIST2" ]]; then
        # initiate list
        KNOWN_SELECTORS="$SELECTOR"
      else
        # add to list
        KNOWN_SELECTORS+=",$SELECTOR"
      fi
    fi
  done

  # prepare arguments for diamondCut call
  local FACET_CUT_ACTION="2" # (remove == 2 according to enum)
  local DIAMOND_CUT_FUNCTION_SIGNATURE="diamondCut((address,uint8,bytes4[])[],address,bytes)"

  local TUPLE="[(""$ZERO_ADDRESS"",""$FACET_CUT_ACTION,["$KNOWN_SELECTORS"])]"

  # Encode the function call arguments with the encode command
  local ENCODED_ARGS=$(cast calldata "$DIAMOND_CUT_FUNCTION_SIGNATURE" "$TUPLE" "$ZERO_ADDRESS" "0x")

  ATTEMPTS=1
  while [ $ATTEMPTS -le "$MAX_ATTEMPTS_PER_SCRIPT_EXECUTION" ]; do
    echo "[info] trying to remove $FACET_NAME  from diamond $DIAMOND_ADDRESS - attempt ${ATTEMPTS} (max attempts: $MAX_ATTEMPTS_PER_SCRIPT_EXECUTION)"

    # call diamond
    if [[ "$DEBUG" == *"true"* ]]; then
      # print output to console
      cast send "$DIAMOND_ADDRESS" "$ENCODED_ARGS" --private-key "$(getPrivateKey "$NETWORK" "$ENVIRONMENT")" --rpc-url "${!RPC}" --legacy
    else
      # do not print output to console
      cast send "$DIAMOND_ADDRESS" "$ENCODED_ARGS" --private-key "$(getPrivateKey "$NETWORK" "$ENVIRONMENT")" --rpc-url "${!RPC}" --legacy >/dev/null 2>&1
    fi

    # check the return code the last call
    if [ $? -eq 0 ]; then
      break # exit the loop if the operation was successful
    fi

    ATTEMPTS=$((ATTEMPTS + 1)) # increment ATTEMPTS
    sleep 1                    # wait for 1 second before trying the operation again
  done

  # check if call was executed successfully or used all ATTEMPTS
  if [ $ATTEMPTS -gt "$MAX_ATTEMPTS_PER_SCRIPT_EXECUTION" ]; then
    error "failed to remove $FACET_NAME from $DIAMOND_ADDRESS on network $NETWORK"
    # end this script according to flag
    if [[ -z "$EXIT_ON_ERROR" ]]; then
      return 1
    else
      exit 1
    fi
  fi

  echoDebug "successfully removed $FACET_NAME from $DIAMOND_ADDRESS on network $NETWORK"
} # needs to be fixed before using again
function confirmOwnershipTransfer() {
  # read function arguments into variables
  local address="$1"
  local network="$2"
  local private_key="$3"

  attempts=1 # initialize attempts to 0

  # get RPC URL
  rpc_url=$(getRPCUrl "$network")

  while [ $attempts -lt "$MAX_ATTEMPTS_PER_SCRIPT_EXECUTION" ]; do
    echo "Trying to confirm ownership transfer on contract with address ($address) - attempt ${attempts}"
    # try to execute call
    cast send "$address" "confirmOwnershipTransfer()" --rpc-url "$rpc_url" --private-key "$private_key" 2>/dev/null

    # check the return code the last call
    if [ $? -eq 0 ]; then
      break # exit the loop if the operation was successful
    fi

    attempts=$((attempts + 1)) # increment attempts
    sleep 1                    # wait for 1 second before trying the operation again
  done

  if [ $attempts -eq "$MAX_ATTEMPTS_PER_SCRIPT_EXECUTION" ]; then
    error "Failed to confirm ownership transfer"
    return 1
  fi

  return 0
}
# <<<<< writing to blockchain & verification

function updateAllContractsToTargetState() {
  # Check if target state FILE exists
  if [ ! -f "$TARGET_STATE_PATH" ]; then
    error "target state FILE does not exist in path $TARGET_STATE_PATH"
    exit 1
  fi

  echo ""
  echo "[info] now comparing target state to actual deployed contracts"

  # initiate counter
  local COUNTER=0

  # Read top-level keys into an array
  NETWORKS=($(jq -r 'keys[]' "$TARGET_STATE_PATH"))

  # Loop through the array of top-level keys
  for NETWORK in "${NETWORKS[@]}"; do
    echo "[info] current network: $NETWORK"

    # Read ENVIRONMENT keys for the network
    ENVIRONMENTS=($(jq -r ".${NETWORK} | keys[]" "$TARGET_STATE_PATH"))

    # Loop through the array of second-level keys
    for ENVIRONMENT in "${ENVIRONMENTS[@]}"; do
      echo "[info]  current environment: $ENVIRONMENT"

      # Read diamond name keys for the network
      DIAMOND_NAMES=($(jq -r ".${NETWORK}.${ENVIRONMENT} | keys[]" "$TARGET_STATE_PATH"))

      # go through all diamond names
      for DIAMOND_NAME in "${DIAMOND_NAMES[@]}"; do
        echo "[info]   current diamond type: $DIAMOND_NAME"
        echo ""
        echo "[info]    current contract $DIAMOND_NAME: "

        DIAMOND_DEPLOYMENT_REQUIRED=false

        # get address of current diamond
        DIAMOND_ADDRESS=$(getContractAddressFromDeploymentLogs "$NETWORK" "$ENVIRONMENT" "$DIAMOND_NAME")

        # extract diamond target version
        DIAMOND_TARGET_VERSION=$(findContractVersionInTargetState "$NETWORK" "$ENVIRONMENT" "$DIAMOND_NAME" "$DIAMOND_NAME")

        # check if diamond address was found (if not, deploy first since it's needed for the rest)
        if [[ "$?" -ne 0 ]]; then
          echo ""
          echo "[info]     diamond address not found - need to deploy diamond first"

          # deploy diamond contract
          deploySingleContract "$DIAMOND_NAME" "$NETWORK" "$ENVIRONMENT" "$TARGET_VERSION" "true" 2>/dev/null

          # check if last command was executed successfully, otherwise exit script with error message
          checkFailure $? "deploy contract $DIAMOND_NAME to network $NETWORK"

          # get new diamond address from log
          DIAMOND_ADDRESS=$(getContractAddressFromDeploymentLogs "$NETWORK" "$ENVIRONMENT" "$DIAMOND_NAME")

          echo "[info]     diamond contract deployed to $DIAMOND_ADDRESS - deploying core facets now"
          echo ""

          # deploy and add core facets
          echo ""
          deployCoreFacets "$NETWORK" "$ENVIRONMENT" 2>/dev/null

          # check if last command was executed successfully, otherwise exit script with error message
          checkFailure $? "deploy core facets to network $NETWORK"
          echo "[info]     core facets deployed - updating $DIAMOND_NAME now"

          # update diamond with core facets
          echo ""
          diamondUpdateFacet "$NETWORK" "$ENVIRONMENT" "$DIAMOND_NAME" "UpdateCoreFacets" false 2>/dev/null

          # check if last command was executed successfully, otherwise exit script with error message
          checkFailure $? "update core facets in $DIAMOND_NAME on network $NETWORK"
          echo "[info]     core facets added to $DIAMOND_NAME"
        else
          # check if diamond matches current version
          # (need to do that first, otherwise facets might be updated to old diamond before diamond gets updated)
          # check version of known diamond
          KNOWN_VERSION=$(getContractVersionFromMasterLog "$NETWORK" "$ENVIRONMENT" "$DIAMOND_NAME" "$DIAMOND_ADDRESS")

          # check result
          if [[ "$?" -ne 0 ]]; then
            # no version available > needs to be deployed
            echo "[info]     could not extract current version from log file for $DIAMOND_NAME with address $DIAMOND_ADDRESS" # TODO: remove
            DIAMOND_DEPLOYMENT_REQUIRED=true
          else
            # match with target version
            if [[ ! "$KNOWN_VERSION" == "$DIAMOND_TARGET_VERSION" ]]; then
              echo "[info]     $DIAMOND_NAME versions do not match (current version=$KNOWN_VERSION, target version=$DIAMOND_TARGET_VERSION)" # TODO: remove
              DIAMOND_DEPLOYMENT_REQUIRED=true
            else
              echo "[info]     $DIAMOND_NAME  is already deployed in target version ($TARGET_VERSION)"
            fi
          fi
        fi

        # check if diamond deployment is required and deploy, if needed
        if [[ "$DIAMOND_DEPLOYMENT_REQUIRED" == "true" ]]; then
          # TODO: activate
          #deploySingleContract "$DIAMOND_NAME" "$NETWORK" "$ENVIRONMENT" "$TARGET_VERSION" "true" 2>/dev/null
          DIAMOND_ADDRESS=$(getContractAddressFromDeploymentLogs "$NETWORK" "$ENVIRONMENT" "$DIAMOND_NAME")

          echo "[info]     $DIAMOND_NAME deployed to address $DIAMOND_ADDRESS"
        fi

        # ensure that diamond address is now available
        if [[ -z $DIAMOND_ADDRESS ]]; then
          error "    failed to deploy diamond (or get its address) - cannot continue. Please run script again."
          exit 1
        fi
        DEPLOYMENT_REQUIRED=false

        # Read contract keys for the network
        CONTRACTS=($(jq -r ".${NETWORK}.${ENVIRONMENT}.${DIAMOND_NAME} | keys[]" "$TARGET_STATE_PATH"))

        echo ""

        # go through all contracts
        for CONTRACT in "${CONTRACTS[@]}"; do
          DEPLOYMENT_REQUIRED=false

          # skip for LiFiDiamond contracts (since they have already been checked above)
          if [[ "$CONTRACT" == *"LiFiDiamond"* ]]; then
            continue
          fi

          echo "[info]    current contract $CONTRACT: "

          # get values of current entry
          TARGET_VERSION=$(cat "$TARGET_STATE_PATH" | jq --arg CONTRACT "$CONTRACT" --arg NETWORK "$NETWORK" --arg ENVIRONMENT "$ENVIRONMENT" --arg DIAMOND_NAME "$DIAMOND_NAME" '.[$NETWORK][$ENVIRONMENT][$DIAMOND_NAME][$CONTRACT]')
          # remove "
          TARGET_VERSION=$(echo "$TARGET_VERSION" | sed 's/^"//;s/"$//')

          # determine contract type (periphery or facet)
          if [[ "$CONTRACT" == *"Facet"* ]]; then
            CONTRACT_TYPE="Facet"
          else
            CONTRACT_TYPE="Periphery"
          fi

          if [[ "$CONTRACT_TYPE" == "Facet" ]]; then
            # case: facet contract
            # check if current contract is known by diamond
            CONTRACT_INFO=$(getContractInfoFromDiamondDeploymentLogByName "$NETWORK" "$ENVIRONMENT" "$DIAMOND_NAME" $CONTRACT)

            # check result
            if [[ "$?" -ne 0 ]]; then
              # not known by diamond > needs to be deployed
              DEPLOYMENT_REQUIRED=true
            else
              # known by diamond
              # extract version
              #ADDRESS=$(echo "$CONTRACT_INFO" | jq -r 'keys[]' ) # TODO: remove
              KNOWN_VERSION=$(echo "$CONTRACT_INFO" | jq -r '.[].Version')

              # check if current version matches with target version
              if [[ ! "$KNOWN_VERSION" == "$TARGET_VERSION" ]]; then
                echo "[info]     versions do not match ($TARGET_VERSION!=$KNOWN_VERSION)" # TODO: remove
                DEPLOYMENT_REQUIRED=true
              else
                echo "[info]     contract $CONTRACT is already deployed in target version ($TARGET_VERSION)"
              fi
            fi

          elif [[ "$CONTRACT_TYPE" == "Periphery" ]]; then
            # case: periphery contract
            # check if current contract is known by diamond
            KNOWN_ADDRESS=$(getPeripheryAddressFromDiamond "$NETWORK" "$DIAMOND_ADDRESS" "$CONTRACT")

            # check result
            if [[ "$?" -ne 0 ]]; then
              # not known by diamond > needs to be deployed
              DEPLOYMENT_REQUIRED=true
            else
              # check version of known address
              KNOWN_VERSION=$(getContractVersionFromMasterLog "$NETWORK" "$ENVIRONMENT" "$CONTRACT" "$KNOWN_ADDRESS")

              # check result
              if [[ "$?" -ne 0 ]]; then
                # not known by diamond > needs to be deployed
                echo "[info]     versions do not match ($TARGET_VERSION!=$KNOWN_VERSION)" # TODO: remove
                DEPLOYMENT_REQUIRED=true
              else
                # match with target version
                if [[ ! "$KNOWN_VERSION" == "$TARGET_VERSION" ]]; then
                  echo "[info]     versions do not match ($TARGET_VERSION!=$KNOWN_VERSION)" # TODO: remove
                  DEPLOYMENT_REQUIRED=true
                else
                  echo "[info]     contract $CONTRACT is already deployed in target version ($TARGET_VERSION)"
                fi
              fi
            fi
          fi

          if [[ "$DEPLOYMENT_REQUIRED" == "true" ]]; then
            echo "[info]     now deploying $CONTRACT and adding it to $DIAMOND_NAME"
            # TODO: activate
            #deployAndAddContractToDiamond "$NETWORK" "$ENVIRONMENT" "$CONTRACT" "$DIAMOND_NAME" "$TARGET_VERSION" 2>/dev/null
            if [[ "$?" -eq 0 ]]; then
              echo "[info]     $CONTRACT successfully deployed and added to $DIAMOND_NAME"
            else
              error "   $CONTRACT was not successfully deployed and added to $DIAMOND_NAME - please investigate and try again"
            fi
          fi
          echo ""
        done
      done
    done
  done

  echo "[info] done (updated contracts: $COUNTER)"
} # TODO: WIP
function getAddressOfDeployedContractFromDeploymentsFiles() {
  # read function arguments into variables
  NETWORK=$1
  ENVIRONMENT=$2
  DIAMOND_TYPE=$3
  CONTRACT=$4

  # get file suffix based on value in variable ENVIRONMENT
  local FILE_SUFFIX=$(getFileSuffix "$ENVIRONMENT")

  if [[ "$DIAMOND_TYPE" == *"Immutable"* ]]; then
    DIAMOND_SUFFIX=".immutable"
  fi

  # get file path of deployments file
  #FILE_PATH="deployments/$NETWORK$DIAMOND_SUFFIX$FILE_SUFFIX.json"
  FILE_PATH="./deployments/${NETWORK}.${FILE_SUFFIX}json"

  echo "FILE_PATH: $FILE_PATH"

}
function getAllNetworksArray() {
  # prepare required variables
  local FILE="$NETWORKS_FILE_PATH"
  local ARRAY=()

  # loop through networks list and add each network to ARRAY that is not excluded
  while IFS= read -r line; do
    ARRAY+=("$line")
  done <"$FILE"

  # return ARRAY
  printf '%s\n' "${ARRAY[@]}"
}

# function to retrieve coreFacets from global.json
function getCoreFacetsArray() {
  # ensure GLOBAL_FILE_PATH is set and not empty
  if [[ -z "$GLOBAL_FILE_PATH" ]]; then
    error "GLOBAL_FILE_PATH is not set or empty." >&2
    return 1
  fi

  local ARRAY=()

  # ensure the global file exists
  if [[ ! -f "$GLOBAL_FILE_PATH" ]]; then
    error "Global configuration file not found at $GLOBAL_FILE_PATH ." >&2
    return 1
  fi

  # read coreFacets array from JSON using jq
  ARRAY=($(jq -r '.coreFacets[]' "$GLOBAL_FILE_PATH"))
  if [[ $? -ne 0 ]]; then
    error "Failed to parse coreFacets array from $GLOBAL_FILE_PATH." >&2
    return 1
  fi

  # check if the array is empty
  if [[ ${#ARRAY[@]} -eq 0 ]]; then
    error "The coreFacets array is empty in $GLOBAL_FILE_PATH." >&2
    return 1
  fi

  printf '%s\n' "${ARRAY[@]}"
}


function getIncludedNetworksArray() {
  # prepare required variables
  local FILE="$NETWORKS_FILE_PATH"
  local ARRAY=()

  # extract list of excluded networks from config
  local EXCLUDED_NETWORKS_REGEXP="^($(echo "$EXCLUDE_NETWORKS" | tr ',' '|'))$"

  # loop through networks list and add each network to ARRAY that is not excluded
  while IFS= read -r line; do
    if ! [[ "$line" =~ $EXCLUDED_NETWORKS_REGEXP ]]; then
      ARRAY+=("$line")
    fi
  done <"$FILE"

  # return ARRAY
  printf '%s\n' "${ARRAY[@]}"
}
function getFileSuffix() {
  # read function arguments into variables
  ENVIRONMENT="$1"

  # check if env variable "PRODUCTION" is true, otherwise deploy as staging
  if [[ "$ENVIRONMENT" == "production" ]]; then
    echo ""
  else
    echo "staging."
  fi
}
function getIncludedPeripheryContractsArray() {
  # prepare required variables
  local DIRECTORY_PATH="$CONTRACT_DIRECTORY""Periphery/"
  local ARRAY=()

  # extract list of excluded periphery contracts from config
  local EXCLUDE_CONTRACTS_REGEX="^($(echo "$EXCLUDE_PERIPHERY_CONTRACTS" | tr ',' '|'))$"

  # loop through contract names and add each name to ARRAY that is not excluded
  for CONTRACT in $(getContractNamesInFolder "$DIRECTORY_PATH"); do
    if ! [[ "$CONTRACT" =~ $EXCLUDE_CONTRACTS_REGEX ]]; then
      ARRAY+=("$CONTRACT")
    fi
  done

  # return ARRAY
  echo "${ARRAY[@]}"
}
function getIncludedFacetContractsArray() {
  # read function arguments into variables
  EXCLUDE_CONFIG="$1"

  # prepare required variables
  local DIRECTORY_PATH="$CONTRACT_DIRECTORY""Facets/"
  local ARRAY=()

  # extract list of excluded periphery contracts from config
  local EXCLUDE_CONTRACTS_REGEX="^($(echo "$EXCLUDE_FACET_CONTRACTS" | tr ',' '|'))$"

  # loop through contract names and add each name to ARRAY that is not excluded
  for CONTRACT in $(getContractNamesInFolder "$DIRECTORY_PATH"); do
    if [[ "$EXCLUDE_CONFIG" == "true" ]]; then
      if ! [[ "$CONTRACT" =~ $EXCLUDE_CONTRACTS_REGEX ]]; then
        ARRAY+=("$CONTRACT")
      fi
    else
      ARRAY+=("$CONTRACT")
    fi

  done

  # return ARRAY
  echo "${ARRAY[@]}"
}
function getIncludedAndSortedFacetContractsArray() {
  # read function arguments into variables
  EXCLUDE_CONFIG="$1"

  # get all facet contracts
  FACET_CONTRACTS=($(getIncludedFacetContractsArray "$EXCLUDE_CONFIG"))

  # Get core facets from global.json
  CORE_FACETS_ARRAY=($(getCoreFacetsArray))
  checkFailure $? "retrieve core facets array from global.json"

  # initialize empty arrays for core and non-core facet contracts
  CORE_FACET_CONTRACTS=()
  OTHER_FACET_CONTRACTS=()

  # loop through FACET_CONTRACTS and sort into core and non-core arrays
  for contract in "${FACET_CONTRACTS[@]}"; do
    is_core=0
    for core_facet in "${CORE_FACETS_ARRAY[@]}"; do
      if [[ $contract == $core_facet ]]; then
        is_core=1
        break
      fi
    done

    if [[ $is_core == 1 ]]; then
      CORE_FACET_CONTRACTS+=("$contract")
    else
      OTHER_FACET_CONTRACTS+=("$contract")
    fi
  done

  # sort the arrays
  CORE_FACET_CONTRACTS=($(printf '%s\n' "${CORE_FACET_CONTRACTS[@]}" | sort))
  OTHER_FACET_CONTRACTS=($(printf '%s\n' "${OTHER_FACET_CONTRACTS[@]}" | sort))

  # merge the arrays
  SORTED_FACET_CONTRACTS=("${CORE_FACET_CONTRACTS[@]}" "${OTHER_FACET_CONTRACTS[@]}")

  # print the sorted array
  echo "${SORTED_FACET_CONTRACTS[*]}"
}
function userDialogSelectDiamondType() {
  # ask user to select diamond type
  SELECTION=$(
    gum choose \
      "1) Mutable" \
      "2) Immutable"
  )

  # select correct contract name based on user selection
  if [[ "$SELECTION" == *"1)"* ]]; then
    DIAMOND_CONTRACT_NAME="LiFiDiamond"
  elif [[ "$SELECTION" == *"2)"* ]]; then
    DIAMOND_CONTRACT_NAME="LiFiDiamondImmutable"
  else
    error "invalid value selected: $SELECTION - exiting script now"
    exit 1
  fi

  # return contract name
  echo "$DIAMOND_CONTRACT_NAME"
}
function getUserSelectedNetwork() {
  # get user-selected network
  local NETWORK=$(cat ./networks | gum filter --placeholder "Network...")

  # if no value was returned (e.g. when pressing ESC, end script)
  if [[ -z "$NETWORK" ]]; then
    error "invalid network selection"
    return 1
  fi

  # make sure all required .env variables are set
  checkRequiredVariablesInDotEnv "$NETWORK"

  echo "$NETWORK"
  return 0
}
function determineEnvironment() {
  if [[ "$PRODUCTION" == "true" ]]; then
    # make sure that PRODUCTION was selected intentionally by user
    echo "    "
    echo "    "
    printf '\033[31m%s\031\n' "!!!!!!!!!!!!!!!!!!!!!!!! ATTENTION !!!!!!!!!!!!!!!!!!!!!!!!"
    printf '\033[33m%s\033[0m\n' "The config environment variable PRODUCTION is set to true"
    printf '\033[33m%s\033[0m\n' "This means you will be deploying contracts to production"
    printf '\033[31m%s\031\n' "!!!!!!!!!!!!!!!!!!!!!!!!!!!!!!!!!!!!!!!!!!!!!!!!!!!!!!!!!!!"
    echo "    "
    printf '\033[33m%s\033[0m\n' "Last chance: Do you want to skip?"
    PROD_SELECTION=$(
      gum choose \
        "yes" \
        "no"
    )

    if [[ $PROD_SELECTION != "no" ]]; then
      echo "...exiting script"
      exit 0
    fi

    echo "production"
  else
    echo "staging"
  fi
}
function checkFailure() {
  # read function arguments into variables
  RESULT=$1
  ERROR_MESSAGE=$2

  # check RESULT code and display error message if code != 0
  if [[ $RESULT -ne 0 ]]; then
    echo "Failed to $ERROR_MESSAGE"
    exit 1
  fi
}

# >>>>> output to console
function echoDebug() {
  # read function arguments into variables
  local MESSAGE="$1"

  # write message to console if debug flag is set to true
  if [[ $DEBUG == "true" ]]; then
    printf "$BLUE[debug] %s$NC\n" "$MESSAGE"
  fi
}
function error() {
  printf '\033[31m[error] %s\033[0m\n' "$1"
}
function warning() {
  printf '\033[33m[warning] %s\033[0m\n' "$1"
}
function success() {
  printf '\033[0;32m[success] %s\033[0m\n' "$1"
}
# <<<<< output to console

# >>>>> Reading and manipulation of target state JSON file
function addContractVersionToTargetState() {
  # read function arguments into variables
  NETWORK=$1
  ENVIRONMENT=$2
  CONTRACT_NAME=$3
  DIAMOND_NAME=$4
  VERSION=$5
  UPDATE_EXISTING=$6

  # check if entry already exists
  ENTRY_EXISTS=$(jq ".\"${NETWORK}\".\"${ENVIRONMENT}\".\"${DIAMOND_NAME}\".\"${CONTRACT_NAME}\" // empty" $TARGET_STATE_PATH)

  # check if entry should be updated and log warning if debug flag is set
  if [[ -n "$ENTRY_EXISTS" ]]; then
    if [[ "$UPDATE_EXISTING" == *"false"* ]]; then
      warning "target state file already contains an entry for NETWORK:$NETWORK, ENVIRONMENT:$ENVIRONMENT, DIAMOND_NAME:$DIAMOND_NAME, and CONTRACT_NAME:$CONTRACT_NAME."
      # exit script
      return 1
    else
      echoDebug "target state file already contains an entry for NETWORK:$NETWORK, ENVIRONMENT:$ENVIRONMENT, DIAMOND_NAME:$DIAMOND_NAME, and CONTRACT_NAME:$CONTRACT_NAME. Updating version."
    fi
  fi

  # add or update target state file
  jq ".\"${NETWORK}\" = (.\"${NETWORK}\" // {}) | .\"${NETWORK}\".\"${ENVIRONMENT}\" = (.\"${NETWORK}\".\"${ENVIRONMENT}\" // {}) | .\"${NETWORK}\".\"${ENVIRONMENT}\".\"${DIAMOND_NAME}\" = (.\"${NETWORK}\".\"${ENVIRONMENT}\".\"${DIAMOND_NAME}\" // {}) | .\"${NETWORK}\".\"${ENVIRONMENT}\".\"${DIAMOND_NAME}\".\"${CONTRACT_NAME}\" = \"${VERSION}\"" $TARGET_STATE_PATH >temp.json && mv temp.json $TARGET_STATE_PATH
}
function updateExistingContractVersionInTargetState() {
  # this function will update only existing entries, not add new ones

  # read function arguments into variables
  NETWORK=$1
  ENVIRONMENT=$2
  CONTRACT_NAME=$3
  DIAMOND_NAME=$4
  VERSION=$5

  # check if entry already exists
  ENTRY_EXISTS=$(jq ".\"${NETWORK}\".\"${ENVIRONMENT}\".\"${DIAMOND_NAME}\".\"${CONTRACT_NAME}\" // empty" $TARGET_STATE_PATH)

  # check if entry should be updated and log warning if debug flag is set
  if [[ -n "$ENTRY_EXISTS" ]]; then
    echo "[info]: updating version in target state file: NETWORK:$NETWORK, ENVIRONMENT:$ENVIRONMENT, DIAMOND_NAME:$DIAMOND_NAME, CONTRACT_NAME:$CONTRACT_NAME, new VERSION: $VERSION."
    # add or update target state file
    jq ".\"${NETWORK}\" = (.\"${NETWORK}\" // {}) | .\"${NETWORK}\".\"${ENVIRONMENT}\" = (.\"${NETWORK}\".\"${ENVIRONMENT}\" // {}) | .\"${NETWORK}\".\"${ENVIRONMENT}\".\"${DIAMOND_NAME}\" = (.\"${NETWORK}\".\"${ENVIRONMENT}\".\"${DIAMOND_NAME}\" // {}) | .\"${NETWORK}\".\"${ENVIRONMENT}\".\"${DIAMOND_NAME}\".\"${CONTRACT_NAME}\" = \"${VERSION}\"" $TARGET_STATE_PATH >temp.json && mv temp.json $TARGET_STATE_PATH
  else
    echo "[info]: target state file does not contain an entry for NETWORK:$NETWORK, ENVIRONMENT:$ENVIRONMENT, DIAMOND_NAME:$DIAMOND_NAME, and CONTRACT_NAME:$CONTRACT_NAME that could be updated."
    # exit script
    return 1
  fi
}
function updateContractVersionInAllIncludedNetworks() {
  # read function arguments into variables
  local ENVIRONMENT=$1
  local CONTRACT_NAME=$2
  local DIAMOND_NAME=$3
  local VERSION=$4

  # get an array with all networks
  local NETWORKS=$(getIncludedNetworksArray)

  # go through all networks
  for NETWORK in $NETWORKS; do
    # update existing entries
    updateExistingContractVersionInTargetState "$NETWORK" "$ENVIRONMENT" "$CONTRACT_NAME" "$DIAMOND_NAME" "$VERSION"
  done
}
function addNewContractVersionToAllIncludedNetworks() {
  # read function arguments into variables
  local ENVIRONMENT=$1
  local CONTRACT_NAME=$2
  local DIAMOND_NAME=$3
  local VERSION=$4
  local UPDATE_EXISTING=$5

  # get an array with all networks
  local NETWORKS=$(getIncludedNetworksArray)

  # go through all networks
  for NETWORK in $NETWORKS; do
    # update existing entries
    addContractVersionToTargetState "$NETWORK" "$ENVIRONMENT" "$CONTRACT_NAME" "$DIAMOND_NAME" "$VERSION" "$UPDATE_EXISTING"
  done
}
function addNewNetworkWithAllIncludedContractsInLatestVersions() {
  # read function arguments into variables
  local NETWORK=$1
  local ENVIRONMENT=$2
  local DIAMOND_NAME=$3

  if [[ -z "$NETWORK" || -z "$ENVIRONMENT" || -z "$DIAMOND_NAME" ]]; then
    error "function addNewNetworkWithAllIncludedContractsInLatestVersions called with invalid parameters: NETWORK=$NETWORK, ENVIRONMENT=$ENVIRONMENT, DIAMOND_NAME=$DIAMOND_NAME"
    return 1
  fi

  # get all facet contracts
  local FACET_CONTRACTS=$(getIncludedAndSortedFacetContractsArray)

  # get all periphery contracts
  local PERIPHERY_CONTRACTS=$(getIncludedPeripheryContractsArray)

  # merge all contracts into one array
  local ALL_CONTRACTS=("$DIAMOND_NAME" "${FACET_CONTRACTS[@]}" "${PERIPHERY_CONTRACTS[@]}")

  # go through all contracts
  for CONTRACT in ${ALL_CONTRACTS[*]}; do
    # get current contract version
    CURRENT_VERSION=$(getCurrentContractVersion "$CONTRACT")

    # add to target state json
    addContractVersionToTargetState "$NETWORK" "$ENVIRONMENT" "$CONTRACT" "$DIAMOND_NAME" "$CURRENT_VERSION" true
    if [ $? -ne 0 ]; then
      error "could not add contract version to target state for NETWORK=$NETWORK, ENVIRONMENT=$ENVIRONMENT, CONTRACT=$CONTRACT, DIAMOND_NAME=$DIAMOND_NAME, VERSION=$CURRENT_VERSION"
    fi
  done
}
function findContractVersionInTargetState() {
  # read function arguments into variables
  NETWORK="$1"
  ENVIRONMENT="$2"
  CONTRACT="$3"
  DIAMOND_NAME=$4

  # Check if target state FILE exists
  if [ ! -f "$TARGET_STATE_PATH" ]; then
    error "target state FILE does not exist in path $TARGET_STATE_PATH"
    exit 1
  fi

  # find matching entry
  local TARGET_STATE_FILE=$(cat "$TARGET_STATE_PATH")
  local RESULT=$(echo "$TARGET_STATE_FILE" | jq --arg CONTRACT "$CONTRACT" --arg NETWORK "$NETWORK" --arg ENVIRONMENT "$ENVIRONMENT" --arg DIAMOND_NAME "$DIAMOND_NAME" '.[$NETWORK][$ENVIRONMENT][$DIAMOND_NAME][$CONTRACT]')

  if [[ "$RESULT" != "null" ]]; then
    # entry found
    # remove leading and trailing "
    RESULT_ADJUSTED=$(echo "$RESULT" | sed 's/"//g')

    # return TARGET_STATE_FILE and success error code
    echo "${RESULT_ADJUSTED}"
    return 0
  else
    # entry not found - issue error message and return error code
    echo "[info] No matching entry found in target state file for NETWORK=$NETWORK, ENVIRONMENT=$ENVIRONMENT, CONTRACT=$CONTRACT"
    return 1
  fi
}
# <<<<<< Reading and manipulation of target state JSON file

# >>>>>> read from blockchain
function getContractAddressFromSalt() {
  # read function arguments into variables
  local SALT=$1
  local NETWORK=$2
  local CONTRACT_NAME=$3
  local ENVIRONMENT=$4

  # get RPC URL
  local RPC_URL="ETH_NODE_URI_$(tr '[:lower:]' '[:upper:]' <<<"$NETWORK")"

  # get deployer address
  local DEPLOYER_ADDRESS=$(getDeployerAddress "$NETWORK" "$ENVIRONMENT")

  # get actual deploy salt (as we do in DeployScriptBase:  keccak256(abi.encodePacked(saltPrefix, contractName));)
  ACTUAL_SALT=$(cast keccak "0x$(echo -n "$SALT$CONTRACT_NAME" | xxd -p -c 256)")

  # call create3 factory to obtain contract address
  RESULT=$(cast call "$CREATE3_FACTORY_ADDRESS" "getDeployed(address,bytes32) returns (address)" "$DEPLOYER_ADDRESS" "$ACTUAL_SALT" --rpc-url "${!RPC_URL}")

  # return address
  echo "$RESULT"

}
function getDeployerAddress() {
  # read function arguments into variables
  local NETWORK=$1
  local ENVIRONMENT=$2

  PRIV_KEY="$(getPrivateKey "$NETWORK" "$ENVIRONMENT")"

  # get deployer address from private key
  DEPLOYER_ADDRESS=$(cast wallet address "$PRIV_KEY")

  # return deployer address
  echo "$DEPLOYER_ADDRESS"
}
function getDeployerBalance() {
  # read function arguments into variables
  local NETWORK=$1
  local ENVIRONMENT=$2

  # get RPC URL
  RPC_URL=$(getRPCUrl "$NETWORK")

  # get deployer address
  ADDRESS=$(getDeployerAddress "$NETWORK" "$ENVIRONMENT")

  # get balance in given network
  BALANCE=$(cast balance "$ADDRESS" --rpc-url "$RPC_URL")

  # return formatted balance
  echo "$(echo "scale=10;$BALANCE / 1000000000000000000" | bc)"
}
function doesDiamondHaveCoreFacetsRegistered() {
  # read function arguments into variables
  local DIAMOND_ADDRESS="$1"
  local NETWORK="$2"
  local FILE_SUFFIX="$3"

  # get file with deployment addresses
  DEPLOYMENTS_FILE="./deployments/${NETWORK}.${FILE_SUFFIX}json"

  # get RPC URL for given network
  RPC_URL=$(getRPCUrl "$NETWORK")

  # get list of all core facet contracts from global.json
  FACETS_NAMES=($(getCoreFacetsArray))
  checkFailure $? "retrieve core facets array from global.json"


  # get a list of all facets that the diamond knows
  local KNOWN_FACET_ADDRESSES=$(cast call "$DIAMOND_ADDRESS" "facets() returns ((address,bytes4[])[])" --rpc-url "$RPC_URL") 2>/dev/null
  if [ $? -ne 0 ]; then
    echoDebug "not all core facets are registered in the diamond"
    return 1
  fi

  # extract the IDiamondLoupe.Facet tuples
  tuples=($(echo "${KNOWN_FACET_ADDRESSES:1:${#KNOWN_FACET_ADDRESSES}-2}" | sed 's/),(/) /g' | sed 's/[()]//g'))

  # extract the addresses from the tuples into an array
  ADDRESSES=()
  for tpl in "${tuples[@]}"; do
    tpl="${tpl// /}"  # remove spaces
    tpl="${tpl//\'/}" # remove single quotes
    addr="${tpl%%,*}" # extract address from tuple
    ADDRESSES+=("$addr")
  done

  # loop through all contracts
  for FACET_NAME in "${FACETS_NAMES[@]}"; do
    # get facet address from deployments file
    local FACET_ADDRESS=$(jq -r ".$FACET_NAME" "$DEPLOYMENTS_FILE")
    # check if the address is not included in the diamond
    if ! [[ " ${ADDRESSES[@]} " =~ " ${FACET_ADDRESS} " ]]; then
      echoDebug "not all core facets are registered in the diamond"

      # not included, return error code
      return 1
    fi
  done
  return 0
}
function getPeripheryAddressFromDiamond() {
  # read function arguments into variables
  local NETWORK="$1"
  local DIAMOND_ADDRESS="$2"
  local PERIPHERY_CONTRACT_NAME="$3"

  # get RPC URL for given network
  RPC_URL=$(getRPCUrl "$NETWORK")

  # call diamond to check for periphery address
  PERIPHERY_CONTRACT_ADDRESS=$(cast call "$DIAMOND_ADDRESS" "getPeripheryContract(string) returns (address)" "$PERIPHERY_CONTRACT_NAME" --rpc-url "${RPC_URL}")

  if [[ "$PERIPHERY_CONTRACT_ADDRESS" == "$ZERO_ADDRESS" ]]; then
    return 1
  else
    echo "$PERIPHERY_CONTRACT_ADDRESS"
    return 0
  fi
}
function getFacetFunctionSelectorsFromDiamond() {
  # THIS FUNCTION NEEDS TO BE UPDATED/FIXED BEFORE BEING USED AGAIN

  # read function arguments into variables
  local DIAMOND_ADDRESS="$1"
  local FACET_NAME="$2"
  local NETWORK="$3"
  local ENVIRONMENT="$4"
  local EXIT_ON_ERROR="$5"

  local FILE_SUFFIX=$(getFileSuffix "$ENVIRONMENT")

  # get facet address from deployments JSON
  local FILE_PATH="deployments/$NETWORK.${FILE_SUFFIX}json"
  local FACET_ADDRESS=$(jq -r ".$FACET_NAME" $FILE_PATH)

  # check if facet address was found
  if [[ -z "$FACET_ADDRESS" ]]; then
    error "no address found for $FACET_NAME in $FILE_PATH"
    return 1
  fi

  # get RPC URL
  local RPC="ETH_NODE_URI_$(tr '[:lower:]' '[:upper:]' <<<"$NETWORK")"

  # get path of diamond log file
  local DIAMOND_FILE_PATH="deployments/$NETWORK.diamond.${FILE_SUFFIX}json"

  # search in DIAMOND_FILE_PATH for the given address
  if jq -e ".facets | index(\"$FACET_ADDRESS\")" "$DIAMOND_FILE_PATH" >/dev/null; then # << this does not yet reflect the new file structure !!!!!!
    # get function selectors from diamond (function facetFunctionSelectors)
    local ATTEMPTS=1
    while [[ -z "$FUNCTION_SELECTORS" && $ATTEMPTS -le $MAX_ATTEMPTS_PER_SCRIPT_EXECUTION ]]; do
      # get address of facet in diamond
      local FUNCTION_SELECTORS=$(cast call "$DIAMOND_ADDRESS" "facetFunctionSelectors(address) returns (bytes4[])" "$FACET_ADDRESS" --rpc-url "${!RPC}")
      ((ATTEMPTS++))
      sleep 1
    done

    if [[ "$ATTEMPTS" -gt "$MAX_ATTEMPTS_PER_SCRIPT_EXECUTION" ]]; then
      error "could not get facet address after $MAX_ATTEMPTS_PER_SCRIPT_EXECUTION attempts, exiting."
      return 1
    fi
  else
    error "$FACET_NAME with address $FACET_ADDRESS is not known by diamond $DIAMOND_ADDRESS on network $NETWORK in $ENVIRONMENT environment. Please check why you tried to remove this facet from the diamond."
    return 1
  fi

  # return the selectors array
  echo "${FUNCTION_SELECTORS[@]}"
}
function getFacetAddressFromSelector() {
  # read function arguments into variables
  local DIAMOND_ADDRESS="$1"
  local FACET_NAME="$2"
  local NETWORK="$3"
  local FUNCTION_SELECTOR="$4"

  #echo "FUNCTION_SELECTOR in Func: $FUNCTION_SELECTOR"

  # get RPC URL
  local RPC="ETH_NODE_URI_$(tr '[:lower:]' '[:upper:]' <<<"$NETWORK")"

  # loop until FACET_ADDRESS has a value or maximum attempts are reached
  local FACET_ADDRESS
  local ATTEMPTS=1
  while [[ -z "$FACET_ADDRESS" && $ATTEMPTS -le $MAX_ATTEMPTS_PER_SCRIPT_EXECUTION ]]; do
    # get address of facet in diamond
    FACET_ADDRESS=$(cast call "$DIAMOND_ADDRESS" "facetAddress(bytes4) returns (address)" "$FUNCTION_SELECTOR" --rpc-url "${!RPC}")
    ((ATTEMPTS++))
    sleep 1
  done

  if [[ "$ATTEMPTS" -gt "$MAX_ATTEMPTS_PER_SCRIPT_EXECUTION" ]]; then
    error "could not get facet address after $MAX_ATTEMPTS_PER_SCRIPT_EXECUTION attempts, exiting."
    return 1
  fi

  echo "$FACET_ADDRESS"
  return 0
}
function doesFacetExistInDiamond() {
  # read function arguments into variables
  local DIAMOND_ADDRESS=$1
  local FACET_NAME=$2
  local NETWORK=$3

  # get all facet selectors of the facet to be checked
  local SELECTORS=$(getFunctionSelectorsFromContractABI "$FACET_NAME")

  # get RPC URL for given network
  RPC_URL=$(getRPCUrl "$NETWORK")

  # loop through facet selectors and see if this selector is known by the diamond
  for SELECTOR in $SELECTORS; do
    # call diamond to get address of facet for given selector
    local RESULT=$(cast call "$DIAMOND_ADDRESS" "facetAddress(bytes4) returns (address)" "$SELECTOR" --rpc-url "$RPC_URL")

    # if result != address(0) >> facet selector is known
    if [[ "$RESULT" != "0x0000000000000000000000000000000000000000" ]]; then
      echo "true"
      return 0
    fi
  done

  echo "false"
  return 0
}
function doesAddressContainBytecode() {
  # read function arguments into variables
  NETWORK="$1"
  ADDRESS="$2"

  # check address value
  if [[ "$ADDRESS" == "null" || "$ADDRESS" == "" ]]; then
    echo "[warning]: trying to verify deployment at invalid address: ($ADDRESS)"
    return 1
  fi

  # get correct node URL for given NETWORK
  RPC_URL=$(getRPCUrl "$NETWORK")

  # check if NODE_URL is available
  if [ -z "$RPC_URL" ]; then
    error ": no node url found for NETWORK $NETWORK. Please update your .env FILE and make sure it has a value for the following key: $NODE_URL_KEY"
    return 1
  fi

  # make sure address is in correct checksum format
  CHECKSUM_ADDRESS=$(cast to-check-sum-address "$ADDRESS")

  # get CONTRACT code from ADDRESS using
  contract_code=$(cast code "$ADDRESS" --rpc-url "$RPC_URL")

  # return ƒalse if ADDRESS does not contain CONTRACT code, otherwise true
  if [[ "$contract_code" == "0x" || "$contract_code" == "" ]]; then
    echo "false"
  else
    echo "true"
  fi
}
function getFacetAddressFromDiamond() {
  # read function arguments into variables
  local NETWORK="$1"
  local DIAMOND_ADDRESS="$2"
  local SELECTOR="$3"

  # get RPC URL for given network
  RPC_URL=$(getRPCUrl "$NETWORK")

  local RESULT=$(cast call "$DIAMOND_ADDRESS" "facetAddress(bytes4) returns (address)" "$SELECTOR" --rpc-url "$RPC_URL")

  echo "$RESULT"
}
function getCurrentGasPrice() {
  # read function arguments into variables
  local NETWORK=$1

  # get RPC URL for given network
  RPC_URL=$(getRPCUrl "$NETWORK")

  GAS_PRICE=$(cast gas-price --rpc-url "$RPC_URL")

  echo "$GAS_PRICE"
}
function getContractOwner() {
  # read function arguments into variables
  local network=$1
  local environment=$2
  local contract=$3

  # get RPC URL
  rpc_url=$(getRPCUrl "$network")

  # get contract address
  local address=$(getContractAddressFromDeploymentLogs "$network" "$environment" "$contract")

  # check if address was found
  if [[ $? -ne 0 || -z $address ]]; then
    echoDebug "could not find address of '$contract' in network-specific deploy log"
    return 1
  fi

  # get owner
  owner=$(cast call "$address" "owner()" --rpc-url "$rpc_url")

  if [[ $? -ne 0 || -z $owner ]]; then
    echoDebug "unable to retrieve owner of $contract with address $address on network $network ($environment)"
    return 1
  fi

  echo "$owner"
  return 0
}
function getPendingContractOwner() {
  # read function arguments into variables
  local network=$1
  local environment=$2
  local contract=$3

  # get RPC URL
  rpc_url=$(getRPCUrl "$network")

  # get contract address
  local address=$(getContractAddressFromDeploymentLogs "$network" "$environment" "$contract")

  # check if address was found
  if [[ $? -ne 0 || -z $address ]]; then
    echoDebug "could not find address of '$contract' in network-specific deploy log"
    return 1
  fi

  # get owner
  owner=$(cast call "$address" "pendingOwner()" --rpc-url "$rpc_url")

  if [[ $? -ne 0 || -z $owner ]]; then
    echoDebug "unable to retrieve pending owner of $contract with address $address on network $network ($environment)"
    return 1
  fi

  echo "$owner"
  return 0
}
# <<<<<< read from blockchain

# >>>>>> miscellaneous
function doNotContinueUnlessGasIsBelowThreshold() {
  # read function arguments into variables
  local NETWORK=$1

  if [ "$NETWORK" != "mainnet" ]; then
    return 0
  fi

  echo "ensuring gas price is below maximum threshold as defined in config (for mainnet only)"

  # Start the do-while loop
  while true; do
    # Get the current gas price
    CURRENT_GAS_PRICE=$(getCurrentGasPrice "mainnet")

    # Check if the counter variable has reached 10
    if [ "$MAINNET_MAXIMUM_GAS_PRICE" -gt "$CURRENT_GAS_PRICE" ]; then
      # If the counter variable has reached 10, exit the loop
      echo "gas price ($CURRENT_GAS_PRICE) is below maximum threshold ($MAINNET_MAXIMUM_GAS_PRICE) - continuing with script execution"
      return 0
    else
      echo "gas price ($CURRENT_GAS_PRICE) is above maximum ($MAINNET_MAXIMUM_GAS_PRICE) - waiting..."
      echo ""
    fi

    # wait 5 seconds before checking gas price again
    sleep 5
  done
}
function getRPCUrl() {
  # read function arguments into variables
  local NETWORK=$1

  # get RPC KEY
  RPC_KEY="ETH_NODE_URI_$(tr '[:lower:]' '[:upper:]' <<<"$NETWORK")"

  # return RPC URL
  echo "${!RPC_KEY}"
}
function playNotificationSound() {
  if [[ "$NOTIFICATION_SOUNDS" == *"true"* ]]; then
    afplay ./script/deploy/resources/notification.mp3
  fi
}
function deployAndAddContractToDiamond() {
  # read function arguments into variables
  NETWORK="$1"
  ENVIRONMENT="$2"
  CONTRACT="$3"
  DIAMOND_CONTRACT_NAME="$4"
  VERSION="$5"

  # logging for debug purposes
  echo ""
  echoDebug "in function deployAndAddContractToDiamond"
  echoDebug "NETWORK=$NETWORK"
  echoDebug "ENVIRONMENT=$ENVIRONMENT"
  echoDebug "CONTRACT=$CONTRACT"
  echoDebug "DIAMOND_CONTRACT_NAME=$DIAMOND_CONTRACT_NAME"
  echoDebug "VERSION=$VERSION"
  echo ""

  # check which type of contract we are deploying
  if [[ "$CONTRACT" == *"Facet"* ]]; then
    # deploying a facet
    deployFacetAndAddToDiamond "$NETWORK" "$ENVIRONMENT" "$CONTRACT" "$DIAMOND_CONTRACT_NAME" "$VERSION"
    return 0
  elif [[ "$CONTRACT" == *"LiFiDiamond"* ]]; then
    # deploying a diamond
    deploySingleContract "$CONTRACT" "$NETWORK" "$ENVIRONMENT" "$VERSION" false
    return 0
  else
    # deploy periphery contract
    deploySingleContract "$CONTRACT" "$NETWORK" "$ENVIRONMENT" "$VERSION" false "$DIAMOND_CONTRACT_NAME"

    # save return code
    RETURN_CODE1=$?

    # update periphery registry in diamond
    diamondUpdatePeriphery "$NETWORK" "$ENVIRONMENT" "$DIAMOND_CONTRACT_NAME" false false "$CONTRACT"
    RETURN_CODE2=$?

    if [[ "$RETURN_CODE1" -eq 0 || "$RETURN_CODE2" -eq 0 ]]; then
      return 0
    else
      return 1
    fi
  fi

  # there was an error if we reach this code
  return 1
}
function getPrivateKey() {
  # read function arguments into variables
  NETWORK="$1"
  ENVIRONMENT="$2"

  # skip for local network
  if [[ "$NETWORK" == "localanvil" || "$NETWORK" == "LOCALANVIL" ]]; then
    echo "$PRIVATE_KEY_ANVIL"
    return 0
  fi

  # check environment value
  if [[ "$ENVIRONMENT" == *"staging"* ]]; then
    # check if env variable is set/available
    if [[ -z "$PRIVATE_KEY" ]]; then
      error "could not find PRIVATE_KEY value in your .env file"
      return 1
    else
      echo "$PRIVATE_KEY"
      return 0
    fi
  else
    # check if env variable is set/available
    if [[ -z "$PRIVATE_KEY_PRODUCTION" ]]; then
      error "could not find PRIVATE_KEY_PRODUCTION value in your .env file"
      return 1
    else
      echo "$PRIVATE_KEY_PRODUCTION"
      return 0
    fi
  fi
}
<<<<<<< HEAD
function isZkEvmNetwork() {
  # read function arguments into variables
  local NETWORK="$1"

  case $NETWORK in
    "zksync"|"abstract")
      return 0
      ;;
    *)
      return 1
      ;;
  esac
}
=======
>>>>>>> 46e2315d

function getChainId() {
  local NETWORK="$1"
  local NETWORKS_JSON="config/networks.json"

  if [[ ! -f "$NETWORKS_JSON" ]]; then
    echo "Error: JSON file '$NETWORKS_JSON' not found." >&2
    return 1
  fi

  local CHAIN_ID=$(jq -r --arg network "$NETWORK" '.[$network].chainId // empty' "$NETWORKS_JSON")

  if [[ -z "$CHAIN_ID" ]]; then
    echo "Error: Network '$NETWORK' not found in '$NETWORKS_JSON'." >&2
    return 1
  fi

  echo "$CHAIN_ID"
}

function getCreate3FactoryAddress() {
  NETWORK="$1"
  local CONFIG="config/global.json"

  CREATE3_FACTORY=$(jq --arg NETWORK "$NETWORK" -r '.create3Factory[$NETWORK] // .create3Factory["default"]' $CONFIG)

  echo $CREATE3_FACTORY
}

function convertToBcInt() {
  echo "$1" | tr -d '\n' | bc
}


# transfers ownership of the given contract from old wallet to new wallet (e.g. new tester wallet)
# will fail if old wallet is not owner
# will transfer native funds from new owner to old owner, if old wallet has insufficient funds
# will send all remaining native funds from old owner to new owner after ownership transfer
transferContractOwnership() {
    local PRIV_KEY_OLD_OWNER="$1"
    local PRIV_KEY_NEW_OWNER="$2"
    local CONTRACT_ADDRESS="$3"
    local NETWORK="$4"

    # Define minimum native balance
    local MIN_NATIVE_BALANCE=$(convertToBcInt "100000000000000") # 100,000 Gwei
    local NATIVE_TRANSFER_GAS_STIPEND=$(convertToBcInt "21000000000000") # 21,000 Gwei
    local MIN_NATIVE_BALANCE_DOUBLE=$(convertToBcInt "$MIN_NATIVE_BALANCE * 2")

    local RPC_URL=$(getRPCUrl "$NETWORK")

    # Get address of old and new owner
    local ADDRESS_OLD_OWNER=$(cast wallet address --private-key "$PRIV_KEY_OLD_OWNER")
    local ADDRESS_NEW_OWNER=$(cast wallet address --private-key "$PRIV_KEY_NEW_OWNER")
    echo "Transferring ownership of contract $CONTRACT_ADDRESS on $NETWORK from $ADDRESS_OLD_OWNER to $ADDRESS_NEW_OWNER now"

    # make sure OLD_OWNER is actually contract owner
    local CURRENT_OWNER=$(cast call "$CONTRACT_ADDRESS" "owner() returns (address)" --rpc-url "$RPC_URL")
    if [[ "$CURRENT_OWNER" -ne "$ADDRESS_OLD_OWNER" ]]; then
      error "Current contract owner ($CURRENT_OWNER) does not match with private key of old owner provided ($ADDRESS_OLD_OWNER)"
      return 1
    fi

    # Check native funds of old owner wallet
    local NATIVE_BALANCE_OLD=$(convertToBcInt "$(cast balance "$ADDRESS_OLD_OWNER" --rpc-url "$RPC_URL")")
    local NATIVE_BALANCE_NEW=$(convertToBcInt "$(cast balance "$ADDRESS_NEW_OWNER" --rpc-url "$RPC_URL")")

    echo "native balance old owner: $NATIVE_BALANCE_OLD"
    echo "native balance new owner: $NATIVE_BALANCE_NEW"

    # make sure that sufficient native balances are available on both wallets
    if (( $(echo "$NATIVE_BALANCE_OLD < $MIN_NATIVE_BALANCE" | bc -l) )); then
        echo "old balance is low"
        if (( $(echo "$NATIVE_BALANCE_NEW < $MIN_NATIVE_BALANCE_DOUBLE" | bc -l) )); then
            echo "balance of new owner wallet is too low. Cannot continue"
            return 1
        else
            echo "sending "$MIN_NATIVE_BALANCE" native tokens from new ("$ADDRESS_NEW_OWNER") to old wallet ("$ADDRESS_OLD_OWNER") now"
            # Send some funds from new to old wallet
            cast send "$ADDRESS_OLD_OWNER" --value "$MIN_NATIVE_BALANCE" --private-key "$PRIV_KEY_NEW_OWNER" --rpc-url "$RPC_URL"

            NATIVE_BALANCE_OLD=$(convertToBcInt "$(cast balance "$ADDRESS_OLD_OWNER" --rpc-url "$RPC_URL")")
            NATIVE_BALANCE_NEW=$(convertToBcInt "$(cast balance "$ADDRESS_NEW_OWNER" --rpc-url "$RPC_URL")")
            echo ""
            echo "native balance old owner: $NATIVE_BALANCE_OLD"
            echo "native balance new owner: $NATIVE_BALANCE_NEW"
        fi
    fi

    # # transfer ownership to new owner
    echo ""
    echo "[info] calling transferOwnership() function from old owner wallet now"
    cast send "$CONTRACT_ADDRESS" "transferOwnership(address)" "$ADDRESS_NEW_OWNER" --private-key $PRIV_KEY_OLD_OWNER --rpc-url "$RPC_URL"
    echo ""

    # # accept ownership transfer
    echo ""
    echo "[info] calling confirmOwnershipTransfer() function from new owner wallet now"
    cast send "$CONTRACT_ADDRESS" "confirmOwnershipTransfer()" --private-key $PRIV_KEY_NEW_OWNER --rpc-url "$RPC_URL"
    echo ""
    echo ""

    # send remaining native tokens from old owner wallet to new owner wallet
    NATIVE_BALANCE_OLD=$(convertToBcInt "$(cast balance "$ADDRESS_OLD_OWNER" --rpc-url "$RPC_URL")")
    SENDABLE_BALANCE=$(convertToBcInt "$NATIVE_BALANCE_OLD - $NATIVE_TRANSFER_GAS_STIPEND")
    if [[ $SENDABLE_BALANCE -gt 0 ]]; then
      echo ""
      echo "sending "$SENDABLE_BALANCE" native tokens from old ("$ADDRESS_OLD_OWNER") to new wallet ("$ADDRESS_NEW_OWNER") now"
      cast send "$ADDRESS_NEW_OWNER" --value "$SENDABLE_BALANCE" --private-key "$PRIV_KEY_OLD_OWNER" --rpc-url "$RPC_URL"
    else
      echo "remaining native balance in old wallet is too low to send back to new wallet"
    fi

    # check balances
    NATIVE_BALANCE_OLD=$(convertToBcInt "$(cast balance "$ADDRESS_OLD_OWNER" --rpc-url "$RPC_URL")")
    NATIVE_BALANCE_NEW=$(convertToBcInt "$(cast balance "$ADDRESS_NEW_OWNER" --rpc-url "$RPC_URL")")
    echo ""
    echo "native balance old owner: $NATIVE_BALANCE_OLD"
    echo "native balance new owner: $NATIVE_BALANCE_NEW"

    # make sure NEW OWNER is actually contract owner
    CURRENT_OWNER=$(cast call "$CONTRACT_ADDRESS" "owner() returns (address)" --rpc-url "$RPC_URL")
    echo ""
    if [[ "$CURRENT_OWNER" -ne "$ADDRESS_NEW_OWNER" ]]; then
      error "Current contract owner ($CURRENT_OWNER) does not match with new owner address ($ADDRESS_NEW_OWNER). Ownership transfer failed"
      return 1
    else
      echo "Ownership transfer executed successfully"
      return 0
    fi
}


function printDeploymentsStatus() {
  # read function arguments into variables
  ENVIRONMENT="$1"
  echo ""
  echo "+--------------------------------------+------------+------------+-----------+"
  printf "+------------------------- ENVIRONMENT: %-10s --------------------------+\n" "$ENVIRONMENT"
  echo "+--------------------------------------+-----------+-------------+-----------+"
  echo "|                                      |  target   |   target    |           |"
  echo "|       Facet (latest version)         | (mutable) | (immutable) |  current  |"
  echo "+--------------------------------------+-----------+-------------+-----------+"

  # Check if target state FILE exists
  if [ ! -f "$TARGET_STATE_PATH" ]; then
    error "target state FILE does not exist in path $TARGET_STATE_PATH"
    exit 1
  fi

  # get an arrqay with all contracts (sorted: diamonds, coreFacets, nonCoreFacets, periphery)
  local ALL_CONTRACTS=$(getAllContractNames "false")

  # get a list of all networks
  local NETWORKS=$(getAllNetworksArray)

  # define column width for table
  FACET_COLUMN_WIDTH=38
  TARGET_COLUMN_WIDTH=11
  CURRENT_COLUMN_WIDTH=10

  # go through all contracts
  for CONTRACT in ${ALL_CONTRACTS[*]}; do
    # get current contract version
    CURRENT_VERSION=$(getCurrentContractVersion "$CONTRACT")
    printf "|%-${FACET_COLUMN_WIDTH}s| %-${TARGET_COLUMN_WIDTH}s| %-${TARGET_COLUMN_WIDTH}s| %-${CURRENT_COLUMN_WIDTH}s|\n" " $CONTRACT ($CURRENT_VERSION)" "" "" ""

    for NETWORK in ${NETWORKS[*]}; do
      PRINTED=false
      #echo "  NETWORK: $NETWORK"

      # get highest deployed version from master log
      HIGHEST_VERSION_DEPLOYED=$(getHighestDeployedContractVersionFromMasterLog "$NETWORK" "$ENVIRONMENT" "$CONTRACT")
      RETURN_CODE3=$?

      # check if contract has entry in target state
      TARGET_VERSION_DIAMOND=$(findContractVersionInTargetState "$NETWORK" "$ENVIRONMENT" "$CONTRACT" "LiFiDiamond")
      RETURN_CODE1=$?
      TARGET_VERSION_DIAMOND_IMMUTABLE=$(findContractVersionInTargetState "$NETWORK" "$ENVIRONMENT" "$CONTRACT" "LiFiDiamondImmutable")
      RETURN_CODE2=$?

      if [ "$RETURN_CODE1" -eq 0 ]; then
        TARGET_ENTRY_1=$TARGET_VERSION_DIAMOND
      else
        TARGET_ENTRY_1=""
      fi

      if [ "$RETURN_CODE2" -eq 0 ]; then
        TARGET_ENTRY_2=$TARGET_VERSION_DIAMOND_IMMUTABLE
      else
        TARGET_ENTRY_2=""
      fi

      if [[ "$RETURN_CODE1" -eq 0 || "$RETURN_CODE2" -eq 0 ]]; then
        #echo "TARGET_VERSION_DIAMOND: $TARGET_VERSION_DIAMOND"
        printf "|%-${FACET_COLUMN_WIDTH}s| %-${TARGET_COLUMN_WIDTH}s| %-${TARGET_COLUMN_WIDTH}s| %-${CURRENT_COLUMN_WIDTH}s|\n" "  -$NETWORK" "  $TARGET_ENTRY_1" "  $TARGET_ENTRY_2" "  $HIGHEST_VERSION_DEPLOYED"
      fi

    done

    printf "|%-${FACET_COLUMN_WIDTH}s| %-${TARGET_COLUMN_WIDTH}s| %-${TARGET_COLUMN_WIDTH}s| %-${CURRENT_COLUMN_WIDTH}s|\n" "" "" "" ""

  done
  echo "+--------------------------------------+------------+------------+-----------+"
  return 0
}
function printDeploymentsStatusV2() {
  # read function arguments into variables
  ENVIRONMENT="$1"

  OUTPUT_FILE_PATH="target_vs_deployed_""$ENVIRONMENT"".txt"

  echo ""
  echo "+------------------------------------------------------------------------------+"
  echo "+------------------------- TARGET STATE vs. ACTUAL STATE ----------------------+"
  echo "+                                                                              +"
  echo "+ (will only list networks for which an entry exists in target or deploy log)  +"
  echo "+------------------------------------------------------------------------------+"
  printf "+-------------------------- ENVIRONMENT: %-10s ---------------------------+\n" "$ENVIRONMENT"
  echo "+--------------------------------------+-------------------+-------------------+"
  echo "|                                      |      mutable      |     immutable     |"
  echo "|      Contract (latest version)       | target : deployed | target : deployed |"
  echo "+--------------------------------------+-------------------+-------------------+"

  echo "" >$OUTPUT_FILE_PATH
  echo "+------------------------------------------------------------------------------+" >>$OUTPUT_FILE_PATH
  echo "+------------------------- TARGET STATE vs. ACTUAL STATE ----------------------+" >>$OUTPUT_FILE_PATH
  echo "+                                                                              +" >>$OUTPUT_FILE_PATH
  echo "+ (will only list networks for which an entry exists in target or deploy log)  +" >>$OUTPUT_FILE_PATH
  echo "+------------------------------------------------------------------------------+" >>$OUTPUT_FILE_PATH
  printf "+-------------------------- ENVIRONMENT: %-10s ---------------------------+\n" "$ENVIRONMENT" >>$OUTPUT_FILE_PATH
  echo "+--------------------------------------+-------------------+-------------------+" >>$OUTPUT_FILE_PATH
  echo "|                                      |      mutable      |     immutable     |" >>$OUTPUT_FILE_PATH
  echo "|      Contract (latest version)       | target : deployed | target : deployed |" >>$OUTPUT_FILE_PATH
  echo "+--------------------------------------+-------------------+-------------------+" >>$OUTPUT_FILE_PATH

  # Check if target state FILE exists
  if [ ! -f "$TARGET_STATE_PATH" ]; then
    error "target state FILE does not exist in path $TARGET_STATE_PATH"
    exit 1
  fi

  # get an arrqay with all contracts (sorted: diamonds, coreFacets, nonCoreFacets, periphery)
  local ALL_CONTRACTS=$(getAllContractNames "false")

  # get a list of all networks
  local NETWORKS=$(getIncludedNetworksArray)

  # define column width for table
  FACET_COLUMN_WIDTH=38
  TARGET_COLUMN_WIDTH=18

  # go through all contracts
  for CONTRACT in ${ALL_CONTRACTS[*]}; do
    #      if [ "$CONTRACT" != "LiFiDiamondImmutable" ] ; then
    #        continue
    #      fi

    # get current contract version
    CURRENT_VERSION=$(getCurrentContractVersion "$CONTRACT")
    printf "|%-${FACET_COLUMN_WIDTH}s| %-${TARGET_COLUMN_WIDTH}s| %-${TARGET_COLUMN_WIDTH}s|\n" " $CONTRACT ($CURRENT_VERSION)" "" "" ""
    printf "|%-${FACET_COLUMN_WIDTH}s| %-${TARGET_COLUMN_WIDTH}s| %-${TARGET_COLUMN_WIDTH}s|\n" " $CONTRACT ($CURRENT_VERSION)" "" "" "" >>$OUTPUT_FILE_PATH

    # go through all networks
    for NETWORK in ${NETWORKS[*]}; do
      # skip any network that is a testnet
      if [[ "$TEST_NETWORKS" == *"$NETWORK"* ]]; then
        continue
      fi

      # (re-)set entry values
      TARGET_ENTRY_1="  -  "
      TARGET_ENTRY_2="  -  "
      DEPLOYED_ENTRY_1="  -  "
      DEPLOYED_ENTRY_2="  -  "
      KNOWN_VERSION=""
      MUTABLE_ENTRY_COMBINED=""
      IMMUTABLE_ENTRY_COMBINED=""

      # check if contract has entry in target state
      TARGET_VERSION_DIAMOND=$(findContractVersionInTargetState "$NETWORK" "$ENVIRONMENT" "$CONTRACT" "LiFiDiamond")
      RETURN_CODE1=$?
      TARGET_VERSION_DIAMOND_IMMUTABLE=$(findContractVersionInTargetState "$NETWORK" "$ENVIRONMENT" "$CONTRACT" "LiFiDiamondImmutable")
      RETURN_CODE2=$?

      # if entry was found in target state, prepare data for entry in table (if not default value will be used to preserve formatting)
      if [ "$RETURN_CODE1" -eq 0 ]; then
        TARGET_ENTRY_1=$TARGET_VERSION_DIAMOND
      fi
      if [ "$RETURN_CODE2" -eq 0 ]; then
        TARGET_ENTRY_2=$TARGET_VERSION_DIAMOND_IMMUTABLE
      fi

      # check if contract has entry in diamond deployment log
      LOG_INFO_DIAMOND=$(getContractInfoFromDiamondDeploymentLogByName "$NETWORK" "$ENVIRONMENT" "LiFiDiamond" "$CONTRACT")
      RETURN_CODE3=$?
      LOG_INFO_DIAMOND_IMMUTABLE=$(getContractInfoFromDiamondDeploymentLogByName "$NETWORK" "$ENVIRONMENT" "LiFiDiamondImmutable" "$CONTRACT")
      RETURN_CODE4=$?

      # check if entry was found in diamond deployment log (if version == null, replace with "unknown")
      if [ "$RETURN_CODE3" -eq 0 ]; then
        KNOWN_VERSION=$(echo "$LOG_INFO_DIAMOND" | jq -r '.[].Version')
        if [[ "$KNOWN_VERSION" == "null" || "$KNOWN_VERSION" == "" ]]; then
          DEPLOYED_ENTRY_1=" n/a"
        else
          DEPLOYED_ENTRY_1=$KNOWN_VERSION
        fi
      fi
      if [ "$RETURN_CODE4" -eq 0 ]; then
        KNOWN_VERSION=$(echo "$LOG_INFO_DIAMOND_IMMUTABLE" | jq -r '.[].Version')

        if [[ "$KNOWN_VERSION" == "null" || "$KNOWN_VERSION" == "" ]]; then
          DEPLOYED_ENTRY_2=" n/a"
        else
          DEPLOYED_ENTRY_2=$KNOWN_VERSION
        fi
      fi

      # print new line if any entry was found in either target state or diamond deploy log
      if [[ "$RETURN_CODE1" -eq 0 || "$RETURN_CODE2" -eq 0 || "$RETURN_CODE3" -eq 0 || "$RETURN_CODE4" -eq 0 ]]; then
        # prepare entries (to preserve formatting)
        MUTABLE_ENTRY_COMBINED="$TARGET_ENTRY_1"" : ""$DEPLOYED_ENTRY_1"
        IMMUTABLE_ENTRY_COMBINED="$TARGET_ENTRY_2"" : ""$DEPLOYED_ENTRY_2"

        if [ "$CONTRACT" == "LiFiDiamond" ]; then
          IMMUTABLE_ENTRY_COMBINED=""
        elif [ "$CONTRACT" == "LiFiDiamondImmutable" ]; then
          MUTABLE_ENTRY_COMBINED=""
        fi

        # determine color codes
        COLOR_CODE_1=$NC
        COLOR_CODE_2=$NC
        if [[ "$TARGET_ENTRY_1" != *"-"* && "$DEPLOYED_ENTRY_1" != *"-"* ]]; then
          if [[ "$TARGET_ENTRY_1" == "$DEPLOYED_ENTRY_1" ]]; then
            COLOR_CODE_1=$GREEN
          else
            COLOR_CODE_1=$RED
          fi
        fi
        if [[ "$TARGET_ENTRY_2" != *"-"* && "$DEPLOYED_ENTRY_2" != *"-"* ]]; then
          if [[ "$TARGET_ENTRY_2" == "$DEPLOYED_ENTRY_2" ]]; then
            COLOR_CODE_2=$GREEN
          else
            COLOR_CODE_2=$RED
          fi
        fi

        # print new line in table view
        printf "|%-${FACET_COLUMN_WIDTH}s| $COLOR_CODE_1 %-15s $NC | $COLOR_CODE_2 %-15s $NC |\n" "  -$NETWORK" " $MUTABLE_ENTRY_COMBINED" " $IMMUTABLE_ENTRY_COMBINED"
        printf "|%-${FACET_COLUMN_WIDTH}s| %-17s | %-17s |\n" "  -$NETWORK" " $MUTABLE_ENTRY_COMBINED" " $IMMUTABLE_ENTRY_COMBINED" >>$OUTPUT_FILE_PATH
      fi
    done

    # print empty line
    printf "|%-${FACET_COLUMN_WIDTH}s| %-${TARGET_COLUMN_WIDTH}s| %-${TARGET_COLUMN_WIDTH}s|\n" "" "" "" ""
    printf "|%-${FACET_COLUMN_WIDTH}s| %-${TARGET_COLUMN_WIDTH}s| %-${TARGET_COLUMN_WIDTH}s|\n" "" "" "" "" >>$OUTPUT_FILE_PATH
  done

  # print closing line
  echo "+--------------------------------------+-------------------+-------------------+"
  echo "+--------------------------------------+-------------------+-------------------+" >>$OUTPUT_FILE_PATH
  return 0

  playNotificationSound
}
function checkDeployRequirements() {
  # read function arguments into variables
  NETWORK="$1"
  ENVIRONMENT="$2"
  CONTRACT="$3"

  echo ""
  echoDebug "checking if all information required for deployment is available for $CONTRACT on $NETWORK in $ENVIRONMENT environment"

  # get file suffix based on value in variable ENVIRONMENT
  local FILE_SUFFIX=$(getFileSuffix "$ENVIRONMENT")

  # part 1: check configData requirements
  CONFIG_REQUIREMENTS=($(jq -r --arg CONTRACT "$CONTRACT" '.[$CONTRACT].configData | select(type == "object") | keys[]' "$DEPLOY_REQUIREMENTS_PATH"))

  # check if configData requirements were found
  if [ ${#CONFIG_REQUIREMENTS[@]} -gt 0 ]; then
    # go through array with requirements
    for REQUIREMENT in "${CONFIG_REQUIREMENTS[@]}"; do
      # get configFileName
      CONFIG_FILE=$(jq -r --arg CONTRACT "$CONTRACT" --arg REQUIREMENT "$REQUIREMENT" '.[$CONTRACT].configData[$REQUIREMENT].configFileName' "$DEPLOY_REQUIREMENTS_PATH")

      # get keyInConfigFile
      KEY_IN_FILE=$(jq -r --arg CONTRACT "$CONTRACT" --arg REQUIREMENT "$REQUIREMENT" '.[$CONTRACT].configData[$REQUIREMENT].keyInConfigFile' "$DEPLOY_REQUIREMENTS_PATH")
      # replace '<NETWORK>' with actual network, if needed
      KEY_IN_FILE=${KEY_IN_FILE//<NETWORK>/$NETWORK}

      # get full config file path
      CONFIG_FILE_PATH="$DEPLOY_CONFIG_FILE_PATH""$CONFIG_FILE"

      # check if file exists
      if ! checkIfFileExists "$CONFIG_FILE_PATH" >/dev/null; then
        error "file does not exist: $CONFIG_FILE_PATH (access attempted by function 'checkDeployRequirements')"
        return 1
      fi

      # try to read value from config file
      VALUE=$(jq -r "$KEY_IN_FILE" "$CONFIG_FILE_PATH")

      # check if data is available in config file
      if [[ "$VALUE" != "null" && "$VALUE" != "" ]]; then
        echoDebug "address information for parameter $REQUIREMENT found in $CONFIG_FILE_PATH"
      else
        echoDebug "address information for parameter $REQUIREMENT not found in $CONFIG_FILE_PATH"

        # check if it's allowed to deploy with zero address
        DEPLOY_FLAG=$(jq -r --arg CONTRACT "$CONTRACT" --arg REQUIREMENT "$REQUIREMENT" '.[$CONTRACT].configData[$REQUIREMENT].allowToDeployWithZeroAddress' "$DEPLOY_REQUIREMENTS_PATH")

        # continue with script depending on DEPLOY_FLAG
        if [[ "$DEPLOY_FLAG" == "true" ]]; then
          # if yes, deployment is OK
          warning "contract $CONTRACT will be deployed with zero address as argument for parameter $REQUIREMENT since this information was missing in $CONFIG_FILE_PATH for network $NETWORK"
        else
          # if no, return "do not deploy"
          error "contract $CONTRACT cannot be deployed with zero address as argument for parameter $REQUIREMENT and this information is missing in $CONFIG_FILE_PATH for network $NETWORK"
          return 1
        fi
      fi
    done
  fi

  # part 2: check required contractAddresses
  # read names of required contract addresses into array
  DEPENDENCIES=($(jq -r --arg CONTRACT "$CONTRACT" '.[$CONTRACT].contractAddresses | select(type == "object") | keys[]' "$DEPLOY_REQUIREMENTS_PATH"))

  # check if dependencies were found
  if [ ${#DEPENDENCIES[@]} -gt 0 ]; then
    # get file name for network deploy log
    ADDRESSES_FILE="./deployments/${NETWORK}.${FILE_SUFFIX}json"

    # check if file exists
    if ! checkIfFileExists "$ADDRESSES_FILE" >/dev/null; then
      error "file does not exist: $ADDRESSES_FILE (access attempted by function 'checkDeployRequirements')"
      return 1
    fi
    # go through array
    for DEPENDENCY in "${DEPENDENCIES[@]}"; do
      # get contract address from deploy file
      echoDebug "now looking for address of contract $DEPENDENCY in file $ADDRESSES_FILE"
      ADDRESS=$(jq -r --arg DEPENDENCY "$DEPENDENCY" '.[$DEPENDENCY]' "$ADDRESSES_FILE")

      # check if contract address is available in log file
      if [[ "$ADDRESS" != "null" && "$ADDRESS" == *"0x"* ]]; then
        echoDebug "address information for contract $DEPENDENCY found"
      else
        echoDebug "address information for contract $DEPENDENCY not found"

        # check if it's allowed to deploy with zero address
        DEPLOY_FLAG=$(jq -r --arg CONTRACT "$CONTRACT" --arg DEPENDENCY "$DEPENDENCY" '.[$CONTRACT].contractAddresses[$DEPENDENCY].allowToDeployWithZeroAddress' "$DEPLOY_REQUIREMENTS_PATH")

        # continue with script depending on DEPLOY_FLAG
        if [[ "$DEPLOY_FLAG" == "true" ]]; then
          # if yes, deployment is OK
          warning "contract $CONTRACT will be deployed with zero address as argument for parameter $DEPENDENCY since this information was missing in $ADDRESSES_FILE for network $NETWORK"
        else
          # if no, return "do not deploy"
          error "contract $CONTRACT cannot be deployed with zero address as argument for parameter $DEPENDENCY and this information is missing in $ADDRESSES_FILE for network $NETWORK"
          return 1
        fi
      fi
    done
  fi
  return 0
}
function isVersionTag() {
  # read function arguments into variable
  local STRING=$1

  # define version tag pattern
  local PATTERN="^[0-9]+\.[0-9]+\.[0-9]+$"

  if [[ $STRING =~ $PATTERN ]]; then
    return 0
  else
    return 1
  fi
}
function deployCreate3FactoryToAnvil() {
  # deploy create3Factory
  RAW_RETURN_DATA=$(PRIVATE_KEY=$PRIVATE_KEY_ANVIL forge script lib/create3-factory/script/Deploy.s.sol --fork-url "$ETH_NODE_URI_LOCALANVIL" --broadcast --silent)

  # extract address of deployed factory contract
  ADDRESS=$(echo "$RAW_RETURN_DATA" | grep -o -E 'Contract Address: 0x[a-fA-F0-9]{40}' | grep -o -E '0x[a-fA-F0-9]{40}')

  # update value of CREATE3_FACTORY_ADDRESS .env variable
  export CREATE3_FACTORY_ADDRESS=$ADDRESS
  echo "$ADDRESS"
}
function getValueFromJSONFile() {
  # read function arguments into variable
  local FILE_PATH=$1
  local KEY=$2

  # check if file exists
  if ! checkIfFileExists "$FILE_PATH" >/dev/null; then
    error "file does not exist: $FILE_PATH (access attempted by function 'getValueFromJSONFile')"
    return 1
  fi

  # extract and return value from file
  VALUE=$(cat "$FILE_PATH" | jq -r ".$KEY")
  echo "$VALUE"
}
function compareAddresses() {
  # read function arguments into variable
  local address_1=$1
  local address_2=$2

  # count characters / analyze format
  local address_1_chars=${#address_1}
  local address_2_chars=${#address_2}

  # shorten address1
  if [[ $address_1_chars -gt 42 ]]; then
    address_1_short="0x"${address_1: -40}
  else
    address_1_short=$address_1
  fi

  # shorten address2
  if [[ "$address_2_chars" -gt 64 ]]; then
    address_2_short="0x"${address_2: -40}
  else
    address_2_short=$address_2
  fi

  # convert both addresses to lowercase
  address_1_short_upper=$(echo "$address_1_short" | tr '[:upper:]' '[:lower:]')
  address_2_short_upper=$(echo "$address_2_short" | tr '[:upper:]' '[:lower:]')

  # compare
  if [[ $address_1_short_upper == $address_2_short_upper ]]; then
    echo true
    return 0
  else
    echo false
    return 1
  fi
}
function sendMessageToDiscordSmartContractsChannel() {
  # read function arguments into variable
  local MESSAGE=$1

  if [ -z "$DISCORD_WEBHOOK_DEV_SMARTCONTRACTS" ]; then
    echo ""
    warning "Discord webhook URL for dev-smartcontracts is missing. Cannot send log message."
    echo ""
    return 1
  fi

  echo ""
  echoDebug "sending the following message to Discord webhook ('dev-smartcontracts' channel):"
  echoDebug "$MESSAGE"
  echo ""

  # Send the message
  curl -H "Content-Type: application/json" \
     -X POST \
     -d "{\"content\": \"$MESSAGE\"}" \
     $DISCORD_WEBHOOK_DEV_SMARTCONTRACTS

  echoDebug "Log message sent to Discord"

  return 0


}

function getUserInfo() {
  # log local username
  local USERNAME=$(whoami)

  # log Github email address
  EMAIL=$(git config --global user.email)
  if [ -z "$EMAIL" ]; then
      EMAIL=$(git config --local user.email)
  fi

  # return collected info
  echo "Username: $USERNAME, Github email: $EMAIL"

}
function cleanupBackgroundJobs() {
  echo "Cleaning up..."
  # Kill all background jobs
  pkill -P $$
  echo "All background jobs killed. Script execution aborted."
  exit 1
}
# <<<<<< miscellaneous

# >>>>>> helpers to set/update deployment files/logs/etc
function updateDiamondLogs() {
  # read function arguments into variable
  local NETWORK=$1

  # if no network was passed to this function, update all networks
  if [[ -z $NETWORK ]]; then
    # get array with all network names
    NETWORKS=($(getIncludedNetworksArray))
  else
    NETWORKS=($NETWORK)
  fi

  echo ""
  echo "Now updating all diamond logs on network(s): ${NETWORKS[*]}"
  echo ""

  # ENVIRONMENTS=("production" "staging")
  ENVIRONMENTS=("production")
  # DIAMONDS=("LiFiDiamond" "LiFiDiamondImmutable") # currently disabled since the immutable diamond is unused
  DIAMONDS=("LiFiDiamond")

  # loop through all networks
  for NETWORK in "${NETWORKS[@]}"; do
    echo ""
    echo "current Network: $NETWORK"

    # >>>>  limit here to a certain network, if needed
    #    if [[ $NETWORK == "optimism" ]]; then
    #      continue
    #    fi

    # get RPC URL
    local RPC_URL="ETH_NODE_URI_$(tr '[:lower:]' '[:upper:]' <<<"$NETWORK")"
    RPC_URL=${!RPC_URL}
    echo "RPC_URL: $RPC_URL"

    for ENVIRONMENT in "${ENVIRONMENTS[@]}"; do
      echo " -----------------------"
      echo " current ENVIRONMENT: $ENVIRONMENT"

      # >>>>  limit here to a certain environment, if needed
      #      if [[ $ENVIRONMENT == "staging" ]]; then
      #        continue
      #      fi

      for DIAMOND in "${DIAMONDS[@]}"; do
        echo "  -----------------------"
        echo "  current DIAMOND: $DIAMOND"

        # >>>>  limit here to a certain diamond type, if needed
        #        if [[ $DIAMOND == "LiFiDiamond" ]]; then
        #          continue
        #        fi

        # define diamond type flag
        if [[ $DIAMOND == "LiFiDiamondImmutable" ]]; then
          USE_MUTABLE_DIAMOND=false
        else
          USE_MUTABLE_DIAMOND=true
        fi

        # get diamond address
        DIAMOND_ADDRESS=$(getContractAddressFromDeploymentLogs "$NETWORK" "$ENVIRONMENT" "$DIAMOND")

        if [[ $? -ne 0 ]]; then
          continue
        else
          echo "    diamond address: $DIAMOND_ADDRESS"
        fi

        echo "    RPC_URL: $RPC_URL"

        # get list of facets
        # execute script
        attempts=1 # initialize attempts to 0

        while [ $attempts -lt 11 ]; do
          echo "    Trying to get facets for diamond $DIAMOND_ADDRESS now - attempt ${attempts}"
          # try to execute call
          KNOWN_FACET_ADDRESSES=$(cast call "$DIAMOND_ADDRESS" "facetAddresses() returns (address[])" --rpc-url "$RPC_URL") 2>/dev/null

          # check the return code the last call
          if [ $? -eq 0 ]; then
            break # exit the loop if the operation was successful
          fi

          attempts=$((attempts + 1)) # increment attempts
          sleep 1                    # wait for 1 second before trying the operation again
        done

        if [ $attempts -eq 11 ]; then
          echo "Failed to get facets"
        fi

        if [[ -z $KNOWN_FACET_ADDRESSES ]]; then
          echo "    no facets found"
          saveDiamondPeriphery "$NETWORK" "$ENVIRONMENT" "$USE_MUTABLE_DIAMOND"
        else
          saveDiamondFacets "$NETWORK" "$ENVIRONMENT" "$USE_MUTABLE_DIAMOND" "$KNOWN_FACET_ADDRESSES"
          # saveDiamondPeriphery is executed as part of saveDiamondFacets
        fi

        # check result
        if [[ $? -ne 0 ]]; then
          echo "    error"
        else
          echo "    updated"
        fi

        echo ""
      done
      echo ""
    done
    echo ""
  done
  playNotificationSound
}

# Function: install_foundry_zksync
# Description: Downloads and installs the zkSync version of foundry tools (forge and cast)
# Arguments:
#   $1 - Installation directory (optional, defaults to ./foundry-zksync)
#   FOUNDRY_ZKSYNC_VERSION - Environment variable to specify version
# Example Versions:
#   FOUNDRY_ZKSYNC_VERSION="nightly-082b6a3610be972dd34aff9439257f4d85ddbf15"
# Returns:
#   0 - Success
#   1 - Failure (with error message)
install_foundry_zksync() {
  # Foundry ZKSync version
  local FOUNDRY_ZKSYNC_VERSION="nightly-cf0a88d18218471dcf13d62afa4f8fe5335d9740"
  # Allow custom installation directory or use default
  local install_dir="${1:-./foundry-zksync}"

  # Verify that FOUNDRY_ZKSYNC_VERSION is set
  if [ -z "${FOUNDRY_ZKSYNC_VERSION}" ]; then
      echo "Error: FOUNDRY_ZKSYNC_VERSION is not set"
      return 1
  fi

  echo "Using Foundry zkSync version: ${FOUNDRY_ZKSYNC_VERSION}"

  # Check if binaries already exist and are executable
  # -x tests if a file exists and has execute permissions
  if [ -x "${install_dir}/forge" ] && [ -x "${install_dir}/cast" ]; then
      echo "forge and cast binaries already exist in ${install_dir} and are executable"
      echo "Skipping download and installation"
      return 0
  fi

  # Detect operating system
  # $OSTYPE is a bash variable that contains the operating system type
  local os
  if [[ "$OSTYPE" == "darwin"* ]]; then
      os="darwin"
  elif [[ "$OSTYPE" == "linux-gnu"* ]]; then
      os="linux"
  else
      echo "Unsupported operating system"
      return 1
  fi

  # Detect CPU architecture
  # uname -m returns the machine hardware name
  local arch
  case $(uname -m) in
      x86_64)  # Intel/AMD 64-bit
          arch="amd64"
          ;;
      arm64|aarch64)  # ARM 64-bit (e.g., Apple Silicon, AWS Graviton)
          arch="arm64"
          ;;
      *)
          echo "Unsupported architecture: $(uname -m)"
          return 1
          ;;
  esac

  # Construct download URL using the specified version
  local base_url="https://github.com/matter-labs/foundry-zksync/releases/download/${FOUNDRY_ZKSYNC_VERSION}"
  local filename="foundry_zksync_nightly_${os}_${arch}.tar.gz"
  local download_url="${base_url}/${filename}"

  # Create installation directory if it doesn't exist
  # -p flag creates parent directories if needed
  mkdir -p "$install_dir"

  # Print detection results
  echo "Detected OS: $os"
  echo "Detected Architecture: $arch"
  echo "Downloading from: $download_url"
  echo "Installing to: $install_dir"

  # Download the file using curl or wget, whichever is available
  # command -v checks if a command exists
  # &> /dev/null redirects both stdout and stderr to null
  if command -v curl &> /dev/null; then
      # -L flag follows redirects, -o specifies output file
      curl -L -o "${install_dir}/${filename}" "$download_url"
  elif command -v wget &> /dev/null; then
      # -O specifies output file
      wget -O "${install_dir}/${filename}" "$download_url"
  else
      echo "Neither curl nor wget is installed"
      return 1
  fi

  # Check if download was successful
  # $? contains the return status of the last command
  if [ $? -ne 0 ]; then
      echo "Download failed"
      return 1
  fi

  echo "Download completed successfully"

  # Extract the archive
  # -x extract, -z gzip, -f file
  echo "Extracting files..."
  tar -xzf "${install_dir}/${filename}" -C "$install_dir"

  if [ $? -ne 0 ]; then
      echo "Extraction failed"
      return 1
  fi

  # Make binaries executable
  # +x adds execute permission
  echo "Setting executable permissions..."
  chmod +x "${install_dir}/forge" "${install_dir}/cast"

  if [ $? -ne 0 ]; then
      echo "Failed to set executable permissions"
      return 1
  fi

  # Clean up by removing the downloaded archive
  echo "Cleaning up..."
  rm "${install_dir}/${filename}"

  if [ $? -ne 0 ]; then
      echo "Cleanup failed"
      return 1
  fi

  # Verify that binaries are executable
  # This is a final check to ensure everything worked
  if [ ! -x "${install_dir}/forge" ] || [ ! -x "${install_dir}/cast" ]; then
      echo "Installation completed but binaries are not executable. Please check permissions."
      return 1
  fi

  echo "Installation completed successfully"
  echo "Binaries are executable and ready to use"
  return 0
}

# <<<<<< helpers to set/update deployment files/logs/etc

# test cases for helper functions
function test_logContractDeploymentInfo() {

  logContractDeploymentInfo "ContractName" "BSC" "<TIMESTAMP>" "1.0.0" "10000" "<args>" "staging" "0x1234"
  logContractDeploymentInfo "ContractName" "BSC" "<TIMESTAMP>" "1.0.1" "10000" "<args>" "staging" "0x4321"

  logContractDeploymentInfo "ContractName" "ETH" "<TIMESTAMP>" "1.0.0" "10000" "<args>" "staging" "0x1234"
  logContractDeploymentInfo "ContractName" "ETH" "<TIMESTAMP>" "1.0.1" "10000" "<args>" "staging" "0x4321"

  logContractDeploymentInfo "ContractName" "BSC" "<TIMESTAMP>" "1.0.0" "10000" "<args>" "production" "0x5555"
  logContractDeploymentInfo "ContractName" "BSC" "<TIMESTAMP>" "1.0.1" "10000" "<args>" "production" "0x6666"

  logContractDeploymentInfo "ContractName" "ETH" "<TIMESTAMP>" "1.0.0" "10000" "<args>" "production" "0x5555"
  logContractDeploymentInfo "ContractName" "ETH" "<TIMESTAMP>" "1.0.1" "10000" "<args>" "production" "0x6666"

  logContractDeploymentInfo "ContractName2" "BSC" "<TIMESTAMP>" "1.0.0" "10000" "<args>" "staging" "0x1234"
  logContractDeploymentInfo "ContractName2" "BSC" "<TIMESTAMP>" "1.0.1" "10000" "<args>" "staging" "0x4321"

  logContractDeploymentInfo "ContractName2" "ETH" "<TIMESTAMP>" "1.0.0" "10000" "<args>" "staging" "0x1234"
  logContractDeploymentInfo "ContractName2" "ETH" "<TIMESTAMP>" "1.0.1" "10000" "<args>" "staging" "0x4321"

}
function test_checkIfJSONContainsEntry() {
  checkIfJSONContainsEntry "ContractName" "BSC" "staging" "1.0.0"
  echo "should be 1: $?"

  checkIfJSONContainsEntry "ContractName" "BSC" "staging" "1.0.1"
  echo "should be 1: $?"

  checkIfJSONContainsEntry "ContractName" "ETH" "staging" "1.0.0"
  echo "should be 1: $?"

  checkIfJSONContainsEntry "ContractName" "ETH" "staging" "1.0.1"
  echo "should be 1: $?"

  checkIfJSONContainsEntry "ContractName2" "ETH" "staging" "1.0.1"
  echo "should be 1: $?"

  checkIfJSONContainsEntry "ContractName3" "ETH" "staging" "1.0.1"
  echo "should be 0: $?"

  checkIfJSONContainsEntry "ContractName" "POL" "staging" "1.0.1"
  echo "should be 0: $?"

  checkIfJSONContainsEntry "ContractName" "ETH" "production" "1.0.1"
  echo "should be 0: $?"

  checkIfJSONContainsEntry "ContractName" "ETH" "staging" "1.0.2"
  echo "should be 0: $?"

}
function test_findContractInMasterLog() {
  findContractInMasterLog "DiamondCutFacet" "optimism" "production" "1.0.0"
  match=($(findContractInMasterLog "DiamondCutFacet" "optimism" "production" "1.0.0"))

  echo "Address: ${match[2]}"
  echo "Optimizer Runs: ${match[4]}"
  echo "Date: ${match[6]}"
  echo "Constructor Arguments: ${match[8]}"
}
function test_getCurrentContractVersion() {

  echo "should return error - VERSION string not found:"
  getCurrentContractVersion "AccessManagerFacet"

  echo ""
  echo "should return error - FILE not found:"
  getCurrentContractVersion "nofile"

  echo ""
  echo "should return '1.0.0':"
  getCurrentContractVersion "testfile"

  echo ""
  echo "should return '1.0.0':"
  getCurrentContractVersion "Executor"

  echo ""
  echo "should return '1.0.0':"
  getCurrentContractVersion "Receiver"

}
function test_doesAddressContainBytecode() {
  echo "should return true: $(doesAddressContainBytecode "BSC" "0x1231deb6f5749ef6ce6943a275a1d3e7486f4eae")"
  echo "should return false: $(doesAddressContainBytecode "BSC" "0x552008c0f6870c2f77e5cC1d2eb9bdff03e30Ea0")"
  echo "should return error message: $(doesAddressContainBytecode "NoNet" "0x552008c0f6870c2f77e5cC1d2eb9bdff03e30Ea0")"
}
function test_getOptimizerRuns() {
  echo "should return 1000000: $(getOptimizerRuns)"
}
function test_getContractFilePath() {
  echo "should return src/Periphery/Receiver.sol: $(getContractFilePath "Receiver")"
  echo "should return src/Facets/MultichainFacet.sol: $(getContractFilePath "MultichainFacet")"
  echo "should return src/LiFiDiamond.sol: $(getContractFilePath "LiFiDiamond")"
  echo "should throw error: $(getContractFilePath "noContract")"
}
function test_getIncludedNetworksArray() {
  NETWORKS=($(getIncludedNetworksArray))

  # print number of networks
  echo "should return 20: ${#NETWORKS[@]}"

  # print each network value
  for ((i = 0; i < ${#NETWORKS[@]}; i++)); do
    echo "networks[$i]: ${NETWORKS[$i]}"
  done

}
function test_getFileSuffix() {
  echo "should return '.staging': $(getFileSuffix "staging")"
  echo "should return '.staging': $(getFileSuffix "anyValue")"
  echo "should return '': $(getFileSuffix "production")"
}
function test_getContractNamesInFolder() {
  echo "should an ARRAY with all periphery contracts: $(getContractNamesInFolder "src/Periphery/")"
  echo "should an ARRAY with all facet contracts: $(getContractNamesInFolder "src/Facets/")"
}
function test_getIncludedPeripheryContractsArray() {
  echo "should return an ARRAY with all included periphery contracts: $(getIncludedPeripheryContractsArray)"
}
function test_getIncludedFacetContractsArray() {
  echo "should return an ARRAY with all included facet contracts: $(getIncludedFacetContractsArray "true")"
}
function test_findContractVersionInTargetState() {
  echo "should return '1.0.0: $(findContractVersionInTargetState "goerli" "production" "Executor")"
  echo "should return '1.0.1: $(findContractVersionInTargetState "goerli" "production" "Receiver")"
  echo "should return '1.0.0: $(findContractVersionInTargetState "goerli" "staging" "FeeCollector")"
  echo "should return '1.0.1: $(findContractVersionInTargetState "goerli" "staging" "RelayerCelerIM")"
}
function test_userDialogSelectDiamondType() {
  echo ""
  echo "Please select which type of diamond contract to deploy:"
  echo "should return 'LiFiDiamondImmutable': $(userDialogSelectDiamondType)"
}
function test_getFunctionSelectorsFromContractABI() {
  echo "should return {}: $(getFunctionSelectorsFromContractABI "LiFiDiamond")"
  echo "should return selectors: $(getFunctionSelectorsFromContractABI "MultichainFacet")"
}
function test_doesFacetExistInDiamond() {
  echo "should return 'true': $(doesFacetExistInDiamond "0x89fb2F8F0B6046b1Aec2915bdaAE20487395a03b" "OwnershipFacet" "goerli")"
  echo "should return 'false': $(doesFacetExistInDiamond "0x89fb2F8F0B6046b1Aec2915bdaAE20487395a03b" "HopFacet" "goerli")"
}
function test_getFunctionSelectorFromContractABI() {
  echo "should return 'ebbaa1cb': $(getFunctionSelectorFromContractABI "AllBridgeFacet" "startBridgeTokensViaAllBridge")"
  echo "should return 'aeb116de': $(getFunctionSelectorFromContractABI "AxelarFacet" "executeCallViaAxelar")"
  echo "should return 'aeb116de': $(getFunctionSelectorFromContractABI "DiamondCutFacet" "executeCallViaAxelar")"
}
function test_removeFacetFromDiamond() {
  removeFacetFromDiamond "0x89fb2F8F0B6046b1Aec2915bdaAE20487395a03b" "HopFacetOptimized" "goerli"
  removeFacetFromDiamond "0x89fb2F8F0B6046b1Aec2915bdaAE20487395a03b" "StargateFacet" "goerli"
}
function test_getFacetFunctionSelectorsFromDiamond() {
  echo "should return '[0x23452b9c,0x7200b829,0x8da5cb5b,0xf2fde38b]': $(getFacetFunctionSelectorsFromDiamond "0x1D7554F2EF87Faf41f9c678cF2501497D38c014f" "OwnershipFacet" "mainnet" "staging")"
  echo "should return '[0x536db266,0xfbb2d381,0xfcd8e49e,0x9afc19c7,0x44e2b18c,0x2d2506a9,0x124f1ead,0xc3a6a96b]': $(getFacetFunctionSelectorsFromDiamond "0x1231DEB6f5749EF6cE6943a275A1D3E7486F4EaE" "DexManagerFacet" "bsc" "production")"
}
function test_doesDiamondHaveCoreFacetsRegistered() {
  doesDiamondHaveCoreFacetsRegistered "0x1D7554F2EF87Faf41f9c678cF2501497D38c014f" "mainnet" "staging"
  #doesDiamondHaveCoreFacetsRegistered "0x1D7554F2EF87Faf41f9c678cF2501497D38c014f" "mumbai" "staging"
}
function test_addContractVersionToTargetState() {
  addContractVersionToTargetState "mumbai" "production" "TESTNAME2" "LiFiDiamond" "1.0.6" true
  addContractVersionToTargetState "mumbai" "production" "TESTNAME2" "LiFiDiamond" "2.0.6" true
  addContractVersionToTargetState "mumbai" "staging" "TESTNAME2" "LiFiDiamond" "2.0.6" true
  addContractVersionToTargetState "mumbai" "staging" "TESTNAME2" "LiFiDiamond" "1.0.6" true

}
function test_updateExistingContractVersionInTargetState() {
  updateExistingContractVersionInTargetState "mumbai" "staging" "TESTNAME2" "LiFiDiamond" "1.1.9"
}
function test_updateContractVersionInAllIncludedNetworks() {
  updateContractVersionInAllIncludedNetworks "production" "TESTNAME2" "LiFiDiamond" "2.0.0"
}
function test_addNewContractVersionToAllIncludedNetworks() {
  addNewContractVersionToAllIncludedNetworks "production" "newContract" "LiFiDiamondImmutable" "1.0.0"
}
function test_addNewNetworkWithAllIncludedContractsInLatestVersions() {
  addNewNetworkWithAllIncludedContractsInLatestVersions "newNetwork3" "production" "LiFiDiamondImmutable"
}
function test_checkIfFileExists() {
  echo "should be true: $(checkIfFileExists "./script/DeployCelerIMFacet.s.sol")"
  echo "should be false: $(checkIfFileExists "./script/NoScript.s.sol")"
}
function test_getFacetAddressFromDiamond() {
  getFacetAddressFromDiamond "arbitrum" "0x1231DEB6f5749EF6cE6943a275A1D3E7486F4EaE" "0xc5ae0fe6"
}
function test_getAddressOfDeployedContractFromDeploymentsFiles() {
  getAddressOfDeployedContractFromDeploymentsFiles "mumbai" "staging" "LiFiDiamondImmutable" "ContractName"
}
function test_findContractInMasterLogByAddress() {
  #findContractInMasterLogByAddress"optimism" "production" "0x49d195D3138D4E0E2b4ea88484C54AEE45B04B9F"
  findContractInMasterLogByAddress "optimism" "production" "0x49d195D3138D4E0E2b4ea88484C54AEE45B04BFd"
}
function test_getContractAddressFromDeploymentLogs() {
  echo "should be '0x1231DEB6f5749EF6cE6943a275A1D3E7486F4EaE': $(getContractAddressFromDeploymentLogs "arbitrum" "production" "LiFiDiamond")"
  echo "should be '0xC4B590a0E2d7e965a2Fb3647d672B5DD97E8d068': $(getContractAddressFromDeploymentLogs "arbitrum" "production" "Receiver")"
  echo "should be '0x856FF421D9b354ba1E909e26655E159F5Bd04F2E': $(getContractAddressFromDeploymentLogs "celo" "production" "ERC20Proxy")"
  echo "should be '': $(getContractAddressFromDeploymentLogs "testNetwork" "production" "LiFiDiamond")"
}
function test_getContractInfoFromDiamondDeploymentLogByName() {
  getContractInfoFromDiamondDeploymentLogByName "mainnet" "production" "LiFiDiamond" "OwnershipFacet"
  getContractInfoFromDiamondDeploymentLogByName "testNetwork" "production" "LiFiDiamond" "noFacet"
}
function test_updateAllContractsToTargetState() {
  updateAllContractsToTargetState
}
function test_getPeripheryAddressFromDiamond() {
  getPeripheryAddressFromDiamond "mainnet" "0x1231DEB6f5749EF6cE6943a275A1D3E7486F4EaE" "Executor"
}
function test_getContractVersionFromMasterLog() {
  echo "should return '1.0.0': $(getContractVersionFromMasterLog "optimism" "production" "DexManagerFacet" "0x64D41a7B52CA910f4995b1df33ea68471138374b")"
  echo "should return '': $(getContractVersionFromMasterLog "optimism" "production" "DexManagerFacet" "0x64D41a7B52CA910f4995b1df33ea68471138374")"
  echo "should return '': $(getContractVersionFromMasterLog "optimism" "production" "DeBridgeFacet" "0x64D41a7B52CA910f4995b1df33ea68471138374")"
  echo "should return '': $(getContractVersionFromMasterLog "testNetwork" "production" "LiFiDiamond" "0x64D41a7B52CA910f4995b1df33ea68471138374")"
}
function test_getContractNameFromDeploymentLogs() {
  echo "should return 'LiFiDiamond': $(getContractNameFromDeploymentLogs "mainnet" "production" "0x1231DEB6f5749EF6cE6943a275A1D3E7486F4EaE")"
}<|MERGE_RESOLUTION|>--- conflicted
+++ resolved
@@ -2845,7 +2845,6 @@
     fi
   fi
 }
-<<<<<<< HEAD
 function isZkEvmNetwork() {
   # read function arguments into variables
   local NETWORK="$1"
@@ -2859,8 +2858,6 @@
       ;;
   esac
 }
-=======
->>>>>>> 46e2315d
 
 function getChainId() {
   local NETWORK="$1"
