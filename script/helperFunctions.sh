--- conflicted
+++ resolved
@@ -868,17 +868,10 @@
 
 function saveDiamondFacets() {
   # read function arguments into variables
-<<<<<<< HEAD
-  NETWORK=$1
-  ENVIRONMENT=$2
-  USE_MUTABLE_DIAMOND=$3
-  FACETS=$4
-=======
   local NETWORK=$1
   local ENVIRONMENT=$2
   local USE_MUTABLE_DIAMOND=$3
   local FACETS=$4
->>>>>>> de06071e
   # optional: output control for parallel orchestration
   local OUTPUT_MODE="$5" # "facets-only" to write only facets JSON to OUTPUT_PATH
   local OUTPUT_PATH="$6" # path to write facets JSON when in facets-only mode
@@ -909,11 +902,6 @@
       DIAMOND_NAME="LiFiDiamondImmutable"
     fi
   fi
-<<<<<<< HEAD
-  
-=======
-
->>>>>>> de06071e
   # create an iterable FACETS array
   # Remove brackets from FACETS string and split into array
   FACETS_ADJ="${4#\[}"
@@ -970,7 +958,6 @@
       MERGE_FILES+=("$FILEPATH")
     fi
   done
-<<<<<<< HEAD
 
   local FACETS_JSON='{}'
   if [[ ${#MERGE_FILES[@]} -gt 0 ]]; then
@@ -986,23 +973,6 @@
       echo "{}" >"$DIAMOND_FILE"
     fi
 
-=======
-
-  local FACETS_JSON='{}'
-  if [[ ${#MERGE_FILES[@]} -gt 0 ]]; then
-    FACETS_JSON=$(jq -s 'add' "${MERGE_FILES[@]}")
-  fi
-
-  # if called in facets-only mode, output to path and skip touching DIAMOND_FILE or periphery
-  if [[ "$OUTPUT_MODE" == "facets-only" && -n "$OUTPUT_PATH" ]]; then
-    printf %s "$FACETS_JSON" >"$OUTPUT_PATH"
-  else
-    # ensure diamond file exists
-    if [[ ! -e $DIAMOND_FILE ]]; then
-      echo "{}" >"$DIAMOND_FILE"
-    fi
-
->>>>>>> de06071e
     # write merged facets to diamond file in a single atomic update
     result=$(jq -r --arg diamond_name "$DIAMOND_NAME" --argjson facets_obj "$FACETS_JSON" '
         .[$diamond_name] = (.[$diamond_name] // {}) |
@@ -1157,7 +1127,6 @@
   TEMP_DIR=$(mktemp -d)
   local PERIPHERY_DIR="$TEMP_DIR/periphery"
   mkdir -p "$PERIPHERY_DIR"
-<<<<<<< HEAD
 
   # determine concurrency (fallback to 10 if not set)
   local CONCURRENCY=${MAX_CONCURRENT_JOBS:-10}
@@ -1165,15 +1134,6 @@
     CONCURRENCY=10
   fi
 
-=======
-
-  # determine concurrency (fallback to 10 if not set)
-  local CONCURRENCY=${MAX_CONCURRENT_JOBS:-10}
-  if [[ -z "$CONCURRENCY" || "$CONCURRENCY" -le 0 ]]; then
-    CONCURRENCY=10
-  fi
-
->>>>>>> de06071e
   # resolve each periphery address in parallel and write to temp files
   for CONTRACT in ${PERIPHERY_CONTRACTS}; do
     # throttle background jobs
@@ -1201,21 +1161,12 @@
       MERGE_FILES+=("$FILEPATH")
     fi
   done
-<<<<<<< HEAD
 
   local PERIPHERY_JSON='{}'
   if [[ ${#MERGE_FILES[@]} -gt 0 ]]; then
     PERIPHERY_JSON=$(jq -s 'add' "${MERGE_FILES[@]}")
   fi
 
-=======
-
-  local PERIPHERY_JSON='{}'
-  if [[ ${#MERGE_FILES[@]} -gt 0 ]]; then
-    PERIPHERY_JSON=$(jq -s 'add' "${MERGE_FILES[@]}")
-  fi
-
->>>>>>> de06071e
   if [[ "$OUTPUT_MODE" == "periphery-only" && -n "$OUTPUT_PATH" ]]; then
     # write only the periphery object to the given path
     printf %s "$PERIPHERY_JSON" >"$OUTPUT_PATH"
@@ -3912,7 +3863,6 @@
   echo "[info] calling transferOwnership() function from old owner wallet now"
   cast send "$CONTRACT_ADDRESS" "transferOwnership(address)" "$ADDRESS_NEW_OWNER" --private-key "$PRIV_KEY_OLD_OWNER" --rpc-url "$RPC_URL"
   echo ""
-<<<<<<< HEAD
 
   # # accept ownership transfer
   echo ""
@@ -3921,16 +3871,6 @@
   echo ""
   echo ""
 
-=======
-
-  # # accept ownership transfer
-  echo ""
-  echo "[info] calling confirmOwnershipTransfer() function from new owner wallet now"
-  cast send "$CONTRACT_ADDRESS" "confirmOwnershipTransfer()" --private-key "$PRIV_KEY_NEW_OWNER" --rpc-url "$RPC_URL"
-  echo ""
-  echo ""
-
->>>>>>> de06071e
   # send remaining native tokens from old owner wallet to new owner wallet
   NATIVE_BALANCE_OLD=$(convertToBcInt "$(cast balance "$ADDRESS_OLD_OWNER" --rpc-url "$RPC_URL")")
   SENDABLE_BALANCE=$(convertToBcInt "$NATIVE_BALANCE_OLD - $NATIVE_TRANSFER_GAS_STIPEND")
@@ -4428,6 +4368,12 @@
   # read function arguments into variable
   local NETWORK=$1
   local ENVIRONMENT=$2
+  local DIAMOND_CONTRACT_NAME=$3
+
+  echoDebug "in function updateDiamondLogForNetwork"
+  echoDebug "NETWORK=$NETWORK"
+  echoDebug "ENVIRONMENT=$ENVIRONMENT"
+  echoDebug "DIAMOND_CONTRACT_NAME=$DIAMOND_CONTRACT_NAME"
 
   # get RPC URL
   local RPC_URL=$(getRPCUrl "$NETWORK") || checkFailure $? "get rpc url"
@@ -4437,162 +4383,34 @@
     return 1
   fi
 
-  echo "[$NETWORK] Starting diamond logs update for both diamond types..."
-
-  # Define diamond types to process
-  local DIAMOND_TYPES=("LiFiDiamond" "LiFiDEXAggregatorDiamond")
-  
-  # Create main temp directory for this network
-  local MAIN_TEMP_DIR
-  MAIN_TEMP_DIR=$(mktemp -d)
-  trap 'rm -rf "$MAIN_TEMP_DIR" 2>/dev/null' EXIT
-
-  # Arrays to store background job PIDs and info
-  local pids=()
-  local diamond_info=()
-
-  # Process each diamond type in parallel
-  for DIAMOND_TYPE in "${DIAMOND_TYPES[@]}"; do
-    echo "[$NETWORK] Processing $DIAMOND_TYPE..."
-    
-    # Start background job for each diamond type
-    (
-      # get diamond address
-      local DIAMOND_ADDRESS=$(getContractAddressFromDeploymentLogs "$NETWORK" "$ENVIRONMENT" "$DIAMOND_TYPE")
-      
-      if [[ $? -ne 0 ]]; then
-        warning "[$NETWORK] Failed to get $DIAMOND_TYPE address - skipping"
-        exit 1
-      fi
-
-<<<<<<< HEAD
-      echo "[$NETWORK] Found $DIAMOND_TYPE at address: $DIAMOND_ADDRESS"
-
-      # get list of facets with retry logic
-      local attempts=0
-      local KNOWN_FACET_ADDRESSES=""
-      
-      while [ $attempts -lt "$MAX_ATTEMPTS_PER_SCRIPT_EXECUTION" ]; do
-        echo "[$NETWORK] Trying to get facets for $DIAMOND_TYPE $DIAMOND_ADDRESS - attempt $((attempts + 1))"
-        KNOWN_FACET_ADDRESSES=$(cast call "$DIAMOND_ADDRESS" "facetAddresses() returns (address[])" --rpc-url "$RPC_URL" 2>/dev/null)
-        
-        if [ $? -eq 0 ]; then
-          break
-        fi
-        
-        attempts=$((attempts + 1))
-        sleep 1
-      done
-=======
+  # get diamond address
+  local DIAMOND_ADDRESS=$(getContractAddressFromDeploymentLogs "$NETWORK" "$ENVIRONMENT" "$DIAMOND_CONTRACT_NAME")
+
+  echoDebug "DIAMOND_ADDRESS=$DIAMOND_ADDRESS"
+
+  if [[ $? -ne 0 || -z "$DIAMOND_ADDRESS" ]]; then
+    warning "[$NETWORK] Failed to get $DIAMOND_CONTRACT_NAME address on $NETWORK in $ENVIRONMENT environment - contract may not be deployed. Skipping."
+    return 0  # Return success but skip processing
+  fi
+
+  # get list of facets
+  # execute script
+  attempts=0 # initialize attempts to 0
+
   while [ $attempts -lt "$MAX_ATTEMPTS_PER_SCRIPT_EXECUTION" ]; do
     echo "[$NETWORK] Trying to get facets for diamond $DIAMOND_ADDRESS now - attempt $((attempts + 1))"
     # try to execute call
     local KNOWN_FACET_ADDRESSES=$(cast call "$DIAMOND_ADDRESS" "facetAddresses() returns (address[])" --rpc-url "$RPC_URL") 2>/dev/null
->>>>>>> de06071e
-
-      if [ $attempts -eq $MAX_ATTEMPTS_PER_SCRIPT_EXECUTION ]; then
-        warning "[$NETWORK] Failed to get facets from $DIAMOND_TYPE $DIAMOND_ADDRESS after $MAX_ATTEMPTS_PER_SCRIPT_EXECUTION attempts"
-        exit 1
-      fi
-
-      # Create temp directory for this diamond type
-      local DIAMOND_TEMP_DIR="$MAIN_TEMP_DIR/$DIAMOND_TYPE"
-      mkdir -p "$DIAMOND_TEMP_DIR"
-      local FACETS_TMP="$DIAMOND_TEMP_DIR/facets.json"
-      local PERIPHERY_TMP="$DIAMOND_TEMP_DIR/periphery.json"
-
-      # Determine diamond file path and name based on type
-      local FILE_SUFFIX
-      FILE_SUFFIX=$(getFileSuffix "$ENVIRONMENT")
-      local DIAMOND_FILE
-      local USE_MUTABLE_DIAMOND
-      
-      if [[ "$DIAMOND_TYPE" == "LiFiDiamond" ]]; then
-        DIAMOND_FILE="./deployments/${NETWORK}.diamond.${FILE_SUFFIX}json"
-        USE_MUTABLE_DIAMOND="true"
-      elif [[ "$DIAMOND_TYPE" == "LiFiDiamondImmutable" ]]; then
-        DIAMOND_FILE="./deployments/${NETWORK}.diamond.immutable.${FILE_SUFFIX}json"
-        USE_MUTABLE_DIAMOND="false"
-      else
-        # LiFiDEXAggregatorDiamond
-        DIAMOND_FILE="./deployments/${NETWORK}.diamond.lda.${FILE_SUFFIX}json"
-        USE_MUTABLE_DIAMOND="false"
-      fi
-
-      # Start periphery and facets resolution in parallel for this diamond
-      local diamond_pids=()
-      
-      # Start periphery resolution
-      saveDiamondPeriphery "$NETWORK" "$ENVIRONMENT" "$USE_MUTABLE_DIAMOND" "periphery-only" "$PERIPHERY_TMP" &
-      diamond_pids+=($!)
-
-      # Start facets resolution
-      if [[ -z $KNOWN_FACET_ADDRESSES ]]; then
-        warning "[$NETWORK] no facets found in $DIAMOND_TYPE $DIAMOND_ADDRESS"
-        echo '{}' >"$FACETS_TMP"
-      else
-        saveDiamondFacets "$NETWORK" "$ENVIRONMENT" "$USE_MUTABLE_DIAMOND" "$KNOWN_FACET_ADDRESSES" "facets-only" "$FACETS_TMP" &
-        diamond_pids+=($!)
-      fi
-
-      # Wait for both facets and periphery processing to complete
-      for pid in "${diamond_pids[@]}"; do
-        wait "$pid"
-      done
-
-      # Validate temp outputs exist
-      if [[ ! -s "$FACETS_TMP" ]]; then echo '{}' >"$FACETS_TMP"; fi
-      if [[ ! -s "$PERIPHERY_TMP" ]]; then echo '{}' >"$PERIPHERY_TMP"; fi
-
-      # Ensure diamond file exists
-      if [[ ! -e $DIAMOND_FILE ]]; then
-        echo "{}" >"$DIAMOND_FILE"
-      fi
-
-      # Merge facets and periphery into diamond file atomically
-      local MERGED
-      MERGED=$(jq -r --arg diamond_name "$DIAMOND_TYPE" --slurpfile facets "$FACETS_TMP" --slurpfile periphery "$PERIPHERY_TMP" '
-          .[$diamond_name] = (.[$diamond_name] // {}) |
-          .[$diamond_name].Facets = $facets[0] |
-          .[$diamond_name].Periphery = $periphery[0]
-        ' "$DIAMOND_FILE" || cat "$DIAMOND_FILE")
-      printf %s "$MERGED" >"$DIAMOND_FILE"
-
-      echo "[$NETWORK] Successfully updated $DIAMOND_TYPE diamond log"
-      
-    ) &
-    
-    # Store PID and info for this diamond type
-    pids+=($!)
-    diamond_info+=("$NETWORK:$DIAMOND_TYPE")
+    echoDebug "KNOWN_FACET_ADDRESSES=$KNOWN_FACET_ADDRESSES"
+    # check the return code the last call
+    if [ $? -eq 0 ]; then
+      break # exit the loop if the operation was successful
+    fi
+
+    attempts=$((attempts + 1)) # increment attempts
+    sleep 1                    # wait for 1 second before trying the operation again
   done
 
-<<<<<<< HEAD
-  # Wait for all diamond processing jobs to complete
-  local failed_diamonds=()
-  for i in "${!pids[@]}"; do
-    local pid="${pids[$i]}"
-    local info="${diamond_info[$i]}"
-    
-    if wait "$pid"; then
-      echo "[$info] Completed successfully"
-    else
-      echo "[$info] Failed with exit code $?"
-      failed_diamonds+=("$info")
-    fi
-  done
-
-  # Clean up main temp directory
-  rm -rf "$MAIN_TEMP_DIR"
-
-  # Report results
-  if [ ${#failed_diamonds[@]} -gt 0 ]; then
-    warning "[$NETWORK] Some diamond updates failed: ${failed_diamonds[*]}"
-    return 1
-  else
-    success "[$NETWORK] All diamond logs updated successfully"
-    return 0
-=======
   if [ $attempts -eq $((MAX_ATTEMPTS_PER_SCRIPT_EXECUTION + 1)) ]; then
     warning "[$NETWORK] Failed to get facets from diamond $DIAMOND_ADDRESS after $MAX_ATTEMPTS_PER_SCRIPT_EXECUTION attempts"
   fi
@@ -4600,12 +4418,28 @@
   # prepare for parallel facet/periphery processing and final merge
   local FILE_SUFFIX
   FILE_SUFFIX=$(getFileSuffix "$ENVIRONMENT")
-  local DIAMOND_FILE="./deployments/${NETWORK}.diamond.${FILE_SUFFIX}json"
-  local DIAMOND_NAME="LiFiDiamond"
+
+  # Determine file path and settings based on diamond contract name
+  local DIAMOND_FILE
+  local USE_MUTABLE_DIAMOND
+
+  if [[ "$DIAMOND_CONTRACT_NAME" == "LiFiDiamond" ]]; then
+    DIAMOND_FILE="./deployments/${NETWORK}.diamond.${FILE_SUFFIX}json"
+    USE_MUTABLE_DIAMOND="true"
+  elif [[ "$DIAMOND_CONTRACT_NAME" == "LiFiDiamondImmutable" ]]; then
+    DIAMOND_FILE="./deployments/${NETWORK}.diamond.immutable.${FILE_SUFFIX}json"
+    USE_MUTABLE_DIAMOND="false"
+  else
+    # LiFiDEXAggregatorDiamond
+    DIAMOND_FILE="./deployments/${NETWORK}.diamond.lda.${FILE_SUFFIX}json"
+    USE_MUTABLE_DIAMOND="false"
+  fi
+
   local TEMP_DIR
-  TEMP_DIR=$(mktemp -d)
-  local FACETS_TMP="$TEMP_DIR/facets.json"
-  local PERIPHERY_TMP="$TEMP_DIR/periphery.json"
+  TEMP_DIR=$(mktemp -d -t "diamond_${DIAMOND_CONTRACT_NAME}_${NETWORK}_${ENVIRONMENT}_XXXXXX")
+  local FACETS_TMP="$TEMP_DIR/facets_${DIAMOND_CONTRACT_NAME}.json"
+  local PERIPHERY_TMP="$TEMP_DIR/periphery_${DIAMOND_CONTRACT_NAME}.json"
+
 
   # start periphery resolution in background
   saveDiamondPeriphery "$NETWORK" "$ENVIRONMENT" "true" "periphery-only" "$PERIPHERY_TMP" &
@@ -4632,12 +4466,11 @@
   # ensure diamond file exists
   if [[ ! -e $DIAMOND_FILE ]]; then
     echo "{}" >"$DIAMOND_FILE"
->>>>>>> de06071e
   fi
 
   # merge facets and periphery into diamond file atomically
   local MERGED
-  MERGED=$(jq -r --arg diamond_name "$DIAMOND_NAME" --slurpfile facets "$FACETS_TMP" --slurpfile periphery "$PERIPHERY_TMP" '
+  MERGED=$(jq -r --arg diamond_name "$DIAMOND_CONTRACT_NAME" --slurpfile facets "$FACETS_TMP" --slurpfile periphery "$PERIPHERY_TMP" '
       .[$diamond_name] = (.[$diamond_name] // {}) |
       .[$diamond_name].Facets = $facets[0] |
       .[$diamond_name].Periphery = $periphery[0]
@@ -4647,7 +4480,7 @@
   # clean up
   rm -rf "$TEMP_DIR"
 
-  success "[$NETWORK] updated diamond log"
+  success "[$NETWORK] updated diamond log for $DIAMOND_CONTRACT_NAME"
 }
 
 function updateDiamondLogs() {
@@ -4655,6 +4488,9 @@
   local ENVIRONMENT=$1
   local NETWORK=$2
 
+  # Define all diamond contract names to process
+  local DIAMOND_CONTRACT_NAMES=("LiFiDiamond" "LiFiDiamondImmutable" "LiFiDEXAggregatorDiamond")
+
   # if no network was passed to this function, update all networks
   if [[ -z $NETWORK ]]; then
     # get array with all network names
@@ -4664,7 +4500,8 @@
   fi
 
   echo ""
-  echo "Now updating all diamond logs on network(s): ${NETWORKS[*]}"
+  echo "Now updating all diamond logs for diamond contracts: ${DIAMOND_CONTRACT_NAMES[*]}"
+  echo "Networks: ${NETWORKS[*]}"
   echo ""
 
   # ENVIRONMENTS=("production" "staging")
@@ -4679,7 +4516,7 @@
   local job_info=()
   local job_index=0
 
-  # loop through all networks
+  # Loop through all networks and environments
   for NETWORK in "${NETWORKS[@]}"; do
     echo ""
     echo "current Network: $NETWORK"
@@ -4687,14 +4524,20 @@
     for ENVIRONMENT in "${ENVIRONMENTS[@]}"; do
       echo " -----------------------"
       echo " current ENVIRONMENT: $ENVIRONMENT"
-
-      # Call the helper function in background for parallel execution
-      updateDiamondLogForNetwork "$NETWORK" "$ENVIRONMENT" &
-
-      # Store the PID and job info
-      pids+=($!)
-      job_info+=("$NETWORK:$ENVIRONMENT")
-      job_index=$((job_index + 1))
+      echo " current ENVIRONMENT: $ENVIRONMENT"
+
+      # Process all diamond contract names for this network/environment in parallel
+      for DIAMOND_CONTRACT_NAME in "${DIAMOND_CONTRACT_NAMES[@]}"; do
+        echo "   Processing $DIAMOND_CONTRACT_NAME..."
+        
+        # Call the helper function in background for parallel execution
+        updateDiamondLogForNetwork "$NETWORK" "$ENVIRONMENT" "$DIAMOND_CONTRACT_NAME" &
+
+        # Store the PID and job info
+        pids+=($!)
+        job_info+=("$NETWORK:$ENVIRONMENT:$DIAMOND_CONTRACT_NAME")
+        job_index=$((job_index + 1))
+      done
     done
   done
 
