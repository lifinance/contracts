--- conflicted
+++ resolved
@@ -2836,190 +2836,8 @@
   local NETWORK="$1"
   local NETWORKS_JSON="config/networks.json"
 
-<<<<<<< HEAD
-  # return chainId
-  case $NETWORK in
-  "mainnet")
-    echo "1"
-    return 0
-    ;;
-  "blast")
-    echo "81457"
-    return 0
-    ;;
-  "berachain")
-    echo "80094"
-    return 0
-    ;;
-  "bsc")
-    echo "56"
-    return 0
-    ;;
-  "polygon")
-    echo "137"
-    return 0
-    ;;
-  "polygonzkevm")
-    echo "1101"
-    return 0
-    ;;
-  "rootstock")
-    echo "30"
-    return 0
-    ;;
-  "gnosis")
-    echo "100"
-    return 0
-    ;;
-  "fraxtal")
-    echo "252"
-    return 0
-    ;;
-  "fantom")
-    echo "250"
-    return 0
-    ;;
-  "gravity")
-    echo "1625"
-    return 0
-    ;;
-  "okx")
-    echo "66"
-    return 0
-    ;;
-  "avalanche")
-    echo "43114"
-    return 0
-    ;;
-  "arbitrum")
-    echo "42161"
-    return 0
-    ;;
-  "optimism")
-    echo "10"
-    return 0
-    ;;
-  "moonriver")
-    echo "1285"
-    return 0
-    ;;
-  "moonbeam")
-    echo "1284"
-    return 0
-    ;;
-  "celo")
-    echo "42220"
-    return 0
-    ;;
-  "fuse")
-    echo "122"
-    return 0
-    ;;
-  "cronos")
-    echo "25"
-    return 0
-    ;;
-  "velas")
-    echo "106"
-    return 0
-    ;;
-  "harmony")
-    echo "1666600000"
-    return 0
-    ;;
-  "evmos")
-    echo "9001"
-    return 0
-    ;;
-  "aurora")
-    echo "1313161554"
-    return 0
-    ;;
-  "base")
-    echo "8453"
-    return 0
-    ;;
-  "boba")
-    echo "288"
-    return 0
-    ;;
-  "nova")
-    echo "87"
-    return 0
-    ;;
-  "mode")
-    echo "34443"
-    return 0
-    ;;
-  "scroll")
-    echo "534352"
-    return 0
-    ;;
-  "goerli")
-    echo "5"
-    return 0
-    ;;
-  "bsc-testnet")
-    echo "97"
-    return 0
-    ;;
-  "sepolia")
-    echo "11155111"
-    return 0
-    ;;
-  "mumbai")
-    echo "80001"
-    return 0
-    ;;
-  "lineatest")
-    echo "59140"
-    return 0
-    ;;
-  "linea")
-    echo "59144"
-    return 0
-    ;;
-  "opbnb")
-    echo "204"
-    return 0
-    ;;
-  "metis")
-    echo "1088"
-    return 0
-    ;;
-  "localanvil")
-    echo "31337"
-    return 0
-    ;;
-  "zksync")
-    echo "324"
-    return 0
-    ;;
-  "mantle")
-    echo "5000"
-    return 0
-    ;;
-  "sei")
-    echo "1329"
-    return 0
-    ;;
-  "immutablezkevm")
-    echo "13371"
-    return 0
-    ;;
-  "xlayer")
-    echo "196"
-    return 0
-    ;;
-  "taiko")
-    echo "167000"
-    return 0
-    ;;
-  *)
-=======
   if [[ ! -f "$NETWORKS_JSON" ]]; then
     echo "Error: JSON file '$NETWORKS_JSON' not found." >&2
->>>>>>> 2cc7956f
     return 1
   fi
 
