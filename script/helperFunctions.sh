--- conflicted
+++ resolved
@@ -431,15 +431,12 @@
     echoDebug "MongoDB query failed, falling back to JSON file"
   fi
 
-<<<<<<< HEAD
   # Fallback to original JSON file method
   # special handling for CelerIMFacet
   if [[ "$CONTRACT" == *"CelerIMFacet"* ]]; then
     CONTRACT="CelerIMFacet"
   fi
 
-=======
->>>>>>> 8a0eecb5
   # get file suffix based on value in variable ENVIRONMENT
   local FILE_SUFFIX=$(getFileSuffix "$ENVIRONMENT")
 
@@ -1732,31 +1729,20 @@
       echo "Error: Could not find API key for network $NETWORK"
       return 1
     fi
-<<<<<<< HEAD
-    # add API key to verification command
-    VERIFY_CMD+=("-e" "${!API_KEY}")
-=======
 
     # some block explorers require to pass a string "verifyContract" instead of an API key (e.g. https://explorer.metis.io/documentation/recipes/foundry-verification)
     if [ "$API_KEY" = "VERIFY_CONTRACT_API_KEY" ]; then
       # add API key to verification command"
       VERIFY_CMD="$VERIFY_CMD -e 'verifyContract'"
     fi
->>>>>>> 8a0eecb5
   fi
 
   echoDebug "VERIFY_CMD: $VERIFY_CMD"
 
   # Attempt verification with retries
-<<<<<<< HEAD
-  while [ $COMMAND_STATUS -ne 0 -a $RETRY_COUNT -lt $MAX_RETRIES ]; do
-    # execute verification command safely
-    "${VERIFY_CMD[@]}"
-=======
   while [ $COMMAND_STATUS -ne 0 -a $RETRY_COUNT -lt "$MAX_RETRIES" ]; do
     # execute verification command
     FOUNDRY_LOG=trace eval "$VERIFY_CMD"
->>>>>>> 8a0eecb5
     COMMAND_STATUS=$?
 
     # increase retry counter
