#!/bin/bash
#

# load env variables
source .env

# load script
source script/config.sh

ZERO_ADDRESS=0x0000000000000000000000000000000000000000
RED='\033[0;31m'   # Red color
GREEN='\033[0;32m' # Green color
GRAY='\033[0;37m'  # Light gray color
BLUE='\033[1;34m'  # Light blue color

NC='\033[0m' # No color

# >>>>> logging
function logContractDeploymentInfo_BACKUP {
  # read function arguments into variables
  local CONTRACT="$1"
  local NETWORK="$2"
  local TIMESTAMP="$3"
  local VERSION="$4"
  local OPTIMIZER_RUNS="$5"
  local CONSTRUCTOR_ARGS="$6"
  local ENVIRONMENT="$7"
  local ADDRESS="$8"
  local VERIFIED=$9

  if [[ "$ADDRESS" == "null" || -z "$ADDRESS" ]]; then
    error "trying to log an invalid address value (=$ADDRESS) for $CONTRACT on network $NETWORK (environment=$ENVIRONMENT). Please check and manually update the log with the correct address. "
  fi

  # logging for debug purposes
  echo ""
  echoDebug "in function logContractDeploymentInfo"
  echoDebug "CONTRACT=$CONTRACT"
  echoDebug "NETWORK=$NETWORK"
  echoDebug "TIMESTAMP=$TIMESTAMP"
  echoDebug "VERSION=$VERSION"
  echoDebug "OPTIMIZER_RUNS=$OPTIMIZER_RUNS"
  echoDebug "CONSTRUCTOR_ARGS=$CONSTRUCTOR_ARGS"
  echoDebug "ENVIRONMENT=$ENVIRONMENT"
  echoDebug "ADDRESS=$ADDRESS"
  echoDebug "VERIFIED=$VERIFIED"
  echo ""

  # Check if log FILE exists, if not create it
  if [ ! -f "$LOG_FILE_PATH" ]; then
    echo "{}" >"$LOG_FILE_PATH"
  fi

  # Check if log FILE already contains entry with same CONTRACT, NETWORK, ENVIRONMENT and VERSION
  checkIfJSONContainsEntry "$CONTRACT" "$NETWORK" "$ENVIRONMENT" "$VERSION" "$LOG_FILE_PATH"
  if [ $? -eq 1 ]; then
    echo "[warning]: deployment log file contained already an entry for (CONTRACT=$CONTRACT, NETWORK=$NETWORK, ENVIRONMENT=$ENVIRONMENT, VERSION=$VERSION). This is unexpected behaviour since an existing CONTRACT should not have been re-deployed. A new entry was added to the log file. "
  fi

  # Append new JSON object to log FILE
  jq -r --arg CONTRACT "$CONTRACT" \
    --arg NETWORK "$NETWORK" \
    --arg ENVIRONMENT "$ENVIRONMENT" \
    --arg VERSION "$VERSION" \
    --arg ADDRESS "$ADDRESS" \
    --arg OPTIMIZER_RUNS "$OPTIMIZER_RUNS" \
    --arg TIMESTAMP "$TIMESTAMP" \
    --arg CONSTRUCTOR_ARGS "$CONSTRUCTOR_ARGS" \
    --arg VERIFIED "$VERIFIED" \
    '.[$CONTRACT][$NETWORK][$ENVIRONMENT][$VERSION] += [{ ADDRESS: $ADDRESS, OPTIMIZER_RUNS: $OPTIMIZER_RUNS, TIMESTAMP: $TIMESTAMP, CONSTRUCTOR_ARGS: $CONSTRUCTOR_ARGS, VERIFIED: $VERIFIED  }]' \
    "$LOG_FILE_PATH" >tmpfile && mv tmpfile "$LOG_FILE_PATH"

  echoDebug "contract deployment info added to log FILE (CONTRACT=$CONTRACT, NETWORK=$NETWORK, ENVIRONMENT=$ENVIRONMENT, VERSION=$VERSION)"
} # will add, if entry exists already
function logContractDeploymentInfo {
  # read function arguments into variables
  local CONTRACT="$1"
  local NETWORK="$2"
  local TIMESTAMP="$3"
  local VERSION="$4"
  local OPTIMIZER_RUNS="$5"
  local CONSTRUCTOR_ARGS="$6"
  local ENVIRONMENT="$7"
  local ADDRESS="$8"
  local VERIFIED="$9"
  local SALT="${10}"
  local SOLC_VERSION="${11}"
  local EVM_VERSION="${12}"
  local ZK_SOLC_VERSION="${13}"

  if [[ "$ADDRESS" == "null" || -z "$ADDRESS" ]]; then
    error "trying to log an invalid address value (=$ADDRESS) for $CONTRACT on network $NETWORK (environment=$ENVIRONMENT) to master log file. Log will not be updated. Please check and run this script again to secure deploy log data."
    return 1
  fi

  # logging for debug purposes
  echo ""
  echoDebug "in function logContractDeploymentInfo"
  echoDebug "CONTRACT=$CONTRACT"
  echoDebug "NETWORK=$NETWORK"
  echoDebug "TIMESTAMP=$TIMESTAMP"
  echoDebug "VERSION=$VERSION"
  echoDebug "OPTIMIZER_RUNS=$OPTIMIZER_RUNS"
  echoDebug "CONSTRUCTOR_ARGS=$CONSTRUCTOR_ARGS"
  echoDebug "ENVIRONMENT=$ENVIRONMENT"
  echoDebug "ADDRESS=$ADDRESS"
  echoDebug "VERIFIED=$VERIFIED"
  echoDebug "SALT=$SALT"
  echoDebug "SOLC_VERSION=$SOLC_VERSION"
  echoDebug "EVM_VERSION=$EVM_VERSION"
  echoDebug "ZK_SOLC_VERSION=$ZK_SOLC_VERSION"
  echo ""

  # Create lock file path
  local LOCK_FILE="${LOG_FILE_PATH}.lock"
  local LOCK_TIMEOUT=30 # 30 seconds timeout
  local LOCK_ATTEMPTS=0
  local MAX_LOCK_ATTEMPTS=60 # 60 attempts = 30 seconds total

  # Wait for lock to be available
  while [[ -f "$LOCK_FILE" && $LOCK_ATTEMPTS -lt $MAX_LOCK_ATTEMPTS ]]; do
    sleep 0.5
    LOCK_ATTEMPTS=$((LOCK_ATTEMPTS + 1))
  done

  # If we couldn't get the lock, fail
  if [[ -f "$LOCK_FILE" ]]; then
    error "Could not acquire lock for $LOG_FILE_PATH after $LOCK_TIMEOUT seconds. Another process may be stuck."
    return 1
  fi

  # Create lock file
  echo "$$" >"$LOCK_FILE"

  # Ensure lock is released on exit
  trap 'rm -f "$LOCK_FILE" 2>/dev/null' EXIT

  # Check if log FILE exists, if not create it
  if [ ! -f "$LOG_FILE_PATH" ]; then
    echo "{}" >"$LOG_FILE_PATH"
  fi

  # Check if entry already exists in log FILE
  local existing_entry=$(jq --arg CONTRACT "$CONTRACT" \
    --arg NETWORK "$NETWORK" \
    --arg ENVIRONMENT "$ENVIRONMENT" \
    --arg VERSION "$VERSION" \
    '.[$CONTRACT][$NETWORK][$ENVIRONMENT][$VERSION]' \
    "$LOG_FILE_PATH")

  # Update existing entry or add new entry to log FILE
  if [[ "$existing_entry" == "null" ]]; then
    jq --arg CONTRACT "$CONTRACT" \
      --arg NETWORK "$NETWORK" \
      --arg ENVIRONMENT "$ENVIRONMENT" \
      --arg VERSION "$VERSION" \
      --arg ADDRESS "$ADDRESS" \
      --arg OPTIMIZER_RUNS "$OPTIMIZER_RUNS" \
      --arg TIMESTAMP "$TIMESTAMP" \
      --arg CONSTRUCTOR_ARGS "$CONSTRUCTOR_ARGS" \
      --arg VERIFIED "$VERIFIED" \
      --arg SALT "$SALT" \
      --arg ZK_SOLC_VERSION "$ZK_SOLC_VERSION" \
      '.[$CONTRACT][$NETWORK][$ENVIRONMENT][$VERSION] += [{ ADDRESS: $ADDRESS, OPTIMIZER_RUNS: $OPTIMIZER_RUNS, TIMESTAMP: $TIMESTAMP, CONSTRUCTOR_ARGS: $CONSTRUCTOR_ARGS, SALT: $SALT, VERIFIED: $VERIFIED, ZK_SOLC_VERSION: $ZK_SOLC_VERSION }]' \
      "$LOG_FILE_PATH" >tmpfile && mv tmpfile "$LOG_FILE_PATH"
  else
    jq --arg CONTRACT "$CONTRACT" \
      --arg NETWORK "$NETWORK" \
      --arg ENVIRONMENT "$ENVIRONMENT" \
      --arg VERSION "$VERSION" \
      --arg ADDRESS "$ADDRESS" \
      --arg OPTIMIZER_RUNS "$OPTIMIZER_RUNS" \
      --arg TIMESTAMP "$TIMESTAMP" \
      --arg CONSTRUCTOR_ARGS "$CONSTRUCTOR_ARGS" \
      --arg SALT "$SALT" \
      --arg VERIFIED "$VERIFIED" \
      --arg ZK_SOLC_VERSION "$ZK_SOLC_VERSION" \
      '.[$CONTRACT][$NETWORK][$ENVIRONMENT][$VERSION][-1] |= { ADDRESS: $ADDRESS, OPTIMIZER_RUNS: $OPTIMIZER_RUNS, TIMESTAMP: $TIMESTAMP, CONSTRUCTOR_ARGS: $CONSTRUCTOR_ARGS, SALT: $SALT, VERIFIED: $VERIFIED, ZK_SOLC_VERSION: $ZK_SOLC_VERSION }' \
      "$LOG_FILE_PATH" >tmpfile && mv tmpfile "$LOG_FILE_PATH"
  fi

  # Remove lock file
  rm -f "$LOCK_FILE"

  echoDebug "contract deployment info added to log FILE (CONTRACT=$CONTRACT, NETWORK=$NETWORK, ENVIRONMENT=$ENVIRONMENT, VERSION=$VERSION)"

  # Also log to MongoDB if enabled
  if isMongoLoggingEnabled; then
    echoDebug "logging to MongoDB as well"

    # Build MongoDB command as array for safe execution
    local MONGO_CMD=(
      bun script/deploy/update-deployment-logs.ts add
      --env "$ENVIRONMENT"
      --contract "$CONTRACT"
      --network "$NETWORK"
      --version "$VERSION"
      --address "$ADDRESS"
      --optimizer-runs "$OPTIMIZER_RUNS"
      --timestamp "$TIMESTAMP"
      --constructor-args "$CONSTRUCTOR_ARGS"
      --verified "$VERIFIED"
    )

    # Add optional salt parameter if provided
    if [[ -n "$SALT" ]]; then
      MONGO_CMD+=(--salt "$SALT")
    fi

    # Add version parameters if provided
    if [[ -n "$SOLC_VERSION" ]]; then
      MONGO_CMD+=(--solc-version "$SOLC_VERSION")
    fi
    if [[ -n "$EVM_VERSION" ]]; then
      MONGO_CMD+=(--evm-version "$EVM_VERSION")
    fi
    if [[ -n "$ZK_SOLC_VERSION" ]]; then
      MONGO_CMD+=(--zk-solc-version "$ZK_SOLC_VERSION")
    fi

    # Execute MongoDB logging command – keep stderr in debug mode
    if [[ "$DEBUG" == "true" ]]; then
      "${MONGO_CMD[@]}"
    else
      "${MONGO_CMD[@]}" 2>/dev/null
    fi

    if [[ $? -eq 0 ]]; then
      echoDebug "contract deployment info added to MongoDB (CONTRACT=$CONTRACT, NETWORK=$NETWORK, ENVIRONMENT=$ENVIRONMENT, VERSION=$VERSION)"
    else
      echoDebug "MongoDB logging failed but continuing deployment (CONTRACT=$CONTRACT, NETWORK=$NETWORK, ENVIRONMENT=$ENVIRONMENT, VERSION=$VERSION)"
    fi
  fi
} # will replace, if entry exists already
function getBytecodeFromLog() {

  # read function arguments into variables
  local CONTRACT="$1"
  local VERSION="$2"

  # read bytecode from storage file
  local RESULT=$(jq -r --arg CONTRACT "$CONTRACT" --arg VERSION "$VERSION" '.[$CONTRACT][$VERSION]' "$BYTECODE_STORAGE_PATH")

  # return result
  echo "$RESULT"
}
function logBytecode {
  # read function arguments into variables
  local CONTRACT="$1"
  local VERSION="$2"
  local BYTECODE="$3"

  # logging for debug purposes
  echo ""
  echoDebug "in function logBytecode"
  echoDebug "CONTRACT=$CONTRACT"
  echoDebug "VERSION=$VERSION"
  echo ""

  # Check if log FILE exists, if not create it
  if [ ! -f "$BYTECODE_STORAGE_PATH" ]; then
    echo "{}" >"$BYTECODE_STORAGE_PATH"
  fi

  # get bytecode from log
  local LOG_RESULT=$(getBytecodeFromLog "$CONTRACT" "$VERSION")

  # find matching entry in log
  if [ "$LOG_RESULT" == "null" ]; then
    # no match found - add entry
    # read file into variable
    JSON=$(cat "$BYTECODE_STORAGE_PATH")

    # Use jq to add a new entry to the JSON data
    JSON=$(echo "$JSON" | jq --arg CONTRACT "$CONTRACT" --arg VERSION "$VERSION" --arg BYTECODE "$BYTECODE" '.[$CONTRACT][$VERSION] = $BYTECODE')

    # Write the modified JSON data back to the file
    echo "$JSON" >"$BYTECODE_STORAGE_PATH"

    # if DEBUG
    echoDebug "bytecode added to storage file (CONTRACT=$CONTRACT, VERSION=$VERSION)"
  else
    # match found - check if bytecode matches
    if [ "$BYTECODE" != "$LOG_RESULT" ]; then
      warning "existing bytecode in log differs from bytecode produced by this run. Please check why this happens (e.g. code changed without version bump). Bytecode storage not updated."
      return 1
    else
      echoDebug "bytecode already exists in log, no action needed"
      return 0
    fi
  fi

  # Append new JSON object to log FILE
  JSON=$(echo "$JSON" | jq --arg contract_name "$CONTRACT_NAME" --arg version "$VERSION" --arg value "$VALUE" '.[$contract_name][$version] = $value')

}
function checkIfJSONContainsEntry {
  # read function arguments into variables
  CONTRACT=$1
  NETWORK=$2
  ENVIRONMENT=$3
  VERSION=$4
  FILEPATH=$5

  # Check if the entry already exists
  if jq -e --arg CONTRACT "$CONTRACT" \
    --arg NETWORK "$NETWORK" \
    --arg ENVIRONMENT "$ENVIRONMENT" \
    --arg VERSION "$VERSION" \
    '.[$CONTRACT][$NETWORK][$ENVIRONMENT][$VERSION] != null' \
    "$FILEPATH" >/dev/null; then
    return 1
  else
    return 0
  fi
}
function findContractInMasterLog() {
  local CONTRACT="$1"
  local NETWORK="$2"
  local ENVIRONMENT="$3"
  local VERSION="$4"

  # Try MongoDB first if enabled
  if isMongoLoggingEnabled; then
    MONGO_RESULT=$(queryMongoDeployment "$CONTRACT" "$NETWORK" "$ENVIRONMENT" "$VERSION")
    local MONGO_EXIT_CODE=$?
    if [[ $MONGO_EXIT_CODE -eq 0 && -n "$MONGO_RESULT" ]]; then
      # Validate that the result is valid JSON before returning it
      if echo "$MONGO_RESULT" | jq . >/dev/null 2>&1; then
        echo "$MONGO_RESULT"
        return 0
      else
        echoDebug "MongoDB result is not valid JSON, falling back to JSON file"
      fi
    else
      echoDebug "MongoDB query failed, falling back to JSON file"
    fi
  fi

  # Fallback to original JSON file method
  local FOUND=false

  # Check if log file exists
  if [ ! -f "$LOG_FILE_PATH" ]; then
    echo "deployments log file does not exist in path $LOG_FILE_PATH. Please check and run the script again."
    exit 1
  fi

  # Process JSON data incrementally using jq
  entries=$(jq --arg CONTRACT "$CONTRACT" --arg NETWORK "$NETWORK" --arg ENVIRONMENT "$ENVIRONMENT" --arg VERSION "$VERSION" '
    . as $data |
    keys[] as $contract |
    $data[$contract] |
    keys[] as $network |
    $data[$contract][$network] |
    keys[] as $environment |
    $data[$contract][$network][$environment] |
    keys[] as $version |
    select($contract == $CONTRACT and $network == $NETWORK and $environment == $ENVIRONMENT and $version == $VERSION) |
    $data[$contract][$network][$environment][$version][0]
  ' "$LOG_FILE_PATH")

  # Loop through the entries
  while IFS= read -r entry; do
    if [[ -n "$entry" ]]; then # If entry is not empty
      FOUND=true
      echo "$entry"
    fi
  done <<<"$entries"

  if ! $FOUND; then
    echo "[info] No matching entry found in deployments log file for CONTRACT=$CONTRACT, NETWORK=$NETWORK, ENVIRONMENT=$ENVIRONMENT, VERSION=$VERSION"
    exit 1
  fi

  exit 0
}
function findContractInMasterLogByAddress() {
  local NETWORK="$1"
  local ENVIRONMENT="$2"
  local TARGET_ADDRESS="$3"

  # Try MongoDB first if enabled
  if isMongoLoggingEnabled; then
    echoDebug "Trying MongoDB for findContractInMasterLogByAddress: $TARGET_ADDRESS"
    local MONGO_RESULT
    MONGO_RESULT=$(bun script/deploy/query-deployment-logs.ts find \
      --env "$ENVIRONMENT" \
      --address "$TARGET_ADDRESS" 2>/dev/null)
    local MONGO_EXIT=$?

    if [[ $MONGO_EXIT -eq 0 && -n "$MONGO_RESULT" ]]; then
      # Validate that MONGO_RESULT is valid JSON
      if ! echo "$MONGO_RESULT" | jq -e . >/dev/null 2>&1; then
        echoDebug "MongoDB returned invalid JSON, skipping: $MONGO_RESULT"
        echoDebug "MongoDB query failed, falling back to JSON file"
      else
        # Convert MongoDB result to expected format
        local CONTRACT_NAME=$(echo "$MONGO_RESULT" | jq -r '.contractName')
        local VERSION=$(echo "$MONGO_RESULT" | jq -r '.version')
        local ADDRESS=$(echo "$MONGO_RESULT" | jq -r '.address')

        if [[ "$CONTRACT_NAME" != "null" && "$VERSION" != "null" ]]; then
          local JSON_ENTRY="{\"$ADDRESS\": {\"Name\": \"$CONTRACT_NAME\", \"Version\": \"$VERSION\"}}"
          echo "$JSON_ENTRY"
          return 0
        fi
      fi
    fi
    echoDebug "MongoDB query failed, falling back to JSON file"
  fi

  # Fallback to original JSON file method
  # Check if log file exists
  if [ ! -f "$LOG_FILE_PATH" ]; then
    error "deployments log file does not exist in path $LOG_FILE_PATH. Please check and run script again."
    exit 1
  fi

  # Read top-level keys into an array
  CONTRACTS=($(jq -r 'keys[]' "$LOG_FILE_PATH"))

  # Loop through the array of top-level keys
  for CONTRACT in "${CONTRACTS[@]}"; do

    # Read VERSION keys for the network
    VERSIONS=($(jq -r "if .${CONTRACT}.${NETWORK}.${ENVIRONMENT} | type == \"object\" then .${CONTRACT}.${NETWORK}.${ENVIRONMENT} | keys[] else empty end" "$LOG_FILE_PATH"))

    # go through all versions
    for VERSION in "${VERSIONS[@]}"; do

      # get values of current entry
      ENTRY=$(cat "$LOG_FILE_PATH" | jq --arg CONTRACT "$CONTRACT" --arg NETWORK "$NETWORK" --arg ENVIRONMENT "$ENVIRONMENT" --arg VERSION "$VERSION" '.[$CONTRACT][$NETWORK][$ENVIRONMENT][$VERSION][0]')

      # extract necessary information from log
      ADDRESS=$(echo "$ENTRY" | awk -F'"' '/"ADDRESS":/{print $4}')

      # check if address matches with target address
      if [[ "$(echo "$ADDRESS" | tr '[:upper:]' '[:lower:]')" == "$(echo "$TARGET_ADDRESS" | tr '[:upper:]' '[:lower:]')" ]]; then
        JSON_ENTRY="{\"$ADDRESS\": {\"Name\": \"$CONTRACT\", \"Version\": \"$VERSION\"}}"
        echo "$JSON_ENTRY"
        exit 0
      fi
    done
  done

  echo "[info] address not found"
  exit 1
}
function getContractVersionFromMasterLog() {
  local NETWORK="$1"
  local ENVIRONMENT="$2"
  local CONTRACT="$3"
  local TARGET_ADDRESS="$4"

  # Try MongoDB first if enabled
  if isMongoLoggingEnabled; then
    echoDebug "Trying MongoDB for getContractVersionFromMasterLog: $CONTRACT $TARGET_ADDRESS"
    local MONGO_RESULT=$(bun script/deploy/query-deployment-logs.ts find \
      --env="$ENVIRONMENT" \
      --network="$NETWORK" \
      --address="$TARGET_ADDRESS" 2>/dev/null)

    if [[ $? -eq 0 && -n "$MONGO_RESULT" ]]; then
      local VERSION=$(echo "$MONGO_RESULT" | jq -r '.version')
      local CONTRACT_NAME=$(echo "$MONGO_RESULT" | jq -r '.contractName')

      if [[ "$CONTRACT_NAME" == "$CONTRACT" && "$VERSION" != "null" ]]; then
        echo "$VERSION"
        return 0
      fi
    fi
    echoDebug "MongoDB query failed, falling back to JSON file"
  fi

  # Fallback to original JSON file method
  # special handling for CelerIMFacet
  if [[ "$CONTRACT" == *"CelerIMFacet"* ]]; then
    CONTRACT="CelerIMFacet"
  fi

  # get file suffix based on value in variable ENVIRONMENT
  local FILE_SUFFIX=$(getFileSuffix "$ENVIRONMENT")

  # check if the CONTRACT, NETWORK, and ENVIRONMENT keys exist in the JSON file
  EXISTS=$(cat "$LOG_FILE_PATH" | jq --arg CONTRACT "$CONTRACT" --arg NETWORK "$NETWORK" --arg ENVIRONMENT "$ENVIRONMENT" '(.[$CONTRACT][$NETWORK][$ENVIRONMENT] // empty) != null')

  if [[ "$EXISTS" == "true" ]]; then
    # get all versions
    VERSIONS=($(jq -r ".${CONTRACT}.${NETWORK}.${ENVIRONMENT} | keys[]" "$LOG_FILE_PATH"))

    # loop through all versions
    for VERSION in "${VERSIONS[@]}"; do
      # read current entry
      ENTRY=$(cat "$LOG_FILE_PATH" | jq --arg CONTRACT "$CONTRACT" --arg NETWORK "$NETWORK" --arg ENVIRONMENT "$ENVIRONMENT" --arg VERSION "$VERSION" '.[$CONTRACT][$NETWORK][$ENVIRONMENT][$VERSION][0]')

      # extract address
      ADDRESS=$(echo "$ENTRY" | awk -F'"' '/"ADDRESS":/{print $4}')

      # check if address matches
      if [[ "$(echo "$ADDRESS" | tr '[:upper:]' '[:lower:]')" == "$(echo "$TARGET_ADDRESS" | tr '[:upper:]' '[:lower:]')" ]]; then
        # return version
        echo "$VERSION"
        return 0
      fi
    done
  fi

  # no matching entry found
  return 1
}
function getHighestDeployedContractVersionFromMasterLog() {
  local NETWORK="$1"
  local ENVIRONMENT="$2"
  local CONTRACT="$3"

  # Try MongoDB first if enabled
  if isMongoLoggingEnabled; then
    echoDebug "Trying MongoDB for getHighestDeployedContractVersionFromMasterLog: $CONTRACT"
    local MONGO_RESULT=$(bun script/deploy/query-deployment-logs.ts filter \
      --env="$ENVIRONMENT" \
      --contract="$CONTRACT" \
      --network="$NETWORK" \
      --limit=50 2>/dev/null)

    if [[ $? -eq 0 && -n "$MONGO_RESULT" ]]; then
      # Extract all versions and find the highest one
      local VERSIONS=$(echo "$MONGO_RESULT" | jq -r '.[].version' | sort -V | tail -1)
      if [[ -n "$VERSIONS" && "$VERSIONS" != "null" ]]; then
        echo "$VERSIONS"
        return 0
      fi
    fi
    echoDebug "MongoDB query failed, falling back to JSON file"
  fi

  # Fallback to original JSON file method
  # get file suffix based on value in variable ENVIRONMENT
  local FILE_SUFFIX=$(getFileSuffix "$ENVIRONMENT")

  # check if the CONTRACT, NETWORK, and ENVIRONMENT keys exist in the JSON file
  EXISTS=$(cat "$LOG_FILE_PATH" | jq --arg CONTRACT "$CONTRACT" --arg NETWORK "$NETWORK" --arg ENVIRONMENT "$ENVIRONMENT" '(.[$CONTRACT][$NETWORK][$ENVIRONMENT] // empty) != null')

  if [[ "$EXISTS" == "true" ]]; then
    # get all versions
    VERSIONS=($(jq -r ".${CONTRACT}.\"${NETWORK}\".${ENVIRONMENT} | keys[]" "$LOG_FILE_PATH"))

    # Initialize the highest version variable
    HIGHEST_VERSION="0.0.0"

    # Iterate over each version in the array
    for VERSION in "${VERSIONS[@]}"; do
      # Compare the current version with the highest version found so far
      if [[ "$VERSION" > "$HIGHEST_VERSION" ]]; then
        HIGHEST_VERSION="$VERSION"
      fi
    done

    # return the highest version
    if [[ "$HIGHEST_VERSION" != "0.0.0" ]]; then
      echo "$HIGHEST_VERSION"
      return 0
    fi
  fi

  # no matching entry found
  return 1
}
# >>>>> MongoDB logging integration
function isMongoLoggingEnabled() {
  # Check if MongoDB logging is enabled via environment variable
  if [[ "$ENABLE_MONGODB_LOGGING" == "true" && -n "$MONGODB_URI" ]]; then
    return 0
  else
    return 1
  fi
}

function queryMongoDeployment() {
  local CONTRACT="$1"
  local NETWORK="$2"
  local ENVIRONMENT="$3"
  local VERSION="$4"

  bun script/deploy/query-deployment-logs.ts get \
    --env "$ENVIRONMENT" \
    --contract "$CONTRACT" \
    --network "$NETWORK" \
    --version "$VERSION" 2>/dev/null
  return $?
}

function checkMongoDeploymentExists() {
  local CONTRACT="$1"
  local NETWORK="$2"
  local ENVIRONMENT="$3"
  local VERSION="$4"

  bun script/deploy/query-deployment-logs.ts exists \
    --env="$ENVIRONMENT" \
    --contract="$CONTRACT" \
    --network="$NETWORK" \
    --version="$VERSION" 2>/dev/null
  return $?
}

function getLatestMongoDeployment() {
  local CONTRACT="$1"
  local NETWORK="$2"
  local ENVIRONMENT="$3"

  bun script/deploy/query-deployment-logs.ts latest \
    --env="$ENVIRONMENT" \
    --contract="$CONTRACT" \
    --network="$NETWORK" 2>/dev/null
  return $?
}

function getUnverifiedContractsFromMongo() {
  local ENVIRONMENT="$1"

  echoDebug "Getting unverified contracts from MongoDB"
  bun script/deploy/query-deployment-logs.ts filter \
    --env="$ENVIRONMENT" \
    --verified=false \
    --limit=1000 2>/dev/null
  return $?
}

function getSolcVersion() {
  local NETWORK="$1"

  if isZkEvmNetwork "$NETWORK"; then
    # Extract from zksync profile
    grep -A 10 "^\[profile\.zksync\]" foundry.toml | grep "solc_version" | cut -d "'" -f 2
  else
    # Extract from default profile
    grep -A 10 "^\[profile\.default\]" foundry.toml | grep "solc_version" | cut -d "'" -f 2
  fi
}

function getEvmVersion() {
  local NETWORK="$1"

  if isZkEvmNetwork "$NETWORK"; then
    # For zkEVM networks, return appropriate identifier
    echo "zkevm"
  else
    # Extract from default profile
    grep -A 10 "^\[profile\.default\]" foundry.toml | grep "evm_version" | cut -d "'" -f 2
  fi
}

function getZkSolcVersion() {
  local NETWORK="$1"

  if isZkEvmNetwork "$NETWORK"; then
    # Extract zksolc version from zksync profile
    grep -A 10 "^\[profile\.zksync\]" foundry.toml | grep "zksolc" | cut -d "'" -f 2
  else
    echo ""
  fi
}
# <<<<< MongoDB logging integration

# <<<<< logging

# >>>>> reading and manipulation of deployment log files
function getContractNameFromDeploymentLogs() {
  # read function arguments into variables
  NETWORK=$1
  ENVIRONMENT=$2
  TARGET_ADDRESS=$3

  # get file suffix based on value in variable ENVIRONMENT
  local FILE_SUFFIX=$(getFileSuffix "$ENVIRONMENT")

  # load JSON FILE that contains deployment addresses
  ADDRESSES_FILE="./deployments/${NETWORK}.${FILE_SUFFIX}json"

  if ! checkIfFileExists "$ADDRESSES_FILE" >/dev/null; then
    return 1
  fi

  # read all keys (i.e. names)
  FACET_NAMES=($(cat "$ADDRESSES_FILE" | jq -r 'keys[]'))

  # loop through all names
  for FACET in "${FACET_NAMES[@]}"; do
    # extract address
    ADDRESS=$(jq -r ".${FACET}" "$ADDRESSES_FILE")

    # check if address matches
    if [[ "$(echo "$ADDRESS" | tr '[:upper:]' '[:lower:]')" == "$(echo "$TARGET_ADDRESS" | tr '[:upper:]' '[:lower:]')" ]]; then
      echo "$FACET"
      return 0
    fi
  done

  return 1
}
function getContractAddressFromDeploymentLogs() {
  # read function arguments into variables
  local NETWORK=$1
  local ENVIRONMENT=$2
  local CONTRACT=$3

  # get file suffix based on value in variable ENVIRONMENT
  local FILE_SUFFIX=$(getFileSuffix "$ENVIRONMENT")

  # load JSON FILE that contains deployment addresses
  local ADDRESSES_FILE="./deployments/${NETWORK}.${FILE_SUFFIX}json"

  if ! checkIfFileExists "$ADDRESSES_FILE" >/dev/null; then
    return 1
  fi

  # read address
  local CONTRACT_ADDRESS=$(jq -r --arg CONTRACT "$CONTRACT" '.[$CONTRACT] // "0x"' "$ADDRESSES_FILE")

  if [[ "$CONTRACT_ADDRESS" == "0x" || "$CONTRACT_ADDRESS" == "" || "$CONTRACT_ADDRESS" == " " || -z "$CONTRACT_ADDRESS" ]]; then
    # address not found
    return 1
  else
    # address found
    echo "$CONTRACT_ADDRESS"
    return 0
  fi
}
function getContractInfoFromDiamondDeploymentLogByName() {
  # read function arguments into variables
  NETWORK=$1
  ENVIRONMENT=$2
  DIAMOND_TYPE=$3
  CONTRACT=$4

  # get file suffix based on value in variable ENVIRONMENT
  local FILE_SUFFIX=$(getFileSuffix "$ENVIRONMENT")

  # load JSON FILE that contains deployment addresses
  if [[ "$DIAMOND_TYPE" == "LiFiDiamond" ]]; then
    ADDRESSES_FILE="./deployments/${NETWORK//-/}.diamond.${FILE_SUFFIX}json"
  else
    ADDRESSES_FILE="./deployments/${NETWORK//-/}.diamond.immutable.${FILE_SUFFIX}json"
  fi

  # make sure file exists
  FILE_EXISTS=$(checkIfFileExists "$ADDRESSES_FILE")

  if [[ "$FILE_EXISTS" != "true" ]]; then
    error "attempted to access the following file that does not exist: $ADDRESSES_FILE"
    return 1
  fi

  # handling for facet contracts
  if [[ "$CONTRACT" == *"Facet"* ]]; then
    # Read top-level keys into an array
    FACET_ADDRESSES=($(jq -r ".${DIAMOND_TYPE}.Facets | keys[]" "$ADDRESSES_FILE"))

    # Loop through the array of top-level keys
    for FACET_ADDRESS in "${FACET_ADDRESSES[@]}"; do

      # Read name from log file
      CONTRACT_NAME=$(jq -r ".${DIAMOND_TYPE}.Facets.\"${FACET_ADDRESS}\".Name" "$ADDRESSES_FILE")

      if [[ "$CONTRACT_NAME" == "$CONTRACT" ]]; then
        # Read version from log file
        VERSION=$(jq -r ".${DIAMOND_TYPE}.Facets.\"${FACET_ADDRESS}\".Version" "$ADDRESSES_FILE")

        # create JSON entry from information
        JSON_ENTRY="{\"$FACET_ADDRESS\": {\"Name\": \"$CONTRACT_NAME\", \"Version\": \"$VERSION\"}}"

        # return JSON entry
        echo "$JSON_ENTRY"
        return 0
      fi
    done
  elif [[ "$CONTRACT" == *"LiFiDiamond"* ]]; then
    # handling for diamond contracts
    # get current version of diamond
    VERSION=$(getCurrentContractVersion "$CONTRACT")

    # try to find diamond address in master log file
    RESULT=$(findContractInMasterLog "$CONTRACT" "$NETWORK" "$ENVIRONMENT" "$VERSION")

    # check if contract info was found in log file
    if [[ $? -eq 0 ]]; then
      # extract address
      ADDRESS=$(echo "$RESULT" | jq -r ".ADDRESS ")

      # create JSON entry to match the return format for other contract types
      RESULT="{\"$ADDRESS\": {\"Name\": \"$CONTRACT\", \"Version\": \"$VERSION\"}}"

      echo "$RESULT"
      return 0
    fi
  else
    # handling for periphery contracts

    # Read top-level keys into an array
    PERIPHERY_CONTRACTS=($(jq -r ".${DIAMOND_TYPE}.Periphery | keys[]" "$ADDRESSES_FILE"))

    # Loop through the array of top-level keys
    for PERIPHERY_CONTRACT in "${PERIPHERY_CONTRACTS[@]}"; do

      # skip if contract name doesn't match with the one we are looking for
      if [[ "$PERIPHERY_CONTRACT" != "$CONTRACT" ]]; then
        continue
      fi

      # Read address from log file
      ADDRESS=$(jq -r ".${DIAMOND_TYPE}.Periphery.${CONTRACT}" "$ADDRESSES_FILE")

      # check if we can find the version of that contract/address in the deploy log
      RESULT=$(findContractInMasterLogByAddress "$NETWORK" "$ENVIRONMENT" "$ADDRESS")

      if [[ $? -ne 0 ]]; then
        return 1
      else
        echo "$RESULT"
        return 0
      fi
    done
  fi

  error "could not find contract info"
  return 1
}
function getConstructorArgsFromMasterLog() {
  # read function arguments into variables
  local CONTRACT="$1"
  local NETWORK="$2"
  local ENVIRONMENT="$3"
  local VERSION=${4:-} # Optional version parameter

  # If version is not provided, get the highest deployed version
  if [ -z "$VERSION" ]; then
    VERSION=$(getHighestDeployedContractVersionFromMasterLog "$NETWORK" "$ENVIRONMENT" "$CONTRACT")
    if [ -z "$VERSION" ]; then
      echo ""
      return 1
    fi
  fi

  # Check if log file exists
  if [ ! -f "$LOG_FILE_PATH" ]; then
    error "deployments log file does not exist in path $LOG_FILE_PATH. Please check and run script again."
    echo ""
    return 1
  fi

  # Extract constructor arguments using jq
  local CONSTRUCTOR_ARGS=$(jq -r --arg CONTRACT "$CONTRACT" \
    --arg NETWORK "$NETWORK" \
    --arg ENVIRONMENT "$ENVIRONMENT" \
    --arg VERSION "$VERSION" \
    '.[$CONTRACT][$NETWORK][$ENVIRONMENT][$VERSION][0].CONSTRUCTOR_ARGS' \
    "$LOG_FILE_PATH")

  if [[ "$CONSTRUCTOR_ARGS" == "null" || -z "$CONSTRUCTOR_ARGS" ]]; then
    echo ""
    return 1
  fi

  echo "$CONSTRUCTOR_ARGS"
  return 0
}

function saveDiamond_DEPRECATED() {
  :'
  This contract version only saves the facet addresses as an array in the JSON file
  without any further information (such as version or name, like in the new function)
  '
  # read function arguments into variables
  NETWORK=$1
  ENVIRONMENT=$2
  USE_MUTABLE_DIAMOND=$3
  FACETS=$4

  # get file suffix based on value in variable ENVIRONMENT
  local FILE_SUFFIX=$(getFileSuffix "$ENVIRONMENT")

  # store function arguments in variables
  FACETS=$(echo "$4" | tr -d '[' | tr -d ']' | tr -d ',')
  FACETS=$(printf '"%s",' "$FACETS" | sed 's/,*$//')

  # define path for json file based on which diamond was used
  if [[ "$USE_MUTABLE_DIAMOND" == "true" ]]; then
    DIAMOND_FILE="./deployments/${NETWORK}.diamond.${FILE_SUFFIX}json"
  else
    DIAMOND_FILE="./deployments/${NETWORK}.diamond.immutable.${FILE_SUFFIX}json"
  fi

  # create an empty json if it does not exist
  if [[ ! -e $DIAMOND_FILE ]]; then
    echo "{}" >"$DIAMOND_FILE"
  fi
  jq -r ". + {\"facets\": [$FACETS] }" "$DIAMOND_FILE" > "${DIAMOND_FILE}.tmp" && mv "${DIAMOND_FILE}.tmp" "$DIAMOND_FILE"
}
function saveDiamondFacets() {
  # read function arguments into variables
  local NETWORK=$1
  local ENVIRONMENT=$2
  local USE_MUTABLE_DIAMOND=$3
  local FACETS=$4
  # optional: output control for parallel orchestration
  local OUTPUT_MODE="$5" # "facets-only" to write only facets JSON to OUTPUT_PATH
  local OUTPUT_PATH="$6" # path to write facets JSON when in facets-only mode

  # logging for debug purposes
  echo ""
  echoDebug "in function saveDiamondFacets"
  echoDebug "NETWORK=$NETWORK"
  echoDebug "ENVIRONMENT=$ENVIRONMENT"
  echoDebug "USE_MUTABLE_DIAMOND=$USE_MUTABLE_DIAMOND"
  echoDebug "FACETS=$FACETS"

  # get file suffix based on value in variable ENVIRONMENT
  local FILE_SUFFIX=$(getFileSuffix "$ENVIRONMENT")

  # define path for json file based on which diamond was used
  if [[ "$USE_MUTABLE_DIAMOND" == "true" ]]; then
    DIAMOND_FILE="./deployments/${NETWORK}.diamond.${FILE_SUFFIX}json"
    DIAMOND_NAME="LiFiDiamond"
  else
    DIAMOND_FILE="./deployments/${NETWORK}.diamond.immutable.${FILE_SUFFIX}json"
    DIAMOND_NAME="LiFiDiamondImmutable"
  fi

  # create an iterable FACETS array
  # Remove brackets from FACETS string and split into array
  FACETS_ADJ="${4#\[}"
  FACETS_ADJ="${FACETS_ADJ%\]}"
  IFS=',' read -ra FACET_ADDRESSES <<<"$FACETS_ADJ"

  # Set up a temp directory to collect facet entries (avoid concurrent writes)
  local TEMP_DIR
  TEMP_DIR=$(mktemp -d)
  trap 'rm -rf "$TEMP_DIR" 2>/dev/null' EXIT
  local FACETS_DIR="$TEMP_DIR/facets"
  mkdir -p "$FACETS_DIR"

  # determine concurrency (fallback to 10 if not set)
  local CONCURRENCY=${MAX_CONCURRENT_JOBS:-10}
  if [[ -z "$CONCURRENCY" || "$CONCURRENCY" -le 0 ]]; then
    CONCURRENCY=10
  fi

  # resolve each facet in parallel and write individual JSON files
  for RAW_ADDR in "${FACET_ADDRESSES[@]}"; do
    # sanitize address (strip quotes, spaces)
    FACET_ADDRESS=$(echo "$RAW_ADDR" | tr -d '"' | tr -d ' ')
    if [[ -z "$FACET_ADDRESS" ]]; then
      continue
    fi

    # throttle background jobs
    while [[ $(jobs | wc -l | tr -d ' ') -ge $CONCURRENCY ]]; do
      sleep 0.1
    done

    (
      JSON_ENTRY=$(findContractInMasterLogByAddress "$NETWORK" "$ENVIRONMENT" "$FACET_ADDRESS")
      if [[ $? -ne 0 || -z "$JSON_ENTRY" ]]; then
        warning "could not find any information about this facet address ($FACET_ADDRESS) in master log file while creating $DIAMOND_FILE (ENVIRONMENT=$ENVIRONMENT), "
        NAME=$(getContractNameFromDeploymentLogs "$NETWORK" "$ENVIRONMENT" "$FACET_ADDRESS")
        JSON_ENTRY="{\"$FACET_ADDRESS\": {\"Name\": \"$NAME\", \"Version\": \"\"}}"
      fi
      echo "$JSON_ENTRY" >"$FACETS_DIR/${FACET_ADDRESS}.json"
    ) &
  done

  # wait for all background jobs to complete
  wait

  # merge all facet JSON entries into a single object preserving original order
  local MERGE_FILES=()
  for RAW_ADDR in "${FACET_ADDRESSES[@]}"; do
    ADDR=$(echo "$RAW_ADDR" | tr -d '"' | tr -d ' ')
    [[ -z "$ADDR" ]] && continue
    FILEPATH="$FACETS_DIR/${ADDR}.json"
    if [[ -s "$FILEPATH" ]]; then
      MERGE_FILES+=("$FILEPATH")
    fi
  done

  local FACETS_JSON='{}'
  if [[ ${#MERGE_FILES[@]} -gt 0 ]]; then
    FACETS_JSON=$(jq -s 'add' "${MERGE_FILES[@]}")
  fi

<<<<<<< HEAD
    # add new entry to JSON file (atomic operation)
    jq -r --argjson json_entry "$JSON_ENTRY" '.[$diamond_name] |= . + {Facets: (.Facets + $json_entry)}' --arg diamond_name "$DIAMOND_NAME" "$DIAMOND_FILE" > "${DIAMOND_FILE}.tmp" && mv "${DIAMOND_FILE}.tmp" "$DIAMOND_FILE"
  done
=======
  # if called in facets-only mode, output to path and skip touching DIAMOND_FILE or periphery
  if [[ "$OUTPUT_MODE" == "facets-only" && -n "$OUTPUT_PATH" ]]; then
    printf %s "$FACETS_JSON" >"$OUTPUT_PATH"
  else
    # ensure diamond file exists
    if [[ ! -e $DIAMOND_FILE ]]; then
      echo "{}" >"$DIAMOND_FILE"
    fi

    # write merged facets to diamond file in a single atomic update
    result=$(jq -r --arg diamond_name "$DIAMOND_NAME" --argjson facets_obj "$FACETS_JSON" '
        .[$diamond_name] = (.[$diamond_name] // {}) |
        .[$diamond_name].Facets = ((.[$diamond_name].Facets // {}) + $facets_obj)
      ' "$DIAMOND_FILE" || cat "$DIAMOND_FILE")
    printf %s "$result" >"$DIAMOND_FILE"
>>>>>>> de06071e

    # add information about registered periphery contracts
    saveDiamondPeriphery "$NETWORK" "$ENVIRONMENT" "$USE_MUTABLE_DIAMOND"
  fi
}
function saveDiamondPeriphery_MULTICALL_NOT_IN_USE() {
  # read function arguments into variables
  NETWORK=$1
  ENVIRONMENT=$2
  USE_MUTABLE_DIAMOND=$3

  # get file suffix based on value in variable ENVIRONMENT
  local FILE_SUFFIX=$(getFileSuffix "$ENVIRONMENT")

  # define path for json file based on which diamond was used
  if [[ "$USE_MUTABLE_DIAMOND" == "true" ]]; then
    DIAMOND_FILE="./deployments/${NETWORK}.diamond.${FILE_SUFFIX}json"
    DIAMOND_NAME="LiFiDiamond"
  else
    DIAMOND_FILE="./deployments/${NETWORK}.diamond.immutable.${FILE_SUFFIX}json"
    DIAMOND_NAME="LiFiDiamondImmutable"
  fi
  DIAMOND_ADDRESS=$(getContractAddressFromDeploymentLogs "$NETWORK" "$ENVIRONMENT" "$DIAMOND_NAME")

  echo "DIAMOND_ADDRESS: $DIAMOND_ADDRESS"
  echo "DEPLOYER_ADDRESS: $(getDeployerAddress "$NETWORK" "$ENVIRONMENT")"

  if [[ -z "$DIAMOND_ADDRESS" ]]; then
    error "could not find address for $DIAMOND_NAME in network-specific log file for network $NETWORK (ENVIRONMENT=$ENVIRONMENT)"
    return 1
  fi

  # get a list of all periphery contracts
  PERIPHERY_CONTRACTS=$(getIncludedPeripheryContractsArray)

  MULTICALL_DATA="["

  # loop through periphery contracts
  for CONTRACT in $PERIPHERY_CONTRACTS; do
    echo "CONTRACT: $CONTRACT"

    # Build the function call for the contract
    #DATA=$(echo -n "0x$(echo -n "getPeripheryContract()" | xxd -p -c 256)")
    CALLDATA=$(cast calldata "getPeripheryContract(string)" "$CONTRACT")

    echo "CALLDATA: $CALLDATA"

    #target structure [(address,calldata),(address,calldata)]

    # Add the call data and target address to the call array
    MULTICALL_DATA=$MULTICALL_DATA"($DIAMOND_ADDRESS,$CALLDATA),"

  done

  # remove trailing comma and add trailing bracket
  MULTICALL_DATA=${MULTICALL_DATA%?}"]"

  echo "MULTICALL_DATA: $MULTICALL_DATA"

  MULTICALL_ADDRESS="0xcA11bde05977b3631167028862bE2a173976CA11"

  attempts=1

  echo "before call"

  while [ $attempts -lt 11 ]; do
    echo "Trying to execute multicall now - attempt ${attempts}"
    # try to execute call
    MULTICALL_RESULTS=$(cast send "$MULTICALL_ADDRESS" "aggregate((address,bytes)[]) returns (uint256,bytes[])" "$MULTICALL_DATA" --private-key $(getPrivateKey "$NETWORK" "$ENVIRONMENT") --rpc-url "https://polygon-rpc.com" --legacy) # [pre-commit-checker: not a secret]

    # check the return code the last call
    if [ $? -eq 0 ]; then
      break # exit the loop if the operation was successful
    fi

    attempts=$((attempts + 1)) # increment attempts
    sleep 1                    # wait for 1 second before trying the operation again
  done

  if [ $attempts -eq 11 ]; then
    echo "Failed to execute multicall"
    exit 1
  fi

  #MULTICALL_RESULTS=$(cast send "$MULTICALL_ADDRESS" "aggregate((address,bytes)[]) returns (uint256,bytes[])" "$MULTICALL_DATA" --private-key "$PRIV_KEY" --rpc-url  "https://opt-mainnet.g.alchemy.com/v2/4y-BIUvj_mTGWHrsHZncoJyNolNjJrsT" --legacy)
  echo "after call"

  echo ""
  echo ""

  echo "MULTICALL_RESULTS: $MULTICALL_RESULTS"

  # check if diamond returns an address for this contract

  #

}
function saveDiamondPeriphery() {
  # read function arguments into variables
  NETWORK=$1
  ENVIRONMENT=$2
  USE_MUTABLE_DIAMOND=$3
  # optional: output control for parallel orchestration
  local OUTPUT_MODE="$4" # "periphery-only" to write only periphery JSON to OUTPUT_PATH
  local OUTPUT_PATH="$5" # path to write periphery JSON when in periphery-only mode

  # get file suffix based on value in variable ENVIRONMENT
  local FILE_SUFFIX=$(getFileSuffix "$ENVIRONMENT")

  # get RPC URL
  RPC_URL=$(getRPCUrl "$NETWORK") || checkFailure $? "get rpc url"

  # define path for json file based on which diamond was used
  if [[ "$USE_MUTABLE_DIAMOND" == "true" ]]; then
    DIAMOND_FILE="./deployments/${NETWORK}.diamond.${FILE_SUFFIX}json"
    DIAMOND_NAME="LiFiDiamond"
  else
    DIAMOND_FILE="./deployments/${NETWORK}.diamond.immutable.${FILE_SUFFIX}json"
    DIAMOND_NAME="LiFiDiamondImmutable"
  fi
  DIAMOND_ADDRESS=$(getContractAddressFromDeploymentLogs "$NETWORK" "$ENVIRONMENT" "$DIAMOND_NAME")

  # make sure diamond address is available
  if [[ -z "$DIAMOND_ADDRESS" ]]; then
    error "could not find address for $DIAMOND_NAME in network-specific log file for network $NETWORK (ENVIRONMENT=$ENVIRONMENT)"
    return 1
  fi

  # logging for debug purposes
  echo ""
  echoDebug "in function saveDiamondPeriphery"
  echoDebug "NETWORK=$NETWORK"
  echoDebug "ENVIRONMENT=$ENVIRONMENT"
  echoDebug "USE_MUTABLE_DIAMOND=$USE_MUTABLE_DIAMOND"
  echoDebug "FILE_SUFFIX=$FILE_SUFFIX"
  echoDebug "RPC_URL=$RPC_URL"
  echoDebug "DIAMOND_ADDRESS=$DIAMOND_ADDRESS"
  echoDebug "DIAMOND_FILE=$DIAMOND_FILE"

  # get a list of all periphery contracts
  PERIPHERY_CONTRACTS=$(getContractNamesInFolder "src/Periphery/")

  # prepare temp dir to collect per-contract JSON snippets
  local TEMP_DIR
  TEMP_DIR=$(mktemp -d)
  local PERIPHERY_DIR="$TEMP_DIR/periphery"
  mkdir -p "$PERIPHERY_DIR"

  # determine concurrency (fallback to 10 if not set)
  local CONCURRENCY=${MAX_CONCURRENT_JOBS:-10}
  if [[ -z "$CONCURRENCY" || "$CONCURRENCY" -le 0 ]]; then
    CONCURRENCY=10
  fi

  # resolve each periphery address in parallel and write to temp files
  for CONTRACT in ${PERIPHERY_CONTRACTS}; do
    # throttle background jobs
    while [[ $(jobs | wc -l | tr -d ' ') -ge $CONCURRENCY ]]; do
      sleep 0.1
    done

    (
      ADDRESS=$(cast call "$DIAMOND_ADDRESS" "getPeripheryContract(string) returns (address)" "$CONTRACT" --rpc-url "$RPC_URL" 2>/dev/null)
      if [[ "$ADDRESS" == "$ZERO_ADDRESS" || -z "$ADDRESS" ]]; then
        ADDRESS=""
      fi
      echo "{\"$CONTRACT\": \"$ADDRESS\"}" >"$PERIPHERY_DIR/${CONTRACT}.json"
    ) &
  done

  # wait for all background jobs
  wait

  # merge all periphery JSON entries in the same order as contract list
  local MERGE_FILES=()
  for CONTRACT in ${PERIPHERY_CONTRACTS}; do
    FILEPATH="$PERIPHERY_DIR/${CONTRACT}.json"
    if [[ -s "$FILEPATH" ]]; then
      MERGE_FILES+=("$FILEPATH")
    fi
  done

<<<<<<< HEAD
    # add new entry to JSON file (atomic operation)
    jq -r ".$DIAMOND_NAME.Periphery += {\"$CONTRACT\": \"$ADDRESS\"}" "$DIAMOND_FILE" > "${DIAMOND_FILE}.tmp" && mv "${DIAMOND_FILE}.tmp" "$DIAMOND_FILE"
  done
=======
  local PERIPHERY_JSON='{}'
  if [[ ${#MERGE_FILES[@]} -gt 0 ]]; then
    PERIPHERY_JSON=$(jq -s 'add' "${MERGE_FILES[@]}")
  fi

  if [[ "$OUTPUT_MODE" == "periphery-only" && -n "$OUTPUT_PATH" ]]; then
    # write only the periphery object to the given path
    printf %s "$PERIPHERY_JSON" >"$OUTPUT_PATH"
  else
    # ensure diamond file exists
    if [[ ! -e $DIAMOND_FILE ]]; then
      echo "{}" >"$DIAMOND_FILE"
    fi
    # update diamond file in a single atomic write
    result=$(jq -r --arg diamond_name "$DIAMOND_NAME" --argjson periphery_obj "$PERIPHERY_JSON" '
        .[$diamond_name] = (.[$diamond_name] // {}) |
        .[$diamond_name].Periphery = $periphery_obj
      ' "$DIAMOND_FILE" || cat "$DIAMOND_FILE")
    printf %s "$result" >"$DIAMOND_FILE"
  fi

  # cleanup
  rm -rf "$TEMP_DIR"
>>>>>>> de06071e
}
function saveContract() {
  # read function arguments into variables
  local NETWORK=$1
  local CONTRACT=$2
  local ADDRESS=$3
  local FILE_SUFFIX=$4

  # load JSON FILE that contains deployment addresses
  ADDRESSES_FILE="./deployments/${NETWORK}.${FILE_SUFFIX}json"

  # logging for debug purposes
  echo ""
  echoDebug "in function saveContract"
  echoDebug "NETWORK=$NETWORK"
  echoDebug "CONTRACT=$CONTRACT"
  echoDebug "ADDRESS=$ADDRESS"
  echoDebug "FILE_SUFFIX=$FILE_SUFFIX"
  echoDebug "ADDRESSES_FILE=$ADDRESSES_FILE"

  if [[ "$ADDRESS" == *"null"* || -z "$ADDRESS" ]]; then
    error "trying to write a 'null' address to $ADDRESSES_FILE for $CONTRACT. Log file will not be updated."
    return 1
  fi

  # Create lock file path
  local LOCK_FILE="${ADDRESSES_FILE}.lock"
  local LOCK_TIMEOUT=30 # 30 seconds timeout
  local LOCK_ATTEMPTS=0
  local MAX_LOCK_ATTEMPTS=60 # 60 attempts = 30 seconds total

  # Wait for lock to be available
  while [[ -f "$LOCK_FILE" && $LOCK_ATTEMPTS -lt $MAX_LOCK_ATTEMPTS ]]; do
    sleep 0.5
    LOCK_ATTEMPTS=$((LOCK_ATTEMPTS + 1))
  done

  # If we couldn't get the lock, fail
  if [[ -f "$LOCK_FILE" ]]; then
    error "Could not acquire lock for $ADDRESSES_FILE after $LOCK_TIMEOUT seconds. Another process may be stuck."
    return 1
  fi

  # Create lock file
  echo "$$" >"$LOCK_FILE"

  # Ensure lock is released on exit
  trap 'rm -f "$LOCK_FILE" 2>/dev/null' EXIT

  # create an empty json if it does not exist
  if [[ ! -e $ADDRESSES_FILE ]]; then
    echo "{}" >"$ADDRESSES_FILE"
  fi

  # add new address to address log FILE (atomic operation)
  if ! jq -r ". + {\"$CONTRACT\": \"$ADDRESS\"}" "$ADDRESSES_FILE" > "${ADDRESSES_FILE}.tmp"; then
    error "Failed to update $ADDRESSES_FILE with jq"
    rm -f "${ADDRESSES_FILE}.tmp"
    return 1
  fi
  mv "${ADDRESSES_FILE}.tmp" "$ADDRESSES_FILE"

  # Remove lock file
  rm -f "$LOCK_FILE"
}
# <<<<< reading and manipulation of deployment log files

# >>>>> lock file management
function cleanupStaleLocks() {
  # Clean up any stale lock files that might be left behind
  local LOCK_FILES=(
    "${LOG_FILE_PATH}.lock"
    "./deployments/"*.lock
  )

  for lock_file in "${LOCK_FILES[@]}"; do
    if [[ -f "$lock_file" ]]; then
      # Check if the process that created the lock is still running
      local pid=$(cat "$lock_file" 2>/dev/null)
      if [[ -n "$pid" && ! -d "/proc/$pid" ]]; then
        echo "[info] Removing stale lock file: $lock_file (PID $pid not running)"
        rm -f "$lock_file"
      fi
    fi
  done
}

# >>>>> working with directories and reading other files
function checkIfFileExists() {
  # read function arguments into variables
  local FILE_PATH="$1"

  # Check if FILE exists
  if [ ! -f "$FILE_PATH" ]; then
    echo "false"
    return 1
  else
    echo "true"
    return 0
  fi
}

function checkRequiredVariablesInDotEnv() {
  local NETWORK=$1

  # skip for local network
  if [[ "$NETWORK" == "localanvil" ]]; then
    return 0
  fi

  # Find the root directory where foundry.toml is located
  local FOUNDROOT
  FOUNDROOT=$(git rev-parse --show-toplevel 2>/dev/null || realpath "$(dirname "$0")/..")

  if [[ ! -f "$FOUNDROOT/foundry.toml" ]]; then
    error "Error: could not find foundry.toml in $FOUNDROOT"
    return 1
  fi

  # Extract the API key variable name from foundry.toml
  local KEY_VAR
  KEY_VAR=$(awk -v network="$NETWORK" '
    {
      gsub(/^[ \t]+|[ \t]+$/, "", $0);  # Trim leading and trailing spaces
    }

    # Match lines starting with "network = { key ="
    tolower($0) ~ "^" network " *= *\\{ *key *= *" {
      n = split($0, parts, "\"");  # Split by double quotes
      for (i = 1; i <= n; i++) {
        if (index(parts[i], "${") == 1) {  # Look for ${...}
          gsub(/[\${}]/, "", parts[i]);  # Remove ${ and }
          print parts[i];  # Output the extracted key
          exit;
        }
      }
    }
  ' "$FOUNDROOT/foundry.toml")

  # Ensure we found a key variable
  if [[ -z "$KEY_VAR" ]]; then
    error "Could not determine API key for network $NETWORK in foundry.toml."
    return 1
  fi

  local PRIVATE_KEY="$PRIVATE_KEY"
  local RPC_URL=$(getRPCUrl "$NETWORK") || checkFailure $? "get rpc url"

  # Check if it's using MAINNET_ETHERSCAN_API_KEY
  if [[ "$KEY_VAR" == "MAINNET_ETHERSCAN_API_KEY" ]]; then
    # Mainnet or EtherscanV2-supported network >> API key is MAINNET_ETHERSCAN_API_KEY
    local BLOCKEXPLORER_API_KEY="${!KEY_VAR}"

    # Ensure required variables exist
    if [[ -z "$PRIVATE_KEY" || -z "$RPC_URL" || -z "$BLOCKEXPLORER_API_KEY" ]]; then
      error "Your .env file is missing essential entries for this network (required: PRIVATE_KEY, RPC_URL, $KEY_VAR)."
      return 1
    fi
  else
    # Individual API Key
    local BLOCKEXPLORER_API_KEY="${!KEY_VAR}"

    if [[ -z "$BLOCKEXPLORER_API_KEY" ]]; then
      error "Network $NETWORK uses a custom API key ($KEY_VAR) which is missing in your .env file."
      return 1
    fi
  fi

  return 0
}
function getContractNamesInFolder() {
  # read function arguments into variables
  local FILEPATH=$1

  # Check if the path exists and is a directory
  if [ -d "$FILEPATH" ]; then
    # Create an empty ARRAY to store the FILE names
    local CONTRACTS=()

    # Loop through all the .sol files in the directory
    for FILE in "$FILEPATH"/*.sol; do
      # Extract the FILE name without the extension
      local name="$(basename "${FILE%.*}")"

      # Add the name to the ARRAY
      CONTRACTS+=("$name")
    done

    # Return the ARRAY
    echo "${CONTRACTS[@]}"
  else
    # Print an error message if the path is invalid
    error "the following path is not a valid directory: $FILEPATH"
  fi
}
function getContractFilePath() {
  # read function arguments into variables
  CONTRACT="$1"

  # define directory to be searched
  local dir=$CONTRACT_DIRECTORY
  local FILENAME="$CONTRACT.sol"

  # find FILE path
  local file_path=$(find "${dir%/}" -name "$FILENAME" -print)

  # return FILE path or throw error if FILE path does not have a value
  if [ -n "$file_path" ]; then
    echo "$file_path"
  else
    error "could not find src FILE path for contract $CONTRACT"
    exit 1
  fi
}

function getCurrentContractVersion() {
  # read function arguments into variables
  local CONTRACT="$1"

  # get src FILE path for contract
  local FILEPATH=$(getContractFilePath "$CONTRACT")
  wait

  # Check if FILE exists
  if [ ! -f "$FILEPATH" ]; then
    error "the following filepath is invalid: $FILEPATH"
    return 1
  fi

  # Search for "@custom:version" in the file and store the first result in the variable
  local VERSION=$(grep "@custom:version" "$FILEPATH" | cut -d ' ' -f 3)

  # Check if VERSION is empty
  if [ -z "$VERSION" ]; then
    error "'@custom:version' string not found in $FILEPATH"
    return 1
  fi

  echo "$VERSION"
}
function getAllContractNames() {
  # read function arguments into variables
  EXCLUDE_CONFIG="$1"

  # will return the names of all contracts in the following folders:
  # src
  # src/Facets
  # src/Periphery

  # get all facet contracts
  local FACET_CONTRACTS=$(getIncludedAndSortedFacetContractsArray "$EXCLUDE_CONFIG")

  # get all periphery contracts
  local PERIPHERY_CONTRACTS=$(getIncludedPeripheryContractsArray "$EXCLUDE_CONFIG")

  # get all diamond contracts
  local DIAMOND_CONTRACTS=$(getContractNamesInFolder "src")

  # merge
  local ALL_CONTRACTS=("${DIAMOND_CONTRACTS[@]}" "${FACET_CONTRACTS[@]}" "${PERIPHERY_CONTRACTS[@]}")

  # Print the resulting array
  echo "${ALL_CONTRACTS[*]}"
}
function getFunctionSelectorFromContractABI() {
  # read function arguments into variables
  local CONTRACT_NAME="$1"
  local FUNCTION_NAME="$2"

  # Extract the ABI file for the specified contract
  local ABI="./out/$CONTRACT_NAME.sol/$CONTRACT_NAME.json"

  # Loop through methodIdentifiers in ABI
  for FUNCTION in $(jq -r '.methodIdentifiers | keys[]' "$ABI"); do
    # extract function name only from value
    CURRENT_FUNCTION_NAME=${FUNCTION%%(*}

    # If the identifier matches the provided function name, store it's signature and exit loop
    if [[ "$FUNCTION_NAME" == "$CURRENT_FUNCTION_NAME" ]]; then
      # get function identifier
      SIGNATURE=$(jq -r ".methodIdentifiers[\"$FUNCTION\"]" "$ABI")
      break
    fi
  done

  # return function signature
  echo "$SIGNATURE"

}
function getFunctionSelectorsFromContractABI() {
  # read function arguments into variables
  local CONTRACT_NAME="$1"

  # Extract the ABI file for the specified contract
  local ABI="./out/$CONTRACT_NAME.sol/$CONTRACT_NAME.json"

  # Extract the function selectors from the ABI file
  local SELECTORS=$(jq -r '.methodIdentifiers | join(",")' "$ABI")

  # Convert the comma-separated list of selectors to an array of bytes4 values
  local BYTES4_SELECTORS=()
  IFS=',' read -ra SELECTOR_ARRAY <<<"$SELECTORS"
  for SELECTOR in "${SELECTOR_ARRAY[@]}"; do
    BYTES4_SELECTORS+=("0x${SELECTOR}")
  done

  # return the selectors array
  echo "${BYTES4_SELECTORS[@]}"
}
function getOptimizerRuns() {
  # define FILE path for foundry config FILE
  FILEPATH="foundry.toml"

  # Check if FILE exists
  if [ ! -f "$FILEPATH" ]; then
    error ": $FILEPATH does not exist."
    return 1
  fi

  # Search for "optimizer_runs =" in the FILE and store the first RESULT in the variable
  VERSION=$(grep "optimizer_runs =" $FILEPATH | cut -d ' ' -f 3)

  # Check if VERSION is empty
  if [ -z "$VERSION" ]; then
    error ": optimizer_runs string not found in $FILEPATH."
    return 1
  fi

  # return OPTIMIZER_RUNS value
  echo "$VERSION"

}
function removeExistingEntriesFromTargetStateJSON() {
  local file="$1"
  local value="$2"

  # Check if the file exists
  if [ ! -f "$file" ]; then
    error "file not found: $file"
    return 1
  fi

  # Remove staging entries on level 2
  jq "map_values(del(.$value))" "$file" >"$file.tmp" && mv "$file.tmp" "$file"

  if [ $? -eq 0 ]; then
    echo "[info] existing '$value' entries removed successfully from target state file ($file)"
    return 0
  else
    error "failed to remove entries with value '$value'."
    rm "$temp_file" >/dev/null 2>&1
    return 1
  fi

}
function parseTargetStateGoogleSpreadsheet() {
  # Function: parseTargetStateGoogleSpreadsheet
  # Description: Parses Google Spreadsheet and updates target state JSON file (parallelized version)
  # Arguments:
  #   $1 - ENVIRONMENT: The environment to process (e.g., "production", "staging")
  #   $2 - NETWORK: (Optional) Specific network to update. If provided, only updates that network.
  # Returns:
  #   None - updates the target state JSON file
  # Example:
  #   parseTargetStateGoogleSpreadsheet "production"                    # Update all networks
  #   parseTargetStateGoogleSpreadsheet "production" "mainnet"         # Update only mainnet

  # read function arguments into variables
  local ENVIRONMENT="$1"
  local SPECIFIC_NETWORK="$2"

  # Check if MAX_CONCURRENT_JOBS is configured
  if [[ -z $MAX_CONCURRENT_JOBS ]]; then
    error "Your config.sh file is missing the key MAX_CONCURRENT_JOBS. Please add it and run this script again."
    exit 1
  fi

  # ensure spreadsheet ID is available
  if [[ "$ENVIRONMENT" == "production" ]]; then
    # check if config contains spreadsheet ID
    if [[ -z "$TARGET_STATE_SPREADSHEET_ID_PRODUCTION" ]]; then
      error "your config.sh file is missing key 'TARGET_STATE_SPREADSHEET_ID_PRODUCTION'. Please add it."
      exit 1
    else
      # construct spreadsheet URL
      SPREADSHEET_URL="https://docs.google.com/spreadsheets/d/${TARGET_STATE_SPREADSHEET_ID_PRODUCTION}"
      EXPORT_PARAMS="/export?exportFormat=csv"
    fi
  elif [[ "$ENVIRONMENT" == "staging" ]]; then
    # check if config contains spreadsheet ID
    if [[ -z "$TARGET_STATE_SPREADSHEET_ID_STAGING" ]]; then
      error "your config.sh file is missing key 'TARGET_STATE_SPREADSHEET_ID_STAGING'. Please add it."
      exit 1
    else
      # construct spreadsheet URL
      SPREADSHEET_URL="https://docs.google.com/spreadsheets/d/${TARGET_STATE_SPREADSHEET_ID_STAGING}"
      EXPORT_PARAMS="/export?exportFormat=csv"
    fi
  else
    error "an unexpected ENVIRONMENT value was passed to parseTargetStateGoogleSpreadsheet: ($ENVIRONMENT). Script cannot continue."
    exit 1
  fi

  # load google sheets into CSV file
  CSV_FILE_PATH="newTest.csv"
  curl -L "$SPREADSHEET_URL""$EXPORT_PARAMS" -o $CSV_FILE_PATH 2>/dev/null

  if [[ -n "$SPECIFIC_NETWORK" ]]; then
    echo "Updating $ENVIRONMENT target state for network '$SPECIFIC_NETWORK' from this Google sheet now: $SPREADSHEET_URL"
    echo "Using parallel processing with max $MAX_CONCURRENT_JOBS concurrent jobs"
    echo ""

    # Remove only the specific network from target state
    removeNetworkFromTargetStateJSON "$TARGET_STATE_PATH" "$ENVIRONMENT" "$SPECIFIC_NETWORK"
  else
    echo "Updating $ENVIRONMENT target state from this Google sheet now: $SPREADSHEET_URL"
    echo "Using parallel processing with max $MAX_CONCURRENT_JOBS concurrent jobs"
    echo ""

    # remove existing entries from target state JSON file
    removeExistingEntriesFromTargetStateJSON "$TARGET_STATE_PATH" "$ENVIRONMENT"
  fi

  # make sure existing entries were removed properly (to prevent corrupted target state)
  if [[ $? -ne 0 ]]; then
    error "unable to remove existing $ENVIRONMENT values from target state file ($TARGET_STATE_PATH). Cannot proceed."
    exit 1
  fi

  # Parse the CSV to extract contract names and network data
  local CONTRACTS_ARRAY=()
  local NETWORK_LINES=()
  local NETWORKS_START_AT_LINE=0
  local FACETS_STARTS_AT_COLUMN=3

  # First pass: extract contract names and collect network lines
  local LINE_NUMBER=0
  while IFS= read -r LINE; do
    ((LINE_NUMBER++))

    # find and store the row that contains all the contract names
    if [[ "$LINE" == *"Blue = Periphery"* ]]; then
      STRING_TO_REMOVE='  Blue = Periphery",EXAMPLE,,'
      CONTRACTS_LINE=$(echo "$LINE" | sed "s/^${STRING_TO_REMOVE}//")

      # Split the line by comma into an array
      IFS=',' read -ra LINE_ARRAY <<<"$CONTRACTS_LINE"

      # Create an iterable array that only contains facet names
      for ((i = 0; i < ${#LINE_ARRAY[@]}; i += 2)); do
        CONTRACT_NAME=${LINE_ARRAY[i]}
        CONTRACTS_ARRAY+=("$CONTRACT_NAME")
      done
    fi

    # find row with the first network ('mainnet')
    if [[ "$NETWORKS_START_AT_LINE" == 0 && $LINE == "mainnet"* ]]; then
      NETWORKS_START_AT_LINE=$LINE_NUMBER
    fi

    # collect network lines for parallel processing
    if [[ $NETWORKS_START_AT_LINE != 0 && $((LINE_NUMBER)) -ge "$NETWORKS_START_AT_LINE" ]]; then
      NETWORK=$(echo "$LINE" | cut -d',' -f1)

      if [[ "$NETWORK" == "<placeholder>" ]]; then
        continue
      fi

      if [[ "$NETWORK" == "DEACTIVATED" ]]; then
        break
      fi

      if [[ ! -z "$NETWORK" ]]; then
        # If specific network is requested, only process that network
        if [[ -n "$SPECIFIC_NETWORK" && "$NETWORK" != "$SPECIFIC_NETWORK" ]]; then
          continue
        fi
        NETWORK_LINES+=("$LINE")
      fi
    fi
  done <"$CSV_FILE_PATH"

  if [[ -n "$SPECIFIC_NETWORK" ]]; then
    echo "Found ${#NETWORK_LINES[@]} matching networks for '$SPECIFIC_NETWORK'"
  else
    echo "Found ${#NETWORK_LINES[@]} networks to process"
  fi
  echo "Found ${#CONTRACTS_ARRAY[@]} contracts to process"
  echo ""

  # Create temporary directory for parallel processing
  local TEMP_DIR=$(mktemp -d)
  trap 'rm -rf "$TEMP_DIR"' EXIT

  # Process networks in parallel with concurrency control
  for LINE in "${NETWORK_LINES[@]}"; do
    # Extract network name
    NETWORK=$(echo "$LINE" | cut -d',' -f1)

    # Wait if we've reached the maximum number of concurrent jobs
    while [[ $(jobs | wc -l) -ge $MAX_CONCURRENT_JOBS ]]; do
      sleep 1
    done

    # Start processing this network in background
    processNetworkLine "$NETWORK" "$LINE" "$ENVIRONMENT" "$TEMP_DIR" "$FACETS_STARTS_AT_COLUMN" "$(printf '%s\n' "${CONTRACTS_ARRAY[@]}")" &
  done

  # Wait for all background jobs and check for failures
  wait
  if [ $? -ne 0 ]; then
    error "One or more network processing jobs failed"
    rm -rf "$TEMP_DIR"
    return 1
  fi

  echo ""
  echo "All network processing completed. Merging results..."

  # Merge all temporary JSON files into the main target state file
  mergeNetworkResults "$TEMP_DIR" "$TARGET_STATE_PATH" "$ENVIRONMENT"

  # Clean up temporary directory
  rm -rf "$TEMP_DIR"

  # delete CSV file
  rm $CSV_FILE_PATH

  echo "Processing completed successfully!"
  return 0
}

function processNetworkLine() {
  # Function: processNetworkLine
  # Description: Processes a single network line from the CSV in parallel
  # Arguments:
  #   $1 - NETWORK: The network name
  #   $2 - LINE: The CSV line for this network
  #   $3 - ENVIRONMENT: The environment
  #   $4 - TEMP_DIR: Temporary directory for output
  #   $5 - FACETS_STARTS_AT_COLUMN: Starting column for facets
  #   $6 - CONTRACTS_ARRAY: Array of contract names (newline-separated)

  local NETWORK="$1"
  local LINE="$2"
  local ENVIRONMENT="$3"
  local TEMP_DIR="$4"
  local FACETS_STARTS_AT_COLUMN="$5"
  local CONTRACTS_ARRAY_STR="$6"

  # Convert contracts array string back to array
  IFS=$'\n' read -d '' -r -a CONTRACTS_ARRAY <<<"$CONTRACTS_ARRAY_STR"

  echo "[$NETWORK] Starting processing..."

  # Create temporary JSON file for this network
  local NETWORK_JSON_FILE="$TEMP_DIR/${NETWORK}.json"
  echo "{}" >"$NETWORK_JSON_FILE"

  # Split the line by comma into an array
  IFS=',' read -ra LINE_ARRAY <<<"$LINE"

  local CONTRACT_INDEX=0
  # iterate through the array (start with index to skip network name and EXAMPLE columns)
  for ((INDEX = "$FACETS_STARTS_AT_COLUMN"; INDEX < ${#LINE_ARRAY[@]}; INDEX += 1)); do
    # read cell value and current contract into variables
    local CELL_VALUE=${LINE_ARRAY[$INDEX]}
    local CONTRACT=${CONTRACTS_ARRAY[$CONTRACT_INDEX]}

    # increase facet index for next iteration
    if ((INDEX % 2 == 0)); then
      ((CONTRACT_INDEX += 1))
    fi

    # skip the iteration if the contract is empty or placeholder
    if [[ -z "$CONTRACT" || "$CONTRACT" == "<placeholder>" ]]; then
      continue
    fi

    # skip the iteration if the cell value is empty
    if [[ -z "$CELL_VALUE" ]]; then
      continue
    fi

    # end the loop if contract is empty (=reached the end of the facet columns)
    if [[ "$CONTRACT" == "END" ]]; then
      break
    fi

    # determine diamond type based on odd/even column index
    if ((INDEX % 2 == 0)); then
      local DIAMOND_TYPE="LiFiDiamondImmutable"
    else
      local DIAMOND_TYPE="LiFiDiamond"
    fi

    # get current contract version and save in variable
    local CURRENT_VERSION=$(getCurrentContractVersion "$CONTRACT")

    # make sure version was returned properly
    if [[ -z "$CURRENT_VERSION" ]]; then
      warning "[$NETWORK] Warning: could not find current contract version for contract $CONTRACT" >&2
    fi

    # check if cell value is "latest" >> find version
    if [[ "$CELL_VALUE" == "latest" ]]; then

      # echo warning that sheet needs to be updated
      echo "[$NETWORK] Warning: the latest version for contract $CONTRACT is $CURRENT_VERSION. Please update this for network $NETWORK in the Google sheet" >&2

      # use current version for target state
      local VERSION=$CURRENT_VERSION
    else
      # check if cell value looks like a version tag
      if isVersionTag "$CELL_VALUE"; then
        # check if current version in repo is higher than version in target state
        if [[ "$CURRENT_VERSION" != "$CELL_VALUE" ]]; then
          echo "[$NETWORK] Warning: Requested version ($CELL_VALUE) of $CONTRACT differs from current version ($CURRENT_VERSION). Update target state file?" >&2
        fi

        # store cell value as target version
        local VERSION=$CELL_VALUE
      else
        continue
      fi
    fi

    # Add to network-specific JSON file
    addContractVersionToNetworkJSON "$NETWORK" "$ENVIRONMENT" "$CONTRACT" "$DIAMOND_TYPE" "$VERSION" "$NETWORK_JSON_FILE"
  done

  echo "[$NETWORK] Processing completed"
}

function addContractVersionToNetworkJSON() {
  # Function: addContractVersionToNetworkJSON
  # Description: Adds a contract version to a network-specific JSON file
  # Arguments:
  #   $1 - NETWORK: The network name
  #   $2 - ENVIRONMENT: The environment
  #   $3 - CONTRACT: The contract name
  #   $4 - DIAMOND_TYPE: The diamond type
  #   $5 - VERSION: The version
  #   $6 - JSON_FILE: The JSON file to update

  local NETWORK="$1"
  local ENVIRONMENT="$2"
  local CONTRACT="$3"
  local DIAMOND_TYPE="$4"
  local VERSION="$5"
  local JSON_FILE="$6"

  # Use jq to add the contract version to the network JSON file
  jq --arg NETWORK "$NETWORK" \
    --arg ENVIRONMENT "$ENVIRONMENT" \
    --arg CONTRACT "$CONTRACT" \
    --arg DIAMOND_TYPE "$DIAMOND_TYPE" \
    --arg VERSION "$VERSION" \
    '
       .[$NETWORK]                 //= {}
       | .[$NETWORK][$ENVIRONMENT] //= {}
       | .[$NETWORK][$ENVIRONMENT][$DIAMOND_TYPE] //= {}
       | .[$NETWORK][$ENVIRONMENT][$DIAMOND_TYPE][$CONTRACT] = $VERSION
     ' \
    "$JSON_FILE" >"${JSON_FILE}.tmp" && mv "${JSON_FILE}.tmp" "$JSON_FILE"
}

function mergeNetworkResults() {
  # Function: mergeNetworkResults
  # Description: Merges all network-specific JSON files into the main target state file
  # Arguments:
  #   $1 - TEMP_DIR: Directory containing network JSON files
  #   $2 - TARGET_STATE_PATH: Path to the main target state file
  #   $3 - ENVIRONMENT: The environment

  local TEMP_DIR="$1"
  local TARGET_STATE_PATH="$2"
  local ENVIRONMENT="$3"

  # Start with the existing target state file
  local MERGED_JSON="$TARGET_STATE_PATH"

  # Merge each network JSON file
  for NETWORK_JSON in "$TEMP_DIR"/*.json; do
    if [[ -f "$NETWORK_JSON" ]]; then
      # Merge this network's data into the main target state file
      jq -s '.[0] * .[1]' "$MERGED_JSON" "$NETWORK_JSON" >"${MERGED_JSON}.tmp" && mv "${MERGED_JSON}.tmp" "$MERGED_JSON"
    fi
  done

  echo "All network results merged into $TARGET_STATE_PATH"
}

function getBytecodeFromArtifact() {
  # read function arguments into variables
  local contract="$1"

  # get filepath
  local file_path="out/$contract.sol/$contract.json"

  # ensure file exists
  if ! checkIfFileExists "$file_path" >/dev/null; then
    error "file does not exist: $file_path (access attempted by function 'getBytecodeFromArtifact')"
    return 1
  fi

  # read bytecode value from json
  bytecode_json=$(getValueFromJSONFile "$file_path" "bytecode.object")

  # Check if the value obtained starts with "0x"
  if [[ $bytecode_json == 0x* ]]; then
    echo "$bytecode_json"
    return 0
  else
    error "no bytecode found for $contract in file $file_path. Script cannot continue."
    exit 1
  fi
}

function addPeripheryToDexsJson() {
  echo "[info] now adding all contracts config/.global.json.autoWhitelistPeripheryContracts to config/dexs.json"
  # read function arguments into variables
  local NETWORK="$1"
  local ENVIRONMENT="$2"

  local FILEPATH_DEXS="config/dexs.json"
  local FILEPATH_GLOBAL_CONFIG="config/global.json"

  WHITELIST_PERIPHERY=($(jq -r '.autoWhitelistPeripheryContracts[] | select(length > 0)' "$FILEPATH_GLOBAL_CONFIG"))

  # Get all contracts that need to be whitelisted and convert the comma-separated string into an array
  # IFS=',' read -r -a CONTRACTS <<< "$WHITELIST_PERIPHERY"
  CONTRACTS=("${WHITELIST_PERIPHERY[@]}")

  # get number of periphery contracts to be added
  local ADD_COUNTER=${#CONTRACTS[@]}

  # get number of existing DEX addresses in the file for the given network
  local EXISTING_DEXS=$(jq --arg network "$NETWORK" '.[$network] | length' "$FILEPATH_DEXS")

  # Iterate through all contracts
  for CONTRACT in "${CONTRACTS[@]}"; do
    # get contract address
    local CONTRACT_ADDRESS=$(getContractAddressFromDeploymentLogs "$NETWORK" "$ENVIRONMENT" "$CONTRACT")

    if [[ -z "$CONTRACT_ADDRESS" ]]; then
      error "Could not find contract address for contract $CONTRACT on network $NETWORK ($ENVIRONMENT) in deploy log."
      error "Please manually whitelist this contract after this task has been completed."
      # reduce add counter since we are not adding this contract
      ((ADD_COUNTER--))
      continue
    fi

    # check if address already exists in dexs.json for the given network
    local EXISTS=$(jq --arg address "$CONTRACT_ADDRESS" --arg network "$NETWORK" '(.[$network] // []) | any(. == $address)' $FILEPATH_DEXS)

    if [ "$EXISTS" == "true" ]; then
      echo "The address $CONTRACT_ADDRESS is already part of the whitelisted DEXs in network $NETWORK."

      # since this address is already in the list and will not be added, we have to reduce the "ADD_COUNTER" variable which will be used later to make sure that all addresses were indeed added
      ((ADD_COUNTER--)) # reduces by 1
    else
      # add the address to dexs.json
      local TMP_FILE="tmp.$$.json"
      jq --arg address "$CONTRACT_ADDRESS" --arg network "$NETWORK" '(.[$network] //= []) | .[$network] += [$address]' $FILEPATH_DEXS >"$TMP_FILE" && mv "$TMP_FILE" $FILEPATH_DEXS
      rm -f "$TMP_FILE"

      success "$CONTRACT address $CONTRACT_ADDRESS added to dexs.json[$NETWORK]"
    fi
  done

  # check how many DEX addresses are in the dexs.json now
  local ADDRESS_COUNTER=${#CONTRACTS[@]}

  EXPECTED_DEXS=$((EXISTING_DEXS + ADD_COUNTER))

  # make sure dexs.json has been updated correctly
  if [ $EXPECTED_DEXS -eq $((EXISTING_DEXS + ADD_COUNTER)) ]; then
    success "$ADD_COUNTER addresses were added to config/dexs.json"
  else
    error "The array in dexs.json for network $NETWORK does not have the expected number of elements after executing this script (expected: $, got: $ADDRESS_COUNTER)."
    exit 1
  fi
}
# <<<<< working with directories and reading other files

# >>>>> writing to blockchain & verification
function verifyContract() {
  # read function arguments into variables
  local NETWORK=$1
  local CONTRACT=$2
  local ADDRESS=$3
  local ARGS=$4

  if [[ -n "$DO_NOT_VERIFY_IN_THESE_NETWORKS" ]]; then
    case ",$DO_NOT_VERIFY_IN_THESE_NETWORKS," in
    *,"$NETWORK",*)
      echoDebug "network $NETWORK is excluded for contract verification, therefore verification of contract $CONTRACT will be skipped"
      return 1
      ;;
    esac
  fi

  # verify contract using forge
  MAX_RETRIES=$MAX_ATTEMPTS_PER_CONTRACT_VERIFICATION
  RETRY_COUNT=0
  CONTRACT_FILE_PATH=$(getContractFilePath "$CONTRACT")
  FULL_PATH="$CONTRACT_FILE_PATH"":""$CONTRACT"
  CHAIN_ID=$(getChainId "$NETWORK")

  # logging for debug purposes
  echo ""
  echoDebug "in function verifyContract"
  echoDebug "NETWORK=$NETWORK"
  echoDebug "CONTRACT=$CONTRACT"
  echoDebug "ADDRESS=$ADDRESS"
  echoDebug "ARGS=$ARGS"
  echoDebug "FULL_PATH=$FULL_PATH"
  echoDebug "CHAIN_ID=$CHAIN_ID"

  # Build verification command as array for safe execution
  local VERIFY_CMD=()

  # Handle zkEVM networks vs regular networks
  if isZkEvmNetwork "$NETWORK"; then
    # Set environment variable for zkEVM
    export FOUNDRY_PROFILE=zksync
    VERIFY_CMD=(
      "./foundry-zksync/forge"
      "verify-contract"
      "--zksync"
      "--watch"
      "--chain" "$CHAIN_ID"
      "$ADDRESS"
      "$FULL_PATH"
    )
  else
    VERIFY_CMD=(
      "forge"
      "verify-contract"
      "--watch"
      "--chain" "$CHAIN_ID"
      "$ADDRESS"
      "$FULL_PATH"
    )
  fi

  echo "VERIFY_CMD: ${VERIFY_CMD[*]}"

  # Add constructor args if present
  if [ "$ARGS" != "0x" ]; then
    VERIFY_CMD+=("--constructor-args" "$ARGS")
  fi

  # Get API key and determine verification method
  API_KEY=$(getEtherscanApiKeyName "$NETWORK")
  if [ $? -eq 1 ]; then
    error "Could not extract Etherscan API key name for $NETWORK from foundry.toml"
    return 1
  fi

  # Add verification method based on API key
  if [ "$API_KEY" = "MAINNET_ETHERSCAN_API_KEY" ]; then
    VERIFY_CMD+=("--verifier" "etherscan" "--etherscan-api-key" "${!API_KEY}")
  fi
  
  if [ "$API_KEY" = "BLOCKSCOUT_API_KEY" ]; then
    VERIFY_CMD+=("--verifier" "blockscout")
  elif [ "$API_KEY" != "NO_ETHERSCAN_API_KEY_REQUIRED" ]; then
    # make sure API key is not empty
    if [ -z "$API_KEY" ]; then
      echo "Error: Could not find API key for network $NETWORK"
      return 1
    fi

    # some block explorers require to pass a string "verifyContract" instead of an API key (e.g. https://explorer.metis.io/documentation/recipes/foundry-verification)
    if [ "$API_KEY" = "VERIFY_CONTRACT_API_KEY" ]; then
      # add API key to verification command"
      VERIFY_CMD+=("-e" "verifyContract")
    fi
  fi

  # Add verifier URL if available (for custom verifiers like oklink)
  local VERIFIER_URL
  VERIFIER_URL=$(getVerifierUrlFromFoundryToml "$NETWORK" 2>/dev/null)
  if [ $? -eq 0 ] && [ -n "$VERIFIER_URL" ]; then
    VERIFY_CMD+=("--verifier-url" "$VERIFIER_URL")
  fi

  echoDebug "VERIFY_CMD: ${VERIFY_CMD[*]}"

  # Attempt verification with retries (for cases where block explorer isn't synced)
  while [ $RETRY_COUNT -lt "$MAX_RETRIES" ]; do
    echo "[info] Attempt $((RETRY_COUNT + 1))/$MAX_RETRIES: Submitting verification for [$FULL_PATH] $ADDRESS..."
    echo "[info] ...using the following command: "
    echo "[info] ${VERIFY_CMD[*]}"

    # Execute verification command with --watch flag (will wait for completion)
    VERIFY_OUTPUT=$(FOUNDRY_LOG=trace "${VERIFY_CMD[@]}" 2>&1)

    echo "VERIFY_OUTPUT: $VERIFY_OUTPUT"

    # Check if contract is already verified
    if echo "$VERIFY_OUTPUT" | grep -q "is already verified"; then
      echo "[info] $CONTRACT on $NETWORK with address $ADDRESS is already verified"
      return 0
    fi

    # Parse the final verification response from --watch output
    local RESPONSE=$(echo "$VERIFY_OUTPUT" | grep "Response:" | tail -1 | awk '{print $2}' | tr -d '`')
    local DETAILS=$(echo "$VERIFY_OUTPUT" | grep "Details:" | tail -1 | cut -d'`' -f2)

    # Check if verification succeeded based on final response
    if [[ "$RESPONSE" == "OK" && ("$DETAILS" == *"Pass"* || "$DETAILS" == *"Verified"* || "$DETAILS" == *"Success"*) ]]; then
      echo "[info] $CONTRACT on $NETWORK with address $ADDRESS successfully verified"
      return 0
    elif [[ "$RESPONSE" == "OK" && "$DETAILS" == *"Pending"* ]]; then
      # If still pending after --watch, wait a bit more and check again
      echo "[info] Verification still pending after --watch, waiting 30 seconds before checking final status..."
      sleep 30

      # Check final status
      local CHECK_CMD=()
      if isZkEvmNetwork "$NETWORK"; then
        CHECK_CMD=("./foundry-zksync/forge" "verify-check" "--zksync" "--chain" "$CHAIN_ID" "$ADDRESS")
      else
        CHECK_CMD=("forge" "verify-check" "--chain" "$CHAIN_ID" "$ADDRESS")
      fi

      local CHECK_OUTPUT=$(FOUNDRY_LOG=trace "${CHECK_CMD[@]}" 2>&1)
      local FINAL_RESPONSE=$(echo "$CHECK_OUTPUT" | grep "Response:" | awk '{print $2}' | tr -d '`')
      local FINAL_DETAILS=$(echo "$CHECK_OUTPUT" | grep "Details:" | cut -d'`' -f2)

      if [[ "$FINAL_RESPONSE" == "OK" && ("$FINAL_DETAILS" == *"Pass"* || "$FINAL_DETAILS" == *"Verified"* || "$FINAL_DETAILS" == *"Success"*) ]]; then
        echo "[info] $CONTRACT on $NETWORK with address $ADDRESS successfully verified after final check"
        return 0
      else
        warning "Verification failed after final check: Response=$FINAL_RESPONSE, Details=$FINAL_DETAILS"
        # Continue to next retry instead of returning 1
      fi
    elif [[ "$RESPONSE" == "OK" && ("$DETAILS" == *"Fail"* || "$DETAILS" == *"Unable to verify"*) ]]; then
      warning "Verification failed for $CONTRACT on $NETWORK: Response=$RESPONSE, Details=$DETAILS"
      # Continue to next retry instead of returning 1
    else
      warning "Unexpected verification response: Response=$RESPONSE, Details=$DETAILS"
      # Continue to next retry instead of returning 1
    fi

    # increase retry counter
    RETRY_COUNT=$((RETRY_COUNT + 1))

    # sleep before trying again (longer sleep for block explorer sync issues)
    if [ $RETRY_COUNT -lt "$MAX_RETRIES" ]; then
      echo "[info] Verification attempt failed, waiting 15 seconds before retry..."
      sleep 15
    fi
  done

  # If we get here, verification failed after all retries
  echo "[error] Failed to verify $CONTRACT on $NETWORK after $MAX_RETRIES attempts"

  # Fallback to Sourcify if primary verification fails
  echo "[info] trying to verify $CONTRACT on $NETWORK with address $ADDRESS using Sourcify now"
  if isZkEvmNetwork "$NETWORK"; then
    FOUNDRY_PROFILE=zksync ./foundry-zksync/forge verify-contract \
      "$ADDRESS" \
      "$CONTRACT" \
      --zksync \
      --chain-id "$CHAIN_ID" \
      --verifier sourcify
  else
    forge verify-contract \
      "$ADDRESS" \
      "$CONTRACT" \
      --chain-id "$CHAIN_ID" \
      --verifier sourcify
  fi

  # Check Sourcify verification
  echo "[info] Checking Sourcify verification status..."
  local SOURCIFY_OUTPUT
  if isZkEvmNetwork "$NETWORK"; then
    SOURCIFY_OUTPUT=$(FOUNDRY_PROFILE=zksync ./foundry-zksync/forge verify-check "$ADDRESS" \
      --zksync \
      --chain-id "$CHAIN_ID" \
      --verifier sourcify 2>&1)
  else
    SOURCIFY_OUTPUT=$(forge verify-check "$ADDRESS" \
      --chain-id "$CHAIN_ID" \
      --verifier sourcify 2>&1)
  fi

  echoDebug "SOURCIFY_OUTPUT: $SOURCIFY_OUTPUT"

  # Check if Sourcify verification actually succeeded by analyzing the output
  if echo "$SOURCIFY_OUTPUT" | grep -q "Contract source code is not verified"; then
    warning "$CONTRACT on $NETWORK with address $ADDRESS could not be verified using Sourcify - contract not verified"
  elif echo "$SOURCIFY_OUTPUT" | grep -q "Contract source code is verified" || echo "$SOURCIFY_OUTPUT" | grep -q "Successful"; then
    success "$CONTRACT on $NETWORK with address $ADDRESS successfully verified using Sourcify"
  else
    warning "$CONTRACT on $NETWORK with address $ADDRESS could not be verified using Sourcify - unknown status"
  fi

  # return 1 in any case to indicate that the (main) verification failed
  return 1
}

function getEtherscanApiKeyName() {
  local NETWORK="$1"

  if [[ -z "$NETWORK" ]]; then
    echo "Usage: getEtherscanApiKeyName <network>" >&2
    return 1
  fi

  if [[ -z "$FOUNDRY_TOML_FILE_PATH" ]]; then
    echo "Please set FOUNDRY_TOML_FILE_PATH in the config.sh file (see config.example.sh)" >&2
    return 1
  fi

  # Extract the line with the API key for the given network
  local KEY_LINE
  KEY_LINE=$(awk -v net="$NETWORK" '
    $0 ~ "\\[etherscan\\]" { in_etherscan=1; next }
    in_etherscan && /^\[/ { in_etherscan=0 }
    in_etherscan && $0 ~ "^[[:space:]]*"net"[[:space:]]*=" { print; exit }
  ' "$FOUNDRY_TOML_FILE_PATH")

  if [[ -z "$KEY_LINE" ]]; then
    echo "Error: Could not find [etherscan].$NETWORK section in foundry.toml" >&2
    return 1
  fi

  # extract the key for the environment variable
  local ENV_VAR
  ENV_VAR=$(echo "$KEY_LINE" | sed -n 's/.*key *= *"\${\([^}]*\)}.*/\1/p')

  if [[ -z "$ENV_VAR" ]]; then
    echo "Error: Could not extract environment variable from key line: $KEY_LINE" >&2
    return 1
  fi

  echo "$ENV_VAR"
}

function getVerifierUrlFromFoundryToml() {
  local NETWORK="$1"

  if [[ -z "$NETWORK" ]]; then
    echo "Usage: getVerifierUrlFromFoundryToml <network>" >&2
    return 1
  fi

  if [[ -z "$FOUNDRY_TOML_FILE_PATH" ]]; then
    echo "Please set FOUNDRY_TOML_FILE_PATH in the config.sh file (see config.example.sh)" >&2
    return 1
  fi

  # Extract the line with the verifier URL for the given network
  local URL_LINE
  URL_LINE=$(awk -v net="$NETWORK" '
    $0 ~ "\\[etherscan\\]" { in_etherscan=1; next }
    in_etherscan && /^\[/ { in_etherscan=0 }
    in_etherscan && $0 ~ "^[[:space:]]*"net"[[:space:]]*=" { print; exit }
  ' "$FOUNDRY_TOML_FILE_PATH")

  if [[ -z "$URL_LINE" ]]; then
    echo "Error: Could not find [etherscan].$NETWORK section in foundry.toml" >&2
    return 1
  fi

  # extract the verifier URL
  local VERIFIER_URL
  VERIFIER_URL=$(echo "$URL_LINE" | sed -n 's/.*url *= *"\([^"]*\)".*/\1/p')

  if [[ -z "$VERIFIER_URL" ]]; then
    echo "Error: Could not extract verifier URL from line: $URL_LINE" >&2
    return 1
  fi

  echo "$VERIFIER_URL"
}

function verifyAllUnverifiedContractsInLogFile() {
  # Check if target state FILE exists
  if [ ! -f "$LOG_FILE_PATH" ]; then
    error "log file does not exist in path $LOG_FILE_PATH"
    exit 1
  fi

  echo "[info] checking log file for unverified contracts"

  # initate counter
  local COUNTER=0

  # Read top-level keys into an array
  CONTRACTS=($(jq -r 'keys[]' "$LOG_FILE_PATH"))

  # Loop through the array of top-level keys
  for CONTRACT in "${CONTRACTS[@]}"; do

    # Read second-level keys for the current top-level key
    NETWORKS=($(jq -r ".${CONTRACT} | keys[]" "$LOG_FILE_PATH"))

    # Loop through the array of second-level keys
    for NETWORK in "${NETWORKS[@]}"; do

      #      if [[ $NETWORK != "mainnet" ]]; then
      #        continue
      #      fi

      # Read ENVIRONMENT keys for the network
      ENVIRONMENTS=($(jq -r --arg contract "$CONTRACT" --arg network "$NETWORK" '.[$contract][$network] | keys[]' "$LOG_FILE_PATH"))

      # go through all environments
      for ENVIRONMENT in "${ENVIRONMENTS[@]}"; do

        # Read VERSION keys for the network
        VERSIONS=($(jq -r --arg contract "$CONTRACT" --arg network "$NETWORK" --arg environment "$ENVIRONMENT" '.[$contract][$network][$environment] | keys[]' "$LOG_FILE_PATH"))

        # go through all versions
        for VERSION in "${VERSIONS[@]}"; do

          # get values of current entry
          ENTRY=$(cat "$LOG_FILE_PATH" | jq -r --arg contract "$CONTRACT" --arg network "$NETWORK" --arg environment "$ENVIRONMENT" --arg version "$VERSION" '.[$contract][$network][$environment][$version][0]')

          # extract necessary information from log
          ADDRESS=$(echo "$ENTRY" | awk -F'"' '/"ADDRESS":/{print $4}')
          VERIFIED=$(echo "$ENTRY" | awk -F'"' '/"VERIFIED":/{print $4}')
          OPTIMIZER_RUNS=$(echo "$ENTRY" | awk -F'"' '/"OPTIMIZER_RUNS":/{print $4}')
          TIMESTAMP=$(echo "$ENTRY" | awk -F'"' '/"TIMESTAMP":/{print $4}')
          CONSTRUCTOR_ARGS=$(echo "$ENTRY" | awk -F'"' '/"CONSTRUCTOR_ARGS":/{print $4}')

          # check if contract is verified
          if [[ "$VERIFIED" != "true" ]]; then
            echo ""
            echo "[info] trying to verify contract $CONTRACT on $NETWORK with address $ADDRESS...."
            if [[ "$DEBUG" == *"true"* ]]; then
              verifyContract "$NETWORK" "$CONTRACT" "$ADDRESS" "$CONSTRUCTOR_ARGS"
            else
              verifyContract "$NETWORK" "$CONTRACT" "$ADDRESS" "$CONSTRUCTOR_ARGS" 2>/dev/null
            fi

            # check result
            if [ $? -eq 0 ]; then
              # update log file
              logContractDeploymentInfo "$CONTRACT" "$NETWORK" "$TIMESTAMP" "$VERSION" "$OPTIMIZER_RUNS" "$CONSTRUCTOR_ARGS" "$ENVIRONMENT" "$ADDRESS" "true" "$SALT"

              # increase COUNTER
              COUNTER=$((COUNTER + 1))
            fi
          fi
        done
      done
    done
  done

  echo "[info] done (verified contracts: $COUNTER)"
}
function removeFacetFromDiamond() {
  # read function arguments into variables
  local DIAMOND_ADDRESS="$1"
  local FACET_NAME="$2"
  local NETWORK="$3"
  local ENVIRONMENT="$4"
  local EXIT_ON_ERROR="$5"

  # get function selectors of facet
  FUNCTION_SELECTORS=$(getFunctionSelectorsOfCurrentContract "$DIAMOND_ADDRESS" "$FACET_NAME" "$NETWORK" "$ENVIRONMENT" false)

  # convert the function selector array to a comma-separated list
  SELECTORS_LIST="$(echo "${FUNCTION_SELECTORS[@]}" | sed 's/ /,/g')"

  # get ABI of facet
  local ABI="./out/$FACET_NAME.sol/$FACET_NAME.json"

  # get RPC URL
  local RPC=$(getRPCEnvVarName "$NETWORK")

  local ZERO_ADDRESS=0x0000000000000000000000000000000000000000

  # go through list of facet selectors and find out which of those is known by the diamond
  for SELECTOR in $FUNCTION_SELECTORS; do
    # get address of facet in diamond
    FACET_ADDRESS=$(getFacetAddressFromSelector "$DIAMOND_ADDRESS" "$FACET_NAME" "$NETWORK" "$SELECTOR")
    local FACET_EXIT_CODE=$?

    # check if facet address could be obtained
    if [[ $FACET_EXIT_CODE -ne 0 ]]; then
      # display error message
      echo "$FACET_ADDRESS"
      # exit script
      return 1
    fi

    # if not zero address => add to list of selectors
    if [ "$FACET_ADDRESS" != "$ZERO_ADDRESS" ]; then
      if [[ -z "$SELECTORS_LIST2" ]]; then
        # initiate list
        KNOWN_SELECTORS="$SELECTOR"
      else
        # add to list
        KNOWN_SELECTORS+=",$SELECTOR"
      fi
    fi
  done

  # prepare arguments for diamondCut call
  local FACET_CUT_ACTION="2" # (remove == 2 according to enum)
  local DIAMOND_CUT_FUNCTION_SIGNATURE="diamondCut((address,uint8,bytes4[])[],address,bytes)"

  local TUPLE="[(""$ZERO_ADDRESS"",""$FACET_CUT_ACTION,["$KNOWN_SELECTORS"])]"

  # Encode the function call arguments with the encode command
  local ENCODED_ARGS=$(cast calldata "$DIAMOND_CUT_FUNCTION_SIGNATURE" "$TUPLE" "$ZERO_ADDRESS" "0x")

  ATTEMPTS=1
  while [ $ATTEMPTS -le "$MAX_ATTEMPTS_PER_SCRIPT_EXECUTION" ]; do
    echo "[info] trying to remove $FACET_NAME  from diamond $DIAMOND_ADDRESS - attempt ${ATTEMPTS} (max attempts: $MAX_ATTEMPTS_PER_SCRIPT_EXECUTION)"

    # call diamond
    if [[ "$DEBUG" == *"true"* ]]; then
      # print output to console
      cast send "$DIAMOND_ADDRESS" "$ENCODED_ARGS" --private-key "$(getPrivateKey "$NETWORK" "$ENVIRONMENT")" --rpc-url "${!RPC}" --legacy
    else
      # do not print output to console
      cast send "$DIAMOND_ADDRESS" "$ENCODED_ARGS" --private-key "$(getPrivateKey "$NETWORK" "$ENVIRONMENT")" --rpc-url "${!RPC}" --legacy >/dev/null 2>&1
    fi

    # check the return code the last call
    if [ $? -eq 0 ]; then
      break # exit the loop if the operation was successful
    fi

    ATTEMPTS=$((ATTEMPTS + 1)) # increment ATTEMPTS
    sleep 1                    # wait for 1 second before trying the operation again
  done

  # check if call was executed successfully or used all ATTEMPTS
  if [ $ATTEMPTS -gt "$MAX_ATTEMPTS_PER_SCRIPT_EXECUTION" ]; then
    error "failed to remove $FACET_NAME from $DIAMOND_ADDRESS on network $NETWORK"
    # end this script according to flag
    if [[ -z "$EXIT_ON_ERROR" ]]; then
      return 1
    else
      exit 1
    fi
  fi

  echoDebug "successfully removed $FACET_NAME from $DIAMOND_ADDRESS on network $NETWORK"
} # needs to be fixed before using again
function confirmOwnershipTransfer() {
  # read function arguments into variables
  local address="$1"
  local network="$2"
  local private_key="$3"

  attempts=1 # initialize attempts to 0

  # get RPC URL
  rpc_url=$(getRPCUrl "$network") || checkFailure $? "get rpc url"

  while [ $attempts -lt "$MAX_ATTEMPTS_PER_SCRIPT_EXECUTION" ]; do
    echo "Trying to confirm ownership transfer on contract with address ($address) - attempt ${attempts}"
    # try to execute call
    cast send "$address" "confirmOwnershipTransfer()" --rpc-url "$rpc_url" --private-key "$private_key" 2>/dev/null

    # check the return code the last call
    if [ $? -eq 0 ]; then
      break # exit the loop if the operation was successful
    fi

    attempts=$((attempts + 1)) # increment attempts
    sleep 1                    # wait for 1 second before trying the operation again
  done

  if [ $attempts -eq "$MAX_ATTEMPTS_PER_SCRIPT_EXECUTION" ]; then
    error "Failed to confirm ownership transfer"
    return 1
  fi

  return 0
}
# <<<<< writing to blockchain & verification

function updateAllContractsToTargetState() {
  # Check if target state FILE exists
  if [ ! -f "$TARGET_STATE_PATH" ]; then
    error "target state FILE does not exist in path $TARGET_STATE_PATH"
    exit 1
  fi

  echo ""
  echo "[info] now comparing target state to actual deployed contracts"

  # initiate counter
  local COUNTER=0

  # Read top-level keys into an array
  NETWORKS=($(jq -r 'keys[]' "$TARGET_STATE_PATH"))

  # Loop through the array of top-level keys
  for NETWORK in "${NETWORKS[@]}"; do
    echo "[info] current network: $NETWORK"

    # Read ENVIRONMENT keys for the network
    ENVIRONMENTS=($(jq -r ".${NETWORK} | keys[]" "$TARGET_STATE_PATH"))

    # Loop through the array of second-level keys
    for ENVIRONMENT in "${ENVIRONMENTS[@]}"; do
      echo "[info]  current environment: $ENVIRONMENT"

      # Read diamond name keys for the network
      DIAMOND_NAMES=($(jq -r ".${NETWORK}.${ENVIRONMENT} | keys[]" "$TARGET_STATE_PATH"))

      # go through all diamond names
      for DIAMOND_NAME in "${DIAMOND_NAMES[@]}"; do
        echo "[info]   current diamond type: $DIAMOND_NAME"
        echo ""
        echo "[info]    current contract $DIAMOND_NAME: "

        DIAMOND_DEPLOYMENT_REQUIRED=false

        # get address of current diamond
        DIAMOND_ADDRESS=$(getContractAddressFromDeploymentLogs "$NETWORK" "$ENVIRONMENT" "$DIAMOND_NAME")

        # extract diamond target version
        DIAMOND_TARGET_VERSION=$(findContractVersionInTargetState "$NETWORK" "$ENVIRONMENT" "$DIAMOND_NAME" "$DIAMOND_NAME")

        # check if diamond address was found (if not, deploy first since it's needed for the rest)
        if [[ "$?" -ne 0 ]]; then
          echo ""
          echo "[info]     diamond address not found - need to deploy diamond first"

          # deploy diamond contract
          deploySingleContract "$DIAMOND_NAME" "$NETWORK" "$ENVIRONMENT" "$TARGET_VERSION" "true" 2>/dev/null

          # check if last command was executed successfully, otherwise exit script with error message
          checkFailure $? "deploy contract $DIAMOND_NAME to network $NETWORK"

          # get new diamond address from log
          DIAMOND_ADDRESS=$(getContractAddressFromDeploymentLogs "$NETWORK" "$ENVIRONMENT" "$DIAMOND_NAME")

          echo "[info]     diamond contract deployed to $DIAMOND_ADDRESS - deploying core facets now"
          echo ""

          # deploy and add core facets
          echo ""
          deployCoreFacets "$NETWORK" "$ENVIRONMENT" 2>/dev/null

          # check if last command was executed successfully, otherwise exit script with error message
          checkFailure $? "deploy core facets to network $NETWORK"
          echo "[info]     core facets deployed - updating $DIAMOND_NAME now"

          # update diamond with core facets
          echo ""
          diamondUpdateFacet "$NETWORK" "$ENVIRONMENT" "$DIAMOND_NAME" "UpdateCoreFacets" false 2>/dev/null

          # check if last command was executed successfully, otherwise exit script with error message
          checkFailure $? "update core facets in $DIAMOND_NAME on network $NETWORK"
          echo "[info]     core facets added to $DIAMOND_NAME"
        else
          # check if diamond matches current version
          # (need to do that first, otherwise facets might be updated to old diamond before diamond gets updated)
          # check version of known diamond
          KNOWN_VERSION=$(getContractVersionFromMasterLog "$NETWORK" "$ENVIRONMENT" "$DIAMOND_NAME" "$DIAMOND_ADDRESS")

          # check result
          if [[ "$?" -ne 0 ]]; then
            # no version available > needs to be deployed
            echo "[info]     could not extract current version from log file for $DIAMOND_NAME with address $DIAMOND_ADDRESS" # TODO: remove
            DIAMOND_DEPLOYMENT_REQUIRED=true
          else
            # match with target version
            if [[ ! "$KNOWN_VERSION" == "$DIAMOND_TARGET_VERSION" ]]; then
              echo "[info]     $DIAMOND_NAME versions do not match (current version=$KNOWN_VERSION, target version=$DIAMOND_TARGET_VERSION)" # TODO: remove
              DIAMOND_DEPLOYMENT_REQUIRED=true
            else
              echo "[info]     $DIAMOND_NAME  is already deployed in target version ($TARGET_VERSION)"
            fi
          fi
        fi

        # check if diamond deployment is required and deploy, if needed
        if [[ "$DIAMOND_DEPLOYMENT_REQUIRED" == "true" ]]; then
          # TODO: activate
          #deploySingleContract "$DIAMOND_NAME" "$NETWORK" "$ENVIRONMENT" "$TARGET_VERSION" "true" 2>/dev/null
          DIAMOND_ADDRESS=$(getContractAddressFromDeploymentLogs "$NETWORK" "$ENVIRONMENT" "$DIAMOND_NAME")

          echo "[info]     $DIAMOND_NAME deployed to address $DIAMOND_ADDRESS"
        fi

        # ensure that diamond address is now available
        if [[ -z $DIAMOND_ADDRESS ]]; then
          error "    failed to deploy diamond (or get its address) - cannot continue. Please run script again."
          exit 1
        fi
        DEPLOYMENT_REQUIRED=false

        # Read contract keys for the network
        CONTRACTS=($(jq -r ".${NETWORK}.${ENVIRONMENT}.${DIAMOND_NAME} | keys[]" "$TARGET_STATE_PATH"))

        echo ""

        # go through all contracts
        for CONTRACT in "${CONTRACTS[@]}"; do
          DEPLOYMENT_REQUIRED=false

          # skip for LiFiDiamond contracts (since they have already been checked above)
          if [[ "$CONTRACT" == *"LiFiDiamond"* ]]; then
            continue
          fi

          echo "[info]    current contract $CONTRACT: "

          # get values of current entry
          TARGET_VERSION=$(cat "$TARGET_STATE_PATH" | jq --arg CONTRACT "$CONTRACT" --arg NETWORK "$NETWORK" --arg ENVIRONMENT "$ENVIRONMENT" --arg DIAMOND_NAME "$DIAMOND_NAME" '.[$NETWORK][$ENVIRONMENT][$DIAMOND_NAME][$CONTRACT]')
          # remove "
          TARGET_VERSION=$(echo "$TARGET_VERSION" | sed 's/^"//;s/"$//')

          # determine contract type (periphery or facet)
          if [[ "$CONTRACT" == *"Facet"* ]]; then
            CONTRACT_TYPE="Facet"
          else
            CONTRACT_TYPE="Periphery"
          fi

          if [[ "$CONTRACT_TYPE" == "Facet" ]]; then
            # case: facet contract
            # check if current contract is known by diamond
            CONTRACT_INFO=$(getContractInfoFromDiamondDeploymentLogByName "$NETWORK" "$ENVIRONMENT" "$DIAMOND_NAME" "$CONTRACT")

            # check result
            if [[ "$?" -ne 0 ]]; then
              # not known by diamond > needs to be deployed
              DEPLOYMENT_REQUIRED=true
            else
              # known by diamond
              # extract version
              #ADDRESS=$(echo "$CONTRACT_INFO" | jq -r 'keys[]' ) # TODO: remove
              KNOWN_VERSION=$(echo "$CONTRACT_INFO" | jq -r '.[].Version')

              # check if current version matches with target version
              if [[ ! "$KNOWN_VERSION" == "$TARGET_VERSION" ]]; then
                echo "[info]     versions do not match ($TARGET_VERSION!=$KNOWN_VERSION)" # TODO: remove
                DEPLOYMENT_REQUIRED=true
              else
                echo "[info]     contract $CONTRACT is already deployed in target version ($TARGET_VERSION)"
              fi
            fi

          elif [[ "$CONTRACT_TYPE" == "Periphery" ]]; then
            # case: periphery contract
            # check if current contract is known by diamond
            KNOWN_ADDRESS=$(getPeripheryAddressFromDiamond "$NETWORK" "$DIAMOND_ADDRESS" "$CONTRACT")

            # check result
            if [[ "$?" -ne 0 ]]; then
              # not known by diamond > needs to be deployed
              DEPLOYMENT_REQUIRED=true
            else
              # check version of known address
              KNOWN_VERSION=$(getContractVersionFromMasterLog "$NETWORK" "$ENVIRONMENT" "$CONTRACT" "$KNOWN_ADDRESS")

              # check result
              if [[ "$?" -ne 0 ]]; then
                # not known by diamond > needs to be deployed
                echo "[info]     versions do not match ($TARGET_VERSION!=$KNOWN_VERSION)" # TODO: remove
                DEPLOYMENT_REQUIRED=true
              else
                # match with target version
                if [[ ! "$KNOWN_VERSION" == "$TARGET_VERSION" ]]; then
                  echo "[info]     versions do not match ($TARGET_VERSION!=$KNOWN_VERSION)" # TODO: remove
                  DEPLOYMENT_REQUIRED=true
                else
                  echo "[info]     contract $CONTRACT is already deployed in target version ($TARGET_VERSION)"
                fi
              fi
            fi
          fi

          if [[ "$DEPLOYMENT_REQUIRED" == "true" ]]; then
            echo "[info]     now deploying $CONTRACT and adding it to $DIAMOND_NAME"
            # TODO: activate
            #deployAndAddContractToDiamond "$NETWORK" "$ENVIRONMENT" "$CONTRACT" "$DIAMOND_NAME" "$TARGET_VERSION" 2>/dev/null
            if [[ "$?" -eq 0 ]]; then
              echo "[info]     $CONTRACT successfully deployed and added to $DIAMOND_NAME"
            else
              error "   $CONTRACT was not successfully deployed and added to $DIAMOND_NAME - please investigate and try again"
            fi
          fi
          echo ""
        done
      done
    done
  done

  echo "[info] done (updated contracts: $COUNTER)"
} # TODO: WIP
function getAddressOfDeployedContractFromDeploymentsFiles() {
  # read function arguments into variables
  NETWORK=$1
  ENVIRONMENT=$2
  DIAMOND_TYPE=$3
  CONTRACT=$4

  # get file suffix based on value in variable ENVIRONMENT
  local FILE_SUFFIX=$(getFileSuffix "$ENVIRONMENT")

  if [[ "$DIAMOND_TYPE" == *"Immutable"* ]]; then
    DIAMOND_SUFFIX=".immutable"
  fi

  # get file path of deployments file
  #FILE_PATH="deployments/$NETWORK$DIAMOND_SUFFIX$FILE_SUFFIX.json"
  FILE_PATH="./deployments/${NETWORK}.${FILE_SUFFIX}json"

  echo "FILE_PATH: $FILE_PATH"

}
function getAllNetworksArray() {
  checkNetworksJsonFilePath || checkFailure $? "retrieve NETWORKS_JSON_FILE_PATH"
  # prepare required variables
  local FILE="$NETWORKS_JSON_FILE_PATH"
  local ARRAY=()

  # loop through networks list and add each network to ARRAY that is not excluded
  while IFS= read -r network; do
    ARRAY+=("$network")
  done < <(jq -r 'keys[]' "$FILE")

  # return ARRAY
  printf '%s\n' "${ARRAY[@]}"
}

# function to retrieve coreFacets from global.json
function getCoreFacetsArray() {
  # ensure GLOBAL_FILE_PATH is set and not empty
  if [[ -z "$GLOBAL_FILE_PATH" ]]; then
    error "GLOBAL_FILE_PATH is not set or empty." >&2
    return 1
  fi

  local ARRAY=()

  # ensure the global file exists
  if [[ ! -f "$GLOBAL_FILE_PATH" ]]; then
    error "Global configuration file not found at $GLOBAL_FILE_PATH ." >&2
    return 1
  fi

  # read coreFacets array from JSON using jq
  ARRAY=($(jq -r '.coreFacets[]' "$GLOBAL_FILE_PATH"))
  if [[ $? -ne 0 ]]; then
    error "Failed to parse coreFacets array from $GLOBAL_FILE_PATH." >&2
    return 1
  fi

  # check if the array is empty
  if [[ ${#ARRAY[@]} -eq 0 ]]; then
    error "The coreFacets array is empty in $GLOBAL_FILE_PATH." >&2
    return 1
  fi

  printf '%s\n' "${ARRAY[@]}"
}

# Function to check if NETWORKS_JSON_FILE_PATH is set and valid
function checkNetworksJsonFilePath() {
  if [[ -z "$NETWORKS_JSON_FILE_PATH" ]]; then
    error "NETWORKS_JSON_FILE_PATH is not set. Please check your configuration."
    return 1
  elif [[ ! -f "$NETWORKS_JSON_FILE_PATH" ]]; then
    error "NETWORKS_JSON_FILE_PATH does not point to a valid file: $NETWORKS_JSON_FILE_PATH"
    return 1
  elif [[ ! -s "$NETWORKS_JSON_FILE_PATH" ]]; then
    error "NETWORKS_JSON_FILE_PATH file is empty: $NETWORKS_JSON_FILE_PATH"
    return 1
  fi
}

function getIncludedNetworksArray() {
  # prepare required variables
  checkNetworksJsonFilePath || checkFailure $? "retrieve NETWORKS_JSON_FILE_PATH"
  local FILE="$NETWORKS_JSON_FILE_PATH"
  local ARRAY=()

  # extract list of excluded networks from config
  local EXCLUDED_NETWORKS_REGEXP="^($(echo "$EXCLUDE_NETWORKS" | tr ',' '|'))$"

  # loop through networks list and add each network to ARRAY that is not excluded
  while IFS= read -r network; do
    if ! [[ "$network" =~ $EXCLUDED_NETWORKS_REGEXP ]]; then
      ARRAY+=("$network")
    fi
  done < <(jq -r 'keys[]' "$NETWORKS_JSON_FILE_PATH")

  # return ARRAY
  printf '%s\n' "${ARRAY[@]}"
}

function getIncludedNetworksByEvmVersionArray() {
  # Function: getNetworksByEvmVersionArray
  # Description: Gets a list of all networks that have a specific EVM version
  # Arguments:
  #   $1 - EVM_VERSION: The EVM version to filter by (e.g., "london", "cancun", "shanghai")
  # Returns:
  #   Array of network names that match the specified EVM version (excluding networks in EXCLUDE_NETWORKS)
  # Example:
  #   getNetworksByEvmVersionArray "london"
  #   getNetworksByEvmVersionArray "cancun"

  # read function arguments into variables
  local EVM_VERSION="$1"

  # validate input parameter
  if [[ -z "$EVM_VERSION" ]]; then
    error "EVM_VERSION parameter is required for getNetworksByEvmVersionArray function"
    return 1
  fi

  # prepare required variables
  checkNetworksJsonFilePath || checkFailure $? "retrieve NETWORKS_JSON_FILE_PATH"
  local FILE="$NETWORKS_JSON_FILE_PATH"
  local ARRAY=()

  # extract list of excluded networks from config
  local EXCLUDED_NETWORKS_REGEXP="^($(echo "$EXCLUDE_NETWORKS" | tr ',' '|'))$"

  # loop through networks list and add each network to ARRAY that matches the EVM version and is not excluded
  while IFS= read -r network; do
    # check if network is excluded
    if [[ "$network" =~ $EXCLUDED_NETWORKS_REGEXP ]]; then
      continue
    fi

    # get the EVM version for this network
    local network_evm_version=$(jq -r --arg network "$network" '.[$network].deployedWithEvmVersion // empty' "$FILE")

    # check if the network's EVM version matches the requested version
    if [[ "$network_evm_version" == "$EVM_VERSION" ]]; then
      ARRAY+=("$network")
    fi
  done < <(jq -r 'keys[]' "$FILE")

  # return ARRAY
  printf '%s\n' "${ARRAY[@]}"
}

function getFileSuffix() {
  # read function arguments into variables
  ENVIRONMENT="$1"

  # check if env variable "PRODUCTION" is true, otherwise deploy as staging
  if [[ "$ENVIRONMENT" == "production" ]]; then
    echo ""
  else
    echo "staging."
  fi
}
function getIncludedPeripheryContractsArray() {
  # prepare required variables
  local DIRECTORY_PATH="$CONTRACT_DIRECTORY""Periphery/"
  local ARRAY=()

  # extract list of excluded periphery contracts from config
  local EXCLUDE_CONTRACTS_REGEX="^($(echo "$EXCLUDE_PERIPHERY_CONTRACTS" | tr ',' '|'))$"

  # loop through contract names and add each name to ARRAY that is not excluded
  for CONTRACT in $(getContractNamesInFolder "$DIRECTORY_PATH"); do
    if ! [[ "$CONTRACT" =~ $EXCLUDE_CONTRACTS_REGEX ]]; then
      ARRAY+=("$CONTRACT")
    fi
  done

  # return ARRAY
  echo "${ARRAY[@]}"
}
function getIncludedFacetContractsArray() {
  # read function arguments into variables
  EXCLUDE_CONFIG="$1"

  # prepare required variables
  local DIRECTORY_PATH="$CONTRACT_DIRECTORY""Facets/"
  local ARRAY=()

  # extract list of excluded periphery contracts from config
  local EXCLUDE_CONTRACTS_REGEX="^($(echo "$EXCLUDE_FACET_CONTRACTS" | tr ',' '|'))$"

  # loop through contract names and add each name to ARRAY that is not excluded
  for CONTRACT in $(getContractNamesInFolder "$DIRECTORY_PATH"); do
    if [[ "$EXCLUDE_CONFIG" == "true" ]]; then
      if ! [[ "$CONTRACT" =~ $EXCLUDE_CONTRACTS_REGEX ]]; then
        ARRAY+=("$CONTRACT")
      fi
    else
      ARRAY+=("$CONTRACT")
    fi

  done

  # return ARRAY
  echo "${ARRAY[@]}"
}
function getIncludedAndSortedFacetContractsArray() {
  # read function arguments into variables
  EXCLUDE_CONFIG="$1"

  # get all facet contracts
  FACET_CONTRACTS=($(getIncludedFacetContractsArray "$EXCLUDE_CONFIG"))

  # Get core facets from global.json
  CORE_FACETS_ARRAY=($(getCoreFacetsArray))
  checkFailure $? "retrieve core facets array from global.json"

  # initialize empty arrays for core and non-core facet contracts
  CORE_FACET_CONTRACTS=()
  OTHER_FACET_CONTRACTS=()

  # loop through FACET_CONTRACTS and sort into core and non-core arrays
  for contract in "${FACET_CONTRACTS[@]}"; do
    is_core=0
    for core_facet in "${CORE_FACETS_ARRAY[@]}"; do
      if [[ $contract == $core_facet ]]; then
        is_core=1
        break
      fi
    done

    if [[ $is_core == 1 ]]; then
      CORE_FACET_CONTRACTS+=("$contract")
    else
      OTHER_FACET_CONTRACTS+=("$contract")
    fi
  done

  # sort the arrays
  CORE_FACET_CONTRACTS=($(printf '%s\n' "${CORE_FACET_CONTRACTS[@]}" | sort))
  OTHER_FACET_CONTRACTS=($(printf '%s\n' "${OTHER_FACET_CONTRACTS[@]}" | sort))

  # merge the arrays
  SORTED_FACET_CONTRACTS=("${CORE_FACET_CONTRACTS[@]}" "${OTHER_FACET_CONTRACTS[@]}")

  # print the sorted array
  echo "${SORTED_FACET_CONTRACTS[*]}"
}
function userDialogSelectDiamondType() {
  # ask user to select diamond type
  SELECTION=$(
    gum choose \
      "1) Mutable" \
      "2) Immutable"
  )

  # select correct contract name based on user selection
  if [[ "$SELECTION" == *"1)"* ]]; then
    DIAMOND_CONTRACT_NAME="LiFiDiamond"
  elif [[ "$SELECTION" == *"2)"* ]]; then
    DIAMOND_CONTRACT_NAME="LiFiDiamondImmutable"
  else
    error "invalid value selected: $SELECTION - exiting script now"
    exit 1
  fi

  # return contract name
  echo "$DIAMOND_CONTRACT_NAME"
}
function getUserSelectedNetwork() {
  checkNetworksJsonFilePath || checkFailure $? "retrieve NETWORKS_JSON_FILE_PATH"
  # get user-selected network
  local NETWORK=$(jq -r 'keys[]' "$NETWORKS_JSON_FILE_PATH" | gum filter --placeholder "Network...")

  # if no value was returned (e.g. when pressing ESC, end script)
  if [[ -z "$NETWORK" ]]; then
    error "invalid network selection"
    return 1
  fi

  # make sure all required .env variables are set
  checkRequiredVariablesInDotEnv "$NETWORK"

  echo "$NETWORK"
  return 0
}
function determineEnvironment() {
  if [[ "$PRODUCTION" == "true" ]]; then
    # make sure that PRODUCTION was selected intentionally by user
    echo "    "
    echo "    "
    printf '\033[31m%s\031\n' "!!!!!!!!!!!!!!!!!!!!!!!! ATTENTION !!!!!!!!!!!!!!!!!!!!!!!!"
    printf '\033[33m%s\033[0m\n' "The config environment variable PRODUCTION is set to true"
    printf '\033[33m%s\033[0m\n' "This means you will be deploying contracts to production"
    printf '\033[31m%s\031\n' "!!!!!!!!!!!!!!!!!!!!!!!!!!!!!!!!!!!!!!!!!!!!!!!!!!!!!!!!!!!"
    echo "    "
    printf '\033[33m%s\033[0m\n' "Last chance: Do you want to skip?"
    PROD_SELECTION=$(
      gum choose \
        "yes" \
        "no"
    )

    if [[ $PROD_SELECTION != "no" ]]; then
      echo "...exiting script"
      exit 0
    fi

    echo "production"
  else
    echo "staging"
  fi
}
function checkFailure() {
  # read function arguments into variables
  RESULT=$1
  ERROR_MESSAGE=$2

  # check RESULT code and display error message if code != 0
  if [[ $RESULT -ne 0 ]]; then
    echo "Failed to $ERROR_MESSAGE"
    exit 1
  fi
}

# >>>>> output to console
function echoDebug() {
  # read function arguments into variables
  local MESSAGE="$1"

  # write message to console if debug flag is set to true
  if [[ $DEBUG == "true" ]]; then
    printf "$BLUE[debug] %s$NC\n" "$MESSAGE" >&2
  fi
}
function error() {
  printf '\033[31m[error] %s\033[0m\n' "$1"
}
function warning() {
  printf '\033[33m[warning] %s\033[0m\n' "$1"
}
function success() {
  printf '\033[0;32m[success] %s\033[0m\n' "$1"
}
# <<<<< output to console

# >>>>> Reading and manipulation of target state JSON file
function addContractVersionToTargetState() {
  # read function arguments into variables
  NETWORK=$1
  ENVIRONMENT=$2
  CONTRACT_NAME=$3
  DIAMOND_NAME=$4
  VERSION=$5
  UPDATE_EXISTING=$6

  # check if entry already exists
  ENTRY_EXISTS=$(jq ".\"${NETWORK}\".\"${ENVIRONMENT}\".\"${DIAMOND_NAME}\".\"${CONTRACT_NAME}\" // empty" "$TARGET_STATE_PATH")

  # check if entry should be updated and log warning if debug flag is set
  if [[ -n "$ENTRY_EXISTS" ]]; then
    if [[ "$UPDATE_EXISTING" == *"false"* ]]; then
      warning "target state file already contains an entry for NETWORK:$NETWORK, ENVIRONMENT:$ENVIRONMENT, DIAMOND_NAME:$DIAMOND_NAME, and CONTRACT_NAME:$CONTRACT_NAME."
      # exit script
      return 1
    else
      echoDebug "target state file already contains an entry for NETWORK:$NETWORK, ENVIRONMENT:$ENVIRONMENT, DIAMOND_NAME:$DIAMOND_NAME, and CONTRACT_NAME:$CONTRACT_NAME. Updating version."
    fi
  fi

  # add or update target state file
  jq ".\"${NETWORK}\" = (.\"${NETWORK}\" // {}) | .\"${NETWORK}\".\"${ENVIRONMENT}\" = (.\"${NETWORK}\".\"${ENVIRONMENT}\" // {}) | .\"${NETWORK}\".\"${ENVIRONMENT}\".\"${DIAMOND_NAME}\" = (.\"${NETWORK}\".\"${ENVIRONMENT}\".\"${DIAMOND_NAME}\" // {}) | .\"${NETWORK}\".\"${ENVIRONMENT}\".\"${DIAMOND_NAME}\".\"${CONTRACT_NAME}\" = \"${VERSION}\"" "$TARGET_STATE_PATH" >temp.json && mv temp.json "$TARGET_STATE_PATH"
}
function updateExistingContractVersionInTargetState() {
  # this function will update only existing entries, not add new ones

  # read function arguments into variables
  NETWORK=$1
  ENVIRONMENT=$2
  CONTRACT_NAME=$3
  DIAMOND_NAME=$4
  VERSION=$5

  # check if entry already exists
  ENTRY_EXISTS=$(jq ".\"${NETWORK}\".\"${ENVIRONMENT}\".\"${DIAMOND_NAME}\".\"${CONTRACT_NAME}\" // empty" "$TARGET_STATE_PATH")

  # check if entry should be updated and log warning if debug flag is set
  if [[ -n "$ENTRY_EXISTS" ]]; then
    echo "[info]: updating version in target state file: NETWORK:$NETWORK, ENVIRONMENT:$ENVIRONMENT, DIAMOND_NAME:$DIAMOND_NAME, CONTRACT_NAME:$CONTRACT_NAME, new VERSION: $VERSION."
    # add or update target state file
    jq ".\"${NETWORK}\" = (.\"${NETWORK}\" // {}) | .\"${NETWORK}\".\"${ENVIRONMENT}\" = (.\"${NETWORK}\".\"${ENVIRONMENT}\" // {}) | .\"${NETWORK}\".\"${ENVIRONMENT}\".\"${DIAMOND_NAME}\" = (.\"${NETWORK}\".\"${ENVIRONMENT}\".\"${DIAMOND_NAME}\" // {}) | .\"${NETWORK}\".\"${ENVIRONMENT}\".\"${DIAMOND_NAME}\".\"${CONTRACT_NAME}\" = \"${VERSION}\"" "$TARGET_STATE_PATH" >temp.json && mv temp.json "$TARGET_STATE_PATH"
  else
    echo "[info]: target state file does not contain an entry for NETWORK:$NETWORK, ENVIRONMENT:$ENVIRONMENT, DIAMOND_NAME:$DIAMOND_NAME, and CONTRACT_NAME:$CONTRACT_NAME that could be updated."
    # exit script
    return 1
  fi
}
function updateContractVersionInAllIncludedNetworks() {
  # read function arguments into variables
  local ENVIRONMENT=$1
  local CONTRACT_NAME=$2
  local DIAMOND_NAME=$3
  local VERSION=$4

  # get an array with all networks
  local NETWORKS=$(getIncludedNetworksArray)

  # go through all networks
  for NETWORK in $NETWORKS; do
    # update existing entries
    updateExistingContractVersionInTargetState "$NETWORK" "$ENVIRONMENT" "$CONTRACT_NAME" "$DIAMOND_NAME" "$VERSION"
  done
}
function addNewContractVersionToAllIncludedNetworks() {
  # read function arguments into variables
  local ENVIRONMENT=$1
  local CONTRACT_NAME=$2
  local DIAMOND_NAME=$3
  local VERSION=$4
  local UPDATE_EXISTING=$5

  # get an array with all networks
  local NETWORKS=$(getIncludedNetworksArray)

  # go through all networks
  for NETWORK in $NETWORKS; do
    # update existing entries
    addContractVersionToTargetState "$NETWORK" "$ENVIRONMENT" "$CONTRACT_NAME" "$DIAMOND_NAME" "$VERSION" "$UPDATE_EXISTING"
  done
}
function addNewNetworkWithAllIncludedContractsInLatestVersions() {
  # read function arguments into variables
  local NETWORK=$1
  local ENVIRONMENT=$2
  local DIAMOND_NAME=$3

  if [[ -z "$NETWORK" || -z "$ENVIRONMENT" || -z "$DIAMOND_NAME" ]]; then
    error "function addNewNetworkWithAllIncludedContractsInLatestVersions called with invalid parameters: NETWORK=$NETWORK, ENVIRONMENT=$ENVIRONMENT, DIAMOND_NAME=$DIAMOND_NAME"
    return 1
  fi

  # get all facet contracts
  local FACET_CONTRACTS=$(getIncludedAndSortedFacetContractsArray)

  # get all periphery contracts
  local PERIPHERY_CONTRACTS=$(getIncludedPeripheryContractsArray)

  # merge all contracts into one array
  local ALL_CONTRACTS=("$DIAMOND_NAME" "${FACET_CONTRACTS[@]}" "${PERIPHERY_CONTRACTS[@]}")

  # go through all contracts
  for CONTRACT in ${ALL_CONTRACTS[*]}; do
    # get current contract version
    CURRENT_VERSION=$(getCurrentContractVersion "$CONTRACT")

    # add to target state json
    addContractVersionToTargetState "$NETWORK" "$ENVIRONMENT" "$CONTRACT" "$DIAMOND_NAME" "$CURRENT_VERSION" true
    if [ $? -ne 0 ]; then
      error "could not add contract version to target state for NETWORK=$NETWORK, ENVIRONMENT=$ENVIRONMENT, CONTRACT=$CONTRACT, DIAMOND_NAME=$DIAMOND_NAME, VERSION=$CURRENT_VERSION"
    fi
  done
}
function findContractVersionInTargetState() {
  # read function arguments into variables
  NETWORK="$1"
  ENVIRONMENT="$2"
  CONTRACT="$3"
  DIAMOND_NAME=$4

  # Check if target state FILE exists
  if [ ! -f "$TARGET_STATE_PATH" ]; then
    error "target state FILE does not exist in path $TARGET_STATE_PATH"
    exit 1
  fi

  # find matching entry
  local TARGET_STATE_FILE=$(cat "$TARGET_STATE_PATH")
  local RESULT=$(echo "$TARGET_STATE_FILE" | jq --arg CONTRACT "$CONTRACT" --arg NETWORK "$NETWORK" --arg ENVIRONMENT "$ENVIRONMENT" --arg DIAMOND_NAME "$DIAMOND_NAME" '.[$NETWORK][$ENVIRONMENT][$DIAMOND_NAME][$CONTRACT]')

  if [[ "$RESULT" != "null" ]]; then
    # entry found
    # remove leading and trailing "
    RESULT_ADJUSTED=$(echo "$RESULT" | sed 's/"//g')

    # return TARGET_STATE_FILE and success error code
    echo "${RESULT_ADJUSTED}"
    return 0
  else
    # entry not found - issue error message and return error code
    echo "[info] No matching entry found in target state file for NETWORK=$NETWORK, ENVIRONMENT=$ENVIRONMENT, CONTRACT=$CONTRACT"
    return 1
  fi
}
# <<<<<< Reading and manipulation of target state JSON file

# >>>>>> read from blockchain
function getContractAddressFromSalt() {
  # read function arguments into variables
  local SALT=$1
  local NETWORK=$2
  local CONTRACT_NAME=$3
  local ENVIRONMENT=$4

  # get RPC URL
  local RPC_URL=$(getRPCUrl "$NETWORK")

  # get deployer address
  local DEPLOYER_ADDRESS=$(getDeployerAddress "$NETWORK" "$ENVIRONMENT")

  # get actual deploy salt (as we do in DeployScriptBase:  keccak256(abi.encodePacked(saltPrefix, contractName));)
  ACTUAL_SALT=$(cast keccak "0x$(echo -n "$SALT$CONTRACT_NAME" | xxd -p -c 256)")

  # call create3 factory to obtain contract address
  RESULT=$(cast call "$CREATE3_FACTORY_ADDRESS" "getDeployed(address,bytes32) returns (address)" "$DEPLOYER_ADDRESS" "$ACTUAL_SALT" --rpc-url "${!RPC_URL}")

  # return address
  echo "$RESULT"

}
function getDeployerAddress() {
  # read function arguments into variables
  local NETWORK=$1
  local ENVIRONMENT=$2

  PRIV_KEY="$(getPrivateKey "$NETWORK" "$ENVIRONMENT")"

  # get deployer address from private key
  DEPLOYER_ADDRESS=$(cast wallet address "$PRIV_KEY")

  # return deployer address
  echo "$DEPLOYER_ADDRESS"
}
function getDeployerBalance() {
  # read function arguments into variables
  local NETWORK=$1
  local ENVIRONMENT=$2

  # get RPC URL
  RPC_URL=$(getRPCUrl "$NETWORK") || checkFailure $? "get rpc url"

  # get deployer address
  ADDRESS=$(getDeployerAddress "$NETWORK" "$ENVIRONMENT")

  # get balance in given network
  BALANCE=$(cast balance "$ADDRESS" --rpc-url "$RPC_URL")

  # return formatted balance
  echo "$(echo "scale=10;$BALANCE / 1000000000000000000" | bc)"
}
function doesDiamondHaveCoreFacetsRegistered() {
  # read function arguments into variables
  local DIAMOND_ADDRESS="$1"
  local NETWORK="$2"
  local FILE_SUFFIX="$3"

  # get file with deployment addresses
  DEPLOYMENTS_FILE="./deployments/${NETWORK}.${FILE_SUFFIX}json"

  # get RPC URL for given network
  RPC_URL=$(getRPCUrl "$NETWORK") || checkFailure $? "get rpc url"

  # get list of all core facet contracts from global.json
  FACETS_NAMES=($(getCoreFacetsArray))
  checkFailure $? "retrieve core facets array from global.json"

  # get a list of all facets that the diamond knows
  KNOWN_FACET_ADDRESSES=$(cast call "$DIAMOND_ADDRESS" "facets() returns ((address,bytes4[])[])" --rpc-url "$RPC_URL") 2>/dev/null
  local CAST_EXIT_CODE=$?
  if [ $CAST_EXIT_CODE -ne 0 ]; then
    echoDebug "not all core facets are registered in the diamond"
    return 1
  fi

  # extract the IDiamondLoupe.Facet tuples
  tuples=($(echo "${KNOWN_FACET_ADDRESSES:1:${#KNOWN_FACET_ADDRESSES}-2}" | sed 's/),(/) /g' | sed 's/[()]//g'))

  # extract the addresses from the tuples into an array
  ADDRESSES=()
  for tpl in "${tuples[@]}"; do
    tpl="${tpl// /}"  # remove spaces
    tpl="${tpl//\'/}" # remove single quotes
    addr="${tpl%%,*}" # extract address from tuple
    ADDRESSES+=("$addr")
  done

  # loop through all contracts
  for FACET_NAME in "${FACETS_NAMES[@]}"; do
    # get facet address from deployments file
    local FACET_ADDRESS=$(jq -r ".$FACET_NAME" "$DEPLOYMENTS_FILE")
    # check if the address is not included in the diamond
    if ! [[ " ${ADDRESSES[@]} " =~ " ${FACET_ADDRESS} " ]]; then
      echoDebug "not all core facets are registered in the diamond"

      # not included, return error code
      return 1
    fi
  done
  return 0
}
function getPeripheryAddressFromDiamond() {
  # read function arguments into variables
  local NETWORK="$1"
  local DIAMOND_ADDRESS="$2"
  local PERIPHERY_CONTRACT_NAME="$3"

  # get RPC URL for given network
  RPC_URL=$(getRPCUrl "$NETWORK") || checkFailure $? "get rpc url"

  # call diamond to check for periphery address
  PERIPHERY_CONTRACT_ADDRESS=$(cast call "$DIAMOND_ADDRESS" "getPeripheryContract(string) returns (address)" "$PERIPHERY_CONTRACT_NAME" --rpc-url "${RPC_URL}")

  if [[ "$PERIPHERY_CONTRACT_ADDRESS" == "$ZERO_ADDRESS" ]]; then
    return 1
  else
    echo "$PERIPHERY_CONTRACT_ADDRESS"
    return 0
  fi
}
function getFacetFunctionSelectorsFromDiamond() {
  # THIS FUNCTION NEEDS TO BE UPDATED/FIXED BEFORE BEING USED AGAIN

  # read function arguments into variables
  local DIAMOND_ADDRESS="$1"
  local FACET_NAME="$2"
  local NETWORK="$3"
  local ENVIRONMENT="$4"
  local EXIT_ON_ERROR="$5"

  local FILE_SUFFIX=$(getFileSuffix "$ENVIRONMENT")

  # get facet address from deployments JSON
  local FILE_PATH="deployments/$NETWORK.${FILE_SUFFIX}json"
  local FACET_ADDRESS=$(jq -r ".$FACET_NAME" "$FILE_PATH")

  # check if facet address was found
  if [[ -z "$FACET_ADDRESS" ]]; then
    error "no address found for $FACET_NAME in $FILE_PATH"
    return 1
  fi

  # get RPC URL
  local RPC=$(getRPCEnvVarName "$NETWORK")

  # get path of diamond log file
  local DIAMOND_FILE_PATH="deployments/$NETWORK.diamond.${FILE_SUFFIX}json"

  # search in DIAMOND_FILE_PATH for the given address
  if jq -e ".facets | index(\"$FACET_ADDRESS\")" "$DIAMOND_FILE_PATH" >/dev/null; then # << this does not yet reflect the new file structure !!!!!!
    # get function selectors from diamond (function facetFunctionSelectors)
    local ATTEMPTS=1
    while [[ -z "$FUNCTION_SELECTORS" && $ATTEMPTS -le $MAX_ATTEMPTS_PER_SCRIPT_EXECUTION ]]; do
      # get address of facet in diamond
      local FUNCTION_SELECTORS=$(cast call "$DIAMOND_ADDRESS" "facetFunctionSelectors(address) returns (bytes4[])" "$FACET_ADDRESS" --rpc-url "${!RPC}")
      ((ATTEMPTS++))
      sleep 1
    done

    if [[ "$ATTEMPTS" -gt "$MAX_ATTEMPTS_PER_SCRIPT_EXECUTION" ]]; then
      error "could not get facet address after $MAX_ATTEMPTS_PER_SCRIPT_EXECUTION attempts, exiting."
      return 1
    fi
  else
    error "$FACET_NAME with address $FACET_ADDRESS is not known by diamond $DIAMOND_ADDRESS on network $NETWORK in $ENVIRONMENT environment. Please check why you tried to remove this facet from the diamond."
    return 1
  fi

  # return the selectors array
  echo "${FUNCTION_SELECTORS[@]}"
}
function getFacetAddressFromSelector() {
  # read function arguments into variables
  local DIAMOND_ADDRESS="$1"
  local FACET_NAME="$2"
  local NETWORK="$3"
  local FUNCTION_SELECTOR="$4"

  #echo "FUNCTION_SELECTOR in Func: $FUNCTION_SELECTOR"

  # get RPC URL
  local RPC=$(getRPCEnvVarName "$NETWORK")

  # loop until FACET_ADDRESS has a value or maximum attempts are reached
  local FACET_ADDRESS
  local ATTEMPTS=1
  while [[ -z "$FACET_ADDRESS" && $ATTEMPTS -le $MAX_ATTEMPTS_PER_SCRIPT_EXECUTION ]]; do
    # get address of facet in diamond
    FACET_ADDRESS=$(cast call "$DIAMOND_ADDRESS" "facetAddress(bytes4) returns (address)" "$FUNCTION_SELECTOR" --rpc-url "${!RPC}")
    ((ATTEMPTS++))
    sleep 1
  done

  if [[ "$ATTEMPTS" -gt "$MAX_ATTEMPTS_PER_SCRIPT_EXECUTION" ]]; then
    error "could not get facet address after $MAX_ATTEMPTS_PER_SCRIPT_EXECUTION attempts, exiting."
    return 1
  fi

  echo "$FACET_ADDRESS"
  return 0
}
function doesFacetExistInDiamond() {
  # read function arguments into variables
  local DIAMOND_ADDRESS=$1
  local FACET_NAME=$2
  local NETWORK=$3

  # get all facet selectors of the facet to be checked
  local SELECTORS=$(getFunctionSelectorsFromContractABI "$FACET_NAME")

  # get RPC URL for given network
  RPC_URL=$(getRPCUrl "$NETWORK") || checkFailure $? "get rpc url"

  # loop through facet selectors and see if this selector is known by the diamond
  for SELECTOR in $SELECTORS; do
    # call diamond to get address of facet for given selector
    local RESULT=$(cast call "$DIAMOND_ADDRESS" "facetAddress(bytes4) returns (address)" "$SELECTOR" --rpc-url "$RPC_URL")

    # if result != address(0) >> facet selector is known
    if [[ "$RESULT" != "0x0000000000000000000000000000000000000000" ]]; then
      echo "true"
      return 0
    fi
  done

  echo "false"
  return 0
}
function doesAddressContainBytecode() {
  # read function arguments into variables
  NETWORK="$1"
  ADDRESS="$2"

  # check address value
  if [[ "$ADDRESS" == "null" || "$ADDRESS" == "" ]]; then
    echo "[warning]: trying to verify deployment at invalid address: ($ADDRESS)"
    return 1
  fi

  # get correct node URL for given NETWORK
  RPC_URL=$(getRPCUrl "$NETWORK") || checkFailure $? "get rpc url"

  # check if NODE_URL is available
  if [ -z "$RPC_URL" ]; then
    error ": no node url found for NETWORK $NETWORK. Please update your .env FILE and make sure it has a value for the following key: $NODE_URL_KEY"
    return 1
  fi

  # make sure address is in correct checksum format
  CHECKSUM_ADDRESS=$(cast to-check-sum-address "$ADDRESS")

  # get CONTRACT code from ADDRESS using
  contract_code=$(cast code "$ADDRESS" --rpc-url "$RPC_URL")

  # return ƒalse if ADDRESS does not contain CONTRACT code, otherwise true
  if [[ "$contract_code" == "0x" || "$contract_code" == "" ]]; then
    echo "false"
  else
    echo "true"
  fi
}
function getFacetAddressFromDiamond() {
  # read function arguments into variables
  local NETWORK="$1"
  local DIAMOND_ADDRESS="$2"
  local SELECTOR="$3"

  # get RPC URL for given network
  RPC_URL=$(getRPCUrl "$NETWORK") || checkFailure $? "get rpc url"

  local RESULT=$(cast call "$DIAMOND_ADDRESS" "facetAddress(bytes4) returns (address)" "$SELECTOR" --rpc-url "$RPC_URL")

  echo "$RESULT"
}
function getCurrentGasPrice() {
  # read function arguments into variables
  local NETWORK=$1

  # get RPC URL for given network
  RPC_URL=$(getRPCUrl "$NETWORK") || checkFailure $? "get rpc url"

  GAS_PRICE=$(cast gas-price --rpc-url "$RPC_URL")

  echo "$GAS_PRICE"
}
function getContractOwner() {
  # read function arguments into variables
  local network=$1
  local environment=$2
  local contract=$3

  # get RPC URL
  rpc_url=$(getRPCUrl "$network") || checkFailure $? "get rpc url"

  # get contract address
  address=$(getContractAddressFromDeploymentLogs "$network" "$environment" "$contract")
  local ADDRESS_EXIT_CODE=$?

  # check if address was found
  if [[ $ADDRESS_EXIT_CODE -ne 0 || -z $address ]]; then
    echoDebug "could not find address of '$contract' in network-specific deploy log"
    return 1
  fi

  # get owner
  owner=$(cast call "$address" "owner()" --rpc-url "$rpc_url")

  if [[ $? -ne 0 || -z $owner ]]; then
    echoDebug "unable to retrieve owner of $contract with address $address on network $network ($environment)"
    return 1
  fi

  echo "$owner"
  return 0
}
function getPendingContractOwner() {
  # read function arguments into variables
  local network=$1
  local environment=$2
  local contract=$3

  # get RPC URL
  rpc_url=$(getRPCUrl "$network") || checkFailure $? "get rpc url"

  # get contract address
  address=$(getContractAddressFromDeploymentLogs "$network" "$environment" "$contract")
  local ADDRESS_EXIT_CODE=$?

  # check if address was found
  if [[ $ADDRESS_EXIT_CODE -ne 0 || -z $address ]]; then
    echoDebug "could not find address of '$contract' in network-specific deploy log"
    return 1
  fi

  # get owner
  owner=$(cast call "$address" "pendingOwner()" --rpc-url "$rpc_url")

  if [[ $? -ne 0 || -z $owner ]]; then
    echoDebug "unable to retrieve pending owner of $contract with address $address on network $network ($environment)"
    return 1
  fi

  echo "$owner"
  return 0
}
# <<<<<< read from blockchain

# >>>>>> miscellaneous
function doNotContinueUnlessGasIsBelowThreshold() {
  # read function arguments into variables
  local NETWORK=$1

  if [ "$NETWORK" != "mainnet" ]; then
    return 0
  fi

  echo "ensuring gas price is below maximum threshold as defined in config (for mainnet only)"

  # Start the do-while loop
  while true; do
    # Get the current gas price
    CURRENT_GAS_PRICE=$(getCurrentGasPrice "mainnet")

    # Check if the counter variable has reached 10
    if [ "$MAINNET_MAXIMUM_GAS_PRICE" -gt "$CURRENT_GAS_PRICE" ]; then
      # If the counter variable has reached 10, exit the loop
      echo "gas price ($CURRENT_GAS_PRICE) is below maximum threshold ($MAINNET_MAXIMUM_GAS_PRICE) - continuing with script execution"
      return 0
    else
      echo "gas price ($CURRENT_GAS_PRICE) is above maximum ($MAINNET_MAXIMUM_GAS_PRICE) - waiting..."
      echo ""
    fi

    # wait 5 seconds before checking gas price again
    sleep 5
  done
}
function getRPCEnvVarName() {
  # read function arguments into variables
  local NETWORK=$1

  # get RPC KEY (convert to uppercase and replace hyphens with underscores)
  echo "ETH_NODE_URI_$(tr '[:lower:]' '[:upper:]' <<<"$NETWORK" | tr '-' '_')"
}

function getRPCUrl() {
  # read function arguments into variables
  local NETWORK=$1

  # get RPC KEY using the helper function
  RPC_KEY=$(getRPCEnvVarName "$NETWORK")

  # return RPC URL
  echo "${!RPC_KEY}"
}
function getRpcUrlFromNetworksJson() {
  local NETWORK="$1"

  # make sure networks.json exists
  checkNetworksJsonFilePath || checkFailure $? "retrieve NETWORKS_JSON_FILE_PATH"

  # extract RPC URL from networks.json for given network
  local RPC_URL=$(jq -r --arg network "$NETWORK" '.[$network].rpcUrl // empty' "$NETWORKS_JSON_FILE_PATH")

  # make sure a value was found
  if [[ -z "$RPC_URL" ]]; then
    echo "Error: Network '$NETWORK' not found in '$NETWORKS_JSON_FILE_PATH'." >&2
    return 1
  fi

  echo "$RPC_URL"
}
function playNotificationSound() {
  if [[ "$NOTIFICATION_SOUNDS" == *"true"* ]]; then
    afplay ./script/deploy/resources/notification.mp3
  fi
}
function deployAndAddContractToDiamond() {
  # read function arguments into variables
  NETWORK="$1"
  ENVIRONMENT="$2"
  CONTRACT="$3"
  DIAMOND_CONTRACT_NAME="$4"
  VERSION="$5"

  # logging for debug purposes
  echo ""
  echoDebug "in function deployAndAddContractToDiamond"
  echoDebug "NETWORK=$NETWORK"
  echoDebug "ENVIRONMENT=$ENVIRONMENT"
  echoDebug "CONTRACT=$CONTRACT"
  echoDebug "DIAMOND_CONTRACT_NAME=$DIAMOND_CONTRACT_NAME"
  echoDebug "VERSION=$VERSION"
  echo ""

  # check which type of contract we are deploying
  if [[ "$CONTRACT" == *"Facet"* ]]; then
    # deploying a facet
    deployFacetAndAddToDiamond "$NETWORK" "$ENVIRONMENT" "$CONTRACT" "$DIAMOND_CONTRACT_NAME" "$VERSION"
    return 0
  elif [[ "$CONTRACT" == *"LiFiDiamond"* ]]; then
    # deploying a diamond
    deploySingleContract "$CONTRACT" "$NETWORK" "$ENVIRONMENT" "$VERSION" false
    return 0
  else
    # deploy periphery contract
    deploySingleContract "$CONTRACT" "$NETWORK" "$ENVIRONMENT" "$VERSION" false "$DIAMOND_CONTRACT_NAME"

    # save return code
    RETURN_CODE1=$?

    # update periphery registry in diamond
    diamondUpdatePeriphery "$NETWORK" "$ENVIRONMENT" "$DIAMOND_CONTRACT_NAME" false false "$CONTRACT"
    RETURN_CODE2=$?

    if [[ "$RETURN_CODE1" -eq 0 || "$RETURN_CODE2" -eq 0 ]]; then
      return 0
    else
      return 1
    fi
  fi

  # there was an error if we reach this code
  return 1
}
function getPrivateKey() {
  # read function arguments into variables
  NETWORK="$1"
  ENVIRONMENT="$2"

  # skip for local network
  if [[ "$NETWORK" == "localanvil" || "$NETWORK" == "LOCALANVIL" ]]; then
    echo "$PRIVATE_KEY_ANVIL"
    return 0
  fi

  # check environment value
  if [[ "$ENVIRONMENT" == *"staging"* ]]; then
    # check if env variable is set/available
    if [[ -z "$PRIVATE_KEY" ]]; then
      error "could not find PRIVATE_KEY value in your .env file"
      return 1
    else
      echo "$PRIVATE_KEY"
      return 0
    fi
  else
    # check if env variable is set/available
    if [[ -z "$PRIVATE_KEY_PRODUCTION" ]]; then
      error "could not find PRIVATE_KEY_PRODUCTION value in your .env file"
      return 1
    else
      echo "$PRIVATE_KEY_PRODUCTION"
      return 0
    fi
  fi
}
function isZkEvmNetwork() {
  # read function arguments into variables
  local NETWORK="$1"

  # Check if the network exists in networks.json
  if ! jq -e --arg network "$NETWORK" '.[$network] != null' "$NETWORKS_JSON_FILE_PATH" >/dev/null; then
    error "Network '$NETWORK' not found in networks.json"
    return 1
  fi

  # Check if isZkEVM property exists for this network
  if ! jq -e --arg network "$NETWORK" '.[$network].isZkEVM != null' "$NETWORKS_JSON_FILE_PATH" >/dev/null; then
    error "isZkEVM property not defined for network '$NETWORK' in networks.json"
    return 1
  fi

  # Get the isZkEVM value
  local IS_ZK_EVM=$(jq -r --arg network "$NETWORK" '.[$network].isZkEVM' "$NETWORKS_JSON_FILE_PATH")

  if [[ "$IS_ZK_EVM" == "true" ]]; then
    return 0 # Success (true)
  else
    return 1 # Failure (false)
  fi
}

function isActiveMainnet() {
  # read function arguments into variables
  local NETWORK="$1"

  # Check if the network exists in the JSON
  if ! jq -e --arg network "$NETWORK" '.[$network] != null' "$NETWORKS_JSON_FILE_PATH" >/dev/null; then
    error "Network '$NETWORK' not found in networks.json"
    return 1 # false
  fi

  local TYPE=$(jq -r --arg network "$NETWORK" '.[$network].type // empty' "$NETWORKS_JSON_FILE_PATH")
  local STATUS=$(jq -r --arg network "$NETWORK" '.[$network].status // empty' "$NETWORKS_JSON_FILE_PATH")

  # Check if both values are present and match required conditions
  if [[ "$TYPE" == "mainnet" && "$STATUS" == "active" ]]; then
    return 0 # true
  else
    return 1 # false
  fi
}

function getChainId() {
  local NETWORK="$1"

  checkNetworksJsonFilePath || checkFailure $? "retrieve NETWORKS_JSON_FILE_PATH"
  if [[ ! -f "$NETWORKS_JSON_FILE_PATH" ]]; then
    echo "Error: JSON file '$NETWORKS_JSON_FILE_PATH' not found." >&2
    return 1
  fi

  local CHAIN_ID=$(jq -r --arg network "$NETWORK" '.[$network].chainId // empty' "$NETWORKS_JSON_FILE_PATH")

  if [[ -z "$CHAIN_ID" ]]; then
    echo "Error: Network '$NETWORK' not found in '$NETWORKS_JSON_FILE_PATH'." >&2
    return 1
  fi

  echo "$CHAIN_ID"
}

function getCreate3FactoryAddress() {
  NETWORK="$1"
  checkNetworksJsonFilePath || checkFailure $? "retrieve NETWORKS_JSON_FILE_PATH"
  CREATE3_FACTORY=$(jq --arg NETWORK "$NETWORK" -r '.[$NETWORK].create3Factory // empty' "$NETWORKS_JSON_FILE_PATH")

  if [ -z "$CREATE3_FACTORY" ]; then
    echo "Error: create3Factory address not found for network '$NETWORK'"
    return 1
  fi

  echo "$CREATE3_FACTORY"
}

function convertToBcInt() {
  echo "$1" | tr -d '\n' | bc
}

function extractDeployedAddressFromRawReturnData() {
  local RAW_DATA="$1"
  local NETWORK="$2"
  local ADDRESS=""
  local CLEAN_DATA=""

  # Attempt to isolate the JSON blob that starts with {"logs":
  CLEAN_DATA=$(echo "$RAW_DATA" | grep -o '{\"logs\":.*')

  # Try extracting from `.returns.deployed.value`
  ADDRESS=$(echo "$CLEAN_DATA" | jq -r '.returns.deployed.value // empty' 2>/dev/null)

  # Fallback: try to extract from Etherscan "contract_address"
  if [[ -z "$ADDRESS" ]]; then
    ADDRESS=$(echo "$RAW_DATA" | grep -oE '"contract_address"\s*:\s*"0x[a-fA-F0-9]{40}"' | head -n1 | grep -oE '0x[a-fA-F0-9]{40}')
  fi

  # Last resort: use first 0x-prefixed address in blob
  if [[ -z "$ADDRESS" ]]; then
    ADDRESS=$(echo "$RAW_DATA" | grep -oE '0x[a-fA-F0-9]{40}' | head -n1)
  fi

  # Validate the format of the extracted address
  if [[ "$ADDRESS" =~ ^0x[a-fA-F0-9]{40}$ ]]; then
    # check every 10 seconds up until MAX_WAITING_TIME_FOR_BLOCKCHAIN_SYNC
    local COUNT=0
    while [ $COUNT -lt "$MAX_WAITING_TIME_FOR_BLOCKCHAIN_SYNC" ]; do
      # check if address contains and bytecode and leave the loop if bytecode is found
      if [[ "$(doesAddressContainBytecode "$NETWORK" "$ADDRESS")" == "true" ]]; then
        break
      fi
      echoDebug "waiting 10 seconds for blockchain to sync bytecode (max wait time: $MAX_WAITING_TIME_FOR_BLOCKCHAIN_SYNC seconds)"
      sleep 10
      COUNT=$((COUNT + 10))
    done

    if [ $COUNT -ge "$MAX_WAITING_TIME_FOR_BLOCKCHAIN_SYNC" ]; then
      echo "❌ Extracted address does not contain bytecode" >&2
      return 1
    fi

    echo "$ADDRESS"
    return 0
  else
    echo "❌ Failed to find any deployed-to address in raw return data" >&2
    return 1
  fi
}

# transfers ownership of the given contract from old wallet to new wallet (e.g. new tester wallet)
# will fail if old wallet is not owner
# will transfer native funds from new owner to old owner, if old wallet has insufficient funds
# will send all remaining native funds from old owner to new owner after ownership transfer
transferContractOwnership() {
  local PRIV_KEY_OLD_OWNER="$1"
  local PRIV_KEY_NEW_OWNER="$2"
  local CONTRACT_ADDRESS="$3"
  local NETWORK="$4"

  # Define minimum native balance
  local MIN_NATIVE_BALANCE=$(convertToBcInt "100000000000000")         # 100,000 Gwei
  local NATIVE_TRANSFER_GAS_STIPEND=$(convertToBcInt "21000000000000") # 21,000 Gwei
  local MIN_NATIVE_BALANCE_DOUBLE=$(convertToBcInt "$MIN_NATIVE_BALANCE * 2")

  local RPC_URL=$(getRPCUrl "$NETWORK") || checkFailure $? "get rpc url"

  # Get address of old and new owner
  local ADDRESS_OLD_OWNER=$(cast wallet address --private-key "$PRIV_KEY_OLD_OWNER")
  local ADDRESS_NEW_OWNER=$(cast wallet address --private-key "$PRIV_KEY_NEW_OWNER")
  echo "Transferring ownership of contract $CONTRACT_ADDRESS on $NETWORK from $ADDRESS_OLD_OWNER to $ADDRESS_NEW_OWNER now"

  # make sure OLD_OWNER is actually contract owner
  local CURRENT_OWNER=$(cast call "$CONTRACT_ADDRESS" "owner() returns (address)" --rpc-url "$RPC_URL")
  if [[ "$CURRENT_OWNER" -ne "$ADDRESS_OLD_OWNER" ]]; then
    error "Current contract owner ($CURRENT_OWNER) does not match with private key of old owner provided ($ADDRESS_OLD_OWNER)"
    return 1
  fi

  # Check native funds of old owner wallet
  local NATIVE_BALANCE_OLD=$(convertToBcInt "$(cast balance "$ADDRESS_OLD_OWNER" --rpc-url "$RPC_URL")")
  local NATIVE_BALANCE_NEW=$(convertToBcInt "$(cast balance "$ADDRESS_NEW_OWNER" --rpc-url "$RPC_URL")")

  echo "native balance old owner: $NATIVE_BALANCE_OLD"
  echo "native balance new owner: $NATIVE_BALANCE_NEW"

  # make sure that sufficient native balances are available on both wallets
  if (($(echo "$NATIVE_BALANCE_OLD < $MIN_NATIVE_BALANCE" | bc -l))); then
    echo "old balance is low"
    if (($(echo "$NATIVE_BALANCE_NEW < $MIN_NATIVE_BALANCE_DOUBLE" | bc -l))); then
      echo "balance of new owner wallet is too low. Cannot continue"
      return 1
    else
      echo "sending ""$MIN_NATIVE_BALANCE"" native tokens from new (""$ADDRESS_NEW_OWNER"") to old wallet (""$ADDRESS_OLD_OWNER"") now"
      # Send some funds from new to old wallet
      cast send "$ADDRESS_OLD_OWNER" --value "$MIN_NATIVE_BALANCE" --private-key "$PRIV_KEY_NEW_OWNER" --rpc-url "$RPC_URL"

      NATIVE_BALANCE_OLD=$(convertToBcInt "$(cast balance "$ADDRESS_OLD_OWNER" --rpc-url "$RPC_URL")")
      NATIVE_BALANCE_NEW=$(convertToBcInt "$(cast balance "$ADDRESS_NEW_OWNER" --rpc-url "$RPC_URL")")
      echo ""
      echo "native balance old owner: $NATIVE_BALANCE_OLD"
      echo "native balance new owner: $NATIVE_BALANCE_NEW"
    fi
  fi

  # # transfer ownership to new owner
  echo ""
  echo "[info] calling transferOwnership() function from old owner wallet now"
  cast send "$CONTRACT_ADDRESS" "transferOwnership(address)" "$ADDRESS_NEW_OWNER" --private-key "$PRIV_KEY_OLD_OWNER" --rpc-url "$RPC_URL"
  echo ""

  # # accept ownership transfer
  echo ""
  echo "[info] calling confirmOwnershipTransfer() function from new owner wallet now"
  cast send "$CONTRACT_ADDRESS" "confirmOwnershipTransfer()" --private-key "$PRIV_KEY_NEW_OWNER" --rpc-url "$RPC_URL"
  echo ""
  echo ""

  # send remaining native tokens from old owner wallet to new owner wallet
  NATIVE_BALANCE_OLD=$(convertToBcInt "$(cast balance "$ADDRESS_OLD_OWNER" --rpc-url "$RPC_URL")")
  SENDABLE_BALANCE=$(convertToBcInt "$NATIVE_BALANCE_OLD - $NATIVE_TRANSFER_GAS_STIPEND")
  if [[ $SENDABLE_BALANCE -gt 0 ]]; then
    echo ""
    echo "sending ""$SENDABLE_BALANCE"" native tokens from old (""$ADDRESS_OLD_OWNER"") to new wallet (""$ADDRESS_NEW_OWNER"") now"
    cast send "$ADDRESS_NEW_OWNER" --value "$SENDABLE_BALANCE" --private-key "$PRIV_KEY_OLD_OWNER" --rpc-url "$RPC_URL"
  else
    echo "remaining native balance in old wallet is too low to send back to new wallet"
  fi

  # check balances
  NATIVE_BALANCE_OLD=$(convertToBcInt "$(cast balance "$ADDRESS_OLD_OWNER" --rpc-url "$RPC_URL")")
  NATIVE_BALANCE_NEW=$(convertToBcInt "$(cast balance "$ADDRESS_NEW_OWNER" --rpc-url "$RPC_URL")")
  echo ""
  echo "native balance old owner: $NATIVE_BALANCE_OLD"
  echo "native balance new owner: $NATIVE_BALANCE_NEW"

  # make sure NEW OWNER is actually contract owner
  CURRENT_OWNER=$(cast call "$CONTRACT_ADDRESS" "owner() returns (address)" --rpc-url "$RPC_URL")
  echo ""
  if [[ "$CURRENT_OWNER" -ne "$ADDRESS_NEW_OWNER" ]]; then
    error "Current contract owner ($CURRENT_OWNER) does not match with new owner address ($ADDRESS_NEW_OWNER). Ownership transfer failed"
    return 1
  else
    echo "Ownership transfer executed successfully"
    return 0
  fi
}

function printDeploymentsStatus() {
  # read function arguments into variables
  ENVIRONMENT="$1"
  echo ""
  echo "+--------------------------------------+------------+------------+-----------+"
  printf "+------------------------- ENVIRONMENT: %-10s --------------------------+\n" "$ENVIRONMENT"
  echo "+--------------------------------------+-----------+-------------+-----------+"
  echo "|                                      |  target   |   target    |           |"
  echo "|       Facet (latest version)         | (mutable) | (immutable) |  current  |"
  echo "+--------------------------------------+-----------+-------------+-----------+"

  # Check if target state FILE exists
  if [ ! -f "$TARGET_STATE_PATH" ]; then
    error "target state FILE does not exist in path $TARGET_STATE_PATH"
    exit 1
  fi

  # get an arrqay with all contracts (sorted: diamonds, coreFacets, nonCoreFacets, periphery)
  local ALL_CONTRACTS=$(getAllContractNames "false")

  # get a list of all networks
  local NETWORKS=$(getAllNetworksArray)

  # define column width for table
  FACET_COLUMN_WIDTH=38
  TARGET_COLUMN_WIDTH=11
  CURRENT_COLUMN_WIDTH=10

  # go through all contracts
  for CONTRACT in ${ALL_CONTRACTS[*]}; do
    # get current contract version
    CURRENT_VERSION=$(getCurrentContractVersion "$CONTRACT")
    printf "|%-${FACET_COLUMN_WIDTH}s| %-${TARGET_COLUMN_WIDTH}s| %-${TARGET_COLUMN_WIDTH}s| %-${CURRENT_COLUMN_WIDTH}s|\n" " $CONTRACT ($CURRENT_VERSION)" "" "" ""

    for NETWORK in ${NETWORKS[*]}; do
      PRINTED=false
      #echo "  NETWORK: $NETWORK"

      # get highest deployed version from master log
      HIGHEST_VERSION_DEPLOYED=$(getHighestDeployedContractVersionFromMasterLog "$NETWORK" "$ENVIRONMENT" "$CONTRACT")
      RETURN_CODE3=$?

      # check if contract has entry in target state
      TARGET_VERSION_DIAMOND=$(findContractVersionInTargetState "$NETWORK" "$ENVIRONMENT" "$CONTRACT" "LiFiDiamond")
      RETURN_CODE1=$?
      TARGET_VERSION_DIAMOND_IMMUTABLE=$(findContractVersionInTargetState "$NETWORK" "$ENVIRONMENT" "$CONTRACT" "LiFiDiamondImmutable")
      RETURN_CODE2=$?

      if [ "$RETURN_CODE1" -eq 0 ]; then
        TARGET_ENTRY_1=$TARGET_VERSION_DIAMOND
      else
        TARGET_ENTRY_1=""
      fi

      if [ "$RETURN_CODE2" -eq 0 ]; then
        TARGET_ENTRY_2=$TARGET_VERSION_DIAMOND_IMMUTABLE
      else
        TARGET_ENTRY_2=""
      fi

      if [[ "$RETURN_CODE1" -eq 0 || "$RETURN_CODE2" -eq 0 ]]; then
        #echo "TARGET_VERSION_DIAMOND: $TARGET_VERSION_DIAMOND"
        printf "|%-${FACET_COLUMN_WIDTH}s| %-${TARGET_COLUMN_WIDTH}s| %-${TARGET_COLUMN_WIDTH}s| %-${CURRENT_COLUMN_WIDTH}s|\n" "  -$NETWORK" "  $TARGET_ENTRY_1" "  $TARGET_ENTRY_2" "  $HIGHEST_VERSION_DEPLOYED"
      fi

    done

    printf "|%-${FACET_COLUMN_WIDTH}s| %-${TARGET_COLUMN_WIDTH}s| %-${TARGET_COLUMN_WIDTH}s| %-${CURRENT_COLUMN_WIDTH}s|\n" "" "" "" ""

  done
  echo "+--------------------------------------+------------+------------+-----------+"
  return 0
}
function printDeploymentsStatusV2() {
  # read function arguments into variables
  ENVIRONMENT="$1"

  OUTPUT_FILE_PATH="target_vs_deployed_""$ENVIRONMENT"".txt"

  echo ""
  echo "+------------------------------------------------------------------------------+"
  echo "+------------------------- TARGET STATE vs. ACTUAL STATE ----------------------+"
  echo "+                                                                              +"
  echo "+ (will only list networks for which an entry exists in target or deploy log)  +"
  echo "+------------------------------------------------------------------------------+"
  printf "+-------------------------- ENVIRONMENT: %-10s ---------------------------+\n" "$ENVIRONMENT"
  echo "+--------------------------------------+-------------------+-------------------+"
  echo "|                                      |      mutable      |     immutable     |"
  echo "|      Contract (latest version)       | target : deployed | target : deployed |"
  echo "+--------------------------------------+-------------------+-------------------+"

  echo "" >"$OUTPUT_FILE_PATH"
  echo "+------------------------------------------------------------------------------+" >>"$OUTPUT_FILE_PATH"
  echo "+------------------------- TARGET STATE vs. ACTUAL STATE ----------------------+" >>"$OUTPUT_FILE_PATH"
  echo "+                                                                              +" >>"$OUTPUT_FILE_PATH"
  echo "+ (will only list networks for which an entry exists in target or deploy log)  +" >>"$OUTPUT_FILE_PATH"
  echo "+------------------------------------------------------------------------------+" >>"$OUTPUT_FILE_PATH"
  printf "+-------------------------- ENVIRONMENT: %-10s ---------------------------+\n" "$ENVIRONMENT" >>"$OUTPUT_FILE_PATH"
  echo "+--------------------------------------+-------------------+-------------------+" >>"$OUTPUT_FILE_PATH"
  echo "|                                      |      mutable      |     immutable     |" >>"$OUTPUT_FILE_PATH"
  echo "|      Contract (latest version)       | target : deployed | target : deployed |" >>"$OUTPUT_FILE_PATH"
  echo "+--------------------------------------+-------------------+-------------------+" >>"$OUTPUT_FILE_PATH"

  # Check if target state FILE exists
  if [ ! -f "$TARGET_STATE_PATH" ]; then
    error "target state FILE does not exist in path $TARGET_STATE_PATH"
    exit 1
  fi

  # get an arrqay with all contracts (sorted: diamonds, coreFacets, nonCoreFacets, periphery)
  local ALL_CONTRACTS=$(getAllContractNames "false")

  # get a list of all networks
  local NETWORKS=$(getIncludedNetworksArray)

  # define column width for table
  FACET_COLUMN_WIDTH=38
  TARGET_COLUMN_WIDTH=18

  # go through all contracts
  for CONTRACT in ${ALL_CONTRACTS[*]}; do
    #      if [ "$CONTRACT" != "LiFiDiamondImmutable" ] ; then
    #        continue
    #      fi

    # get current contract version
    CURRENT_VERSION=$(getCurrentContractVersion "$CONTRACT")
    printf "|%-${FACET_COLUMN_WIDTH}s| %-${TARGET_COLUMN_WIDTH}s| %-${TARGET_COLUMN_WIDTH}s|\n" " $CONTRACT ($CURRENT_VERSION)" "" "" ""
    printf "|%-${FACET_COLUMN_WIDTH}s| %-${TARGET_COLUMN_WIDTH}s| %-${TARGET_COLUMN_WIDTH}s|\n" " $CONTRACT ($CURRENT_VERSION)" "" "" "" >>"$OUTPUT_FILE_PATH"

    # go through all networks
    for NETWORK in ${NETWORKS[*]}; do
      # skip any network that is a testnet
      if [[ "$TEST_NETWORKS" == *"$NETWORK"* ]]; then
        continue
      fi

      # (re-)set entry values
      TARGET_ENTRY_1="  -  "
      TARGET_ENTRY_2="  -  "
      DEPLOYED_ENTRY_1="  -  "
      DEPLOYED_ENTRY_2="  -  "
      KNOWN_VERSION=""
      MUTABLE_ENTRY_COMBINED=""
      IMMUTABLE_ENTRY_COMBINED=""

      # check if contract has entry in target state
      TARGET_VERSION_DIAMOND=$(findContractVersionInTargetState "$NETWORK" "$ENVIRONMENT" "$CONTRACT" "LiFiDiamond")
      RETURN_CODE1=$?
      TARGET_VERSION_DIAMOND_IMMUTABLE=$(findContractVersionInTargetState "$NETWORK" "$ENVIRONMENT" "$CONTRACT" "LiFiDiamondImmutable")
      RETURN_CODE2=$?

      # if entry was found in target state, prepare data for entry in table (if not default value will be used to preserve formatting)
      if [ "$RETURN_CODE1" -eq 0 ]; then
        TARGET_ENTRY_1=$TARGET_VERSION_DIAMOND
      fi
      if [ "$RETURN_CODE2" -eq 0 ]; then
        TARGET_ENTRY_2=$TARGET_VERSION_DIAMOND_IMMUTABLE
      fi

      # check if contract has entry in diamond deployment log
      LOG_INFO_DIAMOND=$(getContractInfoFromDiamondDeploymentLogByName "$NETWORK" "$ENVIRONMENT" "LiFiDiamond" "$CONTRACT")
      RETURN_CODE3=$?
      LOG_INFO_DIAMOND_IMMUTABLE=$(getContractInfoFromDiamondDeploymentLogByName "$NETWORK" "$ENVIRONMENT" "LiFiDiamondImmutable" "$CONTRACT")
      RETURN_CODE4=$?

      # check if entry was found in diamond deployment log (if version == null, replace with "unknown")
      if [ "$RETURN_CODE3" -eq 0 ]; then
        KNOWN_VERSION=$(echo "$LOG_INFO_DIAMOND" | jq -r '.[].Version')
        if [[ "$KNOWN_VERSION" == "null" || "$KNOWN_VERSION" == "" ]]; then
          DEPLOYED_ENTRY_1=" n/a"
        else
          DEPLOYED_ENTRY_1=$KNOWN_VERSION
        fi
      fi
      if [ "$RETURN_CODE4" -eq 0 ]; then
        KNOWN_VERSION=$(echo "$LOG_INFO_DIAMOND_IMMUTABLE" | jq -r '.[].Version')

        if [[ "$KNOWN_VERSION" == "null" || "$KNOWN_VERSION" == "" ]]; then
          DEPLOYED_ENTRY_2=" n/a"
        else
          DEPLOYED_ENTRY_2=$KNOWN_VERSION
        fi
      fi

      # print new line if any entry was found in either target state or diamond deploy log
      if [[ "$RETURN_CODE1" -eq 0 || "$RETURN_CODE2" -eq 0 || "$RETURN_CODE3" -eq 0 || "$RETURN_CODE4" -eq 0 ]]; then
        # prepare entries (to preserve formatting)
        MUTABLE_ENTRY_COMBINED="$TARGET_ENTRY_1"" : ""$DEPLOYED_ENTRY_1"
        IMMUTABLE_ENTRY_COMBINED="$TARGET_ENTRY_2"" : ""$DEPLOYED_ENTRY_2"

        if [ "$CONTRACT" == "LiFiDiamond" ]; then
          IMMUTABLE_ENTRY_COMBINED=""
        elif [ "$CONTRACT" == "LiFiDiamondImmutable" ]; then
          MUTABLE_ENTRY_COMBINED=""
        fi

        # determine color codes
        COLOR_CODE_1=$NC
        COLOR_CODE_2=$NC
        if [[ "$TARGET_ENTRY_1" != *"-"* && "$DEPLOYED_ENTRY_1" != *"-"* ]]; then
          if [[ "$TARGET_ENTRY_1" == "$DEPLOYED_ENTRY_1" ]]; then
            COLOR_CODE_1=$GREEN
          else
            COLOR_CODE_1=$RED
          fi
        fi
        if [[ "$TARGET_ENTRY_2" != *"-"* && "$DEPLOYED_ENTRY_2" != *"-"* ]]; then
          if [[ "$TARGET_ENTRY_2" == "$DEPLOYED_ENTRY_2" ]]; then
            COLOR_CODE_2=$GREEN
          else
            COLOR_CODE_2=$RED
          fi
        fi

        # print new line in table view
        printf "|%-${FACET_COLUMN_WIDTH}s| $COLOR_CODE_1 %-15s $NC | $COLOR_CODE_2 %-15s $NC |\n" "  -$NETWORK" " $MUTABLE_ENTRY_COMBINED" " $IMMUTABLE_ENTRY_COMBINED"
        printf "|%-${FACET_COLUMN_WIDTH}s| %-17s | %-17s |\n" "  -$NETWORK" " $MUTABLE_ENTRY_COMBINED" " $IMMUTABLE_ENTRY_COMBINED" >>"$OUTPUT_FILE_PATH"
      fi
    done

    # print empty line
    printf "|%-${FACET_COLUMN_WIDTH}s| %-${TARGET_COLUMN_WIDTH}s| %-${TARGET_COLUMN_WIDTH}s|\n" "" "" "" ""
    printf "|%-${FACET_COLUMN_WIDTH}s| %-${TARGET_COLUMN_WIDTH}s| %-${TARGET_COLUMN_WIDTH}s|\n" "" "" "" "" >>"$OUTPUT_FILE_PATH"
  done

  # print closing line
  echo "+--------------------------------------+-------------------+-------------------+"
  echo "+--------------------------------------+-------------------+-------------------+" >>"$OUTPUT_FILE_PATH"
  return 0

  playNotificationSound
}
function checkDeployRequirements() {
  # read function arguments into variables
  NETWORK="$1"
  ENVIRONMENT="$2"
  CONTRACT="$3"

  echo ""
  echoDebug "checking if all information required for deployment is available for $CONTRACT on $NETWORK in $ENVIRONMENT environment"

  # get file suffix based on value in variable ENVIRONMENT
  local FILE_SUFFIX=$(getFileSuffix "$ENVIRONMENT")

  # part 1: check configData requirements
  CONFIG_REQUIREMENTS=($(jq -r --arg CONTRACT "$CONTRACT" '.[$CONTRACT].configData | select(type == "object") | keys[]' "$DEPLOY_REQUIREMENTS_PATH"))

  # check if configData requirements were found
  if [ ${#CONFIG_REQUIREMENTS[@]} -gt 0 ]; then
    # go through array with requirements
    for REQUIREMENT in "${CONFIG_REQUIREMENTS[@]}"; do
      # get configFileName
      CONFIG_FILE=$(jq -r --arg CONTRACT "$CONTRACT" --arg REQUIREMENT "$REQUIREMENT" '.[$CONTRACT].configData[$REQUIREMENT].configFileName' "$DEPLOY_REQUIREMENTS_PATH")

      # get keyInConfigFile
      KEY_IN_FILE=$(jq -r --arg CONTRACT "$CONTRACT" --arg REQUIREMENT "$REQUIREMENT" '.[$CONTRACT].configData[$REQUIREMENT].keyInConfigFile' "$DEPLOY_REQUIREMENTS_PATH")
      # replace '<NETWORK>' with actual network, if needed
      KEY_IN_FILE=${KEY_IN_FILE//<NETWORK>/$NETWORK}

      # get full config file path
      CONFIG_FILE_PATH="$DEPLOY_CONFIG_FILE_PATH""$CONFIG_FILE"

      # check if file exists
      if ! checkIfFileExists "$CONFIG_FILE_PATH" >/dev/null; then
        error "file does not exist: $CONFIG_FILE_PATH (access attempted by function 'checkDeployRequirements')"
        return 1
      fi

      # try to read value from config file
      VALUE=$(jq -r "$KEY_IN_FILE" "$CONFIG_FILE_PATH")

      # check if data is available in config file
      if [[ "$VALUE" != "null" && "$VALUE" != "" ]]; then
        echoDebug "address information for parameter $REQUIREMENT found in $CONFIG_FILE_PATH"
      else
        echoDebug "address information for parameter $REQUIREMENT not found in $CONFIG_FILE_PATH"

        # check if it's allowed to deploy with zero address
        DEPLOY_FLAG=$(jq -r --arg CONTRACT "$CONTRACT" --arg REQUIREMENT "$REQUIREMENT" '.[$CONTRACT].configData[$REQUIREMENT].allowToDeployWithZeroAddress' "$DEPLOY_REQUIREMENTS_PATH")

        # continue with script depending on DEPLOY_FLAG
        if [[ "$DEPLOY_FLAG" == "true" ]]; then
          # if yes, deployment is OK
          warning "contract $CONTRACT will be deployed with zero address as argument for parameter $REQUIREMENT since this information was missing in $CONFIG_FILE_PATH for network $NETWORK"
        else
          # if no, return "do not deploy"
          error "contract $CONTRACT cannot be deployed with zero address as argument for parameter $REQUIREMENT and this information is missing in $CONFIG_FILE_PATH for network $NETWORK"
          return 1
        fi
      fi
    done
  fi

  # part 2: check required contractAddresses
  # read names of required contract addresses into array
  DEPENDENCIES=($(jq -r --arg CONTRACT "$CONTRACT" '.[$CONTRACT].contractAddresses | select(type == "object") | keys[]' "$DEPLOY_REQUIREMENTS_PATH"))

  # check if dependencies were found
  if [ ${#DEPENDENCIES[@]} -gt 0 ]; then
    # get file name for network deploy log
    ADDRESSES_FILE="./deployments/${NETWORK}.${FILE_SUFFIX}json"

    # check if file exists
    if ! checkIfFileExists "$ADDRESSES_FILE" >/dev/null; then
      error "file does not exist: $ADDRESSES_FILE (access attempted by function 'checkDeployRequirements')"
      return 1
    fi
    # go through array
    for DEPENDENCY in "${DEPENDENCIES[@]}"; do
      # get contract address from deploy file
      echoDebug "now looking for address of contract $DEPENDENCY in file $ADDRESSES_FILE"
      ADDRESS=$(jq -r --arg DEPENDENCY "$DEPENDENCY" '.[$DEPENDENCY]' "$ADDRESSES_FILE")

      # check if contract address is available in log file
      if [[ "$ADDRESS" != "null" && "$ADDRESS" == *"0x"* ]]; then
        echoDebug "address information for contract $DEPENDENCY found"
      else
        echoDebug "address information for contract $DEPENDENCY not found"

        # check if it's allowed to deploy with zero address
        DEPLOY_FLAG=$(jq -r --arg CONTRACT "$CONTRACT" --arg DEPENDENCY "$DEPENDENCY" '.[$CONTRACT].contractAddresses[$DEPENDENCY].allowToDeployWithZeroAddress' "$DEPLOY_REQUIREMENTS_PATH")

        # continue with script depending on DEPLOY_FLAG
        if [[ "$DEPLOY_FLAG" == "true" ]]; then
          # if yes, deployment is OK
          warning "contract $CONTRACT will be deployed with zero address as argument for parameter $DEPENDENCY since this information was missing in $ADDRESSES_FILE for network $NETWORK"
        else
          # if no, return "do not deploy"
          error "contract $CONTRACT cannot be deployed with zero address as argument for parameter $DEPENDENCY and this information is missing in $ADDRESSES_FILE for network $NETWORK"
          return 1
        fi
      fi
    done
  fi
  return 0
}
function isVersionTag() {
  # read function arguments into variable
  local STRING=$1

  # define version tag pattern
  local PATTERN="^[0-9]+\.[0-9]+\.[0-9]+$"

  if [[ $STRING =~ $PATTERN ]]; then
    return 0
  else
    return 1
  fi
}
function deployCreate3FactoryToAnvil() {
  # deploy create3Factory
  RAW_RETURN_DATA=$(PRIVATE_KEY=$PRIVATE_KEY_ANVIL forge script lib/create3-factory/script/Deploy.s.sol --fork-url "$ETH_NODE_URI_LOCALANVIL" --broadcast --silent)

  # extract address of deployed factory contract
  ADDRESS=$(echo "$RAW_RETURN_DATA" | grep -o -E 'Contract Address: 0x[a-fA-F0-9]{40}' | grep -o -E '0x[a-fA-F0-9]{40}')

  # update value of CREATE3_FACTORY_ADDRESS .env variable
  export CREATE3_FACTORY_ADDRESS=$ADDRESS
  echo "$ADDRESS"
}
function getValueFromJSONFile() {
  # read function arguments into variable
  local FILE_PATH=$1
  local KEY=$2

  # check if file exists
  if ! checkIfFileExists "$FILE_PATH" >/dev/null; then
    error "file does not exist: $FILE_PATH (access attempted by function 'getValueFromJSONFile')"
    return 1
  fi

  # extract and return value from file
  VALUE=$(cat "$FILE_PATH" | jq -r ".$KEY")
  echo "$VALUE"
}
function compareAddresses() {
  # read function arguments into variable
  local address_1=$1
  local address_2=$2

  # count characters / analyze format
  local address_1_chars=${#address_1}
  local address_2_chars=${#address_2}

  # shorten address1
  if [[ $address_1_chars -gt 42 ]]; then
    address_1_short="0x"${address_1: -40}
  else
    address_1_short=$address_1
  fi

  # shorten address2
  if [[ "$address_2_chars" -gt 64 ]]; then
    address_2_short="0x"${address_2: -40}
  else
    address_2_short=$address_2
  fi

  # convert both addresses to lowercase
  address_1_short_upper=$(echo "$address_1_short" | tr '[:upper:]' '[:lower:]')
  address_2_short_upper=$(echo "$address_2_short" | tr '[:upper:]' '[:lower:]')

  # compare
  if [[ $address_1_short_upper == $address_2_short_upper ]]; then
    echo true
    return 0
  else
    echo false
    return 1
  fi
}
function sendMessageToSlackSmartContractsChannel() {
  # read function arguments into variable
  local MESSAGE=$1

  if [ -z "$SLACK_WEBHOOK_SC_GENERAL" ]; then
    echo ""
    warning "Slack webhook URL for dev-sc-general is missing. Cannot send log message."
    echo ""
    return 1
  fi

  echo ""
  echoDebug "sending the following message to Slack webhook ('dev-sc-general' channel):"
  echoDebug "$MESSAGE"
  echo ""

  # Send the message
  curl -H "Content-Type: application/json" \
    -X POST \
    -d "{\"text\": \"$MESSAGE\"}" \
    "$SLACK_WEBHOOK_SC_GENERAL"

  echoDebug "Log message sent to Slack"

  return 0
}

function getUserInfo() {
  # log local username
  local USERNAME=$(whoami)

  # log Github email address
  EMAIL=$(git config --global user.email)
  if [ -z "$EMAIL" ]; then
    EMAIL=$(git config --local user.email)
  fi

  # return collected info
  echo "Username: $USERNAME, Github email: $EMAIL"

}
function cleanupBackgroundJobs() {
  echo "Cleaning up..."
  # Kill all background jobs
  pkill -P $$
  echo "All background jobs killed. Script execution aborted."
  exit 1
}
# <<<<<< miscellaneous

# >>>>>> helpers to set/update deployment files/logs/etc
function updateDiamondLogForNetwork() {
  # read function arguments into variable
  local NETWORK=$1
  local ENVIRONMENT=$2

  # get RPC URL
  local RPC_URL=$(getRPCUrl "$NETWORK") || checkFailure $? "get rpc url"

  if [[ -z $RPC_URL ]]; then
    error "[$NETWORK] RPC URL is not set"
    return 1
  fi

  # get diamond address
  local DIAMOND_ADDRESS=$(getContractAddressFromDeploymentLogs "$NETWORK" "$ENVIRONMENT" "LiFiDiamond")

  if [[ $? -ne 0 ]]; then
    error "[$NETWORK] Failed to get LiFiDiamond address on $NETWORK in $ENVIRONMENT environment"
    return 1
  fi

  # get list of facets
  # execute script
  attempts=0 # initialize attempts to 0

  while [ $attempts -lt "$MAX_ATTEMPTS_PER_SCRIPT_EXECUTION" ]; do
    echo "[$NETWORK] Trying to get facets for diamond $DIAMOND_ADDRESS now - attempt $((attempts + 1))"
    # try to execute call
    local KNOWN_FACET_ADDRESSES=$(cast call "$DIAMOND_ADDRESS" "facetAddresses() returns (address[])" --rpc-url "$RPC_URL") 2>/dev/null

    # check the return code the last call
    if [ $? -eq 0 ]; then
      break # exit the loop if the operation was successful
    fi

    attempts=$((attempts + 1)) # increment attempts
    sleep 1                    # wait for 1 second before trying the operation again
  done

  if [ $attempts -eq $((MAX_ATTEMPTS_PER_SCRIPT_EXECUTION + 1)) ]; then
    warning "[$NETWORK] Failed to get facets from diamond $DIAMOND_ADDRESS after $MAX_ATTEMPTS_PER_SCRIPT_EXECUTION attempts"
  fi

  # prepare for parallel facet/periphery processing and final merge
  local FILE_SUFFIX
  FILE_SUFFIX=$(getFileSuffix "$ENVIRONMENT")
  local DIAMOND_FILE="./deployments/${NETWORK}.diamond.${FILE_SUFFIX}json"
  local DIAMOND_NAME="LiFiDiamond"
  local TEMP_DIR
  TEMP_DIR=$(mktemp -d)
  local FACETS_TMP="$TEMP_DIR/facets.json"
  local PERIPHERY_TMP="$TEMP_DIR/periphery.json"

  # start periphery resolution in background
  saveDiamondPeriphery "$NETWORK" "$ENVIRONMENT" "true" "periphery-only" "$PERIPHERY_TMP" &
  local PID_PERIPHERY=$!

  # start facets resolution (if available) in background
  local PID_FACETS
  if [[ -z $KNOWN_FACET_ADDRESSES ]]; then
    warning "[$NETWORK] no facets found in diamond $DIAMOND_ADDRESS"
    echo '{}' >"$FACETS_TMP"
  else
    saveDiamondFacets "$NETWORK" "$ENVIRONMENT" "true" "$KNOWN_FACET_ADDRESSES" "facets-only" "$FACETS_TMP" &
    PID_FACETS=$!
  fi

  # wait for both background jobs to complete
  if [[ -n "$PID_PERIPHERY" ]]; then wait "$PID_PERIPHERY"; fi
  if [[ -n "$PID_FACETS" ]]; then wait "$PID_FACETS"; fi

  # validate temp outputs exist
  if [[ ! -s "$FACETS_TMP" ]]; then echo '{}' >"$FACETS_TMP"; fi
  if [[ ! -s "$PERIPHERY_TMP" ]]; then echo '{}' >"$PERIPHERY_TMP"; fi

  # ensure diamond file exists
  if [[ ! -e $DIAMOND_FILE ]]; then
    echo "{}" >"$DIAMOND_FILE"
  fi

  # merge facets and periphery into diamond file atomically
  local MERGED
  MERGED=$(jq -r --arg diamond_name "$DIAMOND_NAME" --slurpfile facets "$FACETS_TMP" --slurpfile periphery "$PERIPHERY_TMP" '
      .[$diamond_name] = (.[$diamond_name] // {}) |
      .[$diamond_name].Facets = $facets[0] |
      .[$diamond_name].Periphery = $periphery[0]
    ' "$DIAMOND_FILE" || cat "$DIAMOND_FILE")
  printf %s "$MERGED" >"$DIAMOND_FILE"

  # clean up
  rm -rf "$TEMP_DIR"

  success "[$NETWORK] updated diamond log"
}

function updateDiamondLogs() {
  # read function arguments into variable
  local ENVIRONMENT=$1
  local NETWORK=$2

  # if no network was passed to this function, update all networks
  if [[ -z $NETWORK ]]; then
    # get array with all network names
    NETWORKS=($(getIncludedNetworksArray))
  else
    NETWORKS=($NETWORK)
  fi

  echo ""
  echo "Now updating all diamond logs on network(s): ${NETWORKS[*]}"
  echo ""

  # ENVIRONMENTS=("production" "staging")
  if [[ "$ENVIRONMENT" == "production" || -z "$ENVIRONMENT" ]]; then
    ENVIRONMENTS=("production")
  else
    ENVIRONMENTS=("staging")
  fi

  # Create arrays to store background job PIDs and their corresponding network/environment info
  local pids=()
  local job_info=()
  local job_index=0

  # loop through all networks
  for NETWORK in "${NETWORKS[@]}"; do
    echo ""
    echo "current Network: $NETWORK"

    for ENVIRONMENT in "${ENVIRONMENTS[@]}"; do
      echo " -----------------------"
      echo " current ENVIRONMENT: $ENVIRONMENT"

      # Call the helper function in background for parallel execution
      updateDiamondLogForNetwork "$NETWORK" "$ENVIRONMENT" &

      # Store the PID and job info
      pids+=($!)
      job_info+=("$NETWORK:$ENVIRONMENT")
      job_index=$((job_index + 1))
    done
  done

  # Wait for all background jobs to complete and capture exit codes
  echo "Waiting for all diamond log updates to complete..."
  local failed_jobs=()
  local job_count=${#pids[@]}

  for i in "${!pids[@]}"; do
    local pid="${pids[$i]}"
    local info="${job_info[$i]}"

    # Wait for this specific job and capture its exit code
    if wait "$pid"; then
      echo "[$info] Completed successfully"
    else
      echo "[$info] Failed with exit code $?"
      failed_jobs+=("$info")
    fi
  done

  # Check if any jobs failed
  if [ ${#failed_jobs[@]} -gt 0 ]; then
    error "Some diamond log updates failed: ${failed_jobs[*]}"
    echo "All diamond log updates completed with ${#failed_jobs[@]} failure(s) out of $job_count total jobs"
    playNotificationSound
    return 1
  else
    echo "All diamond log updates completed successfully ($job_count jobs)"
    playNotificationSound
    return 0
  fi
}

# Function: install_foundry_zksync
# Description: Downloads and installs the zkSync version of foundry tools (forge and cast)
# Arguments:
#   $1 - Installation directory (optional, defaults to ./foundry-zksync)
#   FOUNDRY_ZKSYNC_VERSION - Environment variable to specify version
# Example Versions:
#   FOUNDRY_ZKSYNC_VERSION="nightly-082b6a3610be972dd34aff9439257f4d85ddbf15"
# Returns:
#   0 - Success
#   1 - Failure (with error message)
install_foundry_zksync() {
  # Foundry ZKSync version
  local FOUNDRY_ZKSYNC_VERSION="nightly-ae9cfd10d906b5ab350258533219da1f4775c118"
  # Allow custom installation directory or use default
  local install_dir="${1:-./foundry-zksync}"

  # Verify that FOUNDRY_ZKSYNC_VERSION is set
  if [ -z "${FOUNDRY_ZKSYNC_VERSION}" ]; then
    echo "Error: FOUNDRY_ZKSYNC_VERSION is not set"
    return 1
  fi

  echo "Using Foundry zkSync version: ${FOUNDRY_ZKSYNC_VERSION}"

  # Check if binaries already exist and are executable
  # -x tests if a file exists and has execute permissions
  if [ -x "${install_dir}/forge" ] && [ -x "${install_dir}/cast" ]; then
    echo "forge and cast binaries already exist in ${install_dir} and are executable"
    echo "Skipping download and installation"
    return 0
  fi

  # Detect operating system
  # $OSTYPE is a bash variable that contains the operating system type
  local os
  if [[ "$OSTYPE" == "darwin"* ]]; then
    os="darwin"
  elif [[ "$OSTYPE" == "linux-gnu"* ]]; then
    os="linux"
  else
    echo "Unsupported operating system"
    return 1
  fi

  # Detect CPU architecture
  # uname -m returns the machine hardware name
  local arch
  case $(uname -m) in
  x86_64) # Intel/AMD 64-bit
    arch="amd64"
    ;;
  arm64 | aarch64) # ARM 64-bit (e.g., Apple Silicon, AWS Graviton)
    arch="arm64"
    ;;
  *)
    echo "Unsupported architecture: $(uname -m)"
    return 1
    ;;
  esac

  # Construct download URL using the specified version
  local base_url="https://github.com/matter-labs/foundry-zksync/releases/download/${FOUNDRY_ZKSYNC_VERSION}"
  local filename="foundry_zksync_nightly_${os}_${arch}.tar.gz"
  local download_url="${base_url}/${filename}"

  # Create installation directory if it doesn't exist
  # -p flag creates parent directories if needed
  mkdir -p "$install_dir"

  # Print detection results
  echo "Detected OS: $os"
  echo "Detected Architecture: $arch"
  echo "Downloading from: $download_url"
  echo "Installing to: $install_dir"

  # Download the file using curl or wget, whichever is available
  # command -v checks if a command exists
  # &> /dev/null redirects both stdout and stderr to null
  if command -v curl &>/dev/null; then
    # -L flag follows redirects, -o specifies output file
    curl -L -o "${install_dir}/${filename}" "$download_url"
  elif command -v wget &>/dev/null; then
    # -O specifies output file
    wget -O "${install_dir}/${filename}" "$download_url"
  else
    echo "Neither curl nor wget is installed"
    return 1
  fi

  # Check if download was successful
  # $? contains the return status of the last command
  if [ $? -ne 0 ]; then
    echo "Download failed"
    return 1
  fi

  echo "Download completed successfully"

  # Extract the archive
  # -x extract, -z gzip, -f file
  echo "Extracting files..."
  tar -xzf "${install_dir}/${filename}" -C "$install_dir"

  if [ $? -ne 0 ]; then
    echo "Extraction failed"
    return 1
  fi

  # Make binaries executable
  # +x adds execute permission
  echo "Setting executable permissions..."
  chmod +x "${install_dir}/forge" "${install_dir}/cast"

  if [ $? -ne 0 ]; then
    echo "Failed to set executable permissions"
    return 1
  fi

  # Clean up by removing the downloaded archive
  echo "Cleaning up..."
  rm "${install_dir}/${filename}"

  if [ $? -ne 0 ]; then
    echo "Cleanup failed"
    return 1
  fi

  # Verify that binaries are executable
  # This is a final check to ensure everything worked
  if [ ! -x "${install_dir}/forge" ] || [ ! -x "${install_dir}/cast" ]; then
    echo "Installation completed but binaries are not executable. Please check permissions."
    return 1
  fi

  echo "Installation completed successfully"
  echo "Binaries are executable and ready to use"
  return 0
}

# Function: getContractDeploymentStatusSummary
# Description: Provides a comprehensive deployment status summary for a contract across all supported networks
# Arguments:
#   $1 - Environment (production/staging)
#   $2 - Contract name
#   $3 - Version (optional, if not provided will use current version)
# Returns:
#   Prints a formatted table summary and lists of networks by status
# Example:
#   getContractDeploymentStatusSummary "production" "Permit2Proxy" "1.0.4"
#   getContractDeploymentStatusSummary "production" "Permit2Proxy"
getContractDeploymentStatusSummary() {
  local ENVIRONMENT="$1"
  local CONTRACT="$2"
  local VERSION="$3"

  # Validate required parameters
  if [[ -z "$ENVIRONMENT" || -z "$CONTRACT" ]]; then
    error "Usage: getContractDeploymentStatusSummary ENVIRONMENT CONTRACT [VERSION]"
    error "Example: getContractDeploymentStatusSummary production Permit2Proxy 1.0.4"
    return 1
  fi

  # If no version provided, get current version
  if [[ -z "$VERSION" ]]; then
    VERSION=$(getCurrentContractVersion "$CONTRACT")
    if [[ -z "$VERSION" ]]; then
      error "Could not determine version for contract $CONTRACT"
      return 1
    fi
  fi

  # Get list of all supported networks
  local NETWORKS=($(getIncludedNetworksArray))

  echo ""
  echo "=========================================="
  echo "  DEPLOYMENT STATUS SUMMARY"
  echo "=========================================="
  echo "Contract: $CONTRACT"
  echo "Version: $VERSION"
  echo "Environment: $ENVIRONMENT"
  echo "Networks to check: ${#NETWORKS[@]}"
  echo ""

  # Initialize arrays to track results
  local DEPLOYED_VERIFIED=()
  local DEPLOYED_UNVERIFIED=()
  local NOT_DEPLOYED=()
  local TOTAL_NETWORKS=${#NETWORKS[@]}

  # Print table header
  printf "%-20s %-10s %-10s %-42s\n" "NETWORK" "DEPLOYED" "VERIFIED" "ADDRESS"
  printf "%-20s %-10s %-10s %-42s\n" "--------------------" "----------" "----------" "------------------------------------------"

  # Check each network
  for network in "${NETWORKS[@]}"; do
    # Check if contract is deployed - use a more robust approach
    local LOG_ENTRY=""
    local FIND_RESULT=1

    # Try to find the contract and capture both output and exit code
    LOG_ENTRY=$(findContractInMasterLog "$CONTRACT" "$network" "$ENVIRONMENT" "$VERSION" 2>/dev/null)
    FIND_RESULT=$?

    # Additional check: if LOG_ENTRY contains error message, treat as not found
    if [[ "$LOG_ENTRY" == *"No matching entry found"* ]]; then
      FIND_RESULT=1
    fi

    if [[ $FIND_RESULT -eq 0 && -n "$LOG_ENTRY" && "$LOG_ENTRY" != "null" ]]; then
      # Contract is deployed
      local ADDRESS=$(echo "$LOG_ENTRY" | jq -r ".ADDRESS" 2>/dev/null)
      local VERIFIED=$(echo "$LOG_ENTRY" | jq -r ".VERIFIED" 2>/dev/null)

      # Handle cases where jq fails or returns null
      if [[ "$ADDRESS" == "null" || -z "$ADDRESS" ]]; then
        ADDRESS="N/A"
      fi
      if [[ "$VERIFIED" == "null" || -z "$VERIFIED" ]]; then
        VERIFIED="false"
      fi

      if [[ "$VERIFIED" == "true" ]]; then
        printf "%-20s %-10s %-10s %-42s\n" "$network" "✅" "✅" "$ADDRESS"
        DEPLOYED_VERIFIED+=("$network")
      else
        printf "%-20s %-10s %-10s %-42s\n" "$network" "✅" "❌" "$ADDRESS"
        DEPLOYED_UNVERIFIED+=("$network")
      fi
    else
      # Contract is not deployed
      printf "%-20s %-10s %-10s %-42s\n" "$network" "❌" "N/A" "N/A"
      NOT_DEPLOYED+=("$network")
    fi
  done

  echo ""
  echo "=========================================="
  echo "  SUMMARY STATISTICS"
  echo "=========================================="
  echo "Total networks: $TOTAL_NETWORKS"
  echo "✅ Deployed & Verified: ${#DEPLOYED_VERIFIED[@]}"
  echo "⚠️  Deployed but Unverified: ${#DEPLOYED_UNVERIFIED[@]}"
  echo "❌ Not Deployed: ${#NOT_DEPLOYED[@]}"
  echo ""

  # Show detailed lists
  if [[ ${#DEPLOYED_VERIFIED[@]} -gt 0 ]]; then
    echo "✅ NETWORKS WITH DEPLOYED & VERIFIED CONTRACTS (${#DEPLOYED_VERIFIED[@]}):"
    printf "  %s\n" "${DEPLOYED_VERIFIED[@]}"
    echo ""
  fi

  if [[ ${#DEPLOYED_UNVERIFIED[@]} -gt 0 ]]; then
    echo "⚠️  NETWORKS WITH DEPLOYED BUT UNVERIFIED CONTRACTS (${#DEPLOYED_UNVERIFIED[@]}):"
    printf "  %s\n" "${DEPLOYED_UNVERIFIED[@]}"
    echo ""
  fi

  if [[ ${#NOT_DEPLOYED[@]} -gt 0 ]]; then
    echo "❌ NETWORKS WHERE CONTRACT IS NOT DEPLOYED (${#NOT_DEPLOYED[@]}):"
    printf "  %s\n" "${NOT_DEPLOYED[@]}"
    echo ""

    # Provide retry command for networks that need deployment
    echo "🔄 To deploy to remaining networks, use:"
    echo "  local NETWORKS=($(printf '"%s" ' "${NOT_DEPLOYED[@]}" | sed 's/ $//'))"
    echo ""
  fi

  echo "=========================================="
}

function removeNetworkFromTargetStateJSON() {
  # Function: removeNetworkFromTargetStateJSON
  # Description: Removes a specific network from the target state JSON file for a given environment
  # Arguments:
  #   $1 - FILE_PATH: Path to the target state JSON file
  #   $2 - ENVIRONMENT: The environment (e.g., "production", "staging")
  #   $3 - NETWORK: The specific network to remove
  # Returns:
  #   None - updates the target state JSON file
  # Example:
  #   removeNetworkFromTargetStateJSON "script/deploy/_targetState.json" "production" "mainnet"

  # read function arguments into variables
  local FILE_PATH="$1"
  local ENVIRONMENT="$2"
  local NETWORK="$3"

  # Check if the file exists
  if [ ! -f "$FILE_PATH" ]; then
    error "file not found: $FILE_PATH"
    return 1
  fi

  # remove the specific network for the specified environment from the target state JSON file
  jq --arg NETWORK "$NETWORK" --arg ENVIRONMENT "$ENVIRONMENT" 'del(.[$NETWORK][$ENVIRONMENT])' "$FILE_PATH" >"$FILE_PATH.tmp" && mv "$FILE_PATH.tmp" "$FILE_PATH"

  if [ $? -eq 0 ]; then
    echo "[info] existing '$NETWORK' entries for '$ENVIRONMENT' removed successfully from target state file ($FILE_PATH)"
    return 0
  else
    error "failed to remove entries for network '$NETWORK' in environment '$ENVIRONMENT'."
    rm "$FILE_PATH.tmp" >/dev/null 2>&1
    return 1
  fi
}<|MERGE_RESOLUTION|>--- conflicted
+++ resolved
@@ -895,7 +895,7 @@
   if [[ ! -e $DIAMOND_FILE ]]; then
     echo "{}" >"$DIAMOND_FILE"
   fi
-  jq -r ". + {\"facets\": [$FACETS] }" "$DIAMOND_FILE" > "${DIAMOND_FILE}.tmp" && mv "${DIAMOND_FILE}.tmp" "$DIAMOND_FILE"
+  jq -r ". + {\"facets\": [$FACETS] }" "$DIAMOND_FILE" >"${DIAMOND_FILE}.tmp" && mv "${DIAMOND_FILE}.tmp" "$DIAMOND_FILE"
 }
 function saveDiamondFacets() {
   # read function arguments into variables
@@ -989,11 +989,6 @@
     FACETS_JSON=$(jq -s 'add' "${MERGE_FILES[@]}")
   fi
 
-<<<<<<< HEAD
-    # add new entry to JSON file (atomic operation)
-    jq -r --argjson json_entry "$JSON_ENTRY" '.[$diamond_name] |= . + {Facets: (.Facets + $json_entry)}' --arg diamond_name "$DIAMOND_NAME" "$DIAMOND_FILE" > "${DIAMOND_FILE}.tmp" && mv "${DIAMOND_FILE}.tmp" "$DIAMOND_FILE"
-  done
-=======
   # if called in facets-only mode, output to path and skip touching DIAMOND_FILE or periphery
   if [[ "$OUTPUT_MODE" == "facets-only" && -n "$OUTPUT_PATH" ]]; then
     printf %s "$FACETS_JSON" >"$OUTPUT_PATH"
@@ -1009,7 +1004,6 @@
         .[$diamond_name].Facets = ((.[$diamond_name].Facets // {}) + $facets_obj)
       ' "$DIAMOND_FILE" || cat "$DIAMOND_FILE")
     printf %s "$result" >"$DIAMOND_FILE"
->>>>>>> de06071e
 
     # add information about registered periphery contracts
     saveDiamondPeriphery "$NETWORK" "$ENVIRONMENT" "$USE_MUTABLE_DIAMOND"
@@ -1192,11 +1186,6 @@
     fi
   done
 
-<<<<<<< HEAD
-    # add new entry to JSON file (atomic operation)
-    jq -r ".$DIAMOND_NAME.Periphery += {\"$CONTRACT\": \"$ADDRESS\"}" "$DIAMOND_FILE" > "${DIAMOND_FILE}.tmp" && mv "${DIAMOND_FILE}.tmp" "$DIAMOND_FILE"
-  done
-=======
   local PERIPHERY_JSON='{}'
   if [[ ${#MERGE_FILES[@]} -gt 0 ]]; then
     PERIPHERY_JSON=$(jq -s 'add' "${MERGE_FILES[@]}")
@@ -1220,7 +1209,6 @@
 
   # cleanup
   rm -rf "$TEMP_DIR"
->>>>>>> de06071e
 }
 function saveContract() {
   # read function arguments into variables
@@ -1276,7 +1264,7 @@
   fi
 
   # add new address to address log FILE (atomic operation)
-  if ! jq -r ". + {\"$CONTRACT\": \"$ADDRESS\"}" "$ADDRESSES_FILE" > "${ADDRESSES_FILE}.tmp"; then
+  if ! jq -r ". + {\"$CONTRACT\": \"$ADDRESS\"}" "$ADDRESSES_FILE" >"${ADDRESSES_FILE}.tmp"; then
     error "Failed to update $ADDRESSES_FILE with jq"
     rm -f "${ADDRESSES_FILE}.tmp"
     return 1
@@ -2086,7 +2074,7 @@
   if [ "$API_KEY" = "MAINNET_ETHERSCAN_API_KEY" ]; then
     VERIFY_CMD+=("--verifier" "etherscan" "--etherscan-api-key" "${!API_KEY}")
   fi
-  
+
   if [ "$API_KEY" = "BLOCKSCOUT_API_KEY" ]; then
     VERIFY_CMD+=("--verifier" "blockscout")
   elif [ "$API_KEY" != "NO_ETHERSCAN_API_KEY_REQUIRED" ]; then
