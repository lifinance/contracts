--- conflicted
+++ resolved
@@ -1943,14 +1943,9 @@
   # get number of periphery contracts to be added
   local ADD_COUNTER=${#CONTRACTS[@]}
 
-<<<<<<< HEAD
 
   # get number of existing whitelisted addresses in the file for the given network
   local EXISTING_WHITELISTED_ADDRESSES=$(jq --arg network "$NETWORK" '.[$network] | length' "$FILEPATH_WHITELISTED_ADDRESSES")
-=======
-  # get number of existing DEX addresses in the file for the given network
-  local EXISTING_DEXS=$(jq --arg network "$NETWORK" '.[$network] | length' "$FILEPATH_DEXS")
->>>>>>> 6b976f4c
 
   # Iterate through all contracts
   for CONTRACT in "${CONTRACTS[@]}"; do
@@ -1976,18 +1971,11 @@
     else
       # add the address to whitelistedAddresses.json
       local TMP_FILE="tmp.$$.json"
-<<<<<<< HEAD
       jq --arg address "$CONTRACT_ADDRESS" --arg network "$NETWORK" '(.[$network] //= []) | .[$network] += [$address]' $FILEPATH_WHITELISTED_ADDRESSES > "$TMP_FILE" && mv "$TMP_FILE" $FILEPATH_WHITELISTED_ADDRESSES
       rm -f "$TMP_FILE"
 
 
       success "$CONTRACT address $CONTRACT_ADDRESS added to whitelistedAddresses.json[$NETWORK]"
-=======
-      jq --arg address "$CONTRACT_ADDRESS" --arg network "$NETWORK" '(.[$network] //= []) | .[$network] += [$address]' $FILEPATH_DEXS >"$TMP_FILE" && mv "$TMP_FILE" $FILEPATH_DEXS
-      rm -f "$TMP_FILE"
-
-      success "$CONTRACT address $CONTRACT_ADDRESS added to dexs.json[$NETWORK]"
->>>>>>> 6b976f4c
     fi
   done
 
