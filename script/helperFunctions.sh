#!/bin/bash
#

# load env variables
source .env

# load script
source script/config.sh



ZERO_ADDRESS=0x0000000000000000000000000000000000000000
RED='\033[0;31m'   # Red color
GREEN='\033[0;32m' # Green color
GRAY='\033[0;37m'  # Light gray color
BLUE='\033[1;34m'  # Light blue color

NC='\033[0m' # No color

# >>>>> logging
function logContractDeploymentInfo_BACKUP {
  # read function arguments into variables
  local CONTRACT="$1"
  local NETWORK="$2"
  local TIMESTAMP="$3"
  local VERSION="$4"
  local OPTIMIZER_RUNS="$5"
  local CONSTRUCTOR_ARGS="$6"
  local ENVIRONMENT="$7"
  local ADDRESS="$8"
  local VERIFIED=$9

  if [[ "$ADDRESS" == "null" || -z "$ADDRESS" ]]; then
    error "trying to log an invalid address value (=$ADDRESS) for $CONTRACT on network $NETWORK (environment=$ENVIRONMENT). Please check and manually update the log with the correct address. "
  fi

  # logging for debug purposes
  echo ""
  echoDebug "in function logContractDeploymentInfo"
  echoDebug "CONTRACT=$CONTRACT"
  echoDebug "NETWORK=$NETWORK"
  echoDebug "TIMESTAMP=$TIMESTAMP"
  echoDebug "VERSION=$VERSION"
  echoDebug "OPTIMIZER_RUNS=$OPTIMIZER_RUNS"
  echoDebug "CONSTRUCTOR_ARGS=$CONSTRUCTOR_ARGS"
  echoDebug "ENVIRONMENT=$ENVIRONMENT"
  echoDebug "ADDRESS=$ADDRESS"
  echoDebug "VERIFIED=$VERIFIED"
  echo ""

  # Check if log FILE exists, if not create it
  if [ ! -f "$LOG_FILE_PATH" ]; then
    echo "{}" >"$LOG_FILE_PATH"
  fi

  # Check if log FILE already contains entry with same CONTRACT, NETWORK, ENVIRONMENT and VERSION
  checkIfJSONContainsEntry "$CONTRACT" "$NETWORK" "$ENVIRONMENT" "$VERSION" "$LOG_FILE_PATH"
  if [ $? -eq 1 ]; then
    echo "[warning]: deployment log file contained already an entry for (CONTRACT=$CONTRACT, NETWORK=$NETWORK, ENVIRONMENT=$ENVIRONMENT, VERSION=$VERSION). This is unexpected behaviour since an existing CONTRACT should not have been re-deployed. A new entry was added to the log file. "
  fi

  # Append new JSON object to log FILE
  jq -r --arg CONTRACT "$CONTRACT" \
    --arg NETWORK "$NETWORK" \
    --arg ENVIRONMENT "$ENVIRONMENT" \
    --arg VERSION "$VERSION" \
    --arg ADDRESS "$ADDRESS" \
    --arg OPTIMIZER_RUNS "$OPTIMIZER_RUNS" \
    --arg TIMESTAMP "$TIMESTAMP" \
    --arg CONSTRUCTOR_ARGS "$CONSTRUCTOR_ARGS" \
    --arg VERIFIED "$VERIFIED" \
    '.[$CONTRACT][$NETWORK][$ENVIRONMENT][$VERSION] += [{ ADDRESS: $ADDRESS, OPTIMIZER_RUNS: $OPTIMIZER_RUNS, TIMESTAMP: $TIMESTAMP, CONSTRUCTOR_ARGS: $CONSTRUCTOR_ARGS, VERIFIED: $VERIFIED  }]' \
    "$LOG_FILE_PATH" >tmpfile && mv tmpfile "$LOG_FILE_PATH"

  echoDebug "contract deployment info added to log FILE (CONTRACT=$CONTRACT, NETWORK=$NETWORK, ENVIRONMENT=$ENVIRONMENT, VERSION=$VERSION)"
} # will add, if entry exists already
function logContractDeploymentInfo {
  # read function arguments into variables
  local CONTRACT="$1"
  local NETWORK="$2"
  local TIMESTAMP="$3"
  local VERSION="$4"
  local OPTIMIZER_RUNS="$5"
  local CONSTRUCTOR_ARGS="$6"
  local ENVIRONMENT="$7"
  local ADDRESS="$8"
  local VERIFIED="$9"
  local SALT="${10}"
  local SOLC_VERSION="${11}"
  local EVM_VERSION="${12}"
  local ZK_SOLC_VERSION="${13}"

  if [[ "$ADDRESS" == "null" || -z "$ADDRESS" ]]; then
    error "trying to log an invalid address value (=$ADDRESS) for $CONTRACT on network $NETWORK (environment=$ENVIRONMENT) to master log file. Log will not be updated. Please check and run this script again to secure deploy log data."
    return 1
  fi

  # logging for debug purposes
  echo ""
  echoDebug "in function logContractDeploymentInfo"
  echoDebug "CONTRACT=$CONTRACT"
  echoDebug "NETWORK=$NETWORK"
  echoDebug "TIMESTAMP=$TIMESTAMP"
  echoDebug "VERSION=$VERSION"
  echoDebug "OPTIMIZER_RUNS=$OPTIMIZER_RUNS"
  echoDebug "CONSTRUCTOR_ARGS=$CONSTRUCTOR_ARGS"
  echoDebug "ENVIRONMENT=$ENVIRONMENT"
  echoDebug "ADDRESS=$ADDRESS"
  echoDebug "VERIFIED=$VERIFIED"
  echoDebug "SALT=$SALT"
  echoDebug "SOLC_VERSION=$SOLC_VERSION"
  echoDebug "EVM_VERSION=$EVM_VERSION"
  echoDebug "ZK_SOLC_VERSION=$ZK_SOLC_VERSION"
  echo ""

  # Create lock file path
  local LOCK_FILE="${LOG_FILE_PATH}.lock"
  local LOCK_TIMEOUT=30  # 30 seconds timeout
  local LOCK_ATTEMPTS=0
  local MAX_LOCK_ATTEMPTS=60  # 60 attempts = 30 seconds total

  # Wait for lock to be available
  while [[ -f "$LOCK_FILE" && $LOCK_ATTEMPTS -lt $MAX_LOCK_ATTEMPTS ]]; do
    sleep 0.5
    LOCK_ATTEMPTS=$((LOCK_ATTEMPTS + 1))
  done

  # If we couldn't get the lock, fail
  if [[ -f "$LOCK_FILE" ]]; then
    error "Could not acquire lock for $LOG_FILE_PATH after $LOCK_TIMEOUT seconds. Another process may be stuck."
    return 1
  fi

  # Create lock file
  echo "$$" > "$LOCK_FILE"

  # Ensure lock is released on exit
  trap 'rm -f "$LOCK_FILE" 2>/dev/null' EXIT

  # Check if log FILE exists, if not create it
  if [ ! -f "$LOG_FILE_PATH" ]; then
    echo "{}" >"$LOG_FILE_PATH"
  fi

  # Check if entry already exists in log FILE
  local existing_entry=$(jq --arg CONTRACT "$CONTRACT" \
    --arg NETWORK "$NETWORK" \
    --arg ENVIRONMENT "$ENVIRONMENT" \
    --arg VERSION "$VERSION" \
    '.[$CONTRACT][$NETWORK][$ENVIRONMENT][$VERSION]' \
    "$LOG_FILE_PATH")

  # Update existing entry or add new entry to log FILE
  if [[ "$existing_entry" == "null" ]]; then
    jq --arg CONTRACT "$CONTRACT" \
      --arg NETWORK "$NETWORK" \
      --arg ENVIRONMENT "$ENVIRONMENT" \
      --arg VERSION "$VERSION" \
      --arg ADDRESS "$ADDRESS" \
      --arg OPTIMIZER_RUNS "$OPTIMIZER_RUNS" \
      --arg TIMESTAMP "$TIMESTAMP" \
      --arg CONSTRUCTOR_ARGS "$CONSTRUCTOR_ARGS" \
      --arg VERIFIED "$VERIFIED" \
      --arg SALT "$SALT" \
      --arg ZK_SOLC_VERSION "$ZK_SOLC_VERSION" \
      '.[$CONTRACT][$NETWORK][$ENVIRONMENT][$VERSION] += [{ ADDRESS: $ADDRESS, OPTIMIZER_RUNS: $OPTIMIZER_RUNS, TIMESTAMP: $TIMESTAMP, CONSTRUCTOR_ARGS: $CONSTRUCTOR_ARGS, SALT: $SALT, VERIFIED: $VERIFIED, ZK_SOLC_VERSION: $ZK_SOLC_VERSION }]' \
      "$LOG_FILE_PATH" >tmpfile && mv tmpfile "$LOG_FILE_PATH"
  else
    jq --arg CONTRACT "$CONTRACT" \
      --arg NETWORK "$NETWORK" \
      --arg ENVIRONMENT "$ENVIRONMENT" \
      --arg VERSION "$VERSION" \
      --arg ADDRESS "$ADDRESS" \
      --arg OPTIMIZER_RUNS "$OPTIMIZER_RUNS" \
      --arg TIMESTAMP "$TIMESTAMP" \
      --arg CONSTRUCTOR_ARGS "$CONSTRUCTOR_ARGS" \
      --arg SALT "$SALT" \
      --arg VERIFIED "$VERIFIED" \
      --arg ZK_SOLC_VERSION "$ZK_SOLC_VERSION" \
      '.[$CONTRACT][$NETWORK][$ENVIRONMENT][$VERSION][-1] |= { ADDRESS: $ADDRESS, OPTIMIZER_RUNS: $OPTIMIZER_RUNS, TIMESTAMP: $TIMESTAMP, CONSTRUCTOR_ARGS: $CONSTRUCTOR_ARGS, SALT: $SALT, VERIFIED: $VERIFIED, ZK_SOLC_VERSION: $ZK_SOLC_VERSION }' \
      "$LOG_FILE_PATH" >tmpfile && mv tmpfile "$LOG_FILE_PATH"
  fi

  # Remove lock file
  rm -f "$LOCK_FILE"

  echoDebug "contract deployment info added to log FILE (CONTRACT=$CONTRACT, NETWORK=$NETWORK, ENVIRONMENT=$ENVIRONMENT, VERSION=$VERSION)"

  # Also log to MongoDB if enabled
  if isMongoLoggingEnabled; then
    echoDebug "logging to MongoDB as well"

    # Build MongoDB command as array for safe execution
    local MONGO_CMD=(
      bun script/deploy/update-deployment-logs.ts add
      --env "$ENVIRONMENT"
      --contract "$CONTRACT"
      --network "$NETWORK"
      --version "$VERSION"
      --address "$ADDRESS"
      --optimizer-runs "$OPTIMIZER_RUNS"
      --timestamp "$TIMESTAMP"
      --constructor-args "$CONSTRUCTOR_ARGS"
      --verified "$VERIFIED"
    )

    # Add optional salt parameter if provided
    if [[ -n "$SALT" ]]; then
      MONGO_CMD+=(--salt "$SALT")
    fi

    # Add version parameters if provided
    if [[ -n "$SOLC_VERSION" ]]; then
      MONGO_CMD+=(--solc-version "$SOLC_VERSION")
    fi
    if [[ -n "$EVM_VERSION" ]]; then
      MONGO_CMD+=(--evm-version "$EVM_VERSION")
    fi
    if [[ -n "$ZK_SOLC_VERSION" ]]; then
      MONGO_CMD+=(--zk-solc-version "$ZK_SOLC_VERSION")
    fi

    # Execute MongoDB logging command – keep stderr in debug mode
    if [[ "$DEBUG" == "true" ]]; then
      "${MONGO_CMD[@]}"
    else
      "${MONGO_CMD[@]}" 2>/dev/null
    fi

    if [[ $? -eq 0 ]]; then
      echoDebug "contract deployment info added to MongoDB (CONTRACT=$CONTRACT, NETWORK=$NETWORK, ENVIRONMENT=$ENVIRONMENT, VERSION=$VERSION)"
    else
      echoDebug "MongoDB logging failed but continuing deployment (CONTRACT=$CONTRACT, NETWORK=$NETWORK, ENVIRONMENT=$ENVIRONMENT, VERSION=$VERSION)"
    fi
  fi
} # will replace, if entry exists already
function getBytecodeFromLog() {

  # read function arguments into variables
  local CONTRACT="$1"
  local VERSION="$2"

  # read bytecode from storage file
  local RESULT=$(jq -r --arg CONTRACT "$CONTRACT" --arg VERSION "$VERSION" '.[$CONTRACT][$VERSION]' "$BYTECODE_STORAGE_PATH")

  # return result
  echo "$RESULT"
}
function logBytecode {
  # read function arguments into variables
  local CONTRACT="$1"
  local VERSION="$2"
  local BYTECODE="$3"

  # logging for debug purposes
  echo ""
  echoDebug "in function logBytecode"
  echoDebug "CONTRACT=$CONTRACT"
  echoDebug "VERSION=$VERSION"
  echo ""

  # Check if log FILE exists, if not create it
  if [ ! -f "$BYTECODE_STORAGE_PATH" ]; then
    echo "{}" >"$BYTECODE_STORAGE_PATH"
  fi

  # get bytecode from log
  local LOG_RESULT=$(getBytecodeFromLog "$CONTRACT" "$VERSION")

  # find matching entry in log
  if [ "$LOG_RESULT" == "null" ]; then
    # no match found - add entry
    # read file into variable
    JSON=$(cat "$BYTECODE_STORAGE_PATH")

    # Use jq to add a new entry to the JSON data
    JSON=$(echo "$JSON" | jq --arg CONTRACT "$CONTRACT" --arg VERSION "$VERSION" --arg BYTECODE "$BYTECODE" '.[$CONTRACT][$VERSION] = $BYTECODE')

    # Write the modified JSON data back to the file
    echo "$JSON" >"$BYTECODE_STORAGE_PATH"

    # if DEBUG
    echoDebug "bytecode added to storage file (CONTRACT=$CONTRACT, VERSION=$VERSION)"
  else
    # match found - check if bytecode matches
    if [ "$BYTECODE" != "$LOG_RESULT" ]; then
      warning "existing bytecode in log differs from bytecode produced by this run. Please check why this happens (e.g. code changed without version bump). Bytecode storage not updated."
      return 1
    else
      echoDebug "bytecode already exists in log, no action needed"
      return 0
    fi
  fi

  # Append new JSON object to log FILE
  JSON=$(echo "$JSON" | jq --arg contract_name "$CONTRACT_NAME" --arg version "$VERSION" --arg value "$VALUE" '.[$contract_name][$version] = $value')

}
function checkIfJSONContainsEntry {
  # read function arguments into variables
  CONTRACT=$1
  NETWORK=$2
  ENVIRONMENT=$3
  VERSION=$4
  FILEPATH=$5

  # Check if the entry already exists
  if jq -e --arg CONTRACT "$CONTRACT" \
    --arg NETWORK "$NETWORK" \
    --arg ENVIRONMENT "$ENVIRONMENT" \
    --arg VERSION "$VERSION" \
    '.[$CONTRACT][$NETWORK][$ENVIRONMENT][$VERSION] != null' \
    "$FILEPATH" >/dev/null; then
    return 1
  else
    return 0
  fi
}
function findContractInMasterLog() {
  local CONTRACT="$1"
  local NETWORK="$2"
  local ENVIRONMENT="$3"
  local VERSION="$4"

  # Try MongoDB first if enabled
  if isMongoLoggingEnabled; then
    MONGO_RESULT=$(queryMongoDeployment "$CONTRACT" "$NETWORK" "$ENVIRONMENT" "$VERSION")
    local MONGO_EXIT_CODE=$?
    if [[ $MONGO_EXIT_CODE -eq 0 && -n "$MONGO_RESULT" ]]; then
      # Validate that the result is valid JSON before returning it
      if echo "$MONGO_RESULT" | jq . >/dev/null 2>&1; then
        echo "$MONGO_RESULT"
        return 0
      else
        echoDebug "MongoDB result is not valid JSON, falling back to JSON file"
      fi
    else
      echoDebug "MongoDB query failed, falling back to JSON file"
    fi
  fi

  # Fallback to original JSON file method
  local FOUND=false

  # Check if log file exists
  if [ ! -f "$LOG_FILE_PATH" ]; then
    echo "deployments log file does not exist in path $LOG_FILE_PATH. Please check and run the script again."
    exit 1
  fi

  # Process JSON data incrementally using jq
  entries=$(jq --arg CONTRACT "$CONTRACT" --arg NETWORK "$NETWORK" --arg ENVIRONMENT "$ENVIRONMENT" --arg VERSION "$VERSION" '
    . as $data |
    keys[] as $contract |
    $data[$contract] |
    keys[] as $network |
    $data[$contract][$network] |
    keys[] as $environment |
    $data[$contract][$network][$environment] |
    keys[] as $version |
    select($contract == $CONTRACT and $network == $NETWORK and $environment == $ENVIRONMENT and $version == $VERSION) |
    $data[$contract][$network][$environment][$version][0]
  ' "$LOG_FILE_PATH")

  # Loop through the entries
  while IFS= read -r entry; do
    if [[ -n "$entry" ]]; then # If entry is not empty
      FOUND=true
      echo "$entry"
    fi
  done <<<"$entries"

  if ! $FOUND; then
    echo "[info] No matching entry found in deployments log file for CONTRACT=$CONTRACT, NETWORK=$NETWORK, ENVIRONMENT=$ENVIRONMENT, VERSION=$VERSION"
    exit 1
  fi

  exit 0
}
function findContractInMasterLogByAddress() {
  local NETWORK="$1"
  local ENVIRONMENT="$2"
  local TARGET_ADDRESS="$3"

  # Try MongoDB first if enabled
  if isMongoLoggingEnabled; then
    echoDebug "Trying MongoDB for findContractInMasterLogByAddress: $TARGET_ADDRESS"
    local MONGO_RESULT
    MONGO_RESULT=$(bun script/deploy/query-deployment-logs.ts find \
      --env "$ENVIRONMENT" \
      --address "$TARGET_ADDRESS" 2>/dev/null)
    local MONGO_EXIT=$?

    if [[ $MONGO_EXIT -eq 0 && -n "$MONGO_RESULT" ]]; then
      # Validate that MONGO_RESULT is valid JSON
      if ! echo "$MONGO_RESULT" | jq -e . >/dev/null 2>&1; then
        echoDebug "MongoDB returned invalid JSON, skipping: $MONGO_RESULT"
        echoDebug "MongoDB query failed, falling back to JSON file"
      else
        # Convert MongoDB result to expected format
        local CONTRACT_NAME=$(echo "$MONGO_RESULT" | jq -r '.contractName')
        local VERSION=$(echo "$MONGO_RESULT" | jq -r '.version')
        local ADDRESS=$(echo "$MONGO_RESULT" | jq -r '.address')

        if [[ "$CONTRACT_NAME" != "null" && "$VERSION" != "null" ]]; then
          local JSON_ENTRY="{\"$ADDRESS\": {\"Name\": \"$CONTRACT_NAME\", \"Version\": \"$VERSION\"}}"
          echo "$JSON_ENTRY"
          return 0
        fi
      fi
    fi
    echoDebug "MongoDB query failed, falling back to JSON file"
  fi

  # Fallback to original JSON file method
  # Check if log file exists
  if [ ! -f "$LOG_FILE_PATH" ]; then
    error "deployments log file does not exist in path $LOG_FILE_PATH. Please check and run script again."
    exit 1
  fi

  # Read top-level keys into an array
  CONTRACTS=($(jq -r 'keys[]' "$LOG_FILE_PATH"))

  # Loop through the array of top-level keys
  for CONTRACT in "${CONTRACTS[@]}"; do

    # Read VERSION keys for the network
    VERSIONS=($(jq -r "if .${CONTRACT}.${NETWORK}.${ENVIRONMENT} | type == \"object\" then .${CONTRACT}.${NETWORK}.${ENVIRONMENT} | keys[] else empty end" "$LOG_FILE_PATH"))

    # go through all versions
    for VERSION in "${VERSIONS[@]}"; do

      # get values of current entry
      ENTRY=$(cat "$LOG_FILE_PATH" | jq --arg CONTRACT "$CONTRACT" --arg NETWORK "$NETWORK" --arg ENVIRONMENT "$ENVIRONMENT" --arg VERSION "$VERSION" '.[$CONTRACT][$NETWORK][$ENVIRONMENT][$VERSION][0]')

      # extract necessary information from log
      ADDRESS=$(echo "$ENTRY" | awk -F'"' '/"ADDRESS":/{print $4}')

      # check if address matches with target address
      if [[ "$(echo "$ADDRESS" | tr '[:upper:]' '[:lower:]')" == "$(echo "$TARGET_ADDRESS" | tr '[:upper:]' '[:lower:]')" ]]; then
        JSON_ENTRY="{\"$ADDRESS\": {\"Name\": \"$CONTRACT\", \"Version\": \"$VERSION\"}}"
        echo "$JSON_ENTRY"
        exit 0
      fi
    done
  done

  echo "[info] address not found"
  exit 1
}
function getContractVersionFromMasterLog() {
  local NETWORK="$1"
  local ENVIRONMENT="$2"
  local CONTRACT="$3"
  local TARGET_ADDRESS="$4"

  # Try MongoDB first if enabled
  if isMongoLoggingEnabled; then
    echoDebug "Trying MongoDB for getContractVersionFromMasterLog: $CONTRACT $TARGET_ADDRESS"
    local MONGO_RESULT=$(bun script/deploy/query-deployment-logs.ts find \
      --env="$ENVIRONMENT" \
      --network="$NETWORK" \
      --address="$TARGET_ADDRESS" 2>/dev/null)

    if [[ $? -eq 0 && -n "$MONGO_RESULT" ]]; then
      local VERSION=$(echo "$MONGO_RESULT" | jq -r '.version')
      local CONTRACT_NAME=$(echo "$MONGO_RESULT" | jq -r '.contractName')

      if [[ "$CONTRACT_NAME" == "$CONTRACT" && "$VERSION" != "null" ]]; then
        echo "$VERSION"
        return 0
      fi
    fi
    echoDebug "MongoDB query failed, falling back to JSON file"
  fi

  # Fallback to original JSON file method
  # special handling for CelerIMFacet
  if [[ "$CONTRACT" == *"CelerIMFacet"* ]]; then
    CONTRACT="CelerIMFacet"
  fi

  # get file suffix based on value in variable ENVIRONMENT
  local FILE_SUFFIX=$(getFileSuffix "$ENVIRONMENT")

  # check if the CONTRACT, NETWORK, and ENVIRONMENT keys exist in the JSON file
  EXISTS=$(cat "$LOG_FILE_PATH" | jq --arg CONTRACT "$CONTRACT" --arg NETWORK "$NETWORK" --arg ENVIRONMENT "$ENVIRONMENT" '(.[$CONTRACT][$NETWORK][$ENVIRONMENT] // empty) != null')

  if [[ "$EXISTS" == "true" ]]; then
    # get all versions
    VERSIONS=($(jq -r ".${CONTRACT}.${NETWORK}.${ENVIRONMENT} | keys[]" "$LOG_FILE_PATH"))

    # loop through all versions
    for VERSION in "${VERSIONS[@]}"; do
      # read current entry
      ENTRY=$(cat "$LOG_FILE_PATH" | jq --arg CONTRACT "$CONTRACT" --arg NETWORK "$NETWORK" --arg ENVIRONMENT "$ENVIRONMENT" --arg VERSION "$VERSION" '.[$CONTRACT][$NETWORK][$ENVIRONMENT][$VERSION][0]')

      # extract address
      ADDRESS=$(echo "$ENTRY" | awk -F'"' '/"ADDRESS":/{print $4}')

      # check if address matches
      if [[ "$(echo "$ADDRESS" | tr '[:upper:]' '[:lower:]')" == "$(echo "$TARGET_ADDRESS" | tr '[:upper:]' '[:lower:]')" ]]; then
        # return version
        echo "$VERSION"
        return 0
      fi
    done
  fi

  # no matching entry found
  return 1
}
function getHighestDeployedContractVersionFromMasterLog() {
  local NETWORK="$1"
  local ENVIRONMENT="$2"
  local CONTRACT="$3"

  # Try MongoDB first if enabled
  if isMongoLoggingEnabled; then
    echoDebug "Trying MongoDB for getHighestDeployedContractVersionFromMasterLog: $CONTRACT"
    local MONGO_RESULT=$(bun script/deploy/query-deployment-logs.ts filter \
      --env="$ENVIRONMENT" \
      --contract="$CONTRACT" \
      --network="$NETWORK" \
      --limit=50 2>/dev/null)

    if [[ $? -eq 0 && -n "$MONGO_RESULT" ]]; then
      # Extract all versions and find the highest one
      local VERSIONS=$(echo "$MONGO_RESULT" | jq -r '.[].version' | sort -V | tail -1)
      if [[ -n "$VERSIONS" && "$VERSIONS" != "null" ]]; then
        echo "$VERSIONS"
        return 0
      fi
    fi
    echoDebug "MongoDB query failed, falling back to JSON file"
  fi

  # Fallback to original JSON file method
  # get file suffix based on value in variable ENVIRONMENT
  local FILE_SUFFIX=$(getFileSuffix "$ENVIRONMENT")

  # check if the CONTRACT, NETWORK, and ENVIRONMENT keys exist in the JSON file
  EXISTS=$(cat "$LOG_FILE_PATH" | jq --arg CONTRACT "$CONTRACT" --arg NETWORK "$NETWORK" --arg ENVIRONMENT "$ENVIRONMENT" '(.[$CONTRACT][$NETWORK][$ENVIRONMENT] // empty) != null')

  if [[ "$EXISTS" == "true" ]]; then
    # get all versions
    VERSIONS=($(jq -r ".${CONTRACT}.\"${NETWORK}\".${ENVIRONMENT} | keys[]" "$LOG_FILE_PATH"))

    # Initialize the highest version variable
    HIGHEST_VERSION="0.0.0"

    # Iterate over each version in the array
    for VERSION in "${VERSIONS[@]}"; do
      # Compare the current version with the highest version found so far
      if [[ "$VERSION" > "$HIGHEST_VERSION" ]]; then
        HIGHEST_VERSION="$VERSION"
      fi
    done

    # return the highest version
    if [[ "$HIGHEST_VERSION" != "0.0.0" ]]; then
      echo "$HIGHEST_VERSION"
      return 0
    fi
  fi

  # no matching entry found
  return 1
}
# >>>>> MongoDB logging integration
function isMongoLoggingEnabled() {
  # Check if MongoDB logging is enabled via environment variable
  if [[ "$ENABLE_MONGODB_LOGGING" == "true" && -n "$MONGODB_URI" ]]; then
    return 0
  else
    return 1
  fi
}


function queryMongoDeployment() {
  local CONTRACT="$1"
  local NETWORK="$2"
  local ENVIRONMENT="$3"
  local VERSION="$4"

  bun script/deploy/query-deployment-logs.ts get \
    --env "$ENVIRONMENT" \
    --contract "$CONTRACT" \
    --network "$NETWORK" \
    --version "$VERSION" 2>/dev/null
  return $?
}

function checkMongoDeploymentExists() {
  local CONTRACT="$1"
  local NETWORK="$2"
  local ENVIRONMENT="$3"
  local VERSION="$4"

  bun script/deploy/query-deployment-logs.ts exists \
    --env="$ENVIRONMENT" \
    --contract="$CONTRACT" \
    --network="$NETWORK" \
    --version="$VERSION" 2>/dev/null
  return $?
}

function getLatestMongoDeployment() {
  local CONTRACT="$1"
  local NETWORK="$2"
  local ENVIRONMENT="$3"

  bun script/deploy/query-deployment-logs.ts latest \
    --env="$ENVIRONMENT" \
    --contract="$CONTRACT" \
    --network="$NETWORK" 2>/dev/null
  return $?
}









function getUnverifiedContractsFromMongo() {
  local ENVIRONMENT="$1"

  echoDebug "Getting unverified contracts from MongoDB"
  bun script/deploy/query-deployment-logs.ts filter \
    --env="$ENVIRONMENT" \
    --verified=false \
    --limit=1000 2>/dev/null
  return $?
}

function getSolcVersion() {
  local NETWORK="$1"

  if isZkEvmNetwork "$NETWORK"; then
    # Extract from zksync profile
    grep -A 10 "^\[profile\.zksync\]" foundry.toml | grep "solc_version" | cut -d "'" -f 2
  else
    # Extract from default profile
    grep -A 10 "^\[profile\.default\]" foundry.toml | grep "solc_version" | cut -d "'" -f 2
  fi
}

function getEvmVersion() {
  local NETWORK="$1"

  if isZkEvmNetwork "$NETWORK"; then
    # For zkEVM networks, return appropriate identifier
    echo "zkevm"
  else
    # Extract from default profile
    grep -A 10 "^\[profile\.default\]" foundry.toml | grep "evm_version" | cut -d "'" -f 2
  fi
}

function getZkSolcVersion() {
  local NETWORK="$1"

  if isZkEvmNetwork "$NETWORK"; then
    # Extract zksolc version from zksync profile
    grep -A 10 "^\[profile\.zksync\]" foundry.toml | grep "zksolc" | cut -d "'" -f 2
  else
    echo ""
  fi
}
# <<<<< MongoDB logging integration

# <<<<< logging

# >>>>> reading and manipulation of deployment log files
function getContractNameFromDeploymentLogs() {
  # read function arguments into variables
  NETWORK=$1
  ENVIRONMENT=$2
  TARGET_ADDRESS=$3

  # get file suffix based on value in variable ENVIRONMENT
  local FILE_SUFFIX=$(getFileSuffix "$ENVIRONMENT")

  # load JSON FILE that contains deployment addresses
  ADDRESSES_FILE="./deployments/${NETWORK}.${FILE_SUFFIX}json"

  if ! checkIfFileExists "$ADDRESSES_FILE" >/dev/null; then
    return 1
  fi

  # read all keys (i.e. names)
  FACET_NAMES=($(cat "$ADDRESSES_FILE" | jq -r 'keys[]'))

  # loop through all names
  for FACET in "${FACET_NAMES[@]}"; do
    # extract address
    ADDRESS=$(jq -r ".${FACET}" "$ADDRESSES_FILE")

    # check if address matches
    if [[ "$(echo "$ADDRESS" | tr '[:upper:]' '[:lower:]')" == "$(echo "$TARGET_ADDRESS" | tr '[:upper:]' '[:lower:]')" ]]; then
      echo "$FACET"
      return 0
    fi
  done

  return 1
}
function getContractAddressFromDeploymentLogs() {
  # read function arguments into variables
  local NETWORK=$1
  local ENVIRONMENT=$2
  local CONTRACT=$3

  # get file suffix based on value in variable ENVIRONMENT
  local FILE_SUFFIX=$(getFileSuffix "$ENVIRONMENT")

  # load JSON FILE that contains deployment addresses
  local ADDRESSES_FILE="./deployments/${NETWORK}.${FILE_SUFFIX}json"

  if ! checkIfFileExists "$ADDRESSES_FILE" >/dev/null; then
    return 1
  fi

  # read address
  local CONTRACT_ADDRESS=$(jq -r --arg CONTRACT "$CONTRACT" '.[$CONTRACT] // "0x"' "$ADDRESSES_FILE")

  if [[ "$CONTRACT_ADDRESS" == "0x" || "$CONTRACT_ADDRESS" == "" || "$CONTRACT_ADDRESS" == " " || -z "$CONTRACT_ADDRESS" ]]; then
    # address not found
    return 1
  else
    # address found
    echo "$CONTRACT_ADDRESS"
    return 0
  fi
}
function getContractInfoFromDiamondDeploymentLogByName() {
  # read function arguments into variables
  NETWORK=$1
  ENVIRONMENT=$2
  DIAMOND_TYPE=$3
  CONTRACT=$4

  # get file suffix based on value in variable ENVIRONMENT
  local FILE_SUFFIX=$(getFileSuffix "$ENVIRONMENT")

  # load JSON FILE that contains deployment addresses
  if [[ "$DIAMOND_TYPE" == "LiFiDiamond" ]]; then
    ADDRESSES_FILE="./deployments/${NETWORK//-/}.diamond.${FILE_SUFFIX}json"
  else
    ADDRESSES_FILE="./deployments/${NETWORK//-/}.diamond.immutable.${FILE_SUFFIX}json"
  fi

  # make sure file exists
  FILE_EXISTS=$(checkIfFileExists "$ADDRESSES_FILE")

  if [[ "$FILE_EXISTS" != "true" ]]; then
    error "attempted to access the following file that does not exist: $ADDRESSES_FILE"
    return 1
  fi

  # handling for facet contracts
  if [[ "$CONTRACT" == *"Facet"* ]]; then
    # Read top-level keys into an array
    FACET_ADDRESSES=($(jq -r ".${DIAMOND_TYPE}.Facets | keys[]" "$ADDRESSES_FILE"))

    # Loop through the array of top-level keys
    for FACET_ADDRESS in "${FACET_ADDRESSES[@]}"; do

      # Read name from log file
      CONTRACT_NAME=$(jq -r ".${DIAMOND_TYPE}.Facets.\"${FACET_ADDRESS}\".Name" "$ADDRESSES_FILE")

      if [[ "$CONTRACT_NAME" == "$CONTRACT" ]]; then
        # Read version from log file
        VERSION=$(jq -r ".${DIAMOND_TYPE}.Facets.\"${FACET_ADDRESS}\".Version" "$ADDRESSES_FILE")

        # create JSON entry from information
        JSON_ENTRY="{\"$FACET_ADDRESS\": {\"Name\": \"$CONTRACT_NAME\", \"Version\": \"$VERSION\"}}"

        # return JSON entry
        echo "$JSON_ENTRY"
        return 0
      fi
    done
  elif [[ "$CONTRACT" == *"LiFiDiamond"* ]]; then
    # handling for diamond contracts
    # get current version of diamond
    VERSION=$(getCurrentContractVersion "$CONTRACT")

    # try to find diamond address in master log file
    RESULT=$(findContractInMasterLog "$CONTRACT" "$NETWORK" "$ENVIRONMENT" "$VERSION")

    # check if contract info was found in log file
    if [[ $? -eq 0 ]]; then
      # extract address
      ADDRESS=$(echo "$RESULT" | jq -r ".ADDRESS ")

      # create JSON entry to match the return format for other contract types
      RESULT="{\"$ADDRESS\": {\"Name\": \"$CONTRACT\", \"Version\": \"$VERSION\"}}"

      echo "$RESULT"
      return 0
    fi
  else
    # handling for periphery contracts

    # Read top-level keys into an array
    PERIPHERY_CONTRACTS=($(jq -r ".${DIAMOND_TYPE}.Periphery | keys[]" "$ADDRESSES_FILE"))

    # Loop through the array of top-level keys
    for PERIPHERY_CONTRACT in "${PERIPHERY_CONTRACTS[@]}"; do

      # skip if contract name doesn't match with the one we are looking for
      if [[ "$PERIPHERY_CONTRACT" != "$CONTRACT" ]]; then
        continue
      fi

      # Read address from log file
      ADDRESS=$(jq -r ".${DIAMOND_TYPE}.Periphery.${CONTRACT}" "$ADDRESSES_FILE")

      # check if we can find the version of that contract/address in the deploy log
      RESULT=$(findContractInMasterLogByAddress "$NETWORK" "$ENVIRONMENT" "$ADDRESS")

      if [[ $? -ne 0 ]]; then
        return 1
      else
        echo "$RESULT"
        return 0
      fi
    done
  fi

  error "could not find contract info"
  return 1
}
function getConstructorArgsFromMasterLog() {
  # read function arguments into variables
  local CONTRACT="$1"
  local NETWORK="$2"
  local ENVIRONMENT="$3"
  local VERSION=${4:-} # Optional version parameter

  # If version is not provided, get the highest deployed version
  if [ -z "$VERSION" ]; then
    VERSION=$(getHighestDeployedContractVersionFromMasterLog "$NETWORK" "$ENVIRONMENT" "$CONTRACT")
    if [ -z "$VERSION" ]; then
      echo ""
      return 1
    fi
  fi

  # Check if log file exists
  if [ ! -f "$LOG_FILE_PATH" ]; then
    error "deployments log file does not exist in path $LOG_FILE_PATH. Please check and run script again."
    echo ""
    return 1
  fi

  # Extract constructor arguments using jq
  local CONSTRUCTOR_ARGS=$(jq -r --arg CONTRACT "$CONTRACT" \
    --arg NETWORK "$NETWORK" \
    --arg ENVIRONMENT "$ENVIRONMENT" \
    --arg VERSION "$VERSION" \
    '.[$CONTRACT][$NETWORK][$ENVIRONMENT][$VERSION][0].CONSTRUCTOR_ARGS' \
    "$LOG_FILE_PATH")

  if [[ "$CONSTRUCTOR_ARGS" == "null" || -z "$CONSTRUCTOR_ARGS" ]]; then
    echo ""
    return 1
  fi

  echo "$CONSTRUCTOR_ARGS"
  return 0
}

function saveDiamond_DEPRECATED() {
  :'
  This contract version only saves the facet addresses as an array in the JSON file
  without any further information (such as version or name, like in the new function)
  '
  # read function arguments into variables
  NETWORK=$1
  ENVIRONMENT=$2
  USE_MUTABLE_DIAMOND=$3
  FACETS=$4

  # get file suffix based on value in variable ENVIRONMENT
  local FILE_SUFFIX=$(getFileSuffix "$ENVIRONMENT")

  # store function arguments in variables
  FACETS=$(echo "$4" | tr -d '[' | tr -d ']' | tr -d ',')
  FACETS=$(printf '"%s",' "$FACETS" | sed 's/,*$//')

  # define path for json file based on which diamond was used
  if [[ "$USE_MUTABLE_DIAMOND" == "true" ]]; then
    DIAMOND_FILE="./deployments/${NETWORK}.diamond.${FILE_SUFFIX}json"
  else
    DIAMOND_FILE="./deployments/${NETWORK}.diamond.immutable.${FILE_SUFFIX}json"
  fi

  # create an empty json if it does not exist
  if [[ ! -e $DIAMOND_FILE ]]; then
    echo "{}" >"$DIAMOND_FILE"
  fi
  result=$(cat "$DIAMOND_FILE" | jq -r ". + {\"facets\": [$FACETS] }" || cat "$DIAMOND_FILE")
  printf %s "$result" >"$DIAMOND_FILE"
}
function saveDiamondFacets() {
  # read function arguments into variables
  NETWORK=$1
  ENVIRONMENT=$2
  USE_MUTABLE_DIAMOND=$3
  FACETS=$4

  # logging for debug purposes
  echo ""
  echoDebug "in function saveDiamondFacets"
  echoDebug "NETWORK=$NETWORK"
  echoDebug "ENVIRONMENT=$ENVIRONMENT"
  echoDebug "USE_MUTABLE_DIAMOND=$USE_MUTABLE_DIAMOND"
  echoDebug "FACETS=$FACETS"

  # get file suffix based on value in variable ENVIRONMENT
  local FILE_SUFFIX=$(getFileSuffix "$ENVIRONMENT")

  # store function arguments in variables
  FACETS=$(echo "$4" | tr -d '[' | tr -d ']' | tr -d ',')
  FACETS=$(printf '"%s",' "$FACETS" | sed 's/,*$//')

  # define path for json file based on which diamond was used
  if [[ "$USE_MUTABLE_DIAMOND" == "true" ]]; then
    DIAMOND_FILE="./deployments/${NETWORK}.diamond.${FILE_SUFFIX}json"
    DIAMOND_NAME="LiFiDiamond"
  else
    DIAMOND_FILE="./deployments/${NETWORK}.diamond.immutable.${FILE_SUFFIX}json"
    DIAMOND_NAME="LiFiDiamondImmutable"
  fi

  # create an empty json that replaces the existing file
  echo "{}" >"$DIAMOND_FILE"

  # create an iterable FACETS array
  # Remove brackets from FACETS string
  FACETS_ADJ="${4#\[}"
  FACETS_ADJ="${FACETS_ADJ%\]}"
  # Split string into array
  IFS=', ' read -ra FACET_ADDRESSES <<<"$FACETS_ADJ"

  # loop through all facets
  for FACET_ADDRESS in "${FACET_ADDRESSES[@]}"; do
    # get a JSON entry from log file
    JSON_ENTRY=$(findContractInMasterLogByAddress "$NETWORK" "$ENVIRONMENT" "$FACET_ADDRESS")

    # check if contract was found in log file
    if [[ $? -ne 0 ]]; then
      warning "could not find any information about this facet address ($FACET_ADDRESS) in master log file while creating $DIAMOND_FILE (ENVIRONMENT=$ENVIRONMENT), "

      # try to find name of contract from network-specific deployments file
      # load JSON FILE that contains deployment addresses
      NAME=$(getContractNameFromDeploymentLogs "$NETWORK" "$ENVIRONMENT" "$FACET_ADDRESS")

      # create JSON entry manually with limited information (address only)
      JSON_ENTRY="{\"$FACET_ADDRESS\": {\"Name\": \"$NAME\", \"Version\": \"\"}}"
    fi

    # add new entry to JSON file
    result=$(cat "$DIAMOND_FILE" | jq -r --argjson json_entry "$JSON_ENTRY" '.[$diamond_name] |= . + {Facets: (.Facets + $json_entry)}' --arg diamond_name "$DIAMOND_NAME" || cat "$DIAMOND_FILE")

    printf %s "$result" >"$DIAMOND_FILE"
  done

  # add information about registered periphery contracts
  saveDiamondPeriphery "$NETWORK" "$ENVIRONMENT" "$USE_MUTABLE_DIAMOND"
}
function saveDiamondPeriphery_MULTICALL_NOT_IN_USE() {
  # read function arguments into variables
  NETWORK=$1
  ENVIRONMENT=$2
  USE_MUTABLE_DIAMOND=$3

  # get file suffix based on value in variable ENVIRONMENT
  local FILE_SUFFIX=$(getFileSuffix "$ENVIRONMENT")

  # define path for json file based on which diamond was used
  if [[ "$USE_MUTABLE_DIAMOND" == "true" ]]; then
    DIAMOND_FILE="./deployments/${NETWORK}.diamond.${FILE_SUFFIX}json"
    DIAMOND_NAME="LiFiDiamond"
  else
    DIAMOND_FILE="./deployments/${NETWORK}.diamond.immutable.${FILE_SUFFIX}json"
    DIAMOND_NAME="LiFiDiamondImmutable"
  fi
  DIAMOND_ADDRESS=$(getContractAddressFromDeploymentLogs "$NETWORK" "$ENVIRONMENT" "$DIAMOND_NAME")

  echo "DIAMOND_ADDRESS: $DIAMOND_ADDRESS"
  echo "DEPLOYER_ADDRESS: $(getDeployerAddress "$NETWORK" "$ENVIRONMENT")"

  if [[ -z "$DIAMOND_ADDRESS" ]]; then
    error "could not find address for $DIAMOND_NAME in network-specific log file for network $NETWORK (ENVIRONMENT=$ENVIRONMENT)"
    return 1
  fi

  # get a list of all periphery contracts
  PERIPHERY_CONTRACTS=$(getIncludedPeripheryContractsArray)

  MULTICALL_DATA="["

  # loop through periphery contracts
  for CONTRACT in $PERIPHERY_CONTRACTS; do
    echo "CONTRACT: $CONTRACT"

    # Build the function call for the contract
    #DATA=$(echo -n "0x$(echo -n "getPeripheryContract()" | xxd -p -c 256)")
    CALLDATA=$(cast calldata "getPeripheryContract(string)" "$CONTRACT")

    echo "CALLDATA: $CALLDATA"

    #target structure [(address,calldata),(address,calldata)]

    # Add the call data and target address to the call array
    MULTICALL_DATA=$MULTICALL_DATA"($DIAMOND_ADDRESS,$CALLDATA),"

  done

  # remove trailing comma and add trailing bracket
  MULTICALL_DATA=${MULTICALL_DATA%?}"]"

  echo "MULTICALL_DATA: $MULTICALL_DATA"

  MULTICALL_ADDRESS="0xcA11bde05977b3631167028862bE2a173976CA11"

  attempts=1

  echo "before call"

  while [ $attempts -lt 11 ]; do
    echo "Trying to execute multicall now - attempt ${attempts}"
    # try to execute call
    MULTICALL_RESULTS=$(cast send "$MULTICALL_ADDRESS" "aggregate((address,bytes)[]) returns (uint256,bytes[])" "$MULTICALL_DATA" --private-key $(getPrivateKey "$NETWORK" "$ENVIRONMENT") --rpc-url "https://polygon-rpc.com" --legacy) # [pre-commit-checker: not a secret]

    # check the return code the last call
    if [ $? -eq 0 ]; then
      break # exit the loop if the operation was successful
    fi

    attempts=$((attempts + 1)) # increment attempts
    sleep 1                    # wait for 1 second before trying the operation again
  done

  if [ $attempts -eq 11 ]; then
    echo "Failed to execute multicall"
    exit 1
  fi

  #MULTICALL_RESULTS=$(cast send "$MULTICALL_ADDRESS" "aggregate((address,bytes)[]) returns (uint256,bytes[])" "$MULTICALL_DATA" --private-key "$PRIV_KEY" --rpc-url  "https://opt-mainnet.g.alchemy.com/v2/4y-BIUvj_mTGWHrsHZncoJyNolNjJrsT" --legacy)
  echo "after call"

  echo ""
  echo ""

  echo "MULTICALL_RESULTS: $MULTICALL_RESULTS"

  # check if diamond returns an address for this contract

  #

}
function saveDiamondPeriphery() {
  # read function arguments into variables
  NETWORK=$1
  ENVIRONMENT=$2
  USE_MUTABLE_DIAMOND=$3

  # get file suffix based on value in variable ENVIRONMENT
  local FILE_SUFFIX=$(getFileSuffix "$ENVIRONMENT")

  # get RPC URL
  RPC_URL=$(getRPCUrl "$NETWORK") || checkFailure $? "get rpc url"

  # define path for json file based on which diamond was used
  if [[ "$USE_MUTABLE_DIAMOND" == "true" ]]; then
    DIAMOND_FILE="./deployments/${NETWORK}.diamond.${FILE_SUFFIX}json"
    DIAMOND_NAME="LiFiDiamond"
  else
    DIAMOND_FILE="./deployments/${NETWORK}.diamond.immutable.${FILE_SUFFIX}json"
    DIAMOND_NAME="LiFiDiamondImmutable"
  fi
  DIAMOND_ADDRESS=$(getContractAddressFromDeploymentLogs "$NETWORK" "$ENVIRONMENT" "$DIAMOND_NAME")

  # make sure diamond address is available
  if [[ -z "$DIAMOND_ADDRESS" ]]; then
    error "could not find address for $DIAMOND_NAME in network-specific log file for network $NETWORK (ENVIRONMENT=$ENVIRONMENT)"
    return 1
  fi

  # logging for debug purposes
  echo ""
  echoDebug "in function saveDiamondPeriphery"
  echoDebug "NETWORK=$NETWORK"
  echoDebug "ENVIRONMENT=$ENVIRONMENT"
  echoDebug "USE_MUTABLE_DIAMOND=$USE_MUTABLE_DIAMOND"
  echoDebug "FILE_SUFFIX=$FILE_SUFFIX"
  echoDebug "RPC_URL=$RPC_URL"
  echoDebug "DIAMOND_ADDRESS=$DIAMOND_ADDRESS"
  echoDebug "DIAMOND_FILE=$DIAMOND_FILE"

  # create an empty json if it does not exist
  if [[ ! -e $DIAMOND_FILE ]]; then
    echo "{}" >"$DIAMOND_FILE"
  fi

  # get a list of all periphery contracts
  PERIPHERY_CONTRACTS=$(getContractNamesInFolder "src/Periphery/")

  # loop through periphery contracts
  for CONTRACT in $PERIPHERY_CONTRACTS; do
    # get the address of this contract from diamond (will return ZERO_ADDRESS, if not registered)
    ADDRESS=$(cast call "$DIAMOND_ADDRESS" "getPeripheryContract(string) returns (address)" "$CONTRACT" --rpc-url "$RPC_URL")

    # check if address is ZERO_ADDRESS
    if [[ "$ADDRESS" == $ZERO_ADDRESS ]]; then
      ADDRESS=""
    fi

    # add new entry to JSON file
    result=$(cat "$DIAMOND_FILE" | jq -r ".$DIAMOND_NAME.Periphery += {\"$CONTRACT\": \"$ADDRESS\"}" || cat "$DIAMOND_FILE")
    printf %s "$result" >"$DIAMOND_FILE"
  done
}
function saveContract() {
  # read function arguments into variables
  local NETWORK=$1
  local CONTRACT=$2
  local ADDRESS=$3
  local FILE_SUFFIX=$4

  # load JSON FILE that contains deployment addresses
  ADDRESSES_FILE="./deployments/${NETWORK}.${FILE_SUFFIX}json"

  # logging for debug purposes
  echo ""
  echoDebug "in function saveContract"
  echoDebug "NETWORK=$NETWORK"
  echoDebug "CONTRACT=$CONTRACT"
  echoDebug "ADDRESS=$ADDRESS"
  echoDebug "FILE_SUFFIX=$FILE_SUFFIX"
  echoDebug "ADDRESSES_FILE=$ADDRESSES_FILE"

  if [[ "$ADDRESS" == *"null"* || -z "$ADDRESS" ]]; then
    error "trying to write a 'null' address to $ADDRESSES_FILE for $CONTRACT. Log file will not be updated."
    return 1
  fi

  # Create lock file path
  local LOCK_FILE="${ADDRESSES_FILE}.lock"
  local LOCK_TIMEOUT=30  # 30 seconds timeout
  local LOCK_ATTEMPTS=0
  local MAX_LOCK_ATTEMPTS=60  # 60 attempts = 30 seconds total

  # Wait for lock to be available
  while [[ -f "$LOCK_FILE" && $LOCK_ATTEMPTS -lt $MAX_LOCK_ATTEMPTS ]]; do
    sleep 0.5
    LOCK_ATTEMPTS=$((LOCK_ATTEMPTS + 1))
  done

  # If we couldn't get the lock, fail
  if [[ -f "$LOCK_FILE" ]]; then
    error "Could not acquire lock for $ADDRESSES_FILE after $LOCK_TIMEOUT seconds. Another process may be stuck."
    return 1
  fi

  # Create lock file
  echo "$$" > "$LOCK_FILE"

  # Ensure lock is released on exit
  trap 'rm -f "$LOCK_FILE" 2>/dev/null' EXIT

  # create an empty json if it does not exist
  if [[ ! -e $ADDRESSES_FILE ]]; then
    echo "{}" >"$ADDRESSES_FILE"
  fi

  # add new address to address log FILE
  RESULT=$(cat "$ADDRESSES_FILE" | jq -r ". + {\"$CONTRACT\": \"$ADDRESS\"}" || cat "$ADDRESSES_FILE")
  printf %s "$RESULT" >"$ADDRESSES_FILE"

  # Remove lock file
  rm -f "$LOCK_FILE"
}
# <<<<< reading and manipulation of deployment log files

# >>>>> lock file management
function cleanupStaleLocks() {
  # Clean up any stale lock files that might be left behind
  local LOCK_FILES=(
    "${LOG_FILE_PATH}.lock"
    "./deployments/"*.lock
  )

  for lock_file in "${LOCK_FILES[@]}"; do
    if [[ -f "$lock_file" ]]; then
      # Check if the process that created the lock is still running
      local pid=$(cat "$lock_file" 2>/dev/null)
      if [[ -n "$pid" && ! -d "/proc/$pid" ]]; then
        echo "[info] Removing stale lock file: $lock_file (PID $pid not running)"
        rm -f "$lock_file"
      fi
    fi
  done
}

# >>>>> working with directories and reading other files
function checkIfFileExists() {
  # read function arguments into variables
  local FILE_PATH="$1"

  # Check if FILE exists
  if [ ! -f "$FILE_PATH" ]; then
    echo "false"
    return 1
  else
    echo "true"
    return 0
  fi
}

function checkRequiredVariablesInDotEnv() {
  local NETWORK=$1

  # skip for local network
  if [[ "$NETWORK" == "localanvil" ]]; then
    return 0
  fi

  # Find the root directory where foundry.toml is located
  local FOUNDROOT
  FOUNDROOT=$(git rev-parse --show-toplevel 2>/dev/null || realpath "$(dirname "$0")/..")

  if [[ ! -f "$FOUNDROOT/foundry.toml" ]]; then
    error "Error: could not find foundry.toml in $FOUNDROOT"
    return 1
  fi

  # Extract the API key variable name from foundry.toml
  local KEY_VAR
  KEY_VAR=$(awk -v network="$NETWORK" '
    {
      gsub(/^[ \t]+|[ \t]+$/, "", $0);  # Trim leading and trailing spaces
    }

    # Match lines starting with "network = { key ="
    tolower($0) ~ "^" network " *= *\\{ *key *= *" {
      n = split($0, parts, "\"");  # Split by double quotes
      for (i = 1; i <= n; i++) {
        if (index(parts[i], "${") == 1) {  # Look for ${...}
          gsub(/[\${}]/, "", parts[i]);  # Remove ${ and }
          print parts[i];  # Output the extracted key
          exit;
        }
      }
    }
  ' "$FOUNDROOT/foundry.toml")

  # Ensure we found a key variable
  if [[ -z "$KEY_VAR" ]]; then
    error "Could not determine API key for network $NETWORK in foundry.toml."
    return 1
  fi

  local PRIVATE_KEY="$PRIVATE_KEY"
  local RPC_URL=$(getRPCUrl "$NETWORK") || checkFailure $? "get rpc url"

  # Check if it's using MAINNET_ETHERSCAN_API_KEY
  if [[ "$KEY_VAR" == "MAINNET_ETHERSCAN_API_KEY" ]]; then
    # Mainnet or EtherscanV2-supported network >> API key is MAINNET_ETHERSCAN_API_KEY
    local BLOCKEXPLORER_API_KEY="${!KEY_VAR}"

    # Ensure required variables exist
    if [[ -z "$PRIVATE_KEY" || -z "$RPC_URL" || -z "$BLOCKEXPLORER_API_KEY" ]]; then
      error "Your .env file is missing essential entries for this network (required: PRIVATE_KEY, RPC_URL, $KEY_VAR)."
      return 1
    fi
  else
    # Individual API Key
    local BLOCKEXPLORER_API_KEY="${!KEY_VAR}"

    if [[ -z "$BLOCKEXPLORER_API_KEY" ]]; then
      error "Network $NETWORK uses a custom API key ($KEY_VAR) which is missing in your .env file."
      return 1
    fi
  fi

  return 0
}
function getContractNamesInFolder() {
  # read function arguments into variables
  local FILEPATH=$1

  # Check if the path exists and is a directory
  if [ -d "$FILEPATH" ]; then
    # Create an empty ARRAY to store the FILE names
    local CONTRACTS=()

    # Loop through all the .sol files in the directory
    for FILE in "$FILEPATH"/*.sol; do
      # Extract the FILE name without the extension
      local name="$(basename "${FILE%.*}")"

      # Add the name to the ARRAY
      CONTRACTS+=("$name")
    done

    # Return the ARRAY
    echo "${CONTRACTS[@]}"
  else
    # Print an error message if the path is invalid
    error "the following path is not a valid directory: $FILEPATH"
  fi
}
function getContractFilePath() {
  # read function arguments into variables
  CONTRACT="$1"

  # define directory to be searched
  local dir=$CONTRACT_DIRECTORY
  local FILENAME="$CONTRACT.sol"

  # find FILE path
  local file_path=$(find "${dir%/}" -name "$FILENAME" -print)

  # return FILE path or throw error if FILE path does not have a value
  if [ -n "$file_path" ]; then
    echo "$file_path"
  else
    error "could not find src FILE path for contract $CONTRACT"
    exit 1
  fi
}

function getCurrentContractVersion() {
  # read function arguments into variables
  local CONTRACT="$1"

  # get src FILE path for contract
  local FILEPATH=$(getContractFilePath "$CONTRACT")
  wait

  # Check if FILE exists
  if [ ! -f "$FILEPATH" ]; then
    error "the following filepath is invalid: $FILEPATH"
    return 1
  fi

  # Search for "@custom:version" in the file and store the first result in the variable
  local VERSION=$(grep "@custom:version" "$FILEPATH" | cut -d ' ' -f 3)

  # Check if VERSION is empty
  if [ -z "$VERSION" ]; then
    error "'@custom:version' string not found in $FILEPATH"
    return 1
  fi

  echo "$VERSION"
}
function getAllContractNames() {
  # read function arguments into variables
  EXCLUDE_CONFIG="$1"

  # will return the names of all contracts in the following folders:
  # src
  # src/Facets
  # src/Periphery

  # get all facet contracts
  local FACET_CONTRACTS=$(getIncludedAndSortedFacetContractsArray "$EXCLUDE_CONFIG")

  # get all periphery contracts
  local PERIPHERY_CONTRACTS=$(getIncludedPeripheryContractsArray "$EXCLUDE_CONFIG")

  # get all diamond contracts
  local DIAMOND_CONTRACTS=$(getContractNamesInFolder "src")

  # merge
  local ALL_CONTRACTS=("${DIAMOND_CONTRACTS[@]}" "${FACET_CONTRACTS[@]}" "${PERIPHERY_CONTRACTS[@]}")

  # Print the resulting array
  echo "${ALL_CONTRACTS[*]}"
}
function getFunctionSelectorFromContractABI() {
  # read function arguments into variables
  local CONTRACT_NAME="$1"
  local FUNCTION_NAME="$2"

  # Extract the ABI file for the specified contract
  local ABI="./out/$CONTRACT_NAME.sol/$CONTRACT_NAME.json"

  # Loop through methodIdentifiers in ABI
  for FUNCTION in $(jq -r '.methodIdentifiers | keys[]' "$ABI"); do
    # extract function name only from value
    CURRENT_FUNCTION_NAME=${FUNCTION%%(*}

    # If the identifier matches the provided function name, store it's signature and exit loop
    if [[ "$FUNCTION_NAME" == "$CURRENT_FUNCTION_NAME" ]]; then
      # get function identifier
      SIGNATURE=$(jq -r ".methodIdentifiers[\"$FUNCTION\"]" "$ABI")
      break
    fi
  done

  # return function signature
  echo "$SIGNATURE"

}
function getFunctionSelectorsFromContractABI() {
  # read function arguments into variables
  local CONTRACT_NAME="$1"

  # Extract the ABI file for the specified contract
  local ABI="./out/$CONTRACT_NAME.sol/$CONTRACT_NAME.json"

  # Extract the function selectors from the ABI file
  local SELECTORS=$(jq -r '.methodIdentifiers | join(",")' "$ABI")

  # Convert the comma-separated list of selectors to an array of bytes4 values
  local BYTES4_SELECTORS=()
  IFS=',' read -ra SELECTOR_ARRAY <<<"$SELECTORS"
  for SELECTOR in "${SELECTOR_ARRAY[@]}"; do
    BYTES4_SELECTORS+=("0x${SELECTOR}")
  done

  # return the selectors array
  echo "${BYTES4_SELECTORS[@]}"
}
function getOptimizerRuns() {
  # define FILE path for foundry config FILE
  FILEPATH="foundry.toml"

  # Check if FILE exists
  if [ ! -f "$FILEPATH" ]; then
    error ": $FILEPATH does not exist."
    return 1
  fi

  # Search for "optimizer_runs =" in the FILE and store the first RESULT in the variable
  VERSION=$(grep "optimizer_runs =" $FILEPATH | cut -d ' ' -f 3)

  # Check if VERSION is empty
  if [ -z "$VERSION" ]; then
    error ": optimizer_runs string not found in $FILEPATH."
    return 1
  fi

  # return OPTIMIZER_RUNS value
  echo "$VERSION"

}
function removeExistingEntriesFromTargetStateJSON() {
  local file="$1"
  local value="$2"

  # Check if the file exists
  if [ ! -f "$file" ]; then
    error "file not found: $file"
    return 1
  fi

  # Remove staging entries on level 2
  jq "map_values(del(.$value))" "$file" >"$file.tmp" && mv "$file.tmp" "$file"

  if [ $? -eq 0 ]; then
    echo "[info] existing '$value' entries removed successfully from target state file ($file)"
    return 0
  else
    error "failed to remove entries with value '$value'."
    rm "$temp_file" >/dev/null 2>&1
    return 1
  fi

}
function parseTargetStateGoogleSpreadsheet() {
  # read function arguments into variables
  local ENVIRONMENT="$1"

  # ensure spreadsheet ID is available
  if [[ "$ENVIRONMENT" == "production" ]]; then
    # check if config contains spreadsheet ID
    if [[ -z "$TARGET_STATE_SPREADSHEET_ID_PRODUCTION" ]]; then
      error "your config.sh file is missing key 'TARGET_STATE_SPREADSHEET_ID_PRODUCTION'. Please add it."
      exit 1
    else
      # construct spreadsheet URL
      SPREADSHEET_URL="https://docs.google.com/spreadsheets/d/${TARGET_STATE_SPREADSHEET_ID_PRODUCTION}"
      EXPORT_PARAMS="/export?exportFormat=csv"
    fi
  elif [[ "$ENVIRONMENT" == "staging" ]]; then
    # check if config contains spreadsheet ID
    if [[ -z "$TARGET_STATE_SPREADSHEET_ID_STAGING" ]]; then
      error "your config.sh file is missing key 'TARGET_STATE_SPREADSHEET_ID_STAGING'. Please add it."
      exit 1
    else
      # construct spreadsheet URL
      SPREADSHEET_URL="https://docs.google.com/spreadsheets/d/${TARGET_STATE_SPREADSHEET_ID_STAGING}"
      EXPORT_PARAMS="/export?exportFormat=csv"
    fi
  else
    error "an unexpected ENVIRONMENT value was passed to parseTargetStateGoogleSpreadsheet: ($ENVIRONMENT). Script cannot continue."
    exit 1
  fi

  # load google sheets into CSV file
  CSV_FILE_PATH="newTest.csv"
  curl -L "$SPREADSHEET_URL""$EXPORT_PARAMS" -o $CSV_FILE_PATH 2>/dev/null

  echo "Updating $ENVIRONMENT target state from this Google sheet now: $SPREADSHEET_URL"
  echo ""

  # remove existing entries from target state JSON file
  removeExistingEntriesFromTargetStateJSON "$TARGET_STATE_PATH" "$ENVIRONMENT"

  # make sure existing entries were removed properly (to prevent corrupted target state)
  if [[ $? -ne 0 ]]; then
    error "unable to remove existing $ENVIRONMENT values from target state file ($TARGET_STATE_PATH). Cannot proceed."
    exit 1
  fi

  NETWORKS_START_AT_LINE=0
  FACETS_STARTS_AT_COLUMN=3 # this value is hardcoded and not expected to change

  # process the CSV file line by line
  LINE_NUMBER=0
  while IFS= read -r LINE; do
    # Increment the line number
    ((LINE_NUMBER++))

    #    echoDebug "LINE $LINE_NUMBER: $LINE"

    # find and store the row that contains all the contract names (determined by recognizing hardcoded value in cell A1)
    if [[ "$LINE" == *"Blue = Periphery"* ]]; then
      # Remove the unneeded values from the line
      STRING_TO_REMOVE='  Blue = Periphery",EXAMPLE,,'
      CONTRACTS_LINE=$(echo "$LINE" | sed "s/^${STRING_TO_REMOVE}//")

      # Split the line by comma into an array
      IFS=',' read -ra LINE_ARRAY <<<"$CONTRACTS_LINE"

      # Create an iterable array that only contains facet names
      CONTRACTS_ARRAY=()
      for ((i = 0; i < ${#LINE_ARRAY[@]}; i += 2)); do
        # extract contract name (might include "" or the values "FACETS"/"PERIPHERY/END")
        CONTRACT_NAME=${LINE_ARRAY[i]}

        # add contract name to array
        CONTRACTS_ARRAY+=("$CONTRACT_NAME")
      done
      #        break
    fi

    # find row with the first network ('mainnet'), do not execute again once it has been found
    if [[ "$NETWORKS_START_AT_LINE" == 0 && $LINE == "mainnet"* ]]; then
      NETWORKS_START_AT_LINE=$LINE_NUMBER
    fi

    # lines containing network-specific data will start earliest in line 130
    if [[ $NETWORKS_START_AT_LINE != 0 && $((LINE_NUMBER)) -ge "$NETWORKS_START_AT_LINE" ]]; then

      # extract network name
      NETWORK=$(echo "$LINE" | cut -d',' -f1)

      if [[ "$NETWORK" == "<placeholder>" ]]; then
        echoDebug "skipping network (placeholder)"
        continue
      fi

      if [[ "$NETWORK" == "DEACTIVATED" ]]; then
        echoDebug "reached deactivated network2 - ending script parsing now"
        break
      fi

      # check if this line contains data (=starts with a network name), otherwise skip to next line
      if [[ ! -z "$NETWORK" ]]; then
        echo ""
        echo "NETWORK: $NETWORK"

        # Split the line by comma into an array
        IFS=',' read -ra LINE_ARRAY <<<"$LINE"

        CONTRACT_INDEX=0
        # iterate through the array (start with index 5 to skip network name and EXAMPLE columns)
        for ((INDEX = "$FACETS_STARTS_AT_COLUMN"; INDEX < ${#LINE_ARRAY[@]}; INDEX += 1)); do
          # read cell value and current contract into variables
          CELL_VALUE=${LINE_ARRAY[$INDEX]}
          CONTRACT=${CONTRACTS_ARRAY[$CONTRACT_INDEX]}

          # increase facet index for next iteration
          if ((INDEX % 2 == 0)); then
            ((CONTRACT_INDEX += 1))
          fi

          # skip the iteration if the contract is empty (=empty placeholder column for future contracts)
          if [[ -z "$CONTRACT" ]]; then
            echoDebug "skipping iteration (no contract name in column)"
            continue
          fi

          # skip the iteration if contract is placeholder
          if [[ "$CONTRACT" == "<placeholder>" ]]; then
            echoDebug "skipping iteration (placeholder)"
            continue
          fi

          # skip the iteration if the contract is empty (=empty placeholder column for future contracts)
          if [[ -z "$CELL_VALUE" ]]; then
            echoDebug "skipping iteration (no value in cell)"
            continue
          fi

          # end the loop if contract is empty (=reached the end of the facet columns)
          if [[ "$CONTRACT" == "END" ]]; then
            break
          fi

          # determine diamond type based on odd/even column index
          if ((INDEX % 2 == 0)); then
            DIAMOND_TYPE="LiFiDiamondImmutable"
          else
            DIAMOND_TYPE="LiFiDiamond"
          fi

          # get current contract version and save in variable
          CURRENT_VERSION=$(getCurrentContractVersion "$CONTRACT")

          # check if cell value is "latest" >> find version
          if [[ "$CELL_VALUE" == "latest" ]]; then

            # make sure version was returned properly
            if [[ "$?" -ne 0 ]]; then
              warning "could not find current contract version for contract $CONTRACT"
            fi

            # echo warning that sheet needs to be updated
            warning "the latest version for contract $CONTRACT is $CURRENT_VERSION. Please update this for network $NETWORK in the Google sheet"

            # use current version for target state
            VERSION=$CURRENT_VERSION
          else
            # check if cell value looks like a version tag
            if isVersionTag "$CELL_VALUE"; then

              # check if current version in repo is higher than version in target state
              if [[ "$CURRENT_VERSION" != "$CELL_VALUE" ]]; then
                warning "Requested version ($CELL_VALUE) of $CONTRACT in $NETWORK for $DIAMOND_TYPE differs from current version ($CURRENT_VERSION). Update target state file?"
              fi

              # store cell value as target version
              VERSION=$CELL_VALUE
            else
              continue
            fi
          fi

          # if code reached here that means we should have a valid target state entry that needs to be added
          addContractVersionToTargetState "$NETWORK" "$ENVIRONMENT" "$CONTRACT" "$DIAMOND_TYPE" "$VERSION" true
          echo "addContractVersionToTargetState ""$NETWORK"" ""$ENVIRONMENT"" ""$CONTRACT"" "$DIAMOND_TYPE" ""$VERSION"" true"

        done
      fi
    fi
  done <"$CSV_FILE_PATH"

  # delete CSV file
  rm $CSV_FILE_PATH

  return 0
}
function getBytecodeFromArtifact() {
  # read function arguments into variables
  local contract="$1"

  # get filepath
  local file_path="out/$contract.sol/$contract.json"

  # ensure file exists
  if ! checkIfFileExists "$file_path" >/dev/null; then
    error "file does not exist: $file_path (access attempted by function 'getBytecodeFromArtifact')"
    return 1
  fi

  # read bytecode value from json
  bytecode_json=$(getValueFromJSONFile "$file_path" "bytecode.object")

  # Check if the value obtained starts with "0x"
  if [[ $bytecode_json == 0x* ]]; then
    echo "$bytecode_json"
    return 0
  else
    error "no bytecode found for $contract in file $file_path. Script cannot continue."
    exit 1
  fi
}

function addPeripheryToDexsJson() {
  echo "[info] now adding all contracts config/.global.json.autoWhitelistPeripheryContracts to config/dexs.json"
  # read function arguments into variables
  local NETWORK="$1"
  local ENVIRONMENT="$2"

  local FILEPATH_DEXS="config/dexs.json"
  local FILEPATH_GLOBAL_CONFIG="config/global.json"

  WHITELIST_PERIPHERY=($(jq -r '.autoWhitelistPeripheryContracts[] | select(length > 0)' "$FILEPATH_GLOBAL_CONFIG"))

  # Get all contracts that need to be whitelisted and convert the comma-separated string into an array
  # IFS=',' read -r -a CONTRACTS <<< "$WHITELIST_PERIPHERY"
  CONTRACTS=("${WHITELIST_PERIPHERY[@]}")

  # get number of periphery contracts to be added
  local ADD_COUNTER=${#CONTRACTS[@]}


  # get number of existing DEX addresses in the file for the given network
  local EXISTING_DEXS=$(jq --arg network "$NETWORK" '.[$network] | length' "$FILEPATH_DEXS")

  # Iterate through all contracts
  for CONTRACT in "${CONTRACTS[@]}"; do
    # get contract address
    local CONTRACT_ADDRESS=$(getContractAddressFromDeploymentLogs "$NETWORK" "$ENVIRONMENT" "$CONTRACT")

    if [[ -z "$CONTRACT_ADDRESS" ]]; then
      error "Could not find contract address for contract $CONTRACT on network $NETWORK ($ENVIRONMENT) in deploy log."
      error "Please manually whitelist this contract after this task has been completed."
      # reduce add counter since we are not adding this contract
      ((ADD_COUNTER--))
      continue
    fi

    # check if address already exists in dexs.json for the given network
    local EXISTS=$(jq --arg address "$CONTRACT_ADDRESS" --arg network "$NETWORK" '(.[$network] // []) | any(. == $address)' $FILEPATH_DEXS)

    if [ "$EXISTS" == "true" ]; then
      echo "The address $CONTRACT_ADDRESS is already part of the whitelisted DEXs in network $NETWORK."

      # since this address is already in the list and will not be added, we have to reduce the "ADD_COUNTER" variable which will be used later to make sure that all addresses were indeed added
      ((ADD_COUNTER--)) # reduces by 1
    else
      # add the address to dexs.json
      local TMP_FILE="tmp.$$.json"
      jq --arg address "$CONTRACT_ADDRESS" --arg network "$NETWORK" '(.[$network] //= []) | .[$network] += [$address]' $FILEPATH_DEXS > "$TMP_FILE" && mv "$TMP_FILE" $FILEPATH_DEXS
      rm -f "$TMP_FILE"


      success "$CONTRACT address $CONTRACT_ADDRESS added to dexs.json[$NETWORK]"
    fi
  done

  # check how many DEX addresses are in the dexs.json now
  local ADDRESS_COUNTER=${#CONTRACTS[@]}

  EXPECTED_DEXS=$((EXISTING_DEXS + ADD_COUNTER))

  # make sure dexs.json has been updated correctly
  if [ $EXPECTED_DEXS -eq $((EXISTING_DEXS + ADD_COUNTER)) ]; then
    success "$ADD_COUNTER addresses were added to config/dexs.json"
  else
    error "The array in dexs.json for network $NETWORK does not have the expected number of elements after executing this script (expected: $, got: $ADDRESS_COUNTER)."
    exit 1
  fi
}
# <<<<< working with directories and reading other files

# >>>>> writing to blockchain & verification
function verifyContract() {
  # read function arguments into variables
  local NETWORK=$1
  local CONTRACT=$2
  local ADDRESS=$3
  local ARGS=$4

  if [[ -n "$DO_NOT_VERIFY_IN_THESE_NETWORKS" ]]; then
    case ",$DO_NOT_VERIFY_IN_THESE_NETWORKS," in
    *,"$NETWORK",*)
      echoDebug "network $NETWORK is excluded for contract verification, therefore verification of contract $CONTRACT will be skipped"
      return 1
      ;;
    esac
  fi

  # verify contract using forge
  MAX_RETRIES=$MAX_ATTEMPTS_PER_CONTRACT_VERIFICATION
  RETRY_COUNT=0
  COMMAND_STATUS=1
  CONTRACT_FILE_PATH=$(getContractFilePath "$CONTRACT")
  FULL_PATH="$CONTRACT_FILE_PATH"":""$CONTRACT"
  CHAIN_ID=$(getChainId "$NETWORK")

  # logging for debug purposes
  echo ""
  echoDebug "in function verifyContract"
  echoDebug "NETWORK=$NETWORK"
  echoDebug "CONTRACT=$CONTRACT"
  echoDebug "ADDRESS=$ADDRESS"
  echoDebug "ARGS=$ARGS"
  echoDebug "FULL_PATH=$FULL_PATH"
  echoDebug "CHAIN_ID=$CHAIN_ID"

<<<<<<< HEAD
  # Build base verification command
  local VERIFY_CMD="forge verify-contract --watch --chain $CHAIN_ID $ADDRESS $FULL_PATH"
=======
  # Build verification command as array for safe execution
  local VERIFY_CMD=()
>>>>>>> 3d39f60e

  # Handle zkEVM networks vs regular networks
  if isZkEvmNetwork "$NETWORK"; then
    # Set environment variable for zkEVM
    export FOUNDRY_PROFILE=zksync
    VERIFY_CMD=(
      "./foundry-zksync/forge"
      "verify-contract"
      "--zksync"
      "--watch"
      "--chain" "$CHAIN_ID"
      "$ADDRESS"
      "$FULL_PATH"
      "--skip-is-verified-check"
    )
  else
    VERIFY_CMD=(
      "forge"
      "verify-contract"
      "--watch"
      "--chain" "$CHAIN_ID"
      "$ADDRESS"
      "$FULL_PATH"
      "--skip-is-verified-check"
    )
  fi

  echo "VERIFY_CMD: ${VERIFY_CMD[*]}"

  # Add constructor args if present
  if [ "$ARGS" != "0x" ]; then
    VERIFY_CMD+=("--constructor-args" "$ARGS")
  fi

  # Get API key and determine verification method
  API_KEY=$(getEtherscanApiKeyName "$NETWORK")
  if [ $? -eq 1 ]; then
    error "Could not extract Etherscan API key name for $NETWORK from foundry.toml"
    return 1
  fi

  # Add verification method based on API key
  if [ "$API_KEY" = "BLOCKSCOUT_API_KEY" ]; then
    VERIFY_CMD+=("--verifier" "blockscout")
  elif [ "$API_KEY" != "NO_ETHERSCAN_API_KEY_REQUIRED" ]; then
    # make sure API key is not empty
    if [ -z "$API_KEY" ]; then
      echo "Error: Could not find API key for network $NETWORK"
      return 1
    fi

    # some block explorers require to pass a string "verifyContract" instead of an API key (e.g. https://explorer.metis.io/documentation/recipes/foundry-verification)
    if [ "$API_KEY" = "VERIFY_CONTRACT_API_KEY" ]; then
      # add API key to verification command"
      VERIFY_CMD+=("-e" "verifyContract")
    fi
  fi

<<<<<<< HEAD

  # skip this part if API key is SOURCIFY_API_KEY
  if [[ "$API_KEY" != "SOURCIFY_API_KEY" ]]; then
    # Attempt verification with retries
    echo "Trying to verify contract $CONTRACT on $NETWORK with address $ADDRESS using command: $VERIFY_CMD"
    while [ $COMMAND_STATUS -ne 0 -a $RETRY_COUNT -lt $MAX_RETRIES ]; do
      # execute verification command
      eval "$VERIFY_CMD"
      COMMAND_STATUS=$?
=======
    echoDebug "VERIFY_CMD: ${VERIFY_CMD[*]}"

  # Attempt verification with retries
  while [ $COMMAND_STATUS -ne 0 -a $RETRY_COUNT -lt "$MAX_RETRIES" ]; do
    # execute verification command and capture output
    VERIFY_OUTPUT=$(FOUNDRY_LOG=trace "${VERIFY_CMD[@]}" 2>&1)
    COMMAND_STATUS=$?

    echo "VERIFY_OUTPUT: $VERIFY_OUTPUT"

    # Parse verification response
    local RESPONSE=$(echo "$VERIFY_OUTPUT" | grep "Response:" | awk '{print $2}' | tr -d '`')
    local DETAILS=$(echo "$VERIFY_OUTPUT" | grep "Details:" | cut -d'`' -f2)

    # Check if verification actually succeeded
    if [[ "$RESPONSE" == "OK" && "$DETAILS" != *"Fail"* && "$DETAILS" != *"Unable to verify"* && "$DETAILS" != *"Pending"* ]]; then
      echo "[info] $CONTRACT on $NETWORK with address $ADDRESS successfully verified"
      return 0
    elif [[ "$RESPONSE" == "OK" && ("$DETAILS" == *"Fail"* || "$DETAILS" == *"Unable to verify"*) ]]; then
      # HTTP request succeeded but verification failed
      warning "Verification failed for $CONTRACT on $NETWORK: Response=$RESPONSE, Details=$DETAILS"
      COMMAND_STATUS=1
    fi

    # increase retry counter
    RETRY_COUNT=$((RETRY_COUNT + 1))
>>>>>>> 3d39f60e

      # increase retry counter
      RETRY_COUNT=$((RETRY_COUNT + 1))

<<<<<<< HEAD
      # sleep for 2 seconds before trying again
      [ $COMMAND_STATUS -ne 0 ] && sleep 2
    done

    # Check verification status
    if [ $COMMAND_STATUS -eq 0 ]; then
      echo "[info] $CONTRACT on $NETWORK with address $ADDRESS successfully verified"
      return 0
    fi
  fi
=======
  # If we get here, verification failed after all retries
  echo "[error] Failed to verify $CONTRACT on $NETWORK after $MAX_RETRIES attempts"
  return 1
>>>>>>> 3d39f60e

  # Fallback to Sourcify if primary verification fails
  echo "[info] trying to verify $CONTRACT on $NETWORK with address $ADDRESS using Sourcify now"
  if isZkEvmNetwork "$NETWORK"; then
    FOUNDRY_PROFILE=zksync ./foundry-zksync/forge verify-contract \
      "$ADDRESS" \
      "$CONTRACT" \
      --zksync \
      --chain-id "$CHAIN_ID" \
      --verifier sourcify
  else
    echo "here"
    # forge verify-contract \
    #   "$ADDRESS" \
    #   "$CONTRACT" \
    #   --chain-id "$CHAIN_ID" \
    #   --verifier sourcify \

    # if forge verify-contract --verifier sourcify --verifier-url https://sourcify.roninchain.com/server/ --chain-id "$CHAIN_ID" "$ADDRESS" "$CONTRACT"; then
    #   echo "Success"
    # else
    #   echo "Failed"
    # fi

  forge verify-contract --verifier sourcify --verifier-url https://sourcify.roninchain.com/server/ --chain-id "$CHAIN_ID" "$ADDRESS" "$CONTRACT"

  # FROM DOCS:
  #forge verify-contract --verifier sourcify --verifier-url https://sourcify.roninchain.com/server/ --chain-id <CHAIN> <ADDRESS> <CONTRACT>

  # tried with URLS:
  # https://sourcify.roninchain.com/server/
  # https://sourcify.dev/server/
  # https://sourcify.roninchain.com/server/verify
  # https://sourcify.roninchain.com/server/verify/create2

  # tried with Foundry versions:
  # 1.0.0
  # 1.2.3

  SOURCIFY_RETURN_CODE=$?
  echo "SOURCIFY_RETURN_CODE: $SOURCIFY_RETURN_CODE"

  fi

  # Check Sourcify verification
  if isZkEvmNetwork "$NETWORK"; then
    FOUNDRY_PROFILE=zksync ./foundry-zksync/forge verify-check "$ADDRESS" \
      --zksync \
      --chain-id "$CHAIN_ID" \
      --verifier sourcify
  else
    forge verify-check "$ADDRESS" \
      --chain-id "$CHAIN_ID" \
      --verifier sourcify
  fi

  if [ $SOURCIFY_RETURN_CODE -eq 0 ]; then
    echo "[info] $CONTRACT on $NETWORK with address $ADDRESS successfully verified using Sourcify"
    return 1
  else
    warning "[info] $CONTRACT on $NETWORK with address $ADDRESS could not be verified using Sourcify"
    return 1
  fi
}

function getEtherscanApiKeyName() {
  local NETWORK="$1"

  if [[ -z "$NETWORK" ]]; then
    echo "Usage: getEtherscanApiKeyName <network>" >&2
    return 1
  fi

  if [[ -z "$FOUNDRY_TOML_FILE_PATH" ]]; then
    echo "Please set FOUNDRY_TOML_FILE_PATH in the config.sh file (see config.example.sh)" >&2
    return 1
  fi

  # Extract the line with the API key for the given network
  local KEY_LINE
  KEY_LINE=$(awk -v net="$NETWORK" '
    $0 ~ "\\[etherscan\\]" { in_etherscan=1; next }
    in_etherscan && /^\[/ { in_etherscan=0 }
    in_etherscan && $0 ~ "^[[:space:]]*"net"[[:space:]]*=" { print; exit }
  ' "$FOUNDRY_TOML_FILE_PATH")

  if [[ -z "$KEY_LINE" ]]; then
    echo "Error: Could not find [etherscan].$NETWORK section in foundry.toml" >&2
    return 1
  fi

  # extract the key for the environment variable
  local ENV_VAR
  ENV_VAR=$(echo "$KEY_LINE" | sed -n 's/.*key *= *"\${\([^}]*\)}.*/\1/p')

  if [[ -z "$ENV_VAR" ]]; then
    echo "Error: Could not extract environment variable from key line: $KEY_LINE" >&2
    return 1
  fi

  echo "$ENV_VAR"
}

function verifyAllUnverifiedContractsInLogFile() {
  # Check if target state FILE exists
  if [ ! -f "$LOG_FILE_PATH" ]; then
    error "log file does not exist in path $LOG_FILE_PATH"
    exit 1
  fi

  echo "[info] checking log file for unverified contracts"

  # initate counter
  local COUNTER=0

  # Read top-level keys into an array
  CONTRACTS=($(jq -r 'keys[]' "$LOG_FILE_PATH"))

  # Loop through the array of top-level keys
  for CONTRACT in "${CONTRACTS[@]}"; do

    # Read second-level keys for the current top-level key
    NETWORKS=($(jq -r ".${CONTRACT} | keys[]" "$LOG_FILE_PATH"))

    # Loop through the array of second-level keys
    for NETWORK in "${NETWORKS[@]}"; do

      #      if [[ $NETWORK != "mainnet" ]]; then
      #        continue
      #      fi

      # Read ENVIRONMENT keys for the network
      ENVIRONMENTS=($(jq -r --arg contract "$CONTRACT" --arg network "$NETWORK" '.[$contract][$network] | keys[]' "$LOG_FILE_PATH"))

      # go through all environments
      for ENVIRONMENT in "${ENVIRONMENTS[@]}"; do

        # Read VERSION keys for the network
        VERSIONS=($(jq -r --arg contract "$CONTRACT" --arg network "$NETWORK" --arg environment "$ENVIRONMENT" '.[$contract][$network][$environment] | keys[]' "$LOG_FILE_PATH"))

        # go through all versions
        for VERSION in "${VERSIONS[@]}"; do

          # get values of current entry
          ENTRY=$(cat "$LOG_FILE_PATH" | jq -r --arg contract "$CONTRACT" --arg network "$NETWORK" --arg environment "$ENVIRONMENT" --arg version "$VERSION" '.[$contract][$network][$environment][$version][0]')

          # extract necessary information from log
          ADDRESS=$(echo "$ENTRY" | awk -F'"' '/"ADDRESS":/{print $4}')
          VERIFIED=$(echo "$ENTRY" | awk -F'"' '/"VERIFIED":/{print $4}')
          OPTIMIZER_RUNS=$(echo "$ENTRY" | awk -F'"' '/"OPTIMIZER_RUNS":/{print $4}')
          TIMESTAMP=$(echo "$ENTRY" | awk -F'"' '/"TIMESTAMP":/{print $4}')
          CONSTRUCTOR_ARGS=$(echo "$ENTRY" | awk -F'"' '/"CONSTRUCTOR_ARGS":/{print $4}')

          # check if contract is verified
          if [[ "$VERIFIED" != "true" ]]; then
            echo ""
            echo "[info] trying to verify contract $CONTRACT on $NETWORK with address $ADDRESS...."
            if [[ "$DEBUG" == *"true"* ]]; then
              verifyContract "$NETWORK" "$CONTRACT" "$ADDRESS" "$CONSTRUCTOR_ARGS"
            else
              verifyContract "$NETWORK" "$CONTRACT" "$ADDRESS" "$CONSTRUCTOR_ARGS" 2>/dev/null
            fi

            # check result
            if [ $? -eq 0 ]; then
              # update log file
              logContractDeploymentInfo "$CONTRACT" "$NETWORK" "$TIMESTAMP" "$VERSION" "$OPTIMIZER_RUNS" "$CONSTRUCTOR_ARGS" "$ENVIRONMENT" "$ADDRESS" "true" "$SALT"

              # increase COUNTER
              COUNTER=$((COUNTER + 1))
            fi
          fi
        done
      done
    done
  done

  echo "[info] done (verified contracts: $COUNTER)"
}
function removeFacetFromDiamond() {
  # read function arguments into variables
  local DIAMOND_ADDRESS="$1"
  local FACET_NAME="$2"
  local NETWORK="$3"
  local ENVIRONMENT="$4"
  local EXIT_ON_ERROR="$5"

  # get function selectors of facet
  FUNCTION_SELECTORS=$(getFunctionSelectorsOfCurrentContract "$DIAMOND_ADDRESS" "$FACET_NAME" "$NETWORK" "$ENVIRONMENT" false)

  # convert the function selector array to a comma-separated list
  SELECTORS_LIST="$(echo "${FUNCTION_SELECTORS[@]}" | sed 's/ /,/g')"

  # get ABI of facet
  local ABI="./out/$FACET_NAME.sol/$FACET_NAME.json"

  # get RPC URL
  local RPC="ETH_NODE_URI_$(tr '[:lower:]' '[:upper:]' <<<"$NETWORK")"

  local ZERO_ADDRESS=0x0000000000000000000000000000000000000000

  # go through list of facet selectors and find out which of those is known by the diamond
  for SELECTOR in $FUNCTION_SELECTORS; do
    # get address of facet in diamond
    FACET_ADDRESS=$(getFacetAddressFromSelector "$DIAMOND_ADDRESS" "$FACET_NAME" "$NETWORK" "$SELECTOR")
    local FACET_EXIT_CODE=$?

    # check if facet address could be obtained
    if [[ $FACET_EXIT_CODE -ne 0 ]]; then
      # display error message
      echo "$FACET_ADDRESS"
      # exit script
      return 1
    fi

    # if not zero address => add to list of selectors
    if [ "$FACET_ADDRESS" != "$ZERO_ADDRESS" ]; then
      if [[ -z "$SELECTORS_LIST2" ]]; then
        # initiate list
        KNOWN_SELECTORS="$SELECTOR"
      else
        # add to list
        KNOWN_SELECTORS+=",$SELECTOR"
      fi
    fi
  done

  # prepare arguments for diamondCut call
  local FACET_CUT_ACTION="2" # (remove == 2 according to enum)
  local DIAMOND_CUT_FUNCTION_SIGNATURE="diamondCut((address,uint8,bytes4[])[],address,bytes)"

  local TUPLE="[(""$ZERO_ADDRESS"",""$FACET_CUT_ACTION,["$KNOWN_SELECTORS"])]"

  # Encode the function call arguments with the encode command
  local ENCODED_ARGS=$(cast calldata "$DIAMOND_CUT_FUNCTION_SIGNATURE" "$TUPLE" "$ZERO_ADDRESS" "0x")

  ATTEMPTS=1
  while [ $ATTEMPTS -le "$MAX_ATTEMPTS_PER_SCRIPT_EXECUTION" ]; do
    echo "[info] trying to remove $FACET_NAME  from diamond $DIAMOND_ADDRESS - attempt ${ATTEMPTS} (max attempts: $MAX_ATTEMPTS_PER_SCRIPT_EXECUTION)"

    # call diamond
    if [[ "$DEBUG" == *"true"* ]]; then
      # print output to console
      cast send "$DIAMOND_ADDRESS" "$ENCODED_ARGS" --private-key "$(getPrivateKey "$NETWORK" "$ENVIRONMENT")" --rpc-url "${!RPC}" --legacy
    else
      # do not print output to console
      cast send "$DIAMOND_ADDRESS" "$ENCODED_ARGS" --private-key "$(getPrivateKey "$NETWORK" "$ENVIRONMENT")" --rpc-url "${!RPC}" --legacy >/dev/null 2>&1
    fi

    # check the return code the last call
    if [ $? -eq 0 ]; then
      break # exit the loop if the operation was successful
    fi

    ATTEMPTS=$((ATTEMPTS + 1)) # increment ATTEMPTS
    sleep 1                    # wait for 1 second before trying the operation again
  done

  # check if call was executed successfully or used all ATTEMPTS
  if [ $ATTEMPTS -gt "$MAX_ATTEMPTS_PER_SCRIPT_EXECUTION" ]; then
    error "failed to remove $FACET_NAME from $DIAMOND_ADDRESS on network $NETWORK"
    # end this script according to flag
    if [[ -z "$EXIT_ON_ERROR" ]]; then
      return 1
    else
      exit 1
    fi
  fi

  echoDebug "successfully removed $FACET_NAME from $DIAMOND_ADDRESS on network $NETWORK"
} # needs to be fixed before using again
function confirmOwnershipTransfer() {
  # read function arguments into variables
  local address="$1"
  local network="$2"
  local private_key="$3"

  attempts=1 # initialize attempts to 0

  # get RPC URL
  rpc_url=$(getRPCUrl "$network") || checkFailure $? "get rpc url"

  while [ $attempts -lt "$MAX_ATTEMPTS_PER_SCRIPT_EXECUTION" ]; do
    echo "Trying to confirm ownership transfer on contract with address ($address) - attempt ${attempts}"
    # try to execute call
    cast send "$address" "confirmOwnershipTransfer()" --rpc-url "$rpc_url" --private-key "$private_key" 2>/dev/null

    # check the return code the last call
    if [ $? -eq 0 ]; then
      break # exit the loop if the operation was successful
    fi

    attempts=$((attempts + 1)) # increment attempts
    sleep 1                    # wait for 1 second before trying the operation again
  done

  if [ $attempts -eq "$MAX_ATTEMPTS_PER_SCRIPT_EXECUTION" ]; then
    error "Failed to confirm ownership transfer"
    return 1
  fi

  return 0
}
# <<<<< writing to blockchain & verification

function updateAllContractsToTargetState() {
  # Check if target state FILE exists
  if [ ! -f "$TARGET_STATE_PATH" ]; then
    error "target state FILE does not exist in path $TARGET_STATE_PATH"
    exit 1
  fi

  echo ""
  echo "[info] now comparing target state to actual deployed contracts"

  # initiate counter
  local COUNTER=0

  # Read top-level keys into an array
  NETWORKS=($(jq -r 'keys[]' "$TARGET_STATE_PATH"))

  # Loop through the array of top-level keys
  for NETWORK in "${NETWORKS[@]}"; do
    echo "[info] current network: $NETWORK"

    # Read ENVIRONMENT keys for the network
    ENVIRONMENTS=($(jq -r ".${NETWORK} | keys[]" "$TARGET_STATE_PATH"))

    # Loop through the array of second-level keys
    for ENVIRONMENT in "${ENVIRONMENTS[@]}"; do
      echo "[info]  current environment: $ENVIRONMENT"

      # Read diamond name keys for the network
      DIAMOND_NAMES=($(jq -r ".${NETWORK}.${ENVIRONMENT} | keys[]" "$TARGET_STATE_PATH"))

      # go through all diamond names
      for DIAMOND_NAME in "${DIAMOND_NAMES[@]}"; do
        echo "[info]   current diamond type: $DIAMOND_NAME"
        echo ""
        echo "[info]    current contract $DIAMOND_NAME: "

        DIAMOND_DEPLOYMENT_REQUIRED=false

        # get address of current diamond
        DIAMOND_ADDRESS=$(getContractAddressFromDeploymentLogs "$NETWORK" "$ENVIRONMENT" "$DIAMOND_NAME")

        # extract diamond target version
        DIAMOND_TARGET_VERSION=$(findContractVersionInTargetState "$NETWORK" "$ENVIRONMENT" "$DIAMOND_NAME" "$DIAMOND_NAME")

        # check if diamond address was found (if not, deploy first since it's needed for the rest)
        if [[ "$?" -ne 0 ]]; then
          echo ""
          echo "[info]     diamond address not found - need to deploy diamond first"

          # deploy diamond contract
          deploySingleContract "$DIAMOND_NAME" "$NETWORK" "$ENVIRONMENT" "$TARGET_VERSION" "true" 2>/dev/null

          # check if last command was executed successfully, otherwise exit script with error message
          checkFailure $? "deploy contract $DIAMOND_NAME to network $NETWORK"

          # get new diamond address from log
          DIAMOND_ADDRESS=$(getContractAddressFromDeploymentLogs "$NETWORK" "$ENVIRONMENT" "$DIAMOND_NAME")

          echo "[info]     diamond contract deployed to $DIAMOND_ADDRESS - deploying core facets now"
          echo ""

          # deploy and add core facets
          echo ""
          deployCoreFacets "$NETWORK" "$ENVIRONMENT" 2>/dev/null

          # check if last command was executed successfully, otherwise exit script with error message
          checkFailure $? "deploy core facets to network $NETWORK"
          echo "[info]     core facets deployed - updating $DIAMOND_NAME now"

          # update diamond with core facets
          echo ""
          diamondUpdateFacet "$NETWORK" "$ENVIRONMENT" "$DIAMOND_NAME" "UpdateCoreFacets" false 2>/dev/null

          # check if last command was executed successfully, otherwise exit script with error message
          checkFailure $? "update core facets in $DIAMOND_NAME on network $NETWORK"
          echo "[info]     core facets added to $DIAMOND_NAME"
        else
          # check if diamond matches current version
          # (need to do that first, otherwise facets might be updated to old diamond before diamond gets updated)
          # check version of known diamond
          KNOWN_VERSION=$(getContractVersionFromMasterLog "$NETWORK" "$ENVIRONMENT" "$DIAMOND_NAME" "$DIAMOND_ADDRESS")

          # check result
          if [[ "$?" -ne 0 ]]; then
            # no version available > needs to be deployed
            echo "[info]     could not extract current version from log file for $DIAMOND_NAME with address $DIAMOND_ADDRESS" # TODO: remove
            DIAMOND_DEPLOYMENT_REQUIRED=true
          else
            # match with target version
            if [[ ! "$KNOWN_VERSION" == "$DIAMOND_TARGET_VERSION" ]]; then
              echo "[info]     $DIAMOND_NAME versions do not match (current version=$KNOWN_VERSION, target version=$DIAMOND_TARGET_VERSION)" # TODO: remove
              DIAMOND_DEPLOYMENT_REQUIRED=true
            else
              echo "[info]     $DIAMOND_NAME  is already deployed in target version ($TARGET_VERSION)"
            fi
          fi
        fi

        # check if diamond deployment is required and deploy, if needed
        if [[ "$DIAMOND_DEPLOYMENT_REQUIRED" == "true" ]]; then
          # TODO: activate
          #deploySingleContract "$DIAMOND_NAME" "$NETWORK" "$ENVIRONMENT" "$TARGET_VERSION" "true" 2>/dev/null
          DIAMOND_ADDRESS=$(getContractAddressFromDeploymentLogs "$NETWORK" "$ENVIRONMENT" "$DIAMOND_NAME")

          echo "[info]     $DIAMOND_NAME deployed to address $DIAMOND_ADDRESS"
        fi

        # ensure that diamond address is now available
        if [[ -z $DIAMOND_ADDRESS ]]; then
          error "    failed to deploy diamond (or get its address) - cannot continue. Please run script again."
          exit 1
        fi
        DEPLOYMENT_REQUIRED=false

        # Read contract keys for the network
        CONTRACTS=($(jq -r ".${NETWORK}.${ENVIRONMENT}.${DIAMOND_NAME} | keys[]" "$TARGET_STATE_PATH"))

        echo ""

        # go through all contracts
        for CONTRACT in "${CONTRACTS[@]}"; do
          DEPLOYMENT_REQUIRED=false

          # skip for LiFiDiamond contracts (since they have already been checked above)
          if [[ "$CONTRACT" == *"LiFiDiamond"* ]]; then
            continue
          fi

          echo "[info]    current contract $CONTRACT: "

          # get values of current entry
          TARGET_VERSION=$(cat "$TARGET_STATE_PATH" | jq --arg CONTRACT "$CONTRACT" --arg NETWORK "$NETWORK" --arg ENVIRONMENT "$ENVIRONMENT" --arg DIAMOND_NAME "$DIAMOND_NAME" '.[$NETWORK][$ENVIRONMENT][$DIAMOND_NAME][$CONTRACT]')
          # remove "
          TARGET_VERSION=$(echo "$TARGET_VERSION" | sed 's/^"//;s/"$//')

          # determine contract type (periphery or facet)
          if [[ "$CONTRACT" == *"Facet"* ]]; then
            CONTRACT_TYPE="Facet"
          else
            CONTRACT_TYPE="Periphery"
          fi

          if [[ "$CONTRACT_TYPE" == "Facet" ]]; then
            # case: facet contract
            # check if current contract is known by diamond
            CONTRACT_INFO=$(getContractInfoFromDiamondDeploymentLogByName "$NETWORK" "$ENVIRONMENT" "$DIAMOND_NAME" "$CONTRACT")

            # check result
            if [[ "$?" -ne 0 ]]; then
              # not known by diamond > needs to be deployed
              DEPLOYMENT_REQUIRED=true
            else
              # known by diamond
              # extract version
              #ADDRESS=$(echo "$CONTRACT_INFO" | jq -r 'keys[]' ) # TODO: remove
              KNOWN_VERSION=$(echo "$CONTRACT_INFO" | jq -r '.[].Version')

              # check if current version matches with target version
              if [[ ! "$KNOWN_VERSION" == "$TARGET_VERSION" ]]; then
                echo "[info]     versions do not match ($TARGET_VERSION!=$KNOWN_VERSION)" # TODO: remove
                DEPLOYMENT_REQUIRED=true
              else
                echo "[info]     contract $CONTRACT is already deployed in target version ($TARGET_VERSION)"
              fi
            fi

          elif [[ "$CONTRACT_TYPE" == "Periphery" ]]; then
            # case: periphery contract
            # check if current contract is known by diamond
            KNOWN_ADDRESS=$(getPeripheryAddressFromDiamond "$NETWORK" "$DIAMOND_ADDRESS" "$CONTRACT")

            # check result
            if [[ "$?" -ne 0 ]]; then
              # not known by diamond > needs to be deployed
              DEPLOYMENT_REQUIRED=true
            else
              # check version of known address
              KNOWN_VERSION=$(getContractVersionFromMasterLog "$NETWORK" "$ENVIRONMENT" "$CONTRACT" "$KNOWN_ADDRESS")

              # check result
              if [[ "$?" -ne 0 ]]; then
                # not known by diamond > needs to be deployed
                echo "[info]     versions do not match ($TARGET_VERSION!=$KNOWN_VERSION)" # TODO: remove
                DEPLOYMENT_REQUIRED=true
              else
                # match with target version
                if [[ ! "$KNOWN_VERSION" == "$TARGET_VERSION" ]]; then
                  echo "[info]     versions do not match ($TARGET_VERSION!=$KNOWN_VERSION)" # TODO: remove
                  DEPLOYMENT_REQUIRED=true
                else
                  echo "[info]     contract $CONTRACT is already deployed in target version ($TARGET_VERSION)"
                fi
              fi
            fi
          fi

          if [[ "$DEPLOYMENT_REQUIRED" == "true" ]]; then
            echo "[info]     now deploying $CONTRACT and adding it to $DIAMOND_NAME"
            # TODO: activate
            #deployAndAddContractToDiamond "$NETWORK" "$ENVIRONMENT" "$CONTRACT" "$DIAMOND_NAME" "$TARGET_VERSION" 2>/dev/null
            if [[ "$?" -eq 0 ]]; then
              echo "[info]     $CONTRACT successfully deployed and added to $DIAMOND_NAME"
            else
              error "   $CONTRACT was not successfully deployed and added to $DIAMOND_NAME - please investigate and try again"
            fi
          fi
          echo ""
        done
      done
    done
  done

  echo "[info] done (updated contracts: $COUNTER)"
} # TODO: WIP
function getAddressOfDeployedContractFromDeploymentsFiles() {
  # read function arguments into variables
  NETWORK=$1
  ENVIRONMENT=$2
  DIAMOND_TYPE=$3
  CONTRACT=$4

  # get file suffix based on value in variable ENVIRONMENT
  local FILE_SUFFIX=$(getFileSuffix "$ENVIRONMENT")

  if [[ "$DIAMOND_TYPE" == *"Immutable"* ]]; then
    DIAMOND_SUFFIX=".immutable"
  fi

  # get file path of deployments file
  #FILE_PATH="deployments/$NETWORK$DIAMOND_SUFFIX$FILE_SUFFIX.json"
  FILE_PATH="./deployments/${NETWORK}.${FILE_SUFFIX}json"

  echo "FILE_PATH: $FILE_PATH"

}
function getAllNetworksArray() {
  checkNetworksJsonFilePath || checkFailure $? "retrieve NETWORKS_JSON_FILE_PATH"
  # prepare required variables
  local FILE="$NETWORKS_JSON_FILE_PATH"
  local ARRAY=()

  # loop through networks list and add each network to ARRAY that is not excluded
  while IFS= read -r network; do
    ARRAY+=("$network")
  done < <(jq -r 'keys[]' "$FILE")

  # return ARRAY
  printf '%s\n' "${ARRAY[@]}"
}

# function to retrieve coreFacets from global.json
function getCoreFacetsArray() {
  # ensure GLOBAL_FILE_PATH is set and not empty
  if [[ -z "$GLOBAL_FILE_PATH" ]]; then
    error "GLOBAL_FILE_PATH is not set or empty." >&2
    return 1
  fi

  local ARRAY=()

  # ensure the global file exists
  if [[ ! -f "$GLOBAL_FILE_PATH" ]]; then
    error "Global configuration file not found at $GLOBAL_FILE_PATH ." >&2
    return 1
  fi

  # read coreFacets array from JSON using jq
  ARRAY=($(jq -r '.coreFacets[]' "$GLOBAL_FILE_PATH"))
  if [[ $? -ne 0 ]]; then
    error "Failed to parse coreFacets array from $GLOBAL_FILE_PATH." >&2
    return 1
  fi

  # check if the array is empty
  if [[ ${#ARRAY[@]} -eq 0 ]]; then
    error "The coreFacets array is empty in $GLOBAL_FILE_PATH." >&2
    return 1
  fi

  printf '%s\n' "${ARRAY[@]}"
}

# Function to check if NETWORKS_JSON_FILE_PATH is set and valid
function checkNetworksJsonFilePath() {
  if [[ -z "$NETWORKS_JSON_FILE_PATH" ]]; then
    error "NETWORKS_JSON_FILE_PATH is not set. Please check your configuration."
    return 1
  elif [[ ! -f "$NETWORKS_JSON_FILE_PATH" ]]; then
    error "NETWORKS_JSON_FILE_PATH does not point to a valid file: $NETWORKS_JSON_FILE_PATH"
    return 1
  elif [[ ! -s "$NETWORKS_JSON_FILE_PATH" ]]; then
    error "NETWORKS_JSON_FILE_PATH file is empty: $NETWORKS_JSON_FILE_PATH"
    return 1
  fi
}


function getIncludedNetworksArray() {
  # prepare required variables
  checkNetworksJsonFilePath || checkFailure $? "retrieve NETWORKS_JSON_FILE_PATH"
  local FILE="$NETWORKS_JSON_FILE_PATH"
  local ARRAY=()

  # extract list of excluded networks from config
  local EXCLUDED_NETWORKS_REGEXP="^($(echo "$EXCLUDE_NETWORKS" | tr ',' '|'))$"

  # loop through networks list and add each network to ARRAY that is not excluded
  while IFS= read -r network; do
    if ! [[ "$network" =~ $EXCLUDED_NETWORKS_REGEXP ]]; then
      ARRAY+=("$network")
    fi
  done < <(jq -r 'keys[]' "$NETWORKS_JSON_FILE_PATH")

  # return ARRAY
  printf '%s\n' "${ARRAY[@]}"
}

function getIncludedNetworksByEvmVersionArray() {
  # Function: getNetworksByEvmVersionArray
  # Description: Gets a list of all networks that have a specific EVM version
  # Arguments:
  #   $1 - EVM_VERSION: The EVM version to filter by (e.g., "london", "cancun", "shanghai")
  # Returns:
  #   Array of network names that match the specified EVM version (excluding networks in EXCLUDE_NETWORKS)
  # Example:
  #   getNetworksByEvmVersionArray "london"
  #   getNetworksByEvmVersionArray "cancun"

  # read function arguments into variables
  local EVM_VERSION="$1"

  # validate input parameter
  if [[ -z "$EVM_VERSION" ]]; then
    error "EVM_VERSION parameter is required for getNetworksByEvmVersionArray function"
    return 1
  fi

  # prepare required variables
  checkNetworksJsonFilePath || checkFailure $? "retrieve NETWORKS_JSON_FILE_PATH"
  local FILE="$NETWORKS_JSON_FILE_PATH"
  local ARRAY=()

  # extract list of excluded networks from config
  local EXCLUDED_NETWORKS_REGEXP="^($(echo "$EXCLUDE_NETWORKS" | tr ',' '|'))$"

  # loop through networks list and add each network to ARRAY that matches the EVM version and is not excluded
  while IFS= read -r network; do
    # check if network is excluded
    if [[ "$network" =~ $EXCLUDED_NETWORKS_REGEXP ]]; then
      continue
    fi

    # get the EVM version for this network
    local network_evm_version=$(jq -r --arg network "$network" '.[$network].deployedWithEvmVersion // empty' "$FILE")

    # check if the network's EVM version matches the requested version
    if [[ "$network_evm_version" == "$EVM_VERSION" ]]; then
      ARRAY+=("$network")
    fi
  done < <(jq -r 'keys[]' "$FILE")

  # return ARRAY
  printf '%s\n' "${ARRAY[@]}"
}

function getFileSuffix() {
  # read function arguments into variables
  ENVIRONMENT="$1"

  # check if env variable "PRODUCTION" is true, otherwise deploy as staging
  if [[ "$ENVIRONMENT" == "production" ]]; then
    echo ""
  else
    echo "staging."
  fi
}
function getIncludedPeripheryContractsArray() {
  # prepare required variables
  local DIRECTORY_PATH="$CONTRACT_DIRECTORY""Periphery/"
  local ARRAY=()

  # extract list of excluded periphery contracts from config
  local EXCLUDE_CONTRACTS_REGEX="^($(echo "$EXCLUDE_PERIPHERY_CONTRACTS" | tr ',' '|'))$"

  # loop through contract names and add each name to ARRAY that is not excluded
  for CONTRACT in $(getContractNamesInFolder "$DIRECTORY_PATH"); do
    if ! [[ "$CONTRACT" =~ $EXCLUDE_CONTRACTS_REGEX ]]; then
      ARRAY+=("$CONTRACT")
    fi
  done

  # return ARRAY
  echo "${ARRAY[@]}"
}
function getIncludedFacetContractsArray() {
  # read function arguments into variables
  EXCLUDE_CONFIG="$1"

  # prepare required variables
  local DIRECTORY_PATH="$CONTRACT_DIRECTORY""Facets/"
  local ARRAY=()

  # extract list of excluded periphery contracts from config
  local EXCLUDE_CONTRACTS_REGEX="^($(echo "$EXCLUDE_FACET_CONTRACTS" | tr ',' '|'))$"

  # loop through contract names and add each name to ARRAY that is not excluded
  for CONTRACT in $(getContractNamesInFolder "$DIRECTORY_PATH"); do
    if [[ "$EXCLUDE_CONFIG" == "true" ]]; then
      if ! [[ "$CONTRACT" =~ $EXCLUDE_CONTRACTS_REGEX ]]; then
        ARRAY+=("$CONTRACT")
      fi
    else
      ARRAY+=("$CONTRACT")
    fi

  done

  # return ARRAY
  echo "${ARRAY[@]}"
}
function getIncludedAndSortedFacetContractsArray() {
  # read function arguments into variables
  EXCLUDE_CONFIG="$1"

  # get all facet contracts
  FACET_CONTRACTS=($(getIncludedFacetContractsArray "$EXCLUDE_CONFIG"))

  # Get core facets from global.json
  CORE_FACETS_ARRAY=($(getCoreFacetsArray))
  checkFailure $? "retrieve core facets array from global.json"

  # initialize empty arrays for core and non-core facet contracts
  CORE_FACET_CONTRACTS=()
  OTHER_FACET_CONTRACTS=()

  # loop through FACET_CONTRACTS and sort into core and non-core arrays
  for contract in "${FACET_CONTRACTS[@]}"; do
    is_core=0
    for core_facet in "${CORE_FACETS_ARRAY[@]}"; do
      if [[ $contract == $core_facet ]]; then
        is_core=1
        break
      fi
    done

    if [[ $is_core == 1 ]]; then
      CORE_FACET_CONTRACTS+=("$contract")
    else
      OTHER_FACET_CONTRACTS+=("$contract")
    fi
  done

  # sort the arrays
  CORE_FACET_CONTRACTS=($(printf '%s\n' "${CORE_FACET_CONTRACTS[@]}" | sort))
  OTHER_FACET_CONTRACTS=($(printf '%s\n' "${OTHER_FACET_CONTRACTS[@]}" | sort))

  # merge the arrays
  SORTED_FACET_CONTRACTS=("${CORE_FACET_CONTRACTS[@]}" "${OTHER_FACET_CONTRACTS[@]}")

  # print the sorted array
  echo "${SORTED_FACET_CONTRACTS[*]}"
}
function userDialogSelectDiamondType() {
  # ask user to select diamond type
  SELECTION=$(
    gum choose \
      "1) Mutable" \
      "2) Immutable"
  )

  # select correct contract name based on user selection
  if [[ "$SELECTION" == *"1)"* ]]; then
    DIAMOND_CONTRACT_NAME="LiFiDiamond"
  elif [[ "$SELECTION" == *"2)"* ]]; then
    DIAMOND_CONTRACT_NAME="LiFiDiamondImmutable"
  else
    error "invalid value selected: $SELECTION - exiting script now"
    exit 1
  fi

  # return contract name
  echo "$DIAMOND_CONTRACT_NAME"
}
function getUserSelectedNetwork() {
  checkNetworksJsonFilePath || checkFailure $? "retrieve NETWORKS_JSON_FILE_PATH"
  # get user-selected network
  local NETWORK=$(jq -r 'keys[]' "$NETWORKS_JSON_FILE_PATH" | gum filter --placeholder "Network...")

  # if no value was returned (e.g. when pressing ESC, end script)
  if [[ -z "$NETWORK" ]]; then
    error "invalid network selection"
    return 1
  fi

  # make sure all required .env variables are set
  checkRequiredVariablesInDotEnv "$NETWORK"

  echo "$NETWORK"
  return 0
}
function determineEnvironment() {
  if [[ "$PRODUCTION" == "true" ]]; then
    # make sure that PRODUCTION was selected intentionally by user
    echo "    "
    echo "    "
    printf '\033[31m%s\031\n' "!!!!!!!!!!!!!!!!!!!!!!!! ATTENTION !!!!!!!!!!!!!!!!!!!!!!!!"
    printf '\033[33m%s\033[0m\n' "The config environment variable PRODUCTION is set to true"
    printf '\033[33m%s\033[0m\n' "This means you will be deploying contracts to production"
    printf '\033[31m%s\031\n' "!!!!!!!!!!!!!!!!!!!!!!!!!!!!!!!!!!!!!!!!!!!!!!!!!!!!!!!!!!!"
    echo "    "
    printf '\033[33m%s\033[0m\n' "Last chance: Do you want to skip?"
    PROD_SELECTION=$(
      gum choose \
        "yes" \
        "no"
    )

    if [[ $PROD_SELECTION != "no" ]]; then
      echo "...exiting script"
      exit 0
    fi

    echo "production"
  else
    echo "staging"
  fi
}
function checkFailure() {
  # read function arguments into variables
  RESULT=$1
  ERROR_MESSAGE=$2

  # check RESULT code and display error message if code != 0
  if [[ $RESULT -ne 0 ]]; then
    echo "Failed to $ERROR_MESSAGE"
    exit 1
  fi
}

# >>>>> output to console
function echoDebug() {
  # read function arguments into variables
  local MESSAGE="$1"

  # write message to console if debug flag is set to true
  if [[ $DEBUG == "true" ]]; then
    printf "$BLUE[debug] %s$NC\n" "$MESSAGE" >&2
  fi
}
function error() {
  printf '\033[31m[error] %s\033[0m\n' "$1"
}
function warning() {
  printf '\033[33m[warning] %s\033[0m\n' "$1"
}
function success() {
  printf '\033[0;32m[success] %s\033[0m\n' "$1"
}
# <<<<< output to console

# >>>>> Reading and manipulation of target state JSON file
function addContractVersionToTargetState() {
  # read function arguments into variables
  NETWORK=$1
  ENVIRONMENT=$2
  CONTRACT_NAME=$3
  DIAMOND_NAME=$4
  VERSION=$5
  UPDATE_EXISTING=$6

  # check if entry already exists
  ENTRY_EXISTS=$(jq ".\"${NETWORK}\".\"${ENVIRONMENT}\".\"${DIAMOND_NAME}\".\"${CONTRACT_NAME}\" // empty" "$TARGET_STATE_PATH")

  # check if entry should be updated and log warning if debug flag is set
  if [[ -n "$ENTRY_EXISTS" ]]; then
    if [[ "$UPDATE_EXISTING" == *"false"* ]]; then
      warning "target state file already contains an entry for NETWORK:$NETWORK, ENVIRONMENT:$ENVIRONMENT, DIAMOND_NAME:$DIAMOND_NAME, and CONTRACT_NAME:$CONTRACT_NAME."
      # exit script
      return 1
    else
      echoDebug "target state file already contains an entry for NETWORK:$NETWORK, ENVIRONMENT:$ENVIRONMENT, DIAMOND_NAME:$DIAMOND_NAME, and CONTRACT_NAME:$CONTRACT_NAME. Updating version."
    fi
  fi

  # add or update target state file
  jq ".\"${NETWORK}\" = (.\"${NETWORK}\" // {}) | .\"${NETWORK}\".\"${ENVIRONMENT}\" = (.\"${NETWORK}\".\"${ENVIRONMENT}\" // {}) | .\"${NETWORK}\".\"${ENVIRONMENT}\".\"${DIAMOND_NAME}\" = (.\"${NETWORK}\".\"${ENVIRONMENT}\".\"${DIAMOND_NAME}\" // {}) | .\"${NETWORK}\".\"${ENVIRONMENT}\".\"${DIAMOND_NAME}\".\"${CONTRACT_NAME}\" = \"${VERSION}\"" "$TARGET_STATE_PATH" >temp.json && mv temp.json "$TARGET_STATE_PATH"
}
function updateExistingContractVersionInTargetState() {
  # this function will update only existing entries, not add new ones

  # read function arguments into variables
  NETWORK=$1
  ENVIRONMENT=$2
  CONTRACT_NAME=$3
  DIAMOND_NAME=$4
  VERSION=$5

  # check if entry already exists
  ENTRY_EXISTS=$(jq ".\"${NETWORK}\".\"${ENVIRONMENT}\".\"${DIAMOND_NAME}\".\"${CONTRACT_NAME}\" // empty" "$TARGET_STATE_PATH")

  # check if entry should be updated and log warning if debug flag is set
  if [[ -n "$ENTRY_EXISTS" ]]; then
    echo "[info]: updating version in target state file: NETWORK:$NETWORK, ENVIRONMENT:$ENVIRONMENT, DIAMOND_NAME:$DIAMOND_NAME, CONTRACT_NAME:$CONTRACT_NAME, new VERSION: $VERSION."
    # add or update target state file
    jq ".\"${NETWORK}\" = (.\"${NETWORK}\" // {}) | .\"${NETWORK}\".\"${ENVIRONMENT}\" = (.\"${NETWORK}\".\"${ENVIRONMENT}\" // {}) | .\"${NETWORK}\".\"${ENVIRONMENT}\".\"${DIAMOND_NAME}\" = (.\"${NETWORK}\".\"${ENVIRONMENT}\".\"${DIAMOND_NAME}\" // {}) | .\"${NETWORK}\".\"${ENVIRONMENT}\".\"${DIAMOND_NAME}\".\"${CONTRACT_NAME}\" = \"${VERSION}\"" "$TARGET_STATE_PATH" >temp.json && mv temp.json "$TARGET_STATE_PATH"
  else
    echo "[info]: target state file does not contain an entry for NETWORK:$NETWORK, ENVIRONMENT:$ENVIRONMENT, DIAMOND_NAME:$DIAMOND_NAME, and CONTRACT_NAME:$CONTRACT_NAME that could be updated."
    # exit script
    return 1
  fi
}
function updateContractVersionInAllIncludedNetworks() {
  # read function arguments into variables
  local ENVIRONMENT=$1
  local CONTRACT_NAME=$2
  local DIAMOND_NAME=$3
  local VERSION=$4

  # get an array with all networks
  local NETWORKS=$(getIncludedNetworksArray)

  # go through all networks
  for NETWORK in $NETWORKS; do
    # update existing entries
    updateExistingContractVersionInTargetState "$NETWORK" "$ENVIRONMENT" "$CONTRACT_NAME" "$DIAMOND_NAME" "$VERSION"
  done
}
function addNewContractVersionToAllIncludedNetworks() {
  # read function arguments into variables
  local ENVIRONMENT=$1
  local CONTRACT_NAME=$2
  local DIAMOND_NAME=$3
  local VERSION=$4
  local UPDATE_EXISTING=$5

  # get an array with all networks
  local NETWORKS=$(getIncludedNetworksArray)

  # go through all networks
  for NETWORK in $NETWORKS; do
    # update existing entries
    addContractVersionToTargetState "$NETWORK" "$ENVIRONMENT" "$CONTRACT_NAME" "$DIAMOND_NAME" "$VERSION" "$UPDATE_EXISTING"
  done
}
function addNewNetworkWithAllIncludedContractsInLatestVersions() {
  # read function arguments into variables
  local NETWORK=$1
  local ENVIRONMENT=$2
  local DIAMOND_NAME=$3

  if [[ -z "$NETWORK" || -z "$ENVIRONMENT" || -z "$DIAMOND_NAME" ]]; then
    error "function addNewNetworkWithAllIncludedContractsInLatestVersions called with invalid parameters: NETWORK=$NETWORK, ENVIRONMENT=$ENVIRONMENT, DIAMOND_NAME=$DIAMOND_NAME"
    return 1
  fi

  # get all facet contracts
  local FACET_CONTRACTS=$(getIncludedAndSortedFacetContractsArray)

  # get all periphery contracts
  local PERIPHERY_CONTRACTS=$(getIncludedPeripheryContractsArray)

  # merge all contracts into one array
  local ALL_CONTRACTS=("$DIAMOND_NAME" "${FACET_CONTRACTS[@]}" "${PERIPHERY_CONTRACTS[@]}")

  # go through all contracts
  for CONTRACT in ${ALL_CONTRACTS[*]}; do
    # get current contract version
    CURRENT_VERSION=$(getCurrentContractVersion "$CONTRACT")

    # add to target state json
    addContractVersionToTargetState "$NETWORK" "$ENVIRONMENT" "$CONTRACT" "$DIAMOND_NAME" "$CURRENT_VERSION" true
    if [ $? -ne 0 ]; then
      error "could not add contract version to target state for NETWORK=$NETWORK, ENVIRONMENT=$ENVIRONMENT, CONTRACT=$CONTRACT, DIAMOND_NAME=$DIAMOND_NAME, VERSION=$CURRENT_VERSION"
    fi
  done
}
function findContractVersionInTargetState() {
  # read function arguments into variables
  NETWORK="$1"
  ENVIRONMENT="$2"
  CONTRACT="$3"
  DIAMOND_NAME=$4

  # Check if target state FILE exists
  if [ ! -f "$TARGET_STATE_PATH" ]; then
    error "target state FILE does not exist in path $TARGET_STATE_PATH"
    exit 1
  fi

  # find matching entry
  local TARGET_STATE_FILE=$(cat "$TARGET_STATE_PATH")
  local RESULT=$(echo "$TARGET_STATE_FILE" | jq --arg CONTRACT "$CONTRACT" --arg NETWORK "$NETWORK" --arg ENVIRONMENT "$ENVIRONMENT" --arg DIAMOND_NAME "$DIAMOND_NAME" '.[$NETWORK][$ENVIRONMENT][$DIAMOND_NAME][$CONTRACT]')

  if [[ "$RESULT" != "null" ]]; then
    # entry found
    # remove leading and trailing "
    RESULT_ADJUSTED=$(echo "$RESULT" | sed 's/"//g')

    # return TARGET_STATE_FILE and success error code
    echo "${RESULT_ADJUSTED}"
    return 0
  else
    # entry not found - issue error message and return error code
    echo "[info] No matching entry found in target state file for NETWORK=$NETWORK, ENVIRONMENT=$ENVIRONMENT, CONTRACT=$CONTRACT"
    return 1
  fi
}
# <<<<<< Reading and manipulation of target state JSON file

# >>>>>> read from blockchain
function getContractAddressFromSalt() {
  # read function arguments into variables
  local SALT=$1
  local NETWORK=$2
  local CONTRACT_NAME=$3
  local ENVIRONMENT=$4

  # get RPC URL
  local RPC_URL="ETH_NODE_URI_$(tr '[:lower:]' '[:upper:]' <<<"$NETWORK")"

  # get deployer address
  local DEPLOYER_ADDRESS=$(getDeployerAddress "$NETWORK" "$ENVIRONMENT")

  # get actual deploy salt (as we do in DeployScriptBase:  keccak256(abi.encodePacked(saltPrefix, contractName));)
  ACTUAL_SALT=$(cast keccak "0x$(echo -n "$SALT$CONTRACT_NAME" | xxd -p -c 256)")

  # call create3 factory to obtain contract address
  RESULT=$(cast call "$CREATE3_FACTORY_ADDRESS" "getDeployed(address,bytes32) returns (address)" "$DEPLOYER_ADDRESS" "$ACTUAL_SALT" --rpc-url "${!RPC_URL}")

  # return address
  echo "$RESULT"

}
function getDeployerAddress() {
  # read function arguments into variables
  local NETWORK=$1
  local ENVIRONMENT=$2

  PRIV_KEY="$(getPrivateKey "$NETWORK" "$ENVIRONMENT")"

  # get deployer address from private key
  DEPLOYER_ADDRESS=$(cast wallet address "$PRIV_KEY")

  # return deployer address
  echo "$DEPLOYER_ADDRESS"
}
function getDeployerBalance() {
  # read function arguments into variables
  local NETWORK=$1
  local ENVIRONMENT=$2

  # get RPC URL
  RPC_URL=$(getRPCUrl "$NETWORK") || checkFailure $? "get rpc url"

  # get deployer address
  ADDRESS=$(getDeployerAddress "$NETWORK" "$ENVIRONMENT")

  # get balance in given network
  BALANCE=$(cast balance "$ADDRESS" --rpc-url "$RPC_URL")

  # return formatted balance
  echo "$(echo "scale=10;$BALANCE / 1000000000000000000" | bc)"
}
function doesDiamondHaveCoreFacetsRegistered() {
  # read function arguments into variables
  local DIAMOND_ADDRESS="$1"
  local NETWORK="$2"
  local FILE_SUFFIX="$3"

  # get file with deployment addresses
  DEPLOYMENTS_FILE="./deployments/${NETWORK}.${FILE_SUFFIX}json"

  # get RPC URL for given network
  RPC_URL=$(getRPCUrl "$NETWORK") || checkFailure $? "get rpc url"

  # get list of all core facet contracts from global.json
  FACETS_NAMES=($(getCoreFacetsArray))
  checkFailure $? "retrieve core facets array from global.json"


  # get a list of all facets that the diamond knows
  KNOWN_FACET_ADDRESSES=$(cast call "$DIAMOND_ADDRESS" "facets() returns ((address,bytes4[])[])" --rpc-url "$RPC_URL") 2>/dev/null
  local CAST_EXIT_CODE=$?
  if [ $CAST_EXIT_CODE -ne 0 ]; then
    echoDebug "not all core facets are registered in the diamond"
    return 1
  fi

  # extract the IDiamondLoupe.Facet tuples
  tuples=($(echo "${KNOWN_FACET_ADDRESSES:1:${#KNOWN_FACET_ADDRESSES}-2}" | sed 's/),(/) /g' | sed 's/[()]//g'))

  # extract the addresses from the tuples into an array
  ADDRESSES=()
  for tpl in "${tuples[@]}"; do
    tpl="${tpl// /}"  # remove spaces
    tpl="${tpl//\'/}" # remove single quotes
    addr="${tpl%%,*}" # extract address from tuple
    ADDRESSES+=("$addr")
  done

  # loop through all contracts
  for FACET_NAME in "${FACETS_NAMES[@]}"; do
    # get facet address from deployments file
    local FACET_ADDRESS=$(jq -r ".$FACET_NAME" "$DEPLOYMENTS_FILE")
    # check if the address is not included in the diamond
    if ! [[ " ${ADDRESSES[@]} " =~ " ${FACET_ADDRESS} " ]]; then
      echoDebug "not all core facets are registered in the diamond"

      # not included, return error code
      return 1
    fi
  done
  return 0
}
function getPeripheryAddressFromDiamond() {
  # read function arguments into variables
  local NETWORK="$1"
  local DIAMOND_ADDRESS="$2"
  local PERIPHERY_CONTRACT_NAME="$3"

  # get RPC URL for given network
  RPC_URL=$(getRPCUrl "$NETWORK") || checkFailure $? "get rpc url"

  # call diamond to check for periphery address
  PERIPHERY_CONTRACT_ADDRESS=$(cast call "$DIAMOND_ADDRESS" "getPeripheryContract(string) returns (address)" "$PERIPHERY_CONTRACT_NAME" --rpc-url "${RPC_URL}")

  if [[ "$PERIPHERY_CONTRACT_ADDRESS" == "$ZERO_ADDRESS" ]]; then
    return 1
  else
    echo "$PERIPHERY_CONTRACT_ADDRESS"
    return 0
  fi
}
function getFacetFunctionSelectorsFromDiamond() {
  # THIS FUNCTION NEEDS TO BE UPDATED/FIXED BEFORE BEING USED AGAIN

  # read function arguments into variables
  local DIAMOND_ADDRESS="$1"
  local FACET_NAME="$2"
  local NETWORK="$3"
  local ENVIRONMENT="$4"
  local EXIT_ON_ERROR="$5"

  local FILE_SUFFIX=$(getFileSuffix "$ENVIRONMENT")

  # get facet address from deployments JSON
  local FILE_PATH="deployments/$NETWORK.${FILE_SUFFIX}json"
  local FACET_ADDRESS=$(jq -r ".$FACET_NAME" "$FILE_PATH")

  # check if facet address was found
  if [[ -z "$FACET_ADDRESS" ]]; then
    error "no address found for $FACET_NAME in $FILE_PATH"
    return 1
  fi

  # get RPC URL
  local RPC="ETH_NODE_URI_$(tr '[:lower:]' '[:upper:]' <<<"$NETWORK")"

  # get path of diamond log file
  local DIAMOND_FILE_PATH="deployments/$NETWORK.diamond.${FILE_SUFFIX}json"

  # search in DIAMOND_FILE_PATH for the given address
  if jq -e ".facets | index(\"$FACET_ADDRESS\")" "$DIAMOND_FILE_PATH" >/dev/null; then # << this does not yet reflect the new file structure !!!!!!
    # get function selectors from diamond (function facetFunctionSelectors)
    local ATTEMPTS=1
    while [[ -z "$FUNCTION_SELECTORS" && $ATTEMPTS -le $MAX_ATTEMPTS_PER_SCRIPT_EXECUTION ]]; do
      # get address of facet in diamond
      local FUNCTION_SELECTORS=$(cast call "$DIAMOND_ADDRESS" "facetFunctionSelectors(address) returns (bytes4[])" "$FACET_ADDRESS" --rpc-url "${!RPC}")
      ((ATTEMPTS++))
      sleep 1
    done

    if [[ "$ATTEMPTS" -gt "$MAX_ATTEMPTS_PER_SCRIPT_EXECUTION" ]]; then
      error "could not get facet address after $MAX_ATTEMPTS_PER_SCRIPT_EXECUTION attempts, exiting."
      return 1
    fi
  else
    error "$FACET_NAME with address $FACET_ADDRESS is not known by diamond $DIAMOND_ADDRESS on network $NETWORK in $ENVIRONMENT environment. Please check why you tried to remove this facet from the diamond."
    return 1
  fi

  # return the selectors array
  echo "${FUNCTION_SELECTORS[@]}"
}
function getFacetAddressFromSelector() {
  # read function arguments into variables
  local DIAMOND_ADDRESS="$1"
  local FACET_NAME="$2"
  local NETWORK="$3"
  local FUNCTION_SELECTOR="$4"

  #echo "FUNCTION_SELECTOR in Func: $FUNCTION_SELECTOR"

  # get RPC URL
  local RPC="ETH_NODE_URI_$(tr '[:lower:]' '[:upper:]' <<<"$NETWORK")"

  # loop until FACET_ADDRESS has a value or maximum attempts are reached
  local FACET_ADDRESS
  local ATTEMPTS=1
  while [[ -z "$FACET_ADDRESS" && $ATTEMPTS -le $MAX_ATTEMPTS_PER_SCRIPT_EXECUTION ]]; do
    # get address of facet in diamond
    FACET_ADDRESS=$(cast call "$DIAMOND_ADDRESS" "facetAddress(bytes4) returns (address)" "$FUNCTION_SELECTOR" --rpc-url "${!RPC}")
    ((ATTEMPTS++))
    sleep 1
  done

  if [[ "$ATTEMPTS" -gt "$MAX_ATTEMPTS_PER_SCRIPT_EXECUTION" ]]; then
    error "could not get facet address after $MAX_ATTEMPTS_PER_SCRIPT_EXECUTION attempts, exiting."
    return 1
  fi

  echo "$FACET_ADDRESS"
  return 0
}
function doesFacetExistInDiamond() {
  # read function arguments into variables
  local DIAMOND_ADDRESS=$1
  local FACET_NAME=$2
  local NETWORK=$3

  # get all facet selectors of the facet to be checked
  local SELECTORS=$(getFunctionSelectorsFromContractABI "$FACET_NAME")

  # get RPC URL for given network
  RPC_URL=$(getRPCUrl "$NETWORK") || checkFailure $? "get rpc url"

  # loop through facet selectors and see if this selector is known by the diamond
  for SELECTOR in $SELECTORS; do
    # call diamond to get address of facet for given selector
    local RESULT=$(cast call "$DIAMOND_ADDRESS" "facetAddress(bytes4) returns (address)" "$SELECTOR" --rpc-url "$RPC_URL")

    # if result != address(0) >> facet selector is known
    if [[ "$RESULT" != "0x0000000000000000000000000000000000000000" ]]; then
      echo "true"
      return 0
    fi
  done

  echo "false"
  return 0
}
function doesAddressContainBytecode() {
  # read function arguments into variables
  NETWORK="$1"
  ADDRESS="$2"

  # check address value
  if [[ "$ADDRESS" == "null" || "$ADDRESS" == "" ]]; then
    echo "[warning]: trying to verify deployment at invalid address: ($ADDRESS)"
    return 1
  fi

  # get correct node URL for given NETWORK
  RPC_URL=$(getRPCUrl "$NETWORK") || checkFailure $? "get rpc url"

  # check if NODE_URL is available
  if [ -z "$RPC_URL" ]; then
    error ": no node url found for NETWORK $NETWORK. Please update your .env FILE and make sure it has a value for the following key: $NODE_URL_KEY"
    return 1
  fi

  # make sure address is in correct checksum format
  CHECKSUM_ADDRESS=$(cast to-check-sum-address "$ADDRESS")

  # get CONTRACT code from ADDRESS using
  contract_code=$(cast code "$ADDRESS" --rpc-url "$RPC_URL")

  # return ƒalse if ADDRESS does not contain CONTRACT code, otherwise true
  if [[ "$contract_code" == "0x" || "$contract_code" == "" ]]; then
    echo "false"
  else
    echo "true"
  fi
}
function getFacetAddressFromDiamond() {
  # read function arguments into variables
  local NETWORK="$1"
  local DIAMOND_ADDRESS="$2"
  local SELECTOR="$3"

  # get RPC URL for given network
  RPC_URL=$(getRPCUrl "$NETWORK") || checkFailure $? "get rpc url"

  local RESULT=$(cast call "$DIAMOND_ADDRESS" "facetAddress(bytes4) returns (address)" "$SELECTOR" --rpc-url "$RPC_URL")

  echo "$RESULT"
}
function getCurrentGasPrice() {
  # read function arguments into variables
  local NETWORK=$1

  # get RPC URL for given network
  RPC_URL=$(getRPCUrl "$NETWORK") || checkFailure $? "get rpc url"

  GAS_PRICE=$(cast gas-price --rpc-url "$RPC_URL")

  echo "$GAS_PRICE"
}
function getContractOwner() {
  # read function arguments into variables
  local network=$1
  local environment=$2
  local contract=$3

  # get RPC URL
  rpc_url=$(getRPCUrl "$network") || checkFailure $? "get rpc url"

  # get contract address
  address=$(getContractAddressFromDeploymentLogs "$network" "$environment" "$contract")
  local ADDRESS_EXIT_CODE=$?

  # check if address was found
  if [[ $ADDRESS_EXIT_CODE -ne 0 || -z $address ]]; then
    echoDebug "could not find address of '$contract' in network-specific deploy log"
    return 1
  fi

  # get owner
  owner=$(cast call "$address" "owner()" --rpc-url "$rpc_url")

  if [[ $? -ne 0 || -z $owner ]]; then
    echoDebug "unable to retrieve owner of $contract with address $address on network $network ($environment)"
    return 1
  fi

  echo "$owner"
  return 0
}
function getPendingContractOwner() {
  # read function arguments into variables
  local network=$1
  local environment=$2
  local contract=$3

  # get RPC URL
  rpc_url=$(getRPCUrl "$network") || checkFailure $? "get rpc url"

  # get contract address
  address=$(getContractAddressFromDeploymentLogs "$network" "$environment" "$contract")
  local ADDRESS_EXIT_CODE=$?

  # check if address was found
  if [[ $ADDRESS_EXIT_CODE -ne 0 || -z $address ]]; then
    echoDebug "could not find address of '$contract' in network-specific deploy log"
    return 1
  fi

  # get owner
  owner=$(cast call "$address" "pendingOwner()" --rpc-url "$rpc_url")

  if [[ $? -ne 0 || -z $owner ]]; then
    echoDebug "unable to retrieve pending owner of $contract with address $address on network $network ($environment)"
    return 1
  fi

  echo "$owner"
  return 0
}
# <<<<<< read from blockchain

# >>>>>> miscellaneous
function doNotContinueUnlessGasIsBelowThreshold() {
  # read function arguments into variables
  local NETWORK=$1

  if [ "$NETWORK" != "mainnet" ]; then
    return 0
  fi

  echo "ensuring gas price is below maximum threshold as defined in config (for mainnet only)"

  # Start the do-while loop
  while true; do
    # Get the current gas price
    CURRENT_GAS_PRICE=$(getCurrentGasPrice "mainnet")

    # Check if the counter variable has reached 10
    if [ "$MAINNET_MAXIMUM_GAS_PRICE" -gt "$CURRENT_GAS_PRICE" ]; then
      # If the counter variable has reached 10, exit the loop
      echo "gas price ($CURRENT_GAS_PRICE) is below maximum threshold ($MAINNET_MAXIMUM_GAS_PRICE) - continuing with script execution"
      return 0
    else
      echo "gas price ($CURRENT_GAS_PRICE) is above maximum ($MAINNET_MAXIMUM_GAS_PRICE) - waiting..."
      echo ""
    fi

    # wait 5 seconds before checking gas price again
    sleep 5
  done
}
function getRPCUrl() {
  # read function arguments into variables
  local NETWORK=$1

  # get RPC KEY
  RPC_KEY="ETH_NODE_URI_$(tr '[:lower:]' '[:upper:]' <<<"$NETWORK")"

  # return RPC URL
  echo "${!RPC_KEY}"
}
function getRpcUrlFromNetworksJson() {
  local NETWORK="$1"

  # make sure networks.json exists
  checkNetworksJsonFilePath || checkFailure $? "retrieve NETWORKS_JSON_FILE_PATH"

  # extract RPC URL from networks.json for given network
  local RPC_URL=$(jq -r --arg network "$NETWORK" '.[$network].rpcUrl // empty' "$NETWORKS_JSON_FILE_PATH")

  # make sure a value was found
  if [[ -z "$RPC_URL" ]]; then
    echo "Error: Network '$NETWORK' not found in '$NETWORKS_JSON_FILE_PATH'." >&2
    return 1
  fi

  echo "$RPC_URL"
}
function playNotificationSound() {
  if [[ "$NOTIFICATION_SOUNDS" == *"true"* ]]; then
    afplay ./script/deploy/resources/notification.mp3
  fi
}
function deployAndAddContractToDiamond() {
  # read function arguments into variables
  NETWORK="$1"
  ENVIRONMENT="$2"
  CONTRACT="$3"
  DIAMOND_CONTRACT_NAME="$4"
  VERSION="$5"

  # logging for debug purposes
  echo ""
  echoDebug "in function deployAndAddContractToDiamond"
  echoDebug "NETWORK=$NETWORK"
  echoDebug "ENVIRONMENT=$ENVIRONMENT"
  echoDebug "CONTRACT=$CONTRACT"
  echoDebug "DIAMOND_CONTRACT_NAME=$DIAMOND_CONTRACT_NAME"
  echoDebug "VERSION=$VERSION"
  echo ""

  # check which type of contract we are deploying
  if [[ "$CONTRACT" == *"Facet"* ]]; then
    # deploying a facet
    deployFacetAndAddToDiamond "$NETWORK" "$ENVIRONMENT" "$CONTRACT" "$DIAMOND_CONTRACT_NAME" "$VERSION"
    return 0
  elif [[ "$CONTRACT" == *"LiFiDiamond"* ]]; then
    # deploying a diamond
    deploySingleContract "$CONTRACT" "$NETWORK" "$ENVIRONMENT" "$VERSION" false
    return 0
  else
    # deploy periphery contract
    deploySingleContract "$CONTRACT" "$NETWORK" "$ENVIRONMENT" "$VERSION" false "$DIAMOND_CONTRACT_NAME"

    # save return code
    RETURN_CODE1=$?

    # update periphery registry in diamond
    diamondUpdatePeriphery "$NETWORK" "$ENVIRONMENT" "$DIAMOND_CONTRACT_NAME" false false "$CONTRACT"
    RETURN_CODE2=$?

    if [[ "$RETURN_CODE1" -eq 0 || "$RETURN_CODE2" -eq 0 ]]; then
      return 0
    else
      return 1
    fi
  fi

  # there was an error if we reach this code
  return 1
}
function getPrivateKey() {
  # read function arguments into variables
  NETWORK="$1"
  ENVIRONMENT="$2"

  # skip for local network
  if [[ "$NETWORK" == "localanvil" || "$NETWORK" == "LOCALANVIL" ]]; then
    echo "$PRIVATE_KEY_ANVIL"
    return 0
  fi

  # check environment value
  if [[ "$ENVIRONMENT" == *"staging"* ]]; then
    # check if env variable is set/available
    if [[ -z "$PRIVATE_KEY" ]]; then
      error "could not find PRIVATE_KEY value in your .env file"
      return 1
    else
      echo "$PRIVATE_KEY"
      return 0
    fi
  else
    # check if env variable is set/available
    if [[ -z "$PRIVATE_KEY_PRODUCTION" ]]; then
      error "could not find PRIVATE_KEY_PRODUCTION value in your .env file"
      return 1
    else
      echo "$PRIVATE_KEY_PRODUCTION"
      return 0
    fi
  fi
}
function isZkEvmNetwork() {
  # read function arguments into variables
  local NETWORK="$1"

  # Check if the network exists in networks.json
  if ! jq -e --arg network "$NETWORK" '.[$network] != null' "$NETWORKS_JSON_FILE_PATH" > /dev/null; then
    error "Network '$NETWORK' not found in networks.json"
    return 1
  fi

  # Check if isZkEVM property exists for this network
  if ! jq -e --arg network "$NETWORK" '.[$network].isZkEVM != null' "$NETWORKS_JSON_FILE_PATH" > /dev/null; then
    error "isZkEVM property not defined for network '$NETWORK' in networks.json"
    return 1
  fi

  # Get the isZkEVM value
  local IS_ZK_EVM=$(jq -r --arg network "$NETWORK" '.[$network].isZkEVM' "$NETWORKS_JSON_FILE_PATH")

  if [[ "$IS_ZK_EVM" == "true" ]]; then
    return 0  # Success (true)
  else
    return 1  # Failure (false)
  fi
}

function isActiveMainnet() {
  # read function arguments into variables
  local NETWORK="$1"

  # Check if the network exists in the JSON
  if ! jq -e --arg network "$NETWORK" '.[$network] != null' "$NETWORKS_JSON_FILE_PATH" > /dev/null; then
    error "Network '$NETWORK' not found in networks.json"
    return 1  # false
  fi

  local TYPE=$(jq -r --arg network "$NETWORK" '.[$network].type // empty' "$NETWORKS_JSON_FILE_PATH")
  local STATUS=$(jq -r --arg network "$NETWORK" '.[$network].status // empty' "$NETWORKS_JSON_FILE_PATH")

  # Check if both values are present and match required conditions
  if [[ "$TYPE" == "mainnet" && "$STATUS" == "active" ]]; then
    return 0  # true
  else
    return 1  # false
  fi
}

function getChainId() {
  local NETWORK="$1"

  checkNetworksJsonFilePath || checkFailure $? "retrieve NETWORKS_JSON_FILE_PATH"
  if [[ ! -f "$NETWORKS_JSON_FILE_PATH" ]]; then
    echo "Error: JSON file '$NETWORKS_JSON_FILE_PATH' not found." >&2
    return 1
  fi

  local CHAIN_ID=$(jq -r --arg network "$NETWORK" '.[$network].chainId // empty' "$NETWORKS_JSON_FILE_PATH")

  if [[ -z "$CHAIN_ID" ]]; then
    echo "Error: Network '$NETWORK' not found in '$NETWORKS_JSON_FILE_PATH'." >&2
    return 1
  fi

  echo "$CHAIN_ID"
}

function getCreate3FactoryAddress() {
  NETWORK="$1"
  checkNetworksJsonFilePath || checkFailure $? "retrieve NETWORKS_JSON_FILE_PATH"
  CREATE3_FACTORY=$(jq --arg NETWORK "$NETWORK" -r '.[$NETWORK].create3Factory // empty' "$NETWORKS_JSON_FILE_PATH")

  if [ -z "$CREATE3_FACTORY" ]; then
    echo "Error: create3Factory address not found for network '$NETWORK'"
    return 1
  fi

  echo "$CREATE3_FACTORY"
}

function convertToBcInt() {
  echo "$1" | tr -d '\n' | bc
}

function extractDeployedAddressFromRawReturnData() {
  local RAW_DATA="$1"
  local NETWORK="$2"
  local ADDRESS=""
  local CLEAN_DATA=""

  # Attempt to isolate the JSON blob that starts with {"logs":
  CLEAN_DATA=$(echo "$RAW_DATA" | grep -o '{\"logs\":.*')

  # Try extracting from `.returns.deployed.value`
  ADDRESS=$(echo "$CLEAN_DATA" | jq -r '.returns.deployed.value // empty' 2>/dev/null)

  # Fallback: try to extract from Etherscan "contract_address"
  if [[ -z "$ADDRESS" ]]; then
    ADDRESS=$(echo "$RAW_DATA" | grep -oE '"contract_address"\s*:\s*"0x[a-fA-F0-9]{40}"' | head -n1 | grep -oE '0x[a-fA-F0-9]{40}')
  fi

  # Last resort: use first 0x-prefixed address in blob
  if [[ -z "$ADDRESS" ]]; then
    ADDRESS=$(echo "$RAW_DATA" | grep -oE '0x[a-fA-F0-9]{40}' | head -n1)
  fi

  # Validate the format of the extracted address
  if [[ "$ADDRESS" =~ ^0x[a-fA-F0-9]{40}$ ]]; then
    # check every 10 seconds up until MAX_WAITING_TIME_FOR_BLOCKCHAIN_SYNC
    local COUNT=0
    while [ $COUNT -lt "$MAX_WAITING_TIME_FOR_BLOCKCHAIN_SYNC" ]; do
      # check if address contains and bytecode and leave the loop if bytecode is found
      if [[ "$(doesAddressContainBytecode "$NETWORK" "$ADDRESS")" == "true" ]]; then
        break
      fi
      echoDebug "waiting 10 seconds for blockchain to sync bytecode (max wait time: $MAX_WAITING_TIME_FOR_BLOCKCHAIN_SYNC seconds)"
      sleep 10
      COUNT=$((COUNT + 10))
    done

    if [ $COUNT -ge "$MAX_WAITING_TIME_FOR_BLOCKCHAIN_SYNC" ]; then
      echo "❌ Extracted address does not contain bytecode" >&2
      return 1
    fi

    echo "$ADDRESS"
    return 0
  else
    echo "❌ Failed to find any deployed-to address in raw return data" >&2
    return 1
  fi
}


# transfers ownership of the given contract from old wallet to new wallet (e.g. new tester wallet)
# will fail if old wallet is not owner
# will transfer native funds from new owner to old owner, if old wallet has insufficient funds
# will send all remaining native funds from old owner to new owner after ownership transfer
transferContractOwnership() {
    local PRIV_KEY_OLD_OWNER="$1"
    local PRIV_KEY_NEW_OWNER="$2"
    local CONTRACT_ADDRESS="$3"
    local NETWORK="$4"

    # Define minimum native balance
    local MIN_NATIVE_BALANCE=$(convertToBcInt "100000000000000") # 100,000 Gwei
    local NATIVE_TRANSFER_GAS_STIPEND=$(convertToBcInt "21000000000000") # 21,000 Gwei
    local MIN_NATIVE_BALANCE_DOUBLE=$(convertToBcInt "$MIN_NATIVE_BALANCE * 2")

    local RPC_URL=$(getRPCUrl "$NETWORK") || checkFailure $? "get rpc url"

    # Get address of old and new owner
    local ADDRESS_OLD_OWNER=$(cast wallet address --private-key "$PRIV_KEY_OLD_OWNER")
    local ADDRESS_NEW_OWNER=$(cast wallet address --private-key "$PRIV_KEY_NEW_OWNER")
    echo "Transferring ownership of contract $CONTRACT_ADDRESS on $NETWORK from $ADDRESS_OLD_OWNER to $ADDRESS_NEW_OWNER now"

    # make sure OLD_OWNER is actually contract owner
    local CURRENT_OWNER=$(cast call "$CONTRACT_ADDRESS" "owner() returns (address)" --rpc-url "$RPC_URL")
    if [[ "$CURRENT_OWNER" -ne "$ADDRESS_OLD_OWNER" ]]; then
      error "Current contract owner ($CURRENT_OWNER) does not match with private key of old owner provided ($ADDRESS_OLD_OWNER)"
      return 1
    fi

    # Check native funds of old owner wallet
    local NATIVE_BALANCE_OLD=$(convertToBcInt "$(cast balance "$ADDRESS_OLD_OWNER" --rpc-url "$RPC_URL")")
    local NATIVE_BALANCE_NEW=$(convertToBcInt "$(cast balance "$ADDRESS_NEW_OWNER" --rpc-url "$RPC_URL")")

    echo "native balance old owner: $NATIVE_BALANCE_OLD"
    echo "native balance new owner: $NATIVE_BALANCE_NEW"

    # make sure that sufficient native balances are available on both wallets
    if (( $(echo "$NATIVE_BALANCE_OLD < $MIN_NATIVE_BALANCE" | bc -l) )); then
        echo "old balance is low"
        if (( $(echo "$NATIVE_BALANCE_NEW < $MIN_NATIVE_BALANCE_DOUBLE" | bc -l) )); then
            echo "balance of new owner wallet is too low. Cannot continue"
            return 1
        else
            echo "sending ""$MIN_NATIVE_BALANCE"" native tokens from new (""$ADDRESS_NEW_OWNER"") to old wallet (""$ADDRESS_OLD_OWNER"") now"
            # Send some funds from new to old wallet
            cast send "$ADDRESS_OLD_OWNER" --value "$MIN_NATIVE_BALANCE" --private-key "$PRIV_KEY_NEW_OWNER" --rpc-url "$RPC_URL"

            NATIVE_BALANCE_OLD=$(convertToBcInt "$(cast balance "$ADDRESS_OLD_OWNER" --rpc-url "$RPC_URL")")
            NATIVE_BALANCE_NEW=$(convertToBcInt "$(cast balance "$ADDRESS_NEW_OWNER" --rpc-url "$RPC_URL")")
            echo ""
            echo "native balance old owner: $NATIVE_BALANCE_OLD"
            echo "native balance new owner: $NATIVE_BALANCE_NEW"
        fi
    fi

    # # transfer ownership to new owner
    echo ""
    echo "[info] calling transferOwnership() function from old owner wallet now"
    cast send "$CONTRACT_ADDRESS" "transferOwnership(address)" "$ADDRESS_NEW_OWNER" --private-key "$PRIV_KEY_OLD_OWNER" --rpc-url "$RPC_URL"
    echo ""

    # # accept ownership transfer
    echo ""
    echo "[info] calling confirmOwnershipTransfer() function from new owner wallet now"
    cast send "$CONTRACT_ADDRESS" "confirmOwnershipTransfer()" --private-key "$PRIV_KEY_NEW_OWNER" --rpc-url "$RPC_URL"
    echo ""
    echo ""

    # send remaining native tokens from old owner wallet to new owner wallet
    NATIVE_BALANCE_OLD=$(convertToBcInt "$(cast balance "$ADDRESS_OLD_OWNER" --rpc-url "$RPC_URL")")
    SENDABLE_BALANCE=$(convertToBcInt "$NATIVE_BALANCE_OLD - $NATIVE_TRANSFER_GAS_STIPEND")
    if [[ $SENDABLE_BALANCE -gt 0 ]]; then
      echo ""
      echo "sending ""$SENDABLE_BALANCE"" native tokens from old (""$ADDRESS_OLD_OWNER"") to new wallet (""$ADDRESS_NEW_OWNER"") now"
      cast send "$ADDRESS_NEW_OWNER" --value "$SENDABLE_BALANCE" --private-key "$PRIV_KEY_OLD_OWNER" --rpc-url "$RPC_URL"
    else
      echo "remaining native balance in old wallet is too low to send back to new wallet"
    fi

    # check balances
    NATIVE_BALANCE_OLD=$(convertToBcInt "$(cast balance "$ADDRESS_OLD_OWNER" --rpc-url "$RPC_URL")")
    NATIVE_BALANCE_NEW=$(convertToBcInt "$(cast balance "$ADDRESS_NEW_OWNER" --rpc-url "$RPC_URL")")
    echo ""
    echo "native balance old owner: $NATIVE_BALANCE_OLD"
    echo "native balance new owner: $NATIVE_BALANCE_NEW"

    # make sure NEW OWNER is actually contract owner
    CURRENT_OWNER=$(cast call "$CONTRACT_ADDRESS" "owner() returns (address)" --rpc-url "$RPC_URL")
    echo ""
    if [[ "$CURRENT_OWNER" -ne "$ADDRESS_NEW_OWNER" ]]; then
      error "Current contract owner ($CURRENT_OWNER) does not match with new owner address ($ADDRESS_NEW_OWNER). Ownership transfer failed"
      return 1
    else
      echo "Ownership transfer executed successfully"
      return 0
    fi
}


function printDeploymentsStatus() {
  # read function arguments into variables
  ENVIRONMENT="$1"
  echo ""
  echo "+--------------------------------------+------------+------------+-----------+"
  printf "+------------------------- ENVIRONMENT: %-10s --------------------------+\n" "$ENVIRONMENT"
  echo "+--------------------------------------+-----------+-------------+-----------+"
  echo "|                                      |  target   |   target    |           |"
  echo "|       Facet (latest version)         | (mutable) | (immutable) |  current  |"
  echo "+--------------------------------------+-----------+-------------+-----------+"

  # Check if target state FILE exists
  if [ ! -f "$TARGET_STATE_PATH" ]; then
    error "target state FILE does not exist in path $TARGET_STATE_PATH"
    exit 1
  fi

  # get an arrqay with all contracts (sorted: diamonds, coreFacets, nonCoreFacets, periphery)
  local ALL_CONTRACTS=$(getAllContractNames "false")

  # get a list of all networks
  local NETWORKS=$(getAllNetworksArray)

  # define column width for table
  FACET_COLUMN_WIDTH=38
  TARGET_COLUMN_WIDTH=11
  CURRENT_COLUMN_WIDTH=10

  # go through all contracts
  for CONTRACT in ${ALL_CONTRACTS[*]}; do
    # get current contract version
    CURRENT_VERSION=$(getCurrentContractVersion "$CONTRACT")
    printf "|%-${FACET_COLUMN_WIDTH}s| %-${TARGET_COLUMN_WIDTH}s| %-${TARGET_COLUMN_WIDTH}s| %-${CURRENT_COLUMN_WIDTH}s|\n" " $CONTRACT ($CURRENT_VERSION)" "" "" ""

    for NETWORK in ${NETWORKS[*]}; do
      PRINTED=false
      #echo "  NETWORK: $NETWORK"

      # get highest deployed version from master log
      HIGHEST_VERSION_DEPLOYED=$(getHighestDeployedContractVersionFromMasterLog "$NETWORK" "$ENVIRONMENT" "$CONTRACT")
      RETURN_CODE3=$?

      # check if contract has entry in target state
      TARGET_VERSION_DIAMOND=$(findContractVersionInTargetState "$NETWORK" "$ENVIRONMENT" "$CONTRACT" "LiFiDiamond")
      RETURN_CODE1=$?
      TARGET_VERSION_DIAMOND_IMMUTABLE=$(findContractVersionInTargetState "$NETWORK" "$ENVIRONMENT" "$CONTRACT" "LiFiDiamondImmutable")
      RETURN_CODE2=$?

      if [ "$RETURN_CODE1" -eq 0 ]; then
        TARGET_ENTRY_1=$TARGET_VERSION_DIAMOND
      else
        TARGET_ENTRY_1=""
      fi

      if [ "$RETURN_CODE2" -eq 0 ]; then
        TARGET_ENTRY_2=$TARGET_VERSION_DIAMOND_IMMUTABLE
      else
        TARGET_ENTRY_2=""
      fi

      if [[ "$RETURN_CODE1" -eq 0 || "$RETURN_CODE2" -eq 0 ]]; then
        #echo "TARGET_VERSION_DIAMOND: $TARGET_VERSION_DIAMOND"
        printf "|%-${FACET_COLUMN_WIDTH}s| %-${TARGET_COLUMN_WIDTH}s| %-${TARGET_COLUMN_WIDTH}s| %-${CURRENT_COLUMN_WIDTH}s|\n" "  -$NETWORK" "  $TARGET_ENTRY_1" "  $TARGET_ENTRY_2" "  $HIGHEST_VERSION_DEPLOYED"
      fi

    done

    printf "|%-${FACET_COLUMN_WIDTH}s| %-${TARGET_COLUMN_WIDTH}s| %-${TARGET_COLUMN_WIDTH}s| %-${CURRENT_COLUMN_WIDTH}s|\n" "" "" "" ""

  done
  echo "+--------------------------------------+------------+------------+-----------+"
  return 0
}
function printDeploymentsStatusV2() {
  # read function arguments into variables
  ENVIRONMENT="$1"

  OUTPUT_FILE_PATH="target_vs_deployed_""$ENVIRONMENT"".txt"

  echo ""
  echo "+------------------------------------------------------------------------------+"
  echo "+------------------------- TARGET STATE vs. ACTUAL STATE ----------------------+"
  echo "+                                                                              +"
  echo "+ (will only list networks for which an entry exists in target or deploy log)  +"
  echo "+------------------------------------------------------------------------------+"
  printf "+-------------------------- ENVIRONMENT: %-10s ---------------------------+\n" "$ENVIRONMENT"
  echo "+--------------------------------------+-------------------+-------------------+"
  echo "|                                      |      mutable      |     immutable     |"
  echo "|      Contract (latest version)       | target : deployed | target : deployed |"
  echo "+--------------------------------------+-------------------+-------------------+"

  echo "" >"$OUTPUT_FILE_PATH"
  echo "+------------------------------------------------------------------------------+" >>"$OUTPUT_FILE_PATH"
  echo "+------------------------- TARGET STATE vs. ACTUAL STATE ----------------------+" >>"$OUTPUT_FILE_PATH"
  echo "+                                                                              +" >>"$OUTPUT_FILE_PATH"
  echo "+ (will only list networks for which an entry exists in target or deploy log)  +" >>"$OUTPUT_FILE_PATH"
  echo "+------------------------------------------------------------------------------+" >>"$OUTPUT_FILE_PATH"
  printf "+-------------------------- ENVIRONMENT: %-10s ---------------------------+\n" "$ENVIRONMENT" >>"$OUTPUT_FILE_PATH"
  echo "+--------------------------------------+-------------------+-------------------+" >>"$OUTPUT_FILE_PATH"
  echo "|                                      |      mutable      |     immutable     |" >>"$OUTPUT_FILE_PATH"
  echo "|      Contract (latest version)       | target : deployed | target : deployed |" >>"$OUTPUT_FILE_PATH"
  echo "+--------------------------------------+-------------------+-------------------+" >>"$OUTPUT_FILE_PATH"

  # Check if target state FILE exists
  if [ ! -f "$TARGET_STATE_PATH" ]; then
    error "target state FILE does not exist in path $TARGET_STATE_PATH"
    exit 1
  fi

  # get an arrqay with all contracts (sorted: diamonds, coreFacets, nonCoreFacets, periphery)
  local ALL_CONTRACTS=$(getAllContractNames "false")

  # get a list of all networks
  local NETWORKS=$(getIncludedNetworksArray)

  # define column width for table
  FACET_COLUMN_WIDTH=38
  TARGET_COLUMN_WIDTH=18

  # go through all contracts
  for CONTRACT in ${ALL_CONTRACTS[*]}; do
    #      if [ "$CONTRACT" != "LiFiDiamondImmutable" ] ; then
    #        continue
    #      fi

    # get current contract version
    CURRENT_VERSION=$(getCurrentContractVersion "$CONTRACT")
    printf "|%-${FACET_COLUMN_WIDTH}s| %-${TARGET_COLUMN_WIDTH}s| %-${TARGET_COLUMN_WIDTH}s|\n" " $CONTRACT ($CURRENT_VERSION)" "" "" ""
    printf "|%-${FACET_COLUMN_WIDTH}s| %-${TARGET_COLUMN_WIDTH}s| %-${TARGET_COLUMN_WIDTH}s|\n" " $CONTRACT ($CURRENT_VERSION)" "" "" "" >>"$OUTPUT_FILE_PATH"

    # go through all networks
    for NETWORK in ${NETWORKS[*]}; do
      # skip any network that is a testnet
      if [[ "$TEST_NETWORKS" == *"$NETWORK"* ]]; then
        continue
      fi

      # (re-)set entry values
      TARGET_ENTRY_1="  -  "
      TARGET_ENTRY_2="  -  "
      DEPLOYED_ENTRY_1="  -  "
      DEPLOYED_ENTRY_2="  -  "
      KNOWN_VERSION=""
      MUTABLE_ENTRY_COMBINED=""
      IMMUTABLE_ENTRY_COMBINED=""

      # check if contract has entry in target state
      TARGET_VERSION_DIAMOND=$(findContractVersionInTargetState "$NETWORK" "$ENVIRONMENT" "$CONTRACT" "LiFiDiamond")
      RETURN_CODE1=$?
      TARGET_VERSION_DIAMOND_IMMUTABLE=$(findContractVersionInTargetState "$NETWORK" "$ENVIRONMENT" "$CONTRACT" "LiFiDiamondImmutable")
      RETURN_CODE2=$?

      # if entry was found in target state, prepare data for entry in table (if not default value will be used to preserve formatting)
      if [ "$RETURN_CODE1" -eq 0 ]; then
        TARGET_ENTRY_1=$TARGET_VERSION_DIAMOND
      fi
      if [ "$RETURN_CODE2" -eq 0 ]; then
        TARGET_ENTRY_2=$TARGET_VERSION_DIAMOND_IMMUTABLE
      fi

      # check if contract has entry in diamond deployment log
      LOG_INFO_DIAMOND=$(getContractInfoFromDiamondDeploymentLogByName "$NETWORK" "$ENVIRONMENT" "LiFiDiamond" "$CONTRACT")
      RETURN_CODE3=$?
      LOG_INFO_DIAMOND_IMMUTABLE=$(getContractInfoFromDiamondDeploymentLogByName "$NETWORK" "$ENVIRONMENT" "LiFiDiamondImmutable" "$CONTRACT")
      RETURN_CODE4=$?

      # check if entry was found in diamond deployment log (if version == null, replace with "unknown")
      if [ "$RETURN_CODE3" -eq 0 ]; then
        KNOWN_VERSION=$(echo "$LOG_INFO_DIAMOND" | jq -r '.[].Version')
        if [[ "$KNOWN_VERSION" == "null" || "$KNOWN_VERSION" == "" ]]; then
          DEPLOYED_ENTRY_1=" n/a"
        else
          DEPLOYED_ENTRY_1=$KNOWN_VERSION
        fi
      fi
      if [ "$RETURN_CODE4" -eq 0 ]; then
        KNOWN_VERSION=$(echo "$LOG_INFO_DIAMOND_IMMUTABLE" | jq -r '.[].Version')

        if [[ "$KNOWN_VERSION" == "null" || "$KNOWN_VERSION" == "" ]]; then
          DEPLOYED_ENTRY_2=" n/a"
        else
          DEPLOYED_ENTRY_2=$KNOWN_VERSION
        fi
      fi

      # print new line if any entry was found in either target state or diamond deploy log
      if [[ "$RETURN_CODE1" -eq 0 || "$RETURN_CODE2" -eq 0 || "$RETURN_CODE3" -eq 0 || "$RETURN_CODE4" -eq 0 ]]; then
        # prepare entries (to preserve formatting)
        MUTABLE_ENTRY_COMBINED="$TARGET_ENTRY_1"" : ""$DEPLOYED_ENTRY_1"
        IMMUTABLE_ENTRY_COMBINED="$TARGET_ENTRY_2"" : ""$DEPLOYED_ENTRY_2"

        if [ "$CONTRACT" == "LiFiDiamond" ]; then
          IMMUTABLE_ENTRY_COMBINED=""
        elif [ "$CONTRACT" == "LiFiDiamondImmutable" ]; then
          MUTABLE_ENTRY_COMBINED=""
        fi

        # determine color codes
        COLOR_CODE_1=$NC
        COLOR_CODE_2=$NC
        if [[ "$TARGET_ENTRY_1" != *"-"* && "$DEPLOYED_ENTRY_1" != *"-"* ]]; then
          if [[ "$TARGET_ENTRY_1" == "$DEPLOYED_ENTRY_1" ]]; then
            COLOR_CODE_1=$GREEN
          else
            COLOR_CODE_1=$RED
          fi
        fi
        if [[ "$TARGET_ENTRY_2" != *"-"* && "$DEPLOYED_ENTRY_2" != *"-"* ]]; then
          if [[ "$TARGET_ENTRY_2" == "$DEPLOYED_ENTRY_2" ]]; then
            COLOR_CODE_2=$GREEN
          else
            COLOR_CODE_2=$RED
          fi
        fi

        # print new line in table view
        printf "|%-${FACET_COLUMN_WIDTH}s| $COLOR_CODE_1 %-15s $NC | $COLOR_CODE_2 %-15s $NC |\n" "  -$NETWORK" " $MUTABLE_ENTRY_COMBINED" " $IMMUTABLE_ENTRY_COMBINED"
        printf "|%-${FACET_COLUMN_WIDTH}s| %-17s | %-17s |\n" "  -$NETWORK" " $MUTABLE_ENTRY_COMBINED" " $IMMUTABLE_ENTRY_COMBINED" >>"$OUTPUT_FILE_PATH"
      fi
    done

    # print empty line
    printf "|%-${FACET_COLUMN_WIDTH}s| %-${TARGET_COLUMN_WIDTH}s| %-${TARGET_COLUMN_WIDTH}s|\n" "" "" "" ""
    printf "|%-${FACET_COLUMN_WIDTH}s| %-${TARGET_COLUMN_WIDTH}s| %-${TARGET_COLUMN_WIDTH}s|\n" "" "" "" "" >>"$OUTPUT_FILE_PATH"
  done

  # print closing line
  echo "+--------------------------------------+-------------------+-------------------+"
  echo "+--------------------------------------+-------------------+-------------------+" >>"$OUTPUT_FILE_PATH"
  return 0

  playNotificationSound
}
function checkDeployRequirements() {
  # read function arguments into variables
  NETWORK="$1"
  ENVIRONMENT="$2"
  CONTRACT="$3"

  echo ""
  echoDebug "checking if all information required for deployment is available for $CONTRACT on $NETWORK in $ENVIRONMENT environment"

  # get file suffix based on value in variable ENVIRONMENT
  local FILE_SUFFIX=$(getFileSuffix "$ENVIRONMENT")

  # part 1: check configData requirements
  CONFIG_REQUIREMENTS=($(jq -r --arg CONTRACT "$CONTRACT" '.[$CONTRACT].configData | select(type == "object") | keys[]' "$DEPLOY_REQUIREMENTS_PATH"))

  # check if configData requirements were found
  if [ ${#CONFIG_REQUIREMENTS[@]} -gt 0 ]; then
    # go through array with requirements
    for REQUIREMENT in "${CONFIG_REQUIREMENTS[@]}"; do
      # get configFileName
      CONFIG_FILE=$(jq -r --arg CONTRACT "$CONTRACT" --arg REQUIREMENT "$REQUIREMENT" '.[$CONTRACT].configData[$REQUIREMENT].configFileName' "$DEPLOY_REQUIREMENTS_PATH")

      # get keyInConfigFile
      KEY_IN_FILE=$(jq -r --arg CONTRACT "$CONTRACT" --arg REQUIREMENT "$REQUIREMENT" '.[$CONTRACT].configData[$REQUIREMENT].keyInConfigFile' "$DEPLOY_REQUIREMENTS_PATH")
      # replace '<NETWORK>' with actual network, if needed
      KEY_IN_FILE=${KEY_IN_FILE//<NETWORK>/$NETWORK}

      # get full config file path
      CONFIG_FILE_PATH="$DEPLOY_CONFIG_FILE_PATH""$CONFIG_FILE"

      # check if file exists
      if ! checkIfFileExists "$CONFIG_FILE_PATH" >/dev/null; then
        error "file does not exist: $CONFIG_FILE_PATH (access attempted by function 'checkDeployRequirements')"
        return 1
      fi

      # try to read value from config file
      VALUE=$(jq -r "$KEY_IN_FILE" "$CONFIG_FILE_PATH")

      # check if data is available in config file
      if [[ "$VALUE" != "null" && "$VALUE" != "" ]]; then
        echoDebug "address information for parameter $REQUIREMENT found in $CONFIG_FILE_PATH"
      else
        echoDebug "address information for parameter $REQUIREMENT not found in $CONFIG_FILE_PATH"

        # check if it's allowed to deploy with zero address
        DEPLOY_FLAG=$(jq -r --arg CONTRACT "$CONTRACT" --arg REQUIREMENT "$REQUIREMENT" '.[$CONTRACT].configData[$REQUIREMENT].allowToDeployWithZeroAddress' "$DEPLOY_REQUIREMENTS_PATH")

        # continue with script depending on DEPLOY_FLAG
        if [[ "$DEPLOY_FLAG" == "true" ]]; then
          # if yes, deployment is OK
          warning "contract $CONTRACT will be deployed with zero address as argument for parameter $REQUIREMENT since this information was missing in $CONFIG_FILE_PATH for network $NETWORK"
        else
          # if no, return "do not deploy"
          error "contract $CONTRACT cannot be deployed with zero address as argument for parameter $REQUIREMENT and this information is missing in $CONFIG_FILE_PATH for network $NETWORK"
          return 1
        fi
      fi
    done
  fi

  # part 2: check required contractAddresses
  # read names of required contract addresses into array
  DEPENDENCIES=($(jq -r --arg CONTRACT "$CONTRACT" '.[$CONTRACT].contractAddresses | select(type == "object") | keys[]' "$DEPLOY_REQUIREMENTS_PATH"))

  # check if dependencies were found
  if [ ${#DEPENDENCIES[@]} -gt 0 ]; then
    # get file name for network deploy log
    ADDRESSES_FILE="./deployments/${NETWORK}.${FILE_SUFFIX}json"

    # check if file exists
    if ! checkIfFileExists "$ADDRESSES_FILE" >/dev/null; then
      error "file does not exist: $ADDRESSES_FILE (access attempted by function 'checkDeployRequirements')"
      return 1
    fi
    # go through array
    for DEPENDENCY in "${DEPENDENCIES[@]}"; do
      # get contract address from deploy file
      echoDebug "now looking for address of contract $DEPENDENCY in file $ADDRESSES_FILE"
      ADDRESS=$(jq -r --arg DEPENDENCY "$DEPENDENCY" '.[$DEPENDENCY]' "$ADDRESSES_FILE")

      # check if contract address is available in log file
      if [[ "$ADDRESS" != "null" && "$ADDRESS" == *"0x"* ]]; then
        echoDebug "address information for contract $DEPENDENCY found"
      else
        echoDebug "address information for contract $DEPENDENCY not found"

        # check if it's allowed to deploy with zero address
        DEPLOY_FLAG=$(jq -r --arg CONTRACT "$CONTRACT" --arg DEPENDENCY "$DEPENDENCY" '.[$CONTRACT].contractAddresses[$DEPENDENCY].allowToDeployWithZeroAddress' "$DEPLOY_REQUIREMENTS_PATH")

        # continue with script depending on DEPLOY_FLAG
        if [[ "$DEPLOY_FLAG" == "true" ]]; then
          # if yes, deployment is OK
          warning "contract $CONTRACT will be deployed with zero address as argument for parameter $DEPENDENCY since this information was missing in $ADDRESSES_FILE for network $NETWORK"
        else
          # if no, return "do not deploy"
          error "contract $CONTRACT cannot be deployed with zero address as argument for parameter $DEPENDENCY and this information is missing in $ADDRESSES_FILE for network $NETWORK"
          return 1
        fi
      fi
    done
  fi
  return 0
}
function isVersionTag() {
  # read function arguments into variable
  local STRING=$1

  # define version tag pattern
  local PATTERN="^[0-9]+\.[0-9]+\.[0-9]+$"

  if [[ $STRING =~ $PATTERN ]]; then
    return 0
  else
    return 1
  fi
}
function deployCreate3FactoryToAnvil() {
  # deploy create3Factory
  RAW_RETURN_DATA=$(PRIVATE_KEY=$PRIVATE_KEY_ANVIL forge script lib/create3-factory/script/Deploy.s.sol --fork-url "$ETH_NODE_URI_LOCALANVIL" --broadcast --silent)

  # extract address of deployed factory contract
  ADDRESS=$(echo "$RAW_RETURN_DATA" | grep -o -E 'Contract Address: 0x[a-fA-F0-9]{40}' | grep -o -E '0x[a-fA-F0-9]{40}')

  # update value of CREATE3_FACTORY_ADDRESS .env variable
  export CREATE3_FACTORY_ADDRESS=$ADDRESS
  echo "$ADDRESS"
}
function getValueFromJSONFile() {
  # read function arguments into variable
  local FILE_PATH=$1
  local KEY=$2

  # check if file exists
  if ! checkIfFileExists "$FILE_PATH" >/dev/null; then
    error "file does not exist: $FILE_PATH (access attempted by function 'getValueFromJSONFile')"
    return 1
  fi

  # extract and return value from file
  VALUE=$(cat "$FILE_PATH" | jq -r ".$KEY")
  echo "$VALUE"
}
function compareAddresses() {
  # read function arguments into variable
  local address_1=$1
  local address_2=$2

  # count characters / analyze format
  local address_1_chars=${#address_1}
  local address_2_chars=${#address_2}

  # shorten address1
  if [[ $address_1_chars -gt 42 ]]; then
    address_1_short="0x"${address_1: -40}
  else
    address_1_short=$address_1
  fi

  # shorten address2
  if [[ "$address_2_chars" -gt 64 ]]; then
    address_2_short="0x"${address_2: -40}
  else
    address_2_short=$address_2
  fi

  # convert both addresses to lowercase
  address_1_short_upper=$(echo "$address_1_short" | tr '[:upper:]' '[:lower:]')
  address_2_short_upper=$(echo "$address_2_short" | tr '[:upper:]' '[:lower:]')

  # compare
  if [[ $address_1_short_upper == $address_2_short_upper ]]; then
    echo true
    return 0
  else
    echo false
    return 1
  fi
}
function sendMessageToSlackSmartContractsChannel() {
  # read function arguments into variable
  local MESSAGE=$1

  if [ -z "$SLACK_WEBHOOK_SC_GENERAL" ]; then
    echo ""
    warning "Slack webhook URL for dev-sc-general is missing. Cannot send log message."
    echo ""
    return 1
  fi

  echo ""
  echoDebug "sending the following message to Slack webhook ('dev-sc-general' channel):"
  echoDebug "$MESSAGE"
  echo ""

  # Send the message
  curl -H "Content-Type: application/json" \
     -X POST \
     -d "{\"text\": \"$MESSAGE\"}" \
     "$SLACK_WEBHOOK_SC_GENERAL"

  echoDebug "Log message sent to Slack"

  return 0
}

function getUserInfo() {
  # log local username
  local USERNAME=$(whoami)

  # log Github email address
  EMAIL=$(git config --global user.email)
  if [ -z "$EMAIL" ]; then
      EMAIL=$(git config --local user.email)
  fi

  # return collected info
  echo "Username: $USERNAME, Github email: $EMAIL"

}
function cleanupBackgroundJobs() {
  echo "Cleaning up..."
  # Kill all background jobs
  pkill -P $$
  echo "All background jobs killed. Script execution aborted."
  exit 1
}
# <<<<<< miscellaneous

# >>>>>> helpers to set/update deployment files/logs/etc
function updateDiamondLogForNetwork() {
  # read function arguments into variable
  local NETWORK=$1
  local ENVIRONMENT=$2

  # get RPC URL
  local RPC_URL=$(getRPCUrl "$NETWORK") || checkFailure $? "get rpc url"

  if [[ -z $RPC_URL ]]; then
    error "[$NETWORK] RPC URL is not set"
    return 1
  fi

  # get diamond address
  local DIAMOND_ADDRESS=$(getContractAddressFromDeploymentLogs "$NETWORK" "$ENVIRONMENT" "LiFiDiamond")

  if [[ $? -ne 0 ]]; then
    error "[$NETWORK] Failed to get LiFiDiamond address on $NETWORK in $ENVIRONMENT environment"
    return 1
  fi

  # get list of facets
  # execute script
  attempts=1 # initialize attempts to 0

  while [ $attempts -lt "$MAX_ATTEMPTS_PER_SCRIPT_EXECUTION" ]; do
    echo "    Trying to get facets for diamond $DIAMOND_ADDRESS now - attempt ${attempts}"
    # try to execute call
    local KNOWN_FACET_ADDRESSES=$(cast call "$DIAMOND_ADDRESS" "facetAddresses() returns (address[])" --rpc-url "$RPC_URL") 2>/dev/null

    # check the return code the last call
    if [ $? -eq 0 ]; then
      break # exit the loop if the operation was successful
    fi

    attempts=$((attempts + 1)) # increment attempts
    sleep 1                    # wait for 1 second before trying the operation again
  done

  if [ $attempts -eq 11 ]; then
    echo "Failed to get facets"
  fi

  if [[ -z $KNOWN_FACET_ADDRESSES ]]; then
    echo "    no facets found"
    saveDiamondPeriphery "$NETWORK" "$ENVIRONMENT" "true"
  else
    saveDiamondFacets "$NETWORK" "$ENVIRONMENT" "true" "$KNOWN_FACET_ADDRESSES"
    # saveDiamondPeriphery is executed as part of saveDiamondFacets
  fi

  # check result
  if [[ $? -ne 0 ]]; then
    echo "    error"
  else
    echo "    updated"
  fi
}

function updateDiamondLogs() {
  # read function arguments into variable
  local ENVIRONMENT=$1
  local NETWORK=$2

  # if no network was passed to this function, update all networks
  if [[ -z $NETWORK ]]; then
    # get array with all network names
    NETWORKS=($(getIncludedNetworksArray))
  else
    NETWORKS=($NETWORK)
  fi

  echo ""
  echo "Now updating all diamond logs on network(s): ${NETWORKS[*]}"
  echo ""

  # ENVIRONMENTS=("production" "staging")
  if [[ "$ENVIRONMENT" == "production" || -z "$ENVIRONMENT" ]]; then
    ENVIRONMENTS=("production")
  else
    ENVIRONMENTS=("staging")
  fi

  # Create arrays to store background job PIDs and their corresponding network/environment info
  local pids=()
  local job_info=()
  local job_index=0

  # loop through all networks
  for NETWORK in "${NETWORKS[@]}"; do
    echo ""
    echo "current Network: $NETWORK"

    for ENVIRONMENT in "${ENVIRONMENTS[@]}"; do
      echo " -----------------------"
      echo " current ENVIRONMENT: $ENVIRONMENT"

      # Call the helper function in background for parallel execution
      updateDiamondLogForNetwork "$NETWORK" "$ENVIRONMENT" &

      # Store the PID and job info
      pids+=($!)
      job_info+=("$NETWORK:$ENVIRONMENT")
      job_index=$((job_index + 1))
    done
  done

  # Wait for all background jobs to complete and capture exit codes
  echo "Waiting for all diamond log updates to complete..."
  local failed_jobs=()
  local job_count=${#pids[@]}

  for i in "${!pids[@]}"; do
    local pid="${pids[$i]}"
    local info="${job_info[$i]}"

    # Wait for this specific job and capture its exit code
    if wait "$pid"; then
      echo "[$info] Completed successfully"
    else
      echo "[$info] Failed with exit code $?"
      failed_jobs+=("$info")
    fi
  done

  # Check if any jobs failed
  if [ ${#failed_jobs[@]} -gt 0 ]; then
    error "Some diamond log updates failed: ${failed_jobs[*]}"
    echo "All diamond log updates completed with ${#failed_jobs[@]} failure(s) out of $job_count total jobs"
    playNotificationSound
    return 1
  else
    echo "All diamond log updates completed successfully ($job_count jobs)"
    playNotificationSound
    return 0
  fi
}

# Function: install_foundry_zksync
# Description: Downloads and installs the zkSync version of foundry tools (forge and cast)
# Arguments:
#   $1 - Installation directory (optional, defaults to ./foundry-zksync)
#   FOUNDRY_ZKSYNC_VERSION - Environment variable to specify version
# Example Versions:
#   FOUNDRY_ZKSYNC_VERSION="nightly-082b6a3610be972dd34aff9439257f4d85ddbf15"
# Returns:
#   0 - Success
#   1 - Failure (with error message)
install_foundry_zksync() {
  # Foundry ZKSync version
  local FOUNDRY_ZKSYNC_VERSION="nightly-ae9cfd10d906b5ab350258533219da1f4775c118"
  # Allow custom installation directory or use default
  local install_dir="${1:-./foundry-zksync}"

  # Verify that FOUNDRY_ZKSYNC_VERSION is set
  if [ -z "${FOUNDRY_ZKSYNC_VERSION}" ]; then
      echo "Error: FOUNDRY_ZKSYNC_VERSION is not set"
      return 1
  fi

  echo "Using Foundry zkSync version: ${FOUNDRY_ZKSYNC_VERSION}"

  # Check if binaries already exist and are executable
  # -x tests if a file exists and has execute permissions
  if [ -x "${install_dir}/forge" ] && [ -x "${install_dir}/cast" ]; then
      echo "forge and cast binaries already exist in ${install_dir} and are executable"
      echo "Skipping download and installation"
      return 0
  fi

  # Detect operating system
  # $OSTYPE is a bash variable that contains the operating system type
  local os
  if [[ "$OSTYPE" == "darwin"* ]]; then
      os="darwin"
  elif [[ "$OSTYPE" == "linux-gnu"* ]]; then
      os="linux"
  else
      echo "Unsupported operating system"
      return 1
  fi

  # Detect CPU architecture
  # uname -m returns the machine hardware name
  local arch
  case $(uname -m) in
      x86_64)  # Intel/AMD 64-bit
          arch="amd64"
          ;;
      arm64|aarch64)  # ARM 64-bit (e.g., Apple Silicon, AWS Graviton)
          arch="arm64"
          ;;
      *)
          echo "Unsupported architecture: $(uname -m)"
          return 1
          ;;
  esac

  # Construct download URL using the specified version
  local base_url="https://github.com/matter-labs/foundry-zksync/releases/download/${FOUNDRY_ZKSYNC_VERSION}"
  local filename="foundry_zksync_nightly_${os}_${arch}.tar.gz"
  local download_url="${base_url}/${filename}"

  # Create installation directory if it doesn't exist
  # -p flag creates parent directories if needed
  mkdir -p "$install_dir"

  # Print detection results
  echo "Detected OS: $os"
  echo "Detected Architecture: $arch"
  echo "Downloading from: $download_url"
  echo "Installing to: $install_dir"

  # Download the file using curl or wget, whichever is available
  # command -v checks if a command exists
  # &> /dev/null redirects both stdout and stderr to null
  if command -v curl &> /dev/null; then
      # -L flag follows redirects, -o specifies output file
      curl -L -o "${install_dir}/${filename}" "$download_url"
  elif command -v wget &> /dev/null; then
      # -O specifies output file
      wget -O "${install_dir}/${filename}" "$download_url"
  else
      echo "Neither curl nor wget is installed"
      return 1
  fi

  # Check if download was successful
  # $? contains the return status of the last command
  if [ $? -ne 0 ]; then
      echo "Download failed"
      return 1
  fi

  echo "Download completed successfully"

  # Extract the archive
  # -x extract, -z gzip, -f file
  echo "Extracting files..."
  tar -xzf "${install_dir}/${filename}" -C "$install_dir"

  if [ $? -ne 0 ]; then
      echo "Extraction failed"
      return 1
  fi

  # Make binaries executable
  # +x adds execute permission
  echo "Setting executable permissions..."
  chmod +x "${install_dir}/forge" "${install_dir}/cast"

  if [ $? -ne 0 ]; then
      echo "Failed to set executable permissions"
      return 1
  fi

  # Clean up by removing the downloaded archive
  echo "Cleaning up..."
  rm "${install_dir}/${filename}"

  if [ $? -ne 0 ]; then
      echo "Cleanup failed"
      return 1
  fi

  # Verify that binaries are executable
  # This is a final check to ensure everything worked
  if [ ! -x "${install_dir}/forge" ] || [ ! -x "${install_dir}/cast" ]; then
      echo "Installation completed but binaries are not executable. Please check permissions."
      return 1
  fi

  echo "Installation completed successfully"
  echo "Binaries are executable and ready to use"
  return 0
}

# Function: getContractDeploymentStatusSummary
# Description: Provides a comprehensive deployment status summary for a contract across all supported networks
# Arguments:
#   $1 - Environment (production/staging)
#   $2 - Contract name
#   $3 - Version (optional, if not provided will use current version)
# Returns:
#   Prints a formatted table summary and lists of networks by status
# Example:
#   getContractDeploymentStatusSummary "production" "Permit2Proxy" "1.0.4"
#   getContractDeploymentStatusSummary "production" "Permit2Proxy"
getContractDeploymentStatusSummary() {
  local ENVIRONMENT="$1"
  local CONTRACT="$2"
  local VERSION="$3"

  # Validate required parameters
  if [[ -z "$ENVIRONMENT" || -z "$CONTRACT" ]]; then
    error "Usage: getContractDeploymentStatusSummary ENVIRONMENT CONTRACT [VERSION]"
    error "Example: getContractDeploymentStatusSummary production Permit2Proxy 1.0.4"
    return 1
  fi

  # If no version provided, get current version
  if [[ -z "$VERSION" ]]; then
    VERSION=$(getCurrentContractVersion "$CONTRACT")
    if [[ -z "$VERSION" ]]; then
      error "Could not determine version for contract $CONTRACT"
      return 1
    fi
  fi

  # Get list of all supported networks
  local NETWORKS=($(getIncludedNetworksArray))

  echo ""
  echo "=========================================="
  echo "  DEPLOYMENT STATUS SUMMARY"
  echo "=========================================="
  echo "Contract: $CONTRACT"
  echo "Version: $VERSION"
  echo "Environment: $ENVIRONMENT"
  echo "Networks to check: ${#NETWORKS[@]}"
  echo ""

  # Initialize arrays to track results
  local DEPLOYED_VERIFIED=()
  local DEPLOYED_UNVERIFIED=()
  local NOT_DEPLOYED=()
  local TOTAL_NETWORKS=${#NETWORKS[@]}

  # Print table header
  printf "%-20s %-10s %-10s %-42s\n" "NETWORK" "DEPLOYED" "VERIFIED" "ADDRESS"
  printf "%-20s %-10s %-10s %-42s\n" "--------------------" "----------" "----------" "------------------------------------------"

    # Check each network
  for network in "${NETWORKS[@]}"; do
    # Check if contract is deployed - use a more robust approach
    local LOG_ENTRY=""
    local FIND_RESULT=1

    # Try to find the contract and capture both output and exit code
    LOG_ENTRY=$(findContractInMasterLog "$CONTRACT" "$network" "$ENVIRONMENT" "$VERSION" 2>/dev/null)
    FIND_RESULT=$?

    # Additional check: if LOG_ENTRY contains error message, treat as not found
    if [[ "$LOG_ENTRY" == *"No matching entry found"* ]]; then
      FIND_RESULT=1
    fi

    if [[ $FIND_RESULT -eq 0 && -n "$LOG_ENTRY" && "$LOG_ENTRY" != "null" ]]; then
      # Contract is deployed
      local ADDRESS=$(echo "$LOG_ENTRY" | jq -r ".ADDRESS" 2>/dev/null)
      local VERIFIED=$(echo "$LOG_ENTRY" | jq -r ".VERIFIED" 2>/dev/null)

      # Handle cases where jq fails or returns null
      if [[ "$ADDRESS" == "null" || -z "$ADDRESS" ]]; then
        ADDRESS="N/A"
      fi
      if [[ "$VERIFIED" == "null" || -z "$VERIFIED" ]]; then
        VERIFIED="false"
      fi

      if [[ "$VERIFIED" == "true" ]]; then
        printf "%-20s %-10s %-10s %-42s\n" "$network" "✅" "✅" "$ADDRESS"
        DEPLOYED_VERIFIED+=("$network")
      else
        printf "%-20s %-10s %-10s %-42s\n" "$network" "✅" "❌" "$ADDRESS"
        DEPLOYED_UNVERIFIED+=("$network")
      fi
    else
      # Contract is not deployed
      printf "%-20s %-10s %-10s %-42s\n" "$network" "❌" "N/A" "N/A"
      NOT_DEPLOYED+=("$network")
    fi
  done

  echo ""
  echo "=========================================="
  echo "  SUMMARY STATISTICS"
  echo "=========================================="
  echo "Total networks: $TOTAL_NETWORKS"
  echo "✅ Deployed & Verified: ${#DEPLOYED_VERIFIED[@]}"
  echo "⚠️  Deployed but Unverified: ${#DEPLOYED_UNVERIFIED[@]}"
  echo "❌ Not Deployed: ${#NOT_DEPLOYED[@]}"
  echo ""

  # Show detailed lists
  if [[ ${#DEPLOYED_VERIFIED[@]} -gt 0 ]]; then
    echo "✅ NETWORKS WITH DEPLOYED & VERIFIED CONTRACTS (${#DEPLOYED_VERIFIED[@]}):"
    printf "  %s\n" "${DEPLOYED_VERIFIED[@]}"
    echo ""
  fi

  if [[ ${#DEPLOYED_UNVERIFIED[@]} -gt 0 ]]; then
    echo "⚠️  NETWORKS WITH DEPLOYED BUT UNVERIFIED CONTRACTS (${#DEPLOYED_UNVERIFIED[@]}):"
    printf "  %s\n" "${DEPLOYED_UNVERIFIED[@]}"
    echo ""
  fi

  if [[ ${#NOT_DEPLOYED[@]} -gt 0 ]]; then
    echo "❌ NETWORKS WHERE CONTRACT IS NOT DEPLOYED (${#NOT_DEPLOYED[@]}):"
    printf "  %s\n" "${NOT_DEPLOYED[@]}"
    echo ""

    # Provide retry command for networks that need deployment
    echo "🔄 To deploy to remaining networks, use:"
    echo "  local NETWORKS=($(printf '"%s" ' "${NOT_DEPLOYED[@]}" | sed 's/ $//'))"
    echo ""
  fi

  echo "=========================================="
}

<|MERGE_RESOLUTION|>--- conflicted
+++ resolved
@@ -1805,13 +1805,8 @@
   echoDebug "FULL_PATH=$FULL_PATH"
   echoDebug "CHAIN_ID=$CHAIN_ID"
 
-<<<<<<< HEAD
-  # Build base verification command
-  local VERIFY_CMD="forge verify-contract --watch --chain $CHAIN_ID $ADDRESS $FULL_PATH"
-=======
   # Build verification command as array for safe execution
   local VERIFY_CMD=()
->>>>>>> 3d39f60e
 
   # Handle zkEVM networks vs regular networks
   if isZkEvmNetwork "$NETWORK"; then
@@ -1870,17 +1865,6 @@
     fi
   fi
 
-<<<<<<< HEAD
-
-  # skip this part if API key is SOURCIFY_API_KEY
-  if [[ "$API_KEY" != "SOURCIFY_API_KEY" ]]; then
-    # Attempt verification with retries
-    echo "Trying to verify contract $CONTRACT on $NETWORK with address $ADDRESS using command: $VERIFY_CMD"
-    while [ $COMMAND_STATUS -ne 0 -a $RETRY_COUNT -lt $MAX_RETRIES ]; do
-      # execute verification command
-      eval "$VERIFY_CMD"
-      COMMAND_STATUS=$?
-=======
     echoDebug "VERIFY_CMD: ${VERIFY_CMD[*]}"
 
   # Attempt verification with retries
@@ -1905,29 +1889,16 @@
       COMMAND_STATUS=1
     fi
 
-    # increase retry counter
-    RETRY_COUNT=$((RETRY_COUNT + 1))
->>>>>>> 3d39f60e
-
       # increase retry counter
       RETRY_COUNT=$((RETRY_COUNT + 1))
 
-<<<<<<< HEAD
       # sleep for 2 seconds before trying again
       [ $COMMAND_STATUS -ne 0 ] && sleep 2
     done
 
-    # Check verification status
-    if [ $COMMAND_STATUS -eq 0 ]; then
-      echo "[info] $CONTRACT on $NETWORK with address $ADDRESS successfully verified"
-      return 0
-    fi
-  fi
-=======
   # If we get here, verification failed after all retries
   echo "[error] Failed to verify $CONTRACT on $NETWORK after $MAX_RETRIES attempts"
   return 1
->>>>>>> 3d39f60e
 
   # Fallback to Sourcify if primary verification fails
   echo "[info] trying to verify $CONTRACT on $NETWORK with address $ADDRESS using Sourcify now"
