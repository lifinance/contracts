--- conflicted
+++ resolved
@@ -1359,15 +1359,10 @@
     if [ "$ARGS" = "0x" ]; then
       # only show output if DEBUG flag is activated
       if [[ "$DEBUG" == *"true"* ]]; then
-<<<<<<< HEAD
-        forge verify-contract --watch --chain "$CHAIN_ID" "$ADDRESS" "$FULL_PATH" -e "${!API_KEY}"
+        forge verify-contract --watch --chain "$CHAIN_ID" "$ADDRESS" "$FULL_PATH" --skip-is-verified-check -e "${!API_KEY}"
 
         # TODO: add code that automatically identifies blockscout verification
-        # use --skip-is-verified-check by default? (to be tested)
         # forge verify-contract --watch --chain "$CHAIN_ID" "$ADDRESS" "$FULL_PATH" --verifier blockscout --verifier-url "https://explorer.immutable.com/api?"
-=======
-        forge verify-contract --watch --chain "$CHAIN_ID" "$ADDRESS" "$FULL_PATH" --skip-is-verified-check -e "${!API_KEY}"
->>>>>>> 5580a5e2
       else
         forge verify-contract --watch --chain "$CHAIN_ID" "$ADDRESS" "$FULL_PATH"  --skip-is-verified-check -e "${!API_KEY}" >/dev/null 2>&1
       fi
@@ -3755,7 +3750,6 @@
 
 function test_tmp() {
 
-<<<<<<< HEAD
   CONTRACT="LiFiDEXAggregator"
   NETWORK="immutablezkevm"
   ADDRESS=""
@@ -3765,18 +3759,6 @@
   ARGS="0x"
   ARGS="0x00000000000000000000000000000000000000000000000000000000000000000000000000000000000000000000000000000000000000000000000000000040000000000000000000000000000000000000000000000000000000000000000100000000000000000000000029dacdf7ccadf4ee67c923b4c22255a4b2494ed7"
   RPC_URL=$(getRPCUrl "$NETWORK" "$ENVIRONMENT")
-=======
-  CONTRACT="AllBridgeFacet"
-  NETWORK="optimism"
-  # ADDRESS="0xbEbCDb5093B47Cd7add8211E4c77B6826aF7bc5F"
-  ADDRESS="0x2cE0ea020872a75bdE21a7e4e97556236Eb79e02"
-  ENVIRONMENT="staging"
-  VERSION="2.0.0"
-  DIAMOND_CONTRACT_NAME="LiFiDiamondImmutable"
-  ARGS="0x0000000000000000000000007775d63836987f444e2f14aa0fa2602204d7d3e0"
-  # ARGS="0x000000000000000000000000b9c0de368bece5e76b52545a8e377a4c118f597b"
-
->>>>>>> 5580a5e2
   #  ADDRESS=$(getContractOwner "$NETWORK" "$ENVIRONMENT" "ERC20Proxy");
   #  if [[ "$ADDRESS" != "$ZERO_ADDRESS" ]]; then
   #    error "ERC20Proxy ownership was not transferred to address(0)"
