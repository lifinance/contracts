import { consola } from 'consola'
import { $, spinner } from 'zx'
import { defineCommand, runMain } from 'citty'
import * as chains from 'viem/chains'
import {
  Address,
  Chain,
  Hex,
  PublicClient,
  createPublicClient,
  getAddress,
  getContract,
  http,
  parseAbi,
} from 'viem'

const louperCmd = 'louper-cli'

const coreFacets = [
  'DiamondCutFacet',
  'DiamondLoupeFacet',
  'OwnershipFacet',
  'WithdrawFacet',
  'DexManagerFacet',
  'PeripheryRegistryFacet',
  'AccessManagerFacet',
]

const corePeriphery = [
  'ERC20Proxy',
  'Executor',
  'Receiver',
  'FeeCollector',
  'LiFuelFeeCollector',
  'TokenWrapper',
]

const chainMap: Record<string, Chain> = {}
for (const [k, v] of Object.entries(chains)) {
  // @ts-ignore
  chainMap[k] = v
}

const errors: string[] = []
const main = defineCommand({
  meta: {
    name: 'LIFI Diamond Health Check',
    description: 'Check that the diamond is configured correctly',
  },
  args: {
    network: {
      type: 'string',
      description: 'EVM network to check',
      required: true,
    },
  },
  async run({ args }) {
    if ((await $`${louperCmd}`.exitCode) !== 0) {
      const answer = await consola.prompt(
        'Louper CLI is required but not installed. Would you like to install it now?',
        {
          type: 'confirm',
        }
      )
      if (answer) {
        await spinner(
          'Installing...',
          () => $`npm install -g @mark3labs/louper-cli`
        )
      } else {
        consola.error('Louper CLI is required to run this script')
        process.exit(1)
      }
    }

    const { network } = args
    const deployedContracts = await import(
      `../../deployments/${network.toLowerCase()}.json`
    )
    const dexs = (await import(`../../config/dexs.json`))[
      network.toLowerCase()
    ] as Address[]

    const globalConfig = await import('../../config/global.json')

    const chain = chainMap[network]
    const publicClient = createPublicClient({
      batch: { multicall: true },
      chain,
      transport: http(),
    })

    consola.info('Running post deployment checks...\n')

    // Check core facets
    consola.box('Checking Core Facets...')
    for (const facet of coreFacets) {
      if (!deployedContracts[facet]) {
        logError(`Facet ${facet} not deployed`)
        continue
      }

      consola.success(`Facet ${facet} deployed`)
    }

    // Checking Diamond Contract
    consola.box('Checking diamond Contract...')
    if (!deployedContracts['LiFiDiamond']) {
      logError(`LiFiDiamond not deployed`)
      finish()
    } else {
      consola.success('LiFiDiamond deployed')
    }

    const diamondAddress = deployedContracts['LiFiDiamond']

    // Check that core facets are registered
    consola.box('Checking facets registered in diamond...')
    $.quiet = true
    const facetsResult =
      await $`${louperCmd} inspect diamond -a ${diamondAddress} -n ${network} --json`

    const resgisteredFacets = JSON.parse(facetsResult.stdout).facets.map(
      (f: { name: string }) => f.name
    )

    for (const facet of coreFacets) {
      if (!resgisteredFacets.includes(facet)) {
        logError(
          `Facet ${facet} not registered in Diamond or possibly unverified`
        )
      } else {
        consola.success(`Facet ${facet} registered in Diamond`)
      }
    }

    // Check that core periphery facets are deployed
    consola.box('Checking periphery contracts...')
    for (const contract of corePeriphery) {
      if (!deployedContracts[contract]) {
        logError(`Periphery contract ${contract} not deployed`)
        continue
      }

      consola.success(`Periphery contract ${contract} deployed`)
    }

    // Check that periphery contracts are registered by calling the diamond with 'getPeripheryContract(string) returns (address)'
    consola.box('Checking periphery contracts registered in diamond...')
    const peripheryRegistry = getContract({
      address: deployedContracts['LiFiDiamond'],
      abi: parseAbi([
        'function getPeripheryContract(string) external view returns (address)',
      ]),
      client: publicClient,
    })
    const addresses = await Promise.all(
      corePeriphery.map((c) => peripheryRegistry.read.getPeripheryContract([c]))
    )

    for (const periphery of corePeriphery) {
      if (!addresses.includes(getAddress(deployedContracts[periphery]))) {
        logError(`Periphery contract ${periphery} not registered in Diamond`)
      } else {
        consola.success(`Periphery contract ${periphery} registered in Diamond`)
      }
    }

    if (dexs) {
      // Check that all configured dexs are approved by calling the diamond with 'appovedDexs() returns (address[])'
      consola.box('Checking dexs approved in diamond...')
      const dexManager = getContract({
        address: deployedContracts['LiFiDiamond'],
        abi: parseAbi([
          'function approvedDexs() external view returns (address[])',
        ]),
        client: publicClient,
      })
      const approvedDexs = await dexManager.read.approvedDexs()

      // Loop through dexs excluding the address for FeeCollector, LiFuelFeeCollector and ServiceFeeCollector and TokenWrapper
      let numMissing = 0
      for (const dex of dexs.filter(
        (d) => !corePeriphery.includes(getAddress(d))
      )) {
        if (!approvedDexs.includes(getAddress(dex))) {
          logError(`Dex ${dex} not approved in Diamond`)
          numMissing++
        }
      }

      // Check that FeeCollector, LiFuelFeeCollector and ServiceFeeCollector and TokenWrapper are included in approvedDexs
      const feeCollectors = corePeriphery.filter(
        (p) =>
          p === 'FeeCollector' ||
          p === 'LiFuelFeeCollector' ||
          p === 'TokenWrapper'
      )
      for (const f of feeCollectors) {
        if (!approvedDexs.includes(getAddress(deployedContracts[f]))) {
          logError(`Periphery contract ${f} not approved as a DEX`)
          numMissing++
        } else {
          consola.success(`Periphery contract ${f} approved as a DEX`)
        }
      }

      consola.info(
        `Found ${numMissing} missing dex${numMissing === 1 ? '' : 's'}`
      )

      // Check contract ownership
      consola.box('Checking ownership...')

      const withdrawWallet = getAddress(globalConfig.withdrawWallet)
      const rebalanceWallet = getAddress(globalConfig.lifuelRebalanceWallet)
      const refundWallet = getAddress(globalConfig.refundWallet)

      // FeeCollector
<<<<<<< HEAD
      if (deployedContracts['FeeCollector']) {
        contractAddress = deployedContracts['FeeCollector']
        owner = await getOwnableContract(
          contractAddress,
          publicClient
        ).read.owner()
        if (owner !== withdrawWallet) {
          logError(`FeeCollector owner is ${owner}, expected ${withdrawWallet}`)
        } else {
          consola.success('FeeCollector owner is correct')
        }
      }

      // LiFuelFeeCollector
      if (deployedContracts['LiFuelFeeCollector']) {
        contractAddress = deployedContracts['LiFuelFeeCollector']
        owner = await getOwnableContract(
          contractAddress,
          publicClient
        ).read.owner()
        if (owner !== rebalanceWallet) {
          logError(
            `LiFuelFeeCollector owner is ${owner}, expected ${rebalanceWallet}`
          )
        } else {
          consola.success('LiFuelFeeCollector owner is correct')
        }
      }

      // Receiver
      if (deployedContracts['Receiver']) {
        contractAddress = deployedContracts['Receiver']
        owner = await getOwnableContract(
          contractAddress,
          publicClient
        ).read.owner()
        if (owner !== refundWallet) {
          logError(`Receiver owner is ${owner}, expected ${refundWallet}`)
        } else {
          consola.success('Receiver owner is correct')
        }
      }
=======
      checkOwnership(
        'FeeCollector',
        withdrawWallet,
        deployedContracts,
        publicClient
      )

      // LiFuelFeeCollector
      checkOwnership(
        'LiFuelFeeCollector',
        rebalanceWallet,
        deployedContracts,
        publicClient
      )

      // Receiver
      checkOwnership('Receiver', refundWallet, deployedContracts, publicClient)
>>>>>>> 548f79dd

      // Check access permissions
      consola.box('Checking access permissions...')
      const accessManager = getContract({
        address: deployedContracts['LiFiDiamond'],
        abi: parseAbi([
          'function addressCanExecuteMethod(bytes4,address) external view returns (bool)',
        ]),
        client: publicClient,
      })

      // Deployer wallet
      const deployerWallet = getAddress(globalConfig.deployerWallet)
      const approveSigs = globalConfig.approvedSigsForDeployerWallet as {
        sig: Hex
        name: string
      }[]

      for (const sig of approveSigs) {
        if (
          !(await accessManager.read.addressCanExecuteMethod([
            sig.sig,
            deployerWallet,
          ]))
        ) {
          logError(
            `Deployer wallet ${deployerWallet} cannot execute ${sig.name} (${sig.sig})`
          )
        } else {
          consola.success(
            `Deployer wallet ${deployerWallet} can execute ${sig.name} (${sig.sig})`
          )
        }
      }

      // Refund wallet
      const refundSigs = globalConfig.approvedSigsForRefundWallet as {
        sig: Hex
        name: string
      }[]

      for (const sig of refundSigs) {
        if (
          !(await accessManager.read.addressCanExecuteMethod([
            sig.sig,
            refundWallet,
          ]))
        ) {
          logError(
            `Refund wallet ${refundWallet} cannot execute ${sig.name} (${sig.sig})`
          )
        } else {
          consola.success(
            `Refund wallet ${refundWallet} can execute ${sig.name} (${sig.sig})`
          )
        }
      }

      finish()
    } else {
      logError('No dexs configured')
    }
  },
})

const logError = (string: string) => {
  consola.error(string)
  errors.push(string)
}

const getOwnableContract = (address: Address, client: PublicClient) => {
  return getContract({
    address,
    abi: parseAbi(['function owner() external view returns (address)']),
    client,
  })
}

const checkOwnership = async (
  name: string,
  expectedOwner: Address,
  deployedContracts: Record<string, Address>,
  publicClient: PublicClient
) => {
  if (deployedContracts[name]) {
    const contractAddress = deployedContracts[name]
    const owner = await getOwnablContract(
      contractAddress,
      publicClient
    ).read.owner()
    if (owner !== expectedOwner) {
      logError(`${name} owner is ${owner}, expected ${expectedOwner}`)
    } else {
      consola.success(`${name} owner is correct`)
    }
  }
}

const finish = () => {
  if (errors.length) {
    consola.error(`${errors.length} Errors found in deployment`)
  } else {
    consola.success('Deployment checks passed')
  }
}

runMain(main)<|MERGE_RESOLUTION|>--- conflicted
+++ resolved
@@ -217,50 +217,6 @@
       const refundWallet = getAddress(globalConfig.refundWallet)
 
       // FeeCollector
-<<<<<<< HEAD
-      if (deployedContracts['FeeCollector']) {
-        contractAddress = deployedContracts['FeeCollector']
-        owner = await getOwnableContract(
-          contractAddress,
-          publicClient
-        ).read.owner()
-        if (owner !== withdrawWallet) {
-          logError(`FeeCollector owner is ${owner}, expected ${withdrawWallet}`)
-        } else {
-          consola.success('FeeCollector owner is correct')
-        }
-      }
-
-      // LiFuelFeeCollector
-      if (deployedContracts['LiFuelFeeCollector']) {
-        contractAddress = deployedContracts['LiFuelFeeCollector']
-        owner = await getOwnableContract(
-          contractAddress,
-          publicClient
-        ).read.owner()
-        if (owner !== rebalanceWallet) {
-          logError(
-            `LiFuelFeeCollector owner is ${owner}, expected ${rebalanceWallet}`
-          )
-        } else {
-          consola.success('LiFuelFeeCollector owner is correct')
-        }
-      }
-
-      // Receiver
-      if (deployedContracts['Receiver']) {
-        contractAddress = deployedContracts['Receiver']
-        owner = await getOwnableContract(
-          contractAddress,
-          publicClient
-        ).read.owner()
-        if (owner !== refundWallet) {
-          logError(`Receiver owner is ${owner}, expected ${refundWallet}`)
-        } else {
-          consola.success('Receiver owner is correct')
-        }
-      }
-=======
       checkOwnership(
         'FeeCollector',
         withdrawWallet,
@@ -278,7 +234,6 @@
 
       // Receiver
       checkOwnership('Receiver', refundWallet, deployedContracts, publicClient)
->>>>>>> 548f79dd
 
       // Check access permissions
       consola.box('Checking access permissions...')
