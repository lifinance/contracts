--- conflicted
+++ resolved
@@ -4,12 +4,6 @@
 # e.g. precondition requirements (contract XY must be deployed before, etc.)
 
 # EXAMPLE:
-<<<<<<< HEAD
-FeeCollector="Please do not forget to add the new contract address to whitelisted addresses before using it"
-GasZipPeriphery="Please do not forget to add the new contract address to whitelisted addresses before using it"
-LiFiDEXAggregator="Please do not forget to add the new contract address to whitelisted addresses before using it"
-TokenWrapper="Please do not forget to add the new contract address to whitelisted addresses before using it"
-=======
 FeeCollector="Please do not forget to add the new contract address to whitelisted DEXs before using it"
 GasZipPeriphery="Please do not forget to add the new contract address to whitelisted DEXs before using it"
 LiFiDEXAggregator="Please do not forget to add the new contract address to whitelisted DEXs before using it"
@@ -17,5 +11,4 @@
 Executor="When redeploying Executor please also redeploy all contracts that have hardcoded Executor address (e.g. all Receiver... contracts)"
 ERC20Proxy="When redeploying ERC20Proxy please also redeploy Executor, and then all contracts that depend on Executor (e.g. all Receiver... contracts)"
 LiFiDiamond="When redeploying LiFiDiamond please also redeploy LiFiTimelockController"
-LiFiDEXAggregator="When redeploying LiFiDEXAggregator please also redeploy GasZipPeriphery"
->>>>>>> 14749acf
+LiFiDEXAggregator="When redeploying LiFiDEXAggregator please also redeploy GasZipPeriphery"