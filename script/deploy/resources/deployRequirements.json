--- conflicted
+++ resolved
@@ -696,7 +696,6 @@
       }
     }
   },
-<<<<<<< HEAD
   "TokenWrapper": {
     "configData": {
       "_wrappedToken": {
@@ -712,13 +711,15 @@
       "_owner": {
         "configFileName": "global.json",
         "keyInConfigFile": ".refundWallet",
-=======
+        "allowToDeployWithZeroAddress": "false"
+      }
+    }
+  },
   "NEARIntentsFacet": {
     "configData": {
       "_backendSigner": {
         "configFileName": "nearintents.json",
         "keyInConfigFile": ".<ENVIRONMENT>.backendSigner",
->>>>>>> e9d26586
         "allowToDeployWithZeroAddress": "false"
       }
     }
