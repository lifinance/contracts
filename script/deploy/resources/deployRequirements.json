--- conflicted
+++ resolved
@@ -524,8 +524,6 @@
       }
     }
   },
-<<<<<<< HEAD
-=======
   "Permit2Proxy": {
     "configData": {
       "permit2Address": {
@@ -535,7 +533,6 @@
       }
     }
   },
->>>>>>> 6d7fe0ed
   "GasZipFacet": {
     "configData": {
       "_gasZipRouter": {
