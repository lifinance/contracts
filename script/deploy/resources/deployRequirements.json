--- conflicted
+++ resolved
@@ -290,7 +290,6 @@
       }
     }
   },
-<<<<<<< HEAD
   "SymbiosisFacet": {
     "configData": {
       "_symbiosisMetaRouter": {
@@ -314,8 +313,6 @@
       }
     }
   },
-=======
->>>>>>> 47616639
   "WormholeFacet": {
     "configData": {
       "_router": {
