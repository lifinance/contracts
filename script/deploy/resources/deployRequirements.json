{
  "LiFiDiamond": {
    "contractAddresses": {
      "DiamondCutFacet": {
        "allowToDeployWithZeroAddress": "false"
      }
    }
  },
  "LiFiDiamondImmutable": {
    "contractAddresses": {
      "DiamondCutFacet": {
        "allowToDeployWithZeroAddress": "false"
      }
    }
  },
  "AcrossFacet": {
    "configData": {
      "_spokePool": {
        "configFileName": "across.json",
        "keyInConfigFile": ".<NETWORK>.acrossSpokePool",
        "allowToDeployWithZeroAddress": "false"
      },
      "_wrappedNative": {
        "configFileName": "across.json",
        "keyInConfigFile": ".<NETWORK>.weth",
        "allowToDeployWithZeroAddress": "false"
      }
    }
  },
  "AllBridgeFacet": {
    "configData": {
      "_allBridge": {
        "configFileName": "allbridge.json",
        "keyInConfigFile": ".<NETWORK>.allBridge",
        "allowToDeployWithZeroAddress": "false"
      }
    }
  },
  "AmarokFacet": {
    "configData": {
      "_connextHandler": {
        "configFileName": "amarok.json",
        "keyInConfigFile": ".<NETWORK>.connextHandler",
        "allowToDeployWithZeroAddress": "false"
      }
    }
  },
  "ArbitrumBridgeFacet": {
    "configData": {
      "_gatewayRouter": {
        "configFileName": "arbitrum.json",
        "keyInConfigFile": ".<NETWORK>.gatewayRouter",
        "allowToDeployWithZeroAddress": "false"
      },
      "_inbox": {
        "configFileName": "arbitrum.json",
        "keyInConfigFile": ".<NETWORK>.inbox",
        "allowToDeployWithZeroAddress": "false"
      }
    }
  },
  "AxelarFacet": {
    "configData": {
      "_gateway": {
        "configFileName": "axelar.json",
        "keyInConfigFile": ".<NETWORK>.gateway",
        "allowToDeployWithZeroAddress": "false"
      },
      "_gasService": {
        "configFileName": "axelar.json",
        "keyInConfigFile": ".<NETWORK>.gasService",
        "allowToDeployWithZeroAddress": "false"
      }
    }
  },
  "CBridgeFacet": {
    "configData": {
      "_cBridge": {
        "configFileName": "cbridge.json",
        "keyInConfigFile": ".<NETWORK>.cBridge",
        "allowToDeployWithZeroAddress": "false"
      }
    }
  },
  "CBridgeFacetPacked": {
    "configData": {
      "_cBridge": {
        "configFileName": "cbridge.json",
        "keyInConfigFile": ".<NETWORK>.cBridge",
        "allowToDeployWithZeroAddress": "false"
      }
    }
  },
  "CelerCircleBridgeFacet": {
    "configData": {
      "_circleBridgeProxy": {
        "configFileName": "celerCircle.json",
        "keyInConfigFile": ".<NETWORK>.circleBridgeProxy",
        "allowToDeployWithZeroAddress": "false"
      },
      "_usdc": {
        "configFileName": "celerCircle.json",
        "keyInConfigFile": ".<NETWORK>.usdc",
        "allowToDeployWithZeroAddress": "false"
      }
    }
  },
  "CelerIMFacet": {
    "configData": {
      "_messageBus": {
        "configFileName": "cbridge.json",
        "keyInConfigFile": ".<NETWORK>.messageBus",
        "allowToDeployWithZeroAddress": "false"
      },
      "_relayerOwner": {
        "configFileName": "global.json",
        "keyInConfigFile": ".refundWallet",
        "allowToDeployWithZeroAddress": "false"
      },
      "_cfUSDC": {
        "configFileName": "cbridge.json",
        "keyInConfigFile": ".<NETWORK>.cfUSDC",
        "allowToDeployWithZeroAddress": "true"
      }
    }
  },
  "CircleBridgeFacet": {
    "configData": {
      "_tokenMessenger": {
        "configFileName": "circle.json",
        "keyInConfigFile": ".<NETWORK>.tokenMessenger",
        "allowToDeployWithZeroAddress": "false"
      },
      "_usdc": {
        "configFileName": "circle.json",
        "keyInConfigFile": ".<NETWORK>.usdc",
        "allowToDeployWithZeroAddress": "false"
      }
    }
  },
  "DeBridgeFacet": {
    "configData": {
      "_deBridgeGate": {
        "configFileName": "debridge.json",
        "keyInConfigFile": ".config.<NETWORK>.deBridgeGate",
        "allowToDeployWithZeroAddress": "false"
      }
    }
  },
  "GnosisBridgeFacet": {
    "configData": {
      "_xDaiBridge": {
        "configFileName": "gnosis.json",
        "keyInConfigFile": ".<NETWORK>.xDaiBridge",
        "allowToDeployWithZeroAddress": "false"
      }
    }
  },
  "GnosisBridgeL2Facet": {
    "configData": {
      "_xDaiBridge": {
        "configFileName": "gnosis.json",
        "keyInConfigFile": ".<NETWORK>.xDaiBridge",
        "allowToDeployWithZeroAddress": "false"
      }
    }
  },
  "HopFacet": {
    "configData": {
      "_router": {
        "configFileName": "hop.json",
        "keyInConfigFile": ".<NETWORK>.tokens",
        "allowToDeployWithZeroAddress": "false"
      }
    }
  },
  "HyphenFacet": {
    "configData": {
      "_router": {
        "configFileName": "hyphen.json",
        "keyInConfigFile": ".<NETWORK>.hyphenRouter",
        "allowToDeployWithZeroAddress": "false"
      }
    }
  },
  "MakerTeleportFacet": {
    "configData": {
      "_teleportGateway": {
        "configFileName": "maker.json",
        "keyInConfigFile": ".<NETWORK>.makerTeleport",
        "allowToDeployWithZeroAddress": "false"
      },
      "_dai": {
        "configFileName": "maker.json",
        "keyInConfigFile": ".<NETWORK>.dai",
        "allowToDeployWithZeroAddress": "false"
      },
      "_dstChainId": {
        "configFileName": "maker.json",
        "keyInConfigFile": ".<NETWORK>.dstChainId",
        "allowToDeployWithZeroAddress": "false"
      },
      "_l1Domain": {
        "configFileName": "maker.json",
        "keyInConfigFile": ".<NETWORK>.l1Domain",
        "allowToDeployWithZeroAddress": "false"
      }
    }
  },
  "MultichainFacet": {
    "configData": {
      "anyNative": {
        "configFileName": "multichain.json",
        "keyInConfigFile": ".<NETWORK>.anyNative",
        "allowToDeployWithZeroAddress": "false"
      },
      "routers": {
        "configFileName": "multichain.json",
        "keyInConfigFile": ".<NETWORK>.routers",
        "allowToDeployWithZeroAddress": "false"
      }
    }
  },
  "NXTPFacet": {
    "configData": {
      "_txManager": {
        "configFileName": "nxtp.json",
        "keyInConfigFile": ".<NETWORK>.txManagerAddress",
        "allowToDeployWithZeroAddress": "false"
      }
    }
  },
  "OmniBridgeFacet": {
    "configData": {
      "_foreignOmniBridge": {
        "configFileName": "omni.json",
        "keyInConfigFile": ".<NETWORK>.foreignOmniBridge",
        "allowToDeployWithZeroAddress": "false"
      },
      "_wethOmniBridge": {
        "configFileName": "omni.json",
        "keyInConfigFile": ".<NETWORK>.wethOmniBridge",
        "allowToDeployWithZeroAddress": "false"
      }
    }
  },
  "OptimismBridgeFacet": {
    "configData": {
      "configs": {
        "configFileName": "optimism.json",
        "keyInConfigFile": ".<NETWORK>.tokens",
        "allowToDeployWithZeroAddress": "false"
      },
      "standardBridge": {
        "configFileName": "optimism.json",
        "keyInConfigFile": ".<NETWORK>.standardBridge",
        "allowToDeployWithZeroAddress": "false"
      }
    }
  },
  "PolygonBridgeFacet": {
    "configData": {
      "_rootChainManager": {
        "configFileName": "polygon.json",
        "keyInConfigFile": ".<NETWORK>.rootChainManager",
        "allowToDeployWithZeroAddress": "false"
      },
      "_erc20Predicate": {
        "configFileName": "polygon.json",
        "keyInConfigFile": ".<NETWORK>.erc20Predicate",
        "allowToDeployWithZeroAddress": "false"
      }
    }
  },
<<<<<<< HEAD
  "RoninBridgeFacet": {
    "configData": {
      "_gateway": {
        "configFileName": "ronin.json",
        "keyInConfigFile": ".<NETWORK>.gateway",
        "allowToDeployWithZeroAddress": "false"
      }
    }
  },
  "SquidFacet": {
    "configData": {
      "_squidRouter": {
        "configFileName": "squid.json",
        "keyInConfigFile": ".<NETWORK>.router",
        "allowToDeployWithZeroAddress": "false"
      }
    }
  },
=======
>>>>>>> 07573558
  "StargateFacet": {
    "configData": {
      "_router": {
        "configFileName": "stargate.json",
        "keyInConfigFile": ".routers.<NETWORK>",
        "allowToDeployWithZeroAddress": "false"
      }
    }
  },
  "SynapseBridgeFacet": {
    "configData": {
      "_synapseRouter": {
        "configFileName": "synapse.json",
        "keyInConfigFile": ".<NETWORK>.router",
        "allowToDeployWithZeroAddress": "false"
      }
    }
  },
  "WormholeFacet": {
    "configData": {
      "_router": {
        "configFileName": "wormhole.json",
        "keyInConfigFile": ".routers.<NETWORK>",
        "allowToDeployWithZeroAddress": "false"
      }
    }
  },
  "AxelarExecutor": {
    "configData": {
      "_gateway": {
        "configFileName": "axelar.json",
        "keyInConfigFile": ".gateway",
        "allowToDeployWithZeroAddress": "true"
      }
    }
  },
  "Executor": {
    "contractAddresses": {
      "ERC20Proxy": {
        "allowToDeployWithZeroAddress": "true"
      }
    }
  },
  "Receiver": {
    "configData": {
      "_sgRouter": {
        "configFileName": "stargate.json",
        "keyInConfigFile": ".routers.<NETWORK>",
        "allowToDeployWithZeroAddress": "true"
      },
      "_amarokRouter": {
        "configFileName": "amarok.json",
        "keyInConfigFile": ".<NETWORK>.connextHandler",
        "allowToDeployWithZeroAddress": "true"
      },
      "_owner": {
        "configFileName": "global.json",
        "keyInConfigFile": ".refundWallet",
        "allowToDeployWithZeroAddress": "false"
      }
    },
    "contractAddresses": {
      "Executor": {
        "allowToDeployWithZeroAddress": "true"
      }
    }
  },
  "FeeCollector": {
    "configData": {
      "_owner": {
        "configFileName": "global.json",
        "keyInConfigFile": ".withdrawWallet",
        "allowToDeployWithZeroAddress": "false"
      }
    }
  },
  "ServiceFeeCollector": {
    "configData": {
      "_owner": {
        "configFileName": "global.json",
        "keyInConfigFile": ".withdrawWallet",
        "allowToDeployWithZeroAddress": "false"
      }
    }
  },
  "RelayerCelerIM": {
    "configData": {
      "_cBridgeMessageBusAddress": {
        "configFileName": "cbridge.json",
        "keyInConfigFile": ".<NETWORK>.messageBus",
        "allowToDeployWithZeroAddress": "false"
      },
      "_owner": {
        "configFileName": "global.json",
        "keyInConfigFile": ".refundWallet",
        "allowToDeployWithZeroAddress": "false"
      }
    }
  }
}<|MERGE_RESOLUTION|>--- conflicted
+++ resolved
@@ -272,7 +272,6 @@
       }
     }
   },
-<<<<<<< HEAD
   "RoninBridgeFacet": {
     "configData": {
       "_gateway": {
@@ -291,8 +290,6 @@
       }
     }
   },
-=======
->>>>>>> 07573558
   "StargateFacet": {
     "configData": {
       "_router": {
