#!/bin/bash

deployAllContracts() {
  echo "[info] >>>>>>>>>>>>>>>>>>>>>>>>>>>>>>>>>>>>>>>>>>>>>>>>>>>>>>>>>>>>>>>>>>>>>>>>>>>>>> start deployAllContracts"

  # load required resources
  source script/config.sh
  source script/helperFunctions.sh
  source script/deploy/deployAndStoreCREATE3Factory.sh
  source script/deploy/deployCoreFacets.sh
  source script/deploy/deployFacetAndAddToDiamond.sh
  source script/deploy/deployPeripheryContracts.sh
  source script/tasks/diamondSyncWhitelistedAddresses.sh
  source script/tasks/diamondSyncSelectors.sh
  source script/tasks/diamondUpdateFacet.sh
  source script/tasks/diamondUpdatePeriphery.sh
  source script/tasks/updateERC20Proxy.sh

  # read function arguments into variables
  local NETWORK="$1"
  local ENVIRONMENT="$2"

  # load env variables
  source .env

  # get file suffix based on value in variable ENVIRONMENT
  local FILE_SUFFIX=$(getFileSuffix "$ENVIRONMENT")

  # logging for debug purposes
  echo ""
  echoDebug "in function deployAllContracts"
  echoDebug "NETWORK=$NETWORK"
  echoDebug "ENVIRONMENT=$ENVIRONMENT"
  echoDebug "FILE_SUFFIX=$FILE_SUFFIX"
  echo ""

  # Ask user where to start the deployment process
  echo "Which stage would you like to start from?"
  START_FROM=$(
    gum choose \
      "1) Initial setup and CREATE3Factory deployment" \
      "2) Deploy core facets" \
      "3) Deploy diamond and update with core facets" \
      "4) Set approvals (refund wallet and deployer wallet)" \
      "5) Deploy non-core facets and add to diamond" \
      "6) Deploy periphery contracts" \
<<<<<<< HEAD
      "7) Add periphery to diamond and update whitelistedAddresses.json" \
      "8) Execute whitelisted addresses and selectors scripts and update ERC20Proxy" \
      "9) Run health check only"
=======
      "7) Add periphery to diamond and update dexs.json" \
      "8) Execute dexs/sigs scripts and update ERC20Proxy" \
      "9) Run health check only" \
      "10) Ownership transfer to timelock (production only)"
>>>>>>> 697eb59f
  )

  # Extract the stage number from the selection
  if [[ "$START_FROM" == *"1)"* ]]; then
    START_STAGE=1
  elif [[ "$START_FROM" == *"2)"* ]]; then
    START_STAGE=2
  elif [[ "$START_FROM" == *"3)"* ]]; then
    START_STAGE=3
  elif [[ "$START_FROM" == *"4)"* ]]; then
    START_STAGE=4
  elif [[ "$START_FROM" == *"5)"* ]]; then
    START_STAGE=5
  elif [[ "$START_FROM" == *"6)"* ]]; then
    START_STAGE=6
  elif [[ "$START_FROM" == *"7)"* ]]; then
    START_STAGE=7
  elif [[ "$START_FROM" == *"8)"* ]]; then
    START_STAGE=8
  elif [[ "$START_FROM" == *"9)"* ]]; then
    START_STAGE=9
  elif [[ "$START_FROM" == *"10)"* ]]; then
    START_STAGE=10
  else
    error "invalid selection: $START_FROM - exiting script now"
    exit 1
  fi

  echo "Starting from stage $START_STAGE: $START_FROM"
  echo ""

  # since we only support mutable diamonds, no need to ask user to select diamond type
  local DIAMOND_CONTRACT_NAME="LiFiDiamond"

  # Stage 1: Initial setup and CREATE3Factory deployment
  if [[ $START_STAGE -le 1 ]]; then
    echo "[info] >>>>>>>>>>>>>>>>>>>>>>>>>>>>>>>>>>>>>>> STAGE 1: Initial setup and CREATE3Factory deployment"

    # make sure that proposals are sent to diamond directly (for production deployments)
    if [[ "$SEND_PROPOSALS_DIRECTLY_TO_DIAMOND" == "false" ]]; then
      echo "SEND_PROPOSALS_DIRECTLY_TO_DIAMOND is set to false in your .env file"
      echo "This script requires SEND_PROPOSALS_DIRECTLY_TO_DIAMOND to be true for PRODUCTION deployments"
      echo "Would you like to set it to true for this execution? (y/n)"
      read -r response
      if [[ "$response" =~ ^([yY][eE][sS]|[yY])$ ]]; then
        export SEND_PROPOSALS_DIRECTLY_TO_DIAMOND=true
        echo "SEND_PROPOSALS_DIRECTLY_TO_DIAMOND set to true for this execution"
      else
        echo "Continuing with SEND_PROPOSALS_DIRECTLY_TO_DIAMOND=false (STAGING deployment???)"
      fi
    fi

    # add RPC URL to MongoDB
    # only add the RPC URL if no CREATE3Factory is deployed yet (if a CREATE3Factory is deployed that means we added an RPC already before)
    CREATE3_ADDRESS=$(getValueFromJSONFile "./config/networks.json" "$NETWORK.create3Factory")
    if [[ -z "$CREATE3_ADDRESS" || "$CREATE3_ADDRESS" == "null" ]]; then
      echo ""
      echo "Adding RPC URL from networks.json to MongoDB and fetching all URLs"
      bun add-network-rpc --network "$NETWORK" --rpc-url "$(getRpcUrlFromNetworksJson "$NETWORK")"
      bun fetch-rpcs
      # reload .env file to have the new RPC URL available
      source .env
    fi

    # get deployer wallet balance
    BALANCE=$(getDeployerBalance "$NETWORK" "$ENVIRONMENT")
    echo "Deployer Wallet Balance: $BALANCE"
    if [[ -z "$BALANCE" || "$BALANCE" == "0" ]]; then
      echo "Deployer wallet does not have any balance in network $NETWORK. Please fund the wallet and try again"
      exit 1
    fi
  
    echo "[info] deployer wallet balance in this network: $BALANCE"
    echo ""
    checkRequiredVariablesInDotEnv "$NETWORK"

    echo "isZkEVM: $(isZkEvmNetwork "$NETWORK")"

    # deploy CREATE3Factory
    if isZkEvmNetwork "$NETWORK"; then
      echo "zkEVM network detected, skipping CREATE3Factory deployment"
    else
      if [[ -z "$CREATE3_ADDRESS" || "$CREATE3_ADDRESS" == "null" ]]; then
        deployAndStoreCREATE3Factory "$NETWORK" "$ENVIRONMENT"
        checkFailure $? "deploy CREATE3Factory to network $NETWORK"
        echo ""
      else
        echo "CREATE3Factory already deployed for $NETWORK (address: $CREATE3_ADDRESS), skipping CREATE3Factory deployment."
      fi
    fi

    # deploy SAFE
    SAFE_ADDRESS=$(getValueFromJSONFile "./config/networks.json" "$NETWORK.safeAddress")
    if [[ -z "$SAFE_ADDRESS" || "$SAFE_ADDRESS" == "null" ]]; then
      echo "Deploying SAFE Proxy instance now (no safeAddress found in networks.json)"
      bun deploy-safe --network "$NETWORK"
      checkFailure $? "deploy Safe Proxy instance to network $NETWORK"
    else
      echo "SAFE already deployed for $NETWORK (safeAddress: $SAFE_ADDRESS), skipping deployment."
    fi

    echo "[info] <<<<<<<<<<<<<<<<<<<<<<<<<<<<<<<<<<<<<<< STAGE 1 completed"
  fi

  # Stage 2: Deploy core facets
  if [[ $START_STAGE -le 2 ]]; then
    echo ""
    echo "[info] >>>>>>>>>>>>>>>>>>>>>>>>>>>>>>>>>>>>>>> STAGE 2: Deploy core facets"

    # deploy core facets
    deployCoreFacets "$NETWORK" "$ENVIRONMENT"
    echo ""

    echo "[info] <<<<<<<<<<<<<<<<<<<<<<<<<<<<<<<<<<<<<<< STAGE 2 completed"
  fi

  # Stage 3: Deploy diamond and update with core facets
  if [[ $START_STAGE -le 3 ]]; then
    echo ""
    echo "[info] >>>>>>>>>>>>>>>>>>>>>>>>>>>>>>>>>>>>>>> STAGE 3: Deploy diamond and update with core facets"

    # get current diamond contract version
    local VERSION=$(getCurrentContractVersion "$DIAMOND_CONTRACT_NAME")

    # deploy diamond
    echo "[info] >>>>>>>>>>>>>>>>>>>>>>>>>>>>>>>>>>>>>>> deploying $DIAMOND_CONTRACT_NAME now"
    deploySingleContract "$DIAMOND_CONTRACT_NAME" "$NETWORK" "$ENVIRONMENT" "$VERSION" "true"

    # check if last command was executed successfully, otherwise exit script with error message
    checkFailure $? "deploy contract $DIAMOND_CONTRACT_NAME to network $NETWORK"
    echo "[info] <<<<<<<<<<<<<<<<<<<<<<<<<<<<<<<<<<<<<<< $DIAMOND_CONTRACT_NAME successfully deployed"

    # update diamond with core facets
    echo ""
    echo ""
    echo "[info] >>>>>>>>>>>>>>>>>>>>>>>>>>>>>>>>>>>>>>> now updating core facets in diamond contract"
    diamondUpdateFacet "$NETWORK" "$ENVIRONMENT" "$DIAMOND_CONTRACT_NAME" "UpdateCoreFacets" false

    # check if last command was executed successfully, otherwise exit script with error message
    checkFailure $? "update core facets in $DIAMOND_CONTRACT_NAME on network $NETWORK"
    echo "[info] <<<<<<<<<<<<<<<<<<<<<<<<<<<<<<<<<<<<<<< core facets update completed"

    echo "[info] <<<<<<<<<<<<<<<<<<<<<<<<<<<<<<<<<<<<<<< STAGE 3 completed"
  fi

  # Stage 4: Set approvals (refund wallet and deployer wallet)
  if [[ $START_STAGE -le 4 ]]; then
    echo ""
    echo "[info] >>>>>>>>>>>>>>>>>>>>>>>>>>>>>>>>>>>>>>> STAGE 4: Set approvals (refund wallet and deployer wallet)"

    # approve refund wallet to execute refund-related functions
    echo "[info] >>>>>>>>>>>>>>>>>>>>>>>>>>>>>>>>>>>>>>> now approving refund wallet to execute functions listed in config/global.json"
    updateFacetConfig "" "$ENVIRONMENT" "$NETWORK" "ApproveRefundWalletInDiamond" "$DIAMOND_CONTRACT_NAME"
    checkFailure $? "update approve refund wallet to execute refund-related functions"
    echo "[info] <<<<<<<<<<<<<<<<<<<<<<<<<<<<<<<<<<<<<<< refund wallet approved"

    # approve deployer wallet to execute config-related functions
    echo "[info] >>>>>>>>>>>>>>>>>>>>>>>>>>>>>>>>>>>>>>> now approving deployer wallet to execute functions listed in config/global.json"
    updateFacetConfig "" "$ENVIRONMENT" "$NETWORK" "ApproveDeployerWalletInDiamond" "$DIAMOND_CONTRACT_NAME"
    checkFailure $? "update approve deployer wallet to execute config-related functions"
    echo "[info] <<<<<<<<<<<<<<<<<<<<<<<<<<<<<<<<<<<<<<< deployer wallet approved"

    echo "[info] <<<<<<<<<<<<<<<<<<<<<<<<<<<<<<<<<<<<<<< STAGE 4 completed"
  fi

  # Stage 5: Deploy non-core facets and add to diamond
  if [[ $START_STAGE -le 5 ]]; then
    echo ""
    echo "[info] >>>>>>>>>>>>>>>>>>>>>>>>>>>>>>>>>>>>>>> STAGE 5: Deploy non-core facets and add to diamond"

    # deploy all non-core facets (that are in target_state.JSON) and add to diamond
    echo ""
    echo ""
    echo "[info] >>>>>>>>>>>>>>>>>>>>>>>>>>>>>>>>>>>>>>> now deploying non-core facets and adding to diamond contract"
    # get all facet contract names
    local FACETS_PATH="$CONTRACT_DIRECTORY""Facets/"

    # prepare regExp to exclude core facets
    CORE_FACETS_OUTPUT=$(getCoreFacetsArray)
    checkFailure $? "retrieve core facets array from global.json"

    local EXCLUDED_FACETS_REGEXP="^($(echo "$CORE_FACETS_OUTPUT" | xargs | tr ' ' '|'))$"

    # loop through facet contract names
    for FACET_NAME in $(getContractNamesInFolder "$FACETS_PATH"); do
      if ! [[ "$FACET_NAME" =~ $EXCLUDED_FACETS_REGEXP ]]; then
        # check if facet is existing in target state JSON
        TARGET_VERSION=$(findContractVersionInTargetState "$NETWORK" "$ENVIRONMENT" "$FACET_NAME" "$DIAMOND_CONTRACT_NAME")

        # check result
        if [[ $? -ne 0 ]]; then
          echo "[info] No matching entry found in target state file for NETWORK=$NETWORK, ENVIRONMENT=$ENVIRONMENT, CONTRACT=$FACET_NAME >> no deployment needed"
        else
          # deploy facet and add to diamond
          deployFacetAndAddToDiamond "$NETWORK" "$ENVIRONMENT" "$FACET_NAME" "$DIAMOND_CONTRACT_NAME" "$TARGET_VERSION"
        fi
      fi
    done
    echo "[info] <<<<<<<<<<<<<<<<<<<<<<<<<<<<<<<<<<<<<<< non-core facets part completed"

    echo "[info] <<<<<<<<<<<<<<<<<<<<<<<<<<<<<<<<<<<<<<< STAGE 5 completed"
  fi

  # Stage 6: Deploy periphery contracts
  if [[ $START_STAGE -le 6 ]]; then
    echo ""
    echo "[info] >>>>>>>>>>>>>>>>>>>>>>>>>>>>>>>>>>>>>>> STAGE 6: Deploy periphery contracts"

    # deploy periphery
    deployPeripheryContracts "$NETWORK" "$ENVIRONMENT" "$DIAMOND_CONTRACT_NAME"

    echo "[info] <<<<<<<<<<<<<<<<<<<<<<<<<<<<<<<<<<<<<<< STAGE 6 completed"
  fi

  # Stage 7: Add periphery to diamond and update whitelistedAddresses.json
  if [[ $START_STAGE -le 7 ]]; then
    echo ""
    echo "[info] >>>>>>>>>>>>>>>>>>>>>>>>>>>>>>>>>>>>>>> STAGE 7: Add periphery to diamond and update whitelistedAddresses.json"

    # update periphery registry
    diamondUpdatePeriphery "$NETWORK" "$ENVIRONMENT" "$DIAMOND_CONTRACT_NAME" true false ""

    # add core periphery addresses to whitelistedAddresses.json for whitelisting in subsequent steps
    addPeripheryToWhitelistedAddressesJson "$NETWORK" "$ENVIRONMENT"

    echo "[info] <<<<<<<<<<<<<<<<<<<<<<<<<<<<<<<<<<<<<<< STAGE 7 completed"
  fi

  # Stage 8: Execute whitelisted addresses and selectors scripts and update ERC20Proxy
  if [[ $START_STAGE -le 8 ]]; then
    echo ""
    echo "[info] >>>>>>>>>>>>>>>>>>>>>>>>>>>>>>>>>>>>>>> STAGE 8: Execute whitelisted addresses and selectors scripts and update ERC20Proxy"

    # run sync whitelisted addresses script
    echo ""
    diamondSyncWhitelistedAddresses "$NETWORK" "$ENVIRONMENT" "$DIAMOND_CONTRACT_NAME"

    # run sync selectors script
    echo ""
    diamondSyncSelectors "$NETWORK" "$ENVIRONMENT" "$DIAMOND_CONTRACT_NAME"

    # register Executor as authorized caller in ERC20Proxy
    echo ""
    updateERC20Proxy "$NETWORK" "$ENVIRONMENT"

    echo "[info] <<<<<<<<<<<<<<<<<<<<<<<<<<<<<<<<<<<<<<< STAGE 8 completed"
  fi

  # Stage 9: Run health check only
  if [[ $START_STAGE -le 9 ]]; then
    echo ""
    echo "[info] >>>>>>>>>>>>>>>>>>>>>>>>>>>>>>>>>>>>>>> STAGE 9: Run health check only"
    bun script/deploy/healthCheck.ts --network "$NETWORK"
    echo "[info] <<<<<<<<<<<<<<<<<<<<<<<<<<<<<<<<<<<<<<< STAGE 9 completed"

    # Pause and ask user if they want to continue with ownership transfer
    if [[ "$ENVIRONMENT" == "production" ]]; then
      echo ""
      echo "Health check completed. Do you want to continue with ownership transfer to timelock?"
      echo "This should only be done if the health check shows only diamond ownership errors."
      echo "Continue with stage 10 (ownership transfer)? (y/n)"
      read -r response
      if [[ "$response" =~ ^([yY][eE][sS]|[yY])$ ]]; then
        echo "Proceeding with stage 10..."
      else
        echo "Skipping stage 10 - ownership transfer cancelled by user"
        echo "[info] <<<<<<<<<<<<<<<<<<<<<<<<<<<<<<<<<<<<<<<<<<<<<<<<<<<<<<<<<<<<<<<<<<<<<<<<<<<<<< deployAllContracts completed"
        return
      fi
    fi
  fi

  # Stage 10: Ownership transfer to timelock (production only)
  if [[ $START_STAGE -le 10 ]]; then
    if [[ "$ENVIRONMENT" == "production" ]]; then
    echo ""
    echo "[info] >>>>>>>>>>>>>>>>>>>>>>>>>>>>>>>>>>>>>>> STAGE 10: Ownership transfer to timelock (production only)"

      # make sure SAFE_ADDRESS is available (if starting in stage 10 it's not available yet)
      if [[ -z "$SAFE_ADDRESS" || "$SAFE_ADDRESS" == "null" ]]; then
        SAFE_ADDRESS=$(getValueFromJSONFile "./config/networks.json" "$NETWORK.safeAddress")
      fi

      # ------------------------------------------------------------
      # Prepare ownership transfer to Timelock
      echo ""
      echo "Preparing ownership transfer to Timelock"
      TIMELOCK_ADDRESS=$(getContractAddressFromDeploymentLogs "$NETWORK" "$ENVIRONMENT" "LiFiTimelockController")
      if [[ -z "$TIMELOCK_ADDRESS" ]]; then
        echo "Timelock address not found. Cannot prepare ownership transfer to Timelock"
        exit 1
      fi

      # get diamond address
      DIAMOND_ADDRESS=$(getContractAddressFromDeploymentLogs "$NETWORK" "$ENVIRONMENT" "LiFiDiamond")
      if [[ -z "$DIAMOND_ADDRESS" ]]; then
        echo "Diamond address not found. Cannot prepare ownership transfer to Timelock"
        exit 1
      fi

      # initiate ownership transfer
      echo "Initiating ownership transfer to LiFiTimelockController ($TIMELOCK_ADDRESS)"
      cast send "$DIAMOND_ADDRESS" "transferOwnership(address)" "$TIMELOCK_ADDRESS" --private-key "$PRIVATE_KEY_PRODUCTION" --rpc-url "$(getRPCUrl "$NETWORK")"  --legacy
      echo "Ownership transfer to LiFiTimelockController ($TIMELOCK_ADDRESS) initiated"
      echo ""

      echo ""
      echo "Proposing ownership transfer acceptance tx to multisig ($SAFE_ADDRESS) via LiFiTimelockController ($TIMELOCK_ADDRESS) "
      # propose tx with calldata 0x7200b829 = acceptOwnershipTransfer() to diamond (propose to multisig and wrap in timeloc calldata with --timelock flag)
      bun script/deploy/safe/propose-to-safe.ts --to "$DIAMOND_ADDRESS" --calldata 0x7200b829 --network "$NETWORK" --rpcUrl "$(getRPCUrl "$NETWORK")" --privateKey "$PRIVATE_KEY_PRODUCTION" --timelock
      echo "Ownership transfer acceptance proposed to multisig ($SAFE_ADDRESS) via LiFiTimelockController ($TIMELOCK_ADDRESS)"
      echo ""
      # ------------------------------------------------------------
    else
      echo "Stage 10 skipped - ownership transfer to timelock is only for production environment"
    fi

    echo "[info] <<<<<<<<<<<<<<<<<<<<<<<<<<<<<<<<<<<<<<< STAGE 10 completed"
  fi


  echo ""
  echo "[info] <<<<<<<<<<<<<<<<<<<<<<<<<<<<<<<<<<<<<<<<<<<<<<<<<<<<<<<<<<<<<<<<<<<<<<<<<<<<<< deployAllContracts completed"
}<|MERGE_RESOLUTION|>--- conflicted
+++ resolved
@@ -44,16 +44,10 @@
       "4) Set approvals (refund wallet and deployer wallet)" \
       "5) Deploy non-core facets and add to diamond" \
       "6) Deploy periphery contracts" \
-<<<<<<< HEAD
       "7) Add periphery to diamond and update whitelistedAddresses.json" \
       "8) Execute whitelisted addresses and selectors scripts and update ERC20Proxy" \
       "9) Run health check only"
-=======
-      "7) Add periphery to diamond and update dexs.json" \
-      "8) Execute dexs/sigs scripts and update ERC20Proxy" \
-      "9) Run health check only" \
       "10) Ownership transfer to timelock (production only)"
->>>>>>> 697eb59f
   )
 
   # Extract the stage number from the selection
