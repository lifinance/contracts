--- conflicted
+++ resolved
@@ -79,36 +79,6 @@
   # since we only support mutable diamonds, no need to ask user to select diamond type
   local DIAMOND_CONTRACT_NAME="LiFiDiamond"
 
-<<<<<<< HEAD
-  # # add RPC URL to MongoDB
-  # echo ""
-  # echo "Adding RPC URL from networks.json to MongoDB and fetching all URLs"
-  # bun add-network-rpc --network "$NETWORK" --rpc-url "$(getRpcUrlFromNetworksJson "$NETWORK")"
-  # bun fetch-rpcs
-
-  # # get deployer wallet balance
-  # BALANCE=$(getDeployerBalance "$NETWORK" "$ENVIRONMENT")
-  # echo "Balance: $BALANCE"
-  # if [[ -z "$BALANCE" || "$BALANCE" == "0" ]]; then
-  #   echo "Deployer wallet does not have any balance in network $NETWORK. Please fund the wallet and try again"
-  #   exit 1
-  # fi
-
-  # echo "[info] deployer wallet balance in this network: $BALANCE"
-  # echo ""
-  # checkRequiredVariablesInDotEnv "$NETWORK"
-
-  # # deploy CREATE3Factory
-  # deployAndStoreCREATE3Factory "$NETWORK" "$ENVIRONMENT"
-  # checkFailure $? "deploy CREATE3Factory to network $NETWORK"
-  # echo ""
-
-  # # deploy SAFE
-  # echo ""
-  # echo "Deploying SAFE Proxy instance now"
-  # bun deploy-safe --network "$NETWORK"
-  # checkFailure $? "deploy Safe Proxy instance to network $NETWORK"
-=======
   # Stage 1: Initial setup and CREATE3Factory deployment
   if [[ $START_STAGE -le 1 ]]; then
     echo "[info] >>>>>>>>>>>>>>>>>>>>>>>>>>>>>>>>>>>>>>> STAGE 1: Initial setup and CREATE3Factory deployment"
@@ -182,7 +152,6 @@
 
     echo "[info] <<<<<<<<<<<<<<<<<<<<<<<<<<<<<<<<<<<<<<< STAGE 2 completed"
   fi
->>>>>>> 3d39f60e
 
   # Stage 3: Deploy diamond and update with core facets
   if [[ $START_STAGE -le 3 ]]; then
