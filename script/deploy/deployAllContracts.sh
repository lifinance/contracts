--- conflicted
+++ resolved
@@ -115,6 +115,17 @@
       exit 1
     fi
 
+    # add core periphery addresses to whitelistedAddresses.json for whitelisting in subsequent steps
+    addPeripheryToWhitelistedAddressesJson "$NETWORK" "$ENVIRONMENT"
+  
+    # run sync whitelisted addresses script
+    echo ""
+    diamondSyncWhitelistedAddresses "$NETWORK" "$ENVIRONMENT" "$DIAMOND_CONTRACT_NAME"
+  
+    # run sync selectors script
+    echo ""
+    diamondSyncSelectors "$NETWORK" "$ENVIRONMENT" "$DIAMOND_CONTRACT_NAME"
+  
     echo "[info] deployer wallet balance in this network: $BALANCE"
     echo ""
     checkRequiredVariablesInDotEnv "$NETWORK"
@@ -245,18 +256,6 @@
     echo ""
     echo "[info] >>>>>>>>>>>>>>>>>>>>>>>>>>>>>>>>>>>>>>> STAGE 6: Deploy periphery contracts"
 
-<<<<<<< HEAD
-  # add core periphery addresses to whitelistedAddresses.json for whitelisting in subsequent steps
-  addPeripheryToWhitelistedAddressesJson "$NETWORK" "$ENVIRONMENT"
-
-  # run sync whitelisted addresses script
-  echo ""
-  diamondSyncWhitelistedAddresses "$NETWORK" "$ENVIRONMENT" "$DIAMOND_CONTRACT_NAME"
-
-  # run sync selectors script
-  echo ""
-  diamondSyncSelectors "$NETWORK" "$ENVIRONMENT" "$DIAMOND_CONTRACT_NAME"
-=======
     # deploy periphery
     deployPeripheryContracts "$NETWORK" "$ENVIRONMENT" "$DIAMOND_CONTRACT_NAME"
 
@@ -267,7 +266,6 @@
   if [[ $START_STAGE -le 7 ]]; then
     echo ""
     echo "[info] >>>>>>>>>>>>>>>>>>>>>>>>>>>>>>>>>>>>>>> STAGE 7: Add periphery to diamond and update dexs.json"
->>>>>>> d0c97acd
 
     # update periphery registry
     diamondUpdatePeriphery "$NETWORK" "$ENVIRONMENT" "$DIAMOND_CONTRACT_NAME" true false ""
