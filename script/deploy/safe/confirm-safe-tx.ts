--- conflicted
+++ resolved
@@ -7,29 +7,11 @@
  */
 
 import { defineCommand, runMain } from 'citty'
-<<<<<<< HEAD
-import {
-  Address,
-  Hex,
-  createPublicClient,
-  http,
-  parseAbi,
-  Abi,
-  decodeFunctionData,
-} from 'viem'
-import consola from 'consola'
-import * as dotenv from 'dotenv'
-import {
-  OperationType,
-  SafeTransaction,
-  ViemSafe,
-=======
 import { Hex, parseAbi, Abi, decodeFunctionData } from 'viem'
 import consola from 'consola'
 import * as dotenv from 'dotenv'
 import {
   SafeTransaction,
->>>>>>> c86d7590
   SafeTxDocument,
   AugmentedSafeTxDocument,
   privateKeyType,
@@ -37,10 +19,6 @@
   hasEnoughSignatures,
   isSignedByCurrentSigner,
   wouldMeetThreshold,
-<<<<<<< HEAD
-  getSafeInfoFromContract,
-=======
->>>>>>> c86d7590
   getSafeMongoCollection,
   getPendingTransactionsByNetwork,
   getNetworksToProcess,
@@ -48,18 +26,10 @@
   initializeSafeClient,
   decodeDiamondCut,
   decodeTransactionData,
-<<<<<<< HEAD
-} from './safe-utils'
-dotenv.config()
-
-const ABI_LOOKUP_URL = `https://api.openchain.xyz/signature-database/v1/lookup?function=%SELECTOR%&filter=true`
-
-=======
   isAddressASafeOwner,
 } from './safe-utils'
 dotenv.config()
 
->>>>>>> c86d7590
 const storedResponses: Record<string, string> = {}
 
 // Quickfix to allow BigInt printing https://stackoverflow.com/a/70315718
@@ -100,8 +70,6 @@
   consola.info('Chain:', chain.name)
   consola.info('Signer:', signerAddress)
 
-<<<<<<< HEAD
-=======
   // Check if the current signer is an owner
   try {
     const existingOwners = await safe.getOwners()
@@ -118,7 +86,6 @@
     return
   }
 
->>>>>>> c86d7590
   /**
    * Signs a SafeTransaction
    * @param safeTransaction - The transaction to sign
@@ -154,15 +121,9 @@
       consola.success('Transaction executed')
       consola.info(' ')
       consola.info(' ')
-<<<<<<< HEAD
-    } catch (err) {
-      consola.error('Error while trying to execute the transaction:', err)
-      throw new Error(`Transaction could not be executed: ${err.message}`)
-=======
     } catch (error) {
       consola.error('Error while trying to execute the transaction:', error)
       throw new Error(`Transaction could not be executed: ${error.message}`)
->>>>>>> c86d7590
     }
   }
 
@@ -233,11 +194,7 @@
 
     try {
       if (tx.safeTx.data) {
-<<<<<<< HEAD
-        const { functionName, decodedData } = await decodeTransactionData(
-=======
         const { functionName } = await decodeTransactionData(
->>>>>>> c86d7590
           tx.safeTx.data.data as Hex
         )
         if (functionName) {
