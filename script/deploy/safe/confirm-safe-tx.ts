/**
 * Confirm Safe Transactions
 *
 * This script allows users to confirm and execute pending Safe transactions.
 * It fetches pending transactions from MongoDB, displays their details,
 * and provides options to sign and/or execute them.
 */

import { defineCommand, runMain } from 'citty'
import { consola } from 'consola'
import * as dotenv from 'dotenv'
import { parseAbi, decodeFunctionData, type Hex, type Abi } from 'viem'

import {
  type ISafeTransaction,
  type ISafeTxDocument,
  type IAugmentedSafeTxDocument,
  PrivateKeyTypeEnum,
  initializeSafeTransaction,
  hasEnoughSignatures,
  isSignedByCurrentSigner,
  wouldMeetThreshold,
  isSignedByProductionWallet,
  shouldShowSignAndExecuteWithDeployer,
  getSafeMongoCollection,
  getPendingTransactionsByNetwork,
  getNetworksToProcess,
  getPrivateKey,
  initializeSafeClient,
  decodeDiamondCut,
  decodeTransactionData,
  isAddressASafeOwner,
} from './safe-utils'
dotenv.config()

const storedResponses: Record<string, string> = {}

// Quickfix to allow BigInt printing https://stackoverflow.com/a/70315718
;(BigInt.prototype as any).toJSON = function () {
  return this.toString()
}

/**
 * Decodes nested timelock schedule calls that may contain diamondCut
 * @param decoded - The decoded schedule function data
 * @param chainId - Chain ID for ABI fetching
 */
async function decodeNestedTimelockCall(decoded: any, chainId: number) {
  if (decoded.functionName === 'schedule') {
    consola.info('Timelock Schedule Details:')
    consola.info('-'.repeat(80))

    const [target, value, data, predecessor, salt, delay] = decoded.args

    consola.info(`Target:      \u001b[32m${target}\u001b[0m`)
    consola.info(`Value:       \u001b[32m${value}\u001b[0m`)
    consola.info(`Predecessor: \u001b[32m${predecessor}\u001b[0m`)
    consola.info(`Salt:        \u001b[32m${salt}\u001b[0m`)
    consola.info(`Delay:       \u001b[32m${delay}\u001b[0m seconds`)
    consola.info('-'.repeat(80))

    // Try to decode the nested data
    if (data && data !== '0x') {
      try {
        const nestedDecoded = await decodeTransactionData(data as Hex)
        if (nestedDecoded.functionName) {
          consola.info(
            `Nested Function: \u001b[34m${nestedDecoded.functionName}\u001b[0m`
          )

          // If the nested call is diamondCut, decode it further
          if (nestedDecoded.functionName.includes('diamondCut')) {
            const fullAbiString = `function ${nestedDecoded.functionName}`
            const abiInterface = parseAbi([fullAbiString])
            const nestedDecodedData = decodeFunctionData({
              abi: abiInterface,
              data: data as Hex,
            })

            if (nestedDecodedData.functionName === 'diamondCut') {
              consola.info('Nested Diamond Cut detected - decoding...')
              await decodeDiamondCut(nestedDecodedData, chainId)
            } else {
              consola.info(
                'Nested Data:',
                JSON.stringify(nestedDecodedData, null, 2)
              )
            }
          } else {
            consola.info(
              'Nested Data:',
              JSON.stringify(nestedDecoded.decodedData, null, 2)
            )
          }
        } else {
          consola.info(`Nested Data: ${data}`)
        }
      } catch (error) {
        consola.warn(`Failed to decode nested data: ${error.message}`)
        consola.info(`Raw nested data: ${data}`)
      }
    }
  }
}

/**
 * Main function to process Safe transactions for a given network
 * @param network - Network name
 * @param privateKey - Private key of the signer (optional if useLedger is true)
 * @param privKeyType - Type of private key (SAFE_SIGNER or DEPLOYER)
 * @param pendingTxs - Pending transactions to process
 * @param pendingTransactions - MongoDB collection
 * @param rpcUrl - Optional RPC URL override
 * @param useLedger - Whether to use a Ledger device for signing
 * @param ledgerOptions - Options for Ledger connection
 */
const processTxs = async (
  network: string,
  privateKey: string | undefined,
  privKeyType: PrivateKeyTypeEnum,
  pendingTxs: ISafeTxDocument[],
  pendingTransactions: any,
  rpcUrl?: string,
  useLedger?: boolean,
  ledgerOptions?: {
    derivationPath?: string
    ledgerLive?: boolean
    accountIndex?: number
  }
) => {
  consola.info(' ')
  consola.info('-'.repeat(80))

  // Initialize Safe client
  const { safe, chain, safeAddress } = await initializeSafeClient(
    network,
    privateKey,
    rpcUrl,
    useLedger,
    ledgerOptions
  )

  // Get signer address
  const signerAddress = safe.account.address

  consola.info('Chain:', chain.name)
  consola.info('Signer:', signerAddress)

  // Check if the current signer is an owner
  try {
    const existingOwners = await safe.getOwners()
    if (!isAddressASafeOwner(existingOwners, signerAddress)) {
      consola.error('The current signer is not an owner of this Safe')
      consola.error('Signer address:', signerAddress)
      consola.error('Current owners:', existingOwners)
      consola.error('Cannot sign or execute transactions - exiting')
      return
    }
  } catch (error: any) {
    consola.error(`Failed to check if signer is an owner: ${error.message}`)
    consola.error('Skipping this network and moving to the next one')
    return
  }

  /**
   * Signs a SafeTransaction
   * @param safeTransaction - The transaction to sign
   * @returns The signed transaction
   */
  const signTransaction = async (safeTransaction: ISafeTransaction) => {
    consola.info('Signing transaction')
    try {
      const signedTx = await safe.signTransaction(safeTransaction)
      consola.success('Transaction signed')
      return signedTx
    } catch (error: any) {
      consola.error('Error signing transaction:', error)
      throw new Error(`Failed to sign transaction: ${error.message}`)
    }
  }

  /**
   * Executes a SafeTransaction and updates its status in MongoDB
   * @param safeTransaction - The transaction to execute
   */
  async function executeTransaction(safeTransaction: ISafeTransaction) {
    consola.info('Preparing to execute Safe transaction...')
    try {
      // Get the Safe transaction hash for reference
      const safeTxHash = await safe.getTransactionHash(safeTransaction)
      consola.info(`Safe Transaction Hash: \u001b[36m${safeTxHash}\u001b[0m`)

      // Execute the transaction on-chain
      consola.info('Submitting execution transaction to blockchain...')
      const exec = await safe.executeTransaction(safeTransaction)

      // Log execution details with color coding
      consola.success(`Execution transaction submitted successfully!`)
      consola.info(
        `Blockchain Transaction Hash: \u001b[33m${exec.hash}\u001b[0m`
      )

      // Update MongoDB transaction status
      await pendingTransactions.updateOne(
        { safeTxHash: safeTxHash },
        { $set: { status: 'executed', executionHash: exec.hash } }
      )

      consola.success(
        `✅ Safe transaction successfully executed and recorded in database`
      )
      consola.info(`   - Safe Tx Hash:   \u001b[36m${safeTxHash}\u001b[0m`)
      consola.info(`   - Execution Hash: \u001b[33m${exec.hash}\u001b[0m`)
      consola.log(' ')
    } catch (error: any) {
      consola.error('❌ Error executing Safe transaction:')
      consola.error(`   ${error.message}`)
      if (error.message.includes('GS026')) {
        consola.error(
          '   This appears to be a signature validation error (GS026).'
        )
        consola.error(
          '   Possible causes: invalid signature format or incorrect signer.'
        )
      }
      throw new Error(`Transaction execution failed: ${error.message}`)
    }
  }

  // Get current threshold
  let threshold
  try {
    threshold = Number(await safe.getThreshold())
  } catch (error: any) {
    consola.error(`Failed to get threshold: ${error.message}`)
    throw new Error(
      `Could not get threshold for Safe ${safeAddress} on ${network}`
    )
  }

  // Filter and augment transactions with signature status
  const txs = await Promise.all(
    pendingTxs.map(
      async (tx: ISafeTxDocument): Promise<IAugmentedSafeTxDocument> => {
        const safeTransaction = await initializeSafeTransaction(tx, safe)
        const hasSignedAlready = isSignedByCurrentSigner(
          safeTransaction,
          signerAddress
        )
        const canExecute = hasEnoughSignatures(safeTransaction, threshold)

        return {
          ...tx,
          safeTransaction,
          hasSignedAlready,
          canExecute,
          threshold,
        }
      }
    )
  ).then((txs: IAugmentedSafeTxDocument[]) =>
    txs.filter((tx) => {
      // If the transaction has enough signatures to execute AND the current signer has signed,
      // still show it so they can execute it
      if (tx.canExecute) return true

      // Otherwise, don't show transactions that have already been signed by the current signer
      if (tx.hasSignedAlready) return false

      // Show transactions that need more signatures
      return tx.safeTransaction.signatures.size < tx.threshold
    })
  )

  if (!txs.length) {
    consola.success('No pending transactions')
    return
  }

  // Sort transactions by nonce in ascending order to process them in sequence
  // This ensures we handle transactions in the correct order as required by the Safe
  for (const tx of txs.sort((a, b) => {
    if (a.safeTx.data.nonce < b.safeTx.data.nonce) return -1
    if (a.safeTx.data.nonce > b.safeTx.data.nonce) return 1
    return 0
  })) {
    let abi
    let abiInterface: Abi
    let decoded

    try {
      if (tx.safeTx.data) {
        const { functionName } = await decodeTransactionData(
          tx.safeTx.data.data as Hex
        )
        if (functionName) {
          abi = functionName
          const fullAbiString = `function ${abi}`
          abiInterface = parseAbi([fullAbiString])
          decoded = decodeFunctionData({
            abi: abiInterface,
            data: tx.safeTx.data.data as Hex,
          })
        }
      }
    } catch (error: any) {
      consola.warn(`Failed to decode transaction data: ${error.message}`)
    }

    consola.info('-'.repeat(80))
    consola.info('Transaction Details:')
    consola.info('-'.repeat(80))

    if (abi)
      if (decoded && decoded.functionName === 'diamondCut')
        await decodeDiamondCut(decoded, chain.id)
<<<<<<< HEAD
      } else if (decoded && decoded.functionName === 'schedule') {
        await decodeNestedTimelockCall(decoded, chain.id)
      } else {
=======
      else {
>>>>>>> 8f682d5b
        consola.info('Method:', abi)
        if (decoded)
          consola.info('Decoded Data:', JSON.stringify(decoded, null, 2))
      }

    consola.info(`Safe Transaction Details:
    Nonce:           \u001b[32m${tx.safeTx.data.nonce}\u001b[0m
    To:              \u001b[32m${tx.safeTx.data.to}\u001b[0m
    Value:           \u001b[32m${tx.safeTx.data.value}\u001b[0m
    Operation:       \u001b[32m${
      tx.safeTx.data.operation === 0 ? 'Call' : 'DelegateCall'
    }\u001b[0m
    Data:            \u001b[32m${tx.safeTx.data.data}\u001b[0m
    Proposer:        \u001b[32m${tx.proposer}\u001b[0m
    Safe Tx Hash:    \u001b[36m${tx.safeTxHash}\u001b[0m
    Signatures:      \u001b[32m${tx.safeTransaction.signatures.size}/${
      tx.threshold
    }\u001b[0m required
    Execution Ready: \u001b[${tx.canExecute ? '32m✓' : '31m✗'}\u001b[0m`)

    const storedResponse = tx.safeTx.data.data
      ? storedResponses[tx.safeTx.data.data]
      : undefined

    // Determine available actions based on signature status
    let action: string
<<<<<<< HEAD
    if (privKeyType === privateKeyType.SAFE_SIGNER) {
      const options = ['Do Nothing']
      if (!tx.hasSignedAlready) {
        options.push('Sign')

        // Check if signing with current user + deployer (if needed) would meet threshold
        if (
          shouldShowSignAndExecuteWithDeployer(
            tx.safeTransaction,
            tx.threshold,
            signerAddress
          )
        ) {
          options.push('Sign and Execute With Deployer')
        }
      }

=======
    if (privKeyType === PrivateKeyTypeEnum.SAFE_SIGNER) {
      const options = ['Do Nothing', 'Sign']
>>>>>>> 8f682d5b
      action =
        storedResponse ||
        (await consola.prompt('Select action:', {
          type: 'select',
          options,
        }))
    } else {
      const options = ['Do Nothing']
      if (!tx.hasSignedAlready) {
        options.push('Sign')
        if (wouldMeetThreshold(tx.safeTransaction, tx.threshold))
          options.push('Sign & Execute')
<<<<<<< HEAD
        }

        // Check if signing with current user + deployer (if needed) would meet threshold
        if (
          shouldShowSignAndExecuteWithDeployer(
            tx.safeTransaction,
            tx.threshold,
            signerAddress
          )
        ) {
          options.push('Sign and Execute With Deployer')
        }
=======
>>>>>>> 8f682d5b
      }

      if (hasEnoughSignatures(tx.safeTransaction, tx.threshold))
        options.push('Execute')

      action =
        storedResponse ||
        (await consola.prompt('Select action:', {
          type: 'select',
          options,
        }))
    }

    if (action === 'Do Nothing') continue

    // eslint-disable-next-line require-atomic-updates
    storedResponses[tx.safeTx.data.data] = action

    if (action === 'Sign')
      try {
        const safeTransaction = await initializeSafeTransaction(tx, safe)
        const signedTx = await signTransaction(safeTransaction)
        // Update MongoDB with new signature
        await pendingTransactions.updateOne(
          { safeTxHash: tx.safeTxHash },
          {
            $set: {
              [`safeTx`]: signedTx,
            },
          }
        )
        consola.success('Transaction signed and stored in MongoDB')
      } catch (error) {
        consola.error('Error signing transaction:', error)
      }

    if (action === 'Sign & Execute')
      try {
        const safeTransaction = await initializeSafeTransaction(tx, safe)
        const signedTx = await signTransaction(safeTransaction)
        // Update MongoDB with new signature
        await pendingTransactions.updateOne(
          { safeTxHash: tx.safeTxHash },
          {
            $set: {
              [`safeTx`]: signedTx,
            },
          }
        )
        consola.success('Transaction signed and stored in MongoDB')
        await executeTransaction(signedTx)
      } catch (error) {
        consola.error('Error signing and executing transaction:', error)
      }

<<<<<<< HEAD
    if (action === 'Sign and Execute With Deployer') {
      try {
        // Step 1: Sign with current user
        const safeTransaction = await initializeSafeTransaction(tx, safe)
        const signedTx = await signTransaction(safeTransaction)

        // Step 2: Update MongoDB with current user's signature
        await pendingTransactions.updateOne(
          { safeTxHash: tx.safeTxHash },
          {
            $set: {
              [`safeTx`]: signedTx,
            },
          }
        )
        consola.success('Transaction signed and stored in MongoDB')

        // Step 3: Initialize deployer Safe client
        consola.info('Initializing deployer wallet...')
        const deployerPrivateKey = getPrivateKey('PRIVATE_KEY_PRODUCTION')
        const { safe: deployerSafe } = await initializeSafeClient(
          network,
          deployerPrivateKey,
          rpcUrl,
          false, // Not using ledger for deployer
          undefined
        )

        // Step 4: Check if deployer needs to sign
        const needsDeployerSignature = !isSignedByProductionWallet(signedTx)
        let finalTx = signedTx

        if (needsDeployerSignature) {
          consola.info('Deployer signature needed - signing with deployer...')
          // Sign with deployer
          const deployerSignedTx = await deployerSafe.signTransaction(signedTx)

          // Update MongoDB with deployer's signature
          await pendingTransactions.updateOne(
            { safeTxHash: tx.safeTxHash },
            {
              $set: {
                [`safeTx`]: deployerSignedTx,
              },
            }
          )
          consola.success(
            'Transaction signed with deployer and stored in MongoDB'
          )
          finalTx = deployerSignedTx
        } else {
          consola.info(
            'Deployer has already signed - proceeding to execution...'
          )
        }

        // Step 5: Execute with deployer
        const executeWithDeployer = async (
          safeTransaction: SafeTransaction
        ) => {
          consola.info('Executing transaction with deployer wallet...')
          try {
            // Get the Safe transaction hash for reference
            const safeTxHash = await deployerSafe.getTransactionHash(
              safeTransaction
            )
            consola.info(
              `Safe Transaction Hash: \u001b[36m${safeTxHash}\u001b[0m`
            )

            // Execute the transaction on-chain using deployer wallet
            consola.info(
              'Submitting execution transaction to blockchain with deployer...'
            )
            const exec = await deployerSafe.executeTransaction(safeTransaction)

            // Log execution details with color coding
            consola.success(
              `Execution transaction submitted successfully with deployer!`
            )
            consola.info(
              `Blockchain Transaction Hash: \u001b[33m${exec.hash}\u001b[0m`
            )

            // Update MongoDB transaction status
            await pendingTransactions.updateOne(
              { safeTxHash: safeTxHash },
              { $set: { status: 'executed', executionHash: exec.hash } }
            )

            consola.success(
              `✅ Safe transaction successfully executed with deployer and recorded in database`
            )
            consola.info(
              `   - Safe Tx Hash:   \u001b[36m${safeTxHash}\u001b[0m`
            )
            consola.info(`   - Execution Hash: \u001b[33m${exec.hash}\u001b[0m`)
            consola.log(' ')
          } catch (error) {
            consola.error('❌ Error executing Safe transaction with deployer:')
            consola.error(`   ${error.message}`)
            if (error.message.includes('GS026')) {
              consola.error(
                '   This appears to be a signature validation error (GS026).'
              )
              consola.error(
                '   Possible causes: invalid signature format or incorrect signer.'
              )
            }
            throw new Error(`Transaction execution failed: ${error.message}`)
          }
        }

        await executeWithDeployer(finalTx)
      } catch (error) {
        consola.error(
          'Error signing and executing transaction with deployer:',
          error
        )
      }
    }

    if (action === 'Execute') {
=======
    if (action === 'Execute')
>>>>>>> 8f682d5b
      try {
        const safeTransaction = await initializeSafeTransaction(tx, safe)
        await executeTransaction(safeTransaction)
      } catch (error) {
        consola.error('Error executing transaction:', error)
      }
  }
}

/**
 * Main command definition for the script
 */
const main = defineCommand({
  meta: {
    name: 'confirm-safe-tx',
    description: 'Confirm and execute transactions in a Gnosis Safe',
  },
  args: {
    network: {
      type: 'string',
      description: 'Network name',
    },
    rpcUrl: {
      type: 'string',
      description: 'RPC URL',
    },
    privateKey: {
      type: 'string',
      description: 'Private key of the signer (not needed if using --ledger)',
      required: false,
    },
    ledger: {
      type: 'boolean',
      description: 'Use Ledger hardware wallet for signing',
      required: false,
    },
    ledgerLive: {
      type: 'boolean',
      description: 'Use Ledger Live derivation path',
      required: false,
    },
    accountIndex: {
      type: 'string',
      description: 'Ledger account index (default: 0)',
      required: false,
    },
    derivationPath: {
      type: 'string',
      description: 'Custom derivation path for Ledger (overrides ledgerLive)',
      required: false,
    },
  },
  async run({ args }) {
    const networks = getNetworksToProcess(args.network)

    // Set up signing options
    let privateKey: string | undefined
    let keyType = PrivateKeyTypeEnum.DEPLOYER // default value
    const useLedger = args.ledger || false
    const ledgerOptions = {
      ledgerLive: args.ledgerLive || false,
      accountIndex: args.accountIndex ? Number(args.accountIndex) : 0,
      derivationPath: args.derivationPath,
    }

    // Validate that incompatible Ledger options aren't provided together
    if (args.derivationPath && args.ledgerLive)
      throw new Error(
        "Cannot use both 'derivationPath' and 'ledgerLive' options together"
      )

    // If using ledger, we don't need a private key
    if (useLedger) {
      consola.info('Using Ledger hardware wallet for signing')
      if (args.ledgerLive)
        consola.info(
          `Using Ledger Live derivation path with account index ${ledgerOptions.accountIndex}`
        )
      else if (args.derivationPath)
        consola.info(`Using custom derivation path: ${args.derivationPath}`)
      else consola.info(`Using default derivation path: m/44'/60'/0'/0/0`)

      privateKey = undefined
    } else if (!args.privateKey) {
      // If no private key and not using ledger, ask for key from env
      const keyChoice = await consola.prompt(
        'Which private key do you want to use from your .env file?',
        {
          type: 'select',
          options: ['PRIVATE_KEY_PRODUCTION', 'SAFE_SIGNER_PRIVATE_KEY'],
        }
      )

      privateKey = getPrivateKey(
        keyChoice as 'PRIVATE_KEY_PRODUCTION' | 'SAFE_SIGNER_PRIVATE_KEY'
      )
      keyType =
        keyChoice === 'SAFE_SIGNER_PRIVATE_KEY'
          ? PrivateKeyTypeEnum.SAFE_SIGNER
          : PrivateKeyTypeEnum.DEPLOYER
    } else privateKey = getPrivateKey('PRIVATE_KEY_PRODUCTION', args.privateKey)

    // Connect to MongoDB and fetch ALL pending transactions
    const { client: mongoClient, pendingTransactions } =
      await getSafeMongoCollection()

    // Fetch all pending transactions for the networks we're processing
    const txsByNetwork = await getPendingTransactionsByNetwork(
      pendingTransactions,
      networks
    )

    // Process transactions for each network
    for (const network of networks) {
      const networkTxs = txsByNetwork[network.toLowerCase()] || []
      await processTxs(
        network,
        privateKey,
        keyType,
        networkTxs,
        pendingTransactions,
        args.rpcUrl,
        useLedger,
        ledgerOptions
      )
    }

    // Close MongoDB connection
    await mongoClient.close()
  },
})

runMain(main)<|MERGE_RESOLUTION|>--- conflicted
+++ resolved
@@ -314,13 +314,9 @@
     if (abi)
       if (decoded && decoded.functionName === 'diamondCut')
         await decodeDiamondCut(decoded, chain.id)
-<<<<<<< HEAD
-      } else if (decoded && decoded.functionName === 'schedule') {
+      else if (decoded && decoded.functionName === 'schedule') {
         await decodeNestedTimelockCall(decoded, chain.id)
       } else {
-=======
-      else {
->>>>>>> 8f682d5b
         consola.info('Method:', abi)
         if (decoded)
           consola.info('Decoded Data:', JSON.stringify(decoded, null, 2))
@@ -347,8 +343,7 @@
 
     // Determine available actions based on signature status
     let action: string
-<<<<<<< HEAD
-    if (privKeyType === privateKeyType.SAFE_SIGNER) {
+    if (privKeyType === PrivateKeyTypeEnum.SAFE_SIGNER) {
       const options = ['Do Nothing']
       if (!tx.hasSignedAlready) {
         options.push('Sign')
@@ -365,10 +360,6 @@
         }
       }
 
-=======
-    if (privKeyType === PrivateKeyTypeEnum.SAFE_SIGNER) {
-      const options = ['Do Nothing', 'Sign']
->>>>>>> 8f682d5b
       action =
         storedResponse ||
         (await consola.prompt('Select action:', {
@@ -381,8 +372,6 @@
         options.push('Sign')
         if (wouldMeetThreshold(tx.safeTransaction, tx.threshold))
           options.push('Sign & Execute')
-<<<<<<< HEAD
-        }
 
         // Check if signing with current user + deployer (if needed) would meet threshold
         if (
@@ -394,8 +383,6 @@
         ) {
           options.push('Sign and Execute With Deployer')
         }
-=======
->>>>>>> 8f682d5b
       }
 
       if (hasEnoughSignatures(tx.safeTransaction, tx.threshold))
@@ -451,7 +438,6 @@
         consola.error('Error signing and executing transaction:', error)
       }
 
-<<<<<<< HEAD
     if (action === 'Sign and Execute With Deployer') {
       try {
         // Step 1: Sign with current user
@@ -510,7 +496,7 @@
 
         // Step 5: Execute with deployer
         const executeWithDeployer = async (
-          safeTransaction: SafeTransaction
+          safeTransaction: ISafeTransaction
         ) => {
           consola.info('Executing transaction with deployer wallet...')
           try {
@@ -550,7 +536,7 @@
             )
             consola.info(`   - Execution Hash: \u001b[33m${exec.hash}\u001b[0m`)
             consola.log(' ')
-          } catch (error) {
+          } catch (error: any) {
             consola.error('❌ Error executing Safe transaction with deployer:')
             consola.error(`   ${error.message}`)
             if (error.message.includes('GS026')) {
@@ -574,10 +560,7 @@
       }
     }
 
-    if (action === 'Execute') {
-=======
     if (action === 'Execute')
->>>>>>> 8f682d5b
       try {
         const safeTransaction = await initializeSafeTransaction(tx, safe)
         await executeTransaction(safeTransaction)
