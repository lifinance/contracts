--- conflicted
+++ resolved
@@ -49,11 +49,7 @@
   // 'moonbeam',
   // 'moonriver',
   // 'optimism',
-<<<<<<< HEAD
   // 'opbnb',
-=======
-  // 'opBNB',
->>>>>>> 21539068
   // 'polygon',
   // 'polygonzkevm',
   // 'rootstock',
