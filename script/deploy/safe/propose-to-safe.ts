--- conflicted
+++ resolved
@@ -16,28 +16,8 @@
   getPrivateKey,
   storeTransactionInMongoDB,
   OperationType,
-<<<<<<< HEAD
-  type SafeTransactionDataPartial,
-} from '@safe-global/safe-core-sdk-types'
-import * as chains from 'viem/chains'
-import {
-  NetworksObject,
-  getViemChainForNetworkName,
-  retry,
-} from '../../utils/viemScriptHelpers'
-import data from '../../../config/networks.json'
-const networks: NetworksObject = data as NetworksObject
-import consola from 'consola'
-
-const chainMap: Record<string, Chain> = {}
-for (const [k, v] of Object.entries(chains)) {
-  // @ts-ignore
-  chainMap[k] = v
-}
-=======
   isAddressASafeOwner,
 } from './safe-utils'
->>>>>>> 1d43daeb
 
 /**
  * Main command definition for proposing transactions to a Safe
