/**
 * deploy-safe.ts
 *
 * Safe multisig deployment & setup script for any EVM chain.
 *
 * This script supports two deployment paths:
 *   1. **On chain Safe**: if @safe-global/safe-deployments provides a Safe singleton,
 *      proxy factory and fallback handler for your chain, it will reuse those.
 *   2. **Local v1.4.1 fallback**: otherwise it deploys the Safe implementation & proxy
 *      factory bytecode from either:
 *         - safe/cancun/ (for Cancun EVM networks)
 *         - safe/london/ (for London EVM networks)
 *      The appropriate version is automatically selected based on the network's
 *      deployedWithEvmVersion in networks.json.
 *
 * Workflow:
 *   • Merge owners from `config/global.json` + `--owners` CLI argument
 *   • Prompt for `staging` vs. `production` key (env vars `PRIVATE_KEY` / `PRIVATE_KEY_PRODUCTION`)
 *   • Lookup or deploy Safe implementation & proxy factory
 *   • Create a Safe proxy via `createProxyWithNonce(...)` with the `setup(...)` initializer
 *   • Wait for the `ProxyCreation` event, verify proxy bytecode (if fallback)
 *   • Call `getOwners()` and `getThreshold()` on the new Safe to confirm on-chain state
 *   • Update `config/networks.json` with the new `safeAddress`
 *
 * Required parameters:
 *   --network        SupportedChain name (e.g. arbitrum)
 *
 * Optional parameters:
 *   --threshold      number of required confirmations (default: 3)
 *   --owners         comma-separated extra owner addresses
 *   --fallbackHandler  custom fallback handler address (default: zero)
 *   --paymentToken   ERC20 token address for payment (default: zero = ETH)
 *   --payment        payment amount in wei (default: 0)
 *   --paymentReceiver address to receive payment (default: zero)
 *   --allowOverride  whether to allow overriding existing Safe address in networks.json (default: false)
 *   --rpcUrl         custom RPC URL (uses network default if not provided)
 *   --evmVersion     EVM version to use (london or cancun). Defaults to network setting from networks.json
 *
 * Environment variables:
 *   PRIVATE_KEY               deployer key for staging
 *   PRIVATE_KEY_PRODUCTION    deployer key for production
 *   ETH_NODE_URI_<NETWORK>    RPC URL(s) for each network, loaded via `.env`
 *
 * Example:
 *   bun deploy-and-setup-safe.ts --network arbitrum \
 *     --owners 0xAb…123,0xCd…456 --paymentToken 0xErc…789 --payment 1000000000000000
 */

import { defineCommand, runMain } from 'citty'
import {
  Address,
  zeroAddress,
  isAddress,
  getAddress,
  encodeFunctionData,
  decodeEventLog,
  Log,
} from 'viem'
import * as dotenv from 'dotenv'
import { SupportedChain } from '../../demoScripts/utils/demoScriptChainConfig'
import { setupEnvironment } from '../../demoScripts/utils/demoScriptHelpers'
import globalConfig from '../../../config/global.json'
import networks from '../../../config/networks.json'
import { readFileSync, writeFileSync } from 'fs'
import { join } from 'path'
import { consola } from 'consola'
import {
  getSafeSingletonDeployment,
  getSafeL2SingletonDeployment,
  getProxyFactoryDeployment,
  getFallbackHandlerDeployment,
} from '@safe-global/safe-deployments'
import { Environment } from '../../utils/viemScriptHelpers'

dotenv.config()

// ABI fragments for local v1.4.1 fallback
const SAFE_ABI = [
  {
    inputs: [
      { internalType: 'address[]', name: '_owners', type: 'address[]' },
      { internalType: 'uint256', name: '_threshold', type: 'uint256' },
      { internalType: 'address', name: 'to', type: 'address' },
      { internalType: 'bytes', name: 'data', type: 'bytes' },
      { internalType: 'address', name: 'fallbackHandler', type: 'address' },
      { internalType: 'address', name: 'paymentToken', type: 'address' },
      { internalType: 'uint256', name: 'payment', type: 'uint256' },
      {
        internalType: 'address payable',
        name: 'paymentReceiver',
        type: 'address',
      },
    ],
    name: 'setup',
    outputs: [],
    stateMutability: 'nonpayable',
    type: 'function',
  },
] as const

const SAFE_PROXY_FACTORY_ABI = [
  {
    inputs: [
      { internalType: 'address', name: '_singleton', type: 'address' },
      { internalType: 'bytes', name: 'initializer', type: 'bytes' },
      { internalType: 'uint256', name: 'saltNonce', type: 'uint256' },
    ],
    name: 'createProxyWithNonce',
    outputs: [{ internalType: 'address', name: 'proxy', type: 'address' }],
    stateMutability: 'nonpayable',
    type: 'function',
  },
  {
    anonymous: false,
    inputs: [
      {
        indexed: true,
        internalType: 'address',
        name: 'proxy',
        type: 'address',
      },
      {
        indexed: false,
        internalType: 'address',
        name: 'singleton',
        type: 'address',
      },
    ],
    name: 'ProxyCreation',
    type: 'event',
  },
] as const

// ABI for reading owners & threshold
const SAFE_READ_ABI = [
  {
    inputs: [],
    name: 'getOwners',
    outputs: [{ internalType: 'address[]', name: '', type: 'address[]' }],
    stateMutability: 'view',
    type: 'function',
  },
  {
    inputs: [],
    name: 'getThreshold',
    outputs: [{ internalType: 'uint256', name: '', type: 'uint256' }],
    stateMutability: 'view',
    type: 'function',
  },
] as const

// Compare on-chain bytecode vs. expected
async function compareDeployedBytecode(
  publicClient: any,
  address: Address,
  expected: `0x${string}`,
  name: string
): Promise<boolean> {
  const deployed = await publicClient.getCode({ address })
  const ok = deployed === expected
  if (ok) consola.success(`${name} bytecode verified`)
  else {
    consola.error(`${name} bytecode mismatch`)
    consola.debug('On-chain:', deployed.slice(0, 100), '…')
    consola.debug('Expected :', expected.slice(0, 100), '…')
  }
  return ok
}

const sleep = (ms: number) => new Promise((resolve) => setTimeout(resolve, ms))

// At the top of the file, add new type for EVM versions
type EVMVersion = 'london' | 'cancun'

// Modify the command arguments to include EVM version
const main = defineCommand({
  meta: {
    name: 'deploy-safe',
    description: 'Deploys (or reuses) a Gnosis Safe multisig on an EVM chain',
  },
  args: {
    network: {
      type: 'string',
      description: 'Target network name (SupportedChain)',
      required: true,
    },
    threshold: {
      type: 'string',
      description: 'Number of required confirmations (default: 3)',
      required: false,
      default: '3',
    },
    owners: {
      type: 'string',
      description: 'Comma-separated extra owner addresses',
      required: false,
    },
    fallbackHandler: {
      type: 'string',
      description: 'Override fallback handler address',
      required: false,
    },
    paymentToken: {
      type: 'string',
      description: 'Payment token (default: 0x0 = ETH)',
      required: false,
    },
    payment: {
      type: 'string',
      description: 'Payment amount in wei (default: 0)',
      required: false,
    },
    paymentReceiver: {
      type: 'string',
      description: 'Where to send payment (default: 0x0)',
      required: false,
    },
    allowOverride: {
      type: 'boolean',
      description:
        'Whether to allow overriding existing Safe address in networks.json (default: false)',
      required: false,
      default: true,
    },
    rpcUrl: {
      type: 'string',
      description:
        'Custom RPC URL (optional, uses network default if not provided)',
      required: false,
    },
    evmVersion: {
      type: 'string',
      description:
        'EVM version to use (london or cancun). Defaults to network setting from networks.json',
      required: false,
    },
  },
  async run({ args }) {
    // choose env
    // const environment = (await consola.prompt(
    //   'Which environment do you want to deploy to?',
    //   {
    //     type: 'select',
    //     options: [
    //       { value: 'staging', label: 'staging (uses PRIVATE_KEY)' },
    //       {
    //         value: 'production',
    //         label: 'production (uses PRIVATE_KEY_PRODUCTION)',
    //       },
    //     ],
    //   }
<<<<<<< HEAD
    // )) as string
    // we currently use SAFEs only in production but will keep this code just in case
    const environment: Environment = Environment.production
=======
    // )) as unknown as Environment
    // we currently use SAFEs only in production but will keep this code just in case
    const environment = Environment.production
>>>>>>> 280dc49a

    // validate network & existing
    const networkName = args.network as SupportedChain
    const existing = networks[networkName]?.safeAddress
    if (existing && existing !== zeroAddress && !args.allowOverride) {
      throw new Error(
        `Safe already deployed on ${networkName} @ ${existing}. Use --allowOverride flag to force redeployment.`
      )
    }

    // parse & validate threshold + owners
    const isDefaultThreshold = !process.argv.includes('--threshold')
    const threshold = Number(args.threshold)
    if (isNaN(threshold) || threshold < 1) {
      throw new Error('Threshold must be a positive integer')
    }

    if (isDefaultThreshold) {
      consola.info('ℹ Using default threshold of 3 required confirmations')
    }

    const extraOwners = (args.owners || '')
      .split(',')
      .map((o) => o.trim())
      .filter((o) => o.length > 0)
      .map((o) => {
        if (!isAddress(o)) throw new Error(`Invalid owner address: ${o}`)
        return getAddress(o)
      })

    const ownersFromConfig = globalConfig.safeOwners as Address[]
    const owners = [
      ...new Set([...ownersFromConfig, ...extraOwners]),
    ] as Address[]
    if (threshold > owners.length) {
      throw new Error('Threshold cannot exceed number of owners')
    }

    // optional params
    const fallbackHandler =
      args.fallbackHandler && isAddress(args.fallbackHandler)
        ? getAddress(args.fallbackHandler)
        : zeroAddress
    const paymentToken =
      args.paymentToken && isAddress(args.paymentToken)
        ? getAddress(args.paymentToken)
        : zeroAddress
    const payment = args.payment ? BigInt(args.payment) : 0n
    const paymentReceiver =
      args.paymentReceiver && isAddress(args.paymentReceiver)
        ? getAddress(args.paymentReceiver)
        : zeroAddress

    // setup clients
    const { publicClient, walletClient, walletAccount, chain } =
      await setupEnvironment(networkName, null, environment, args.rpcUrl)
    consola.info('Deployer:', walletAccount.address)

    // Determine EVM version
    const networkConfig = networks[networkName.toLowerCase()]
    let evmVersion: EVMVersion = 'cancun' // Default to cancun

    if (args.evmVersion) {
      // If explicitly specified via CLI
      if (!['london', 'cancun'].includes(args.evmVersion)) {
        throw new Error(
          'Invalid EVM version. Must be either "london" or "cancun"'
        )
      }
      evmVersion = args.evmVersion as EVMVersion
    } else if (networkConfig.deployedWithEvmVersion) {
      // Use network-specific version if available
      evmVersion =
        networkConfig.deployedWithEvmVersion.toLowerCase() as EVMVersion
    }

    consola.info(`Using EVM version: ${evmVersion}`)

    // attempt safe-deployments lookup
    const chainId = String(await publicClient.getChainId())
    const isL2 = Boolean((publicClient as any).chain?.contracts?.l2OutputOracle)
    const singletonD = isL2
      ? getSafeL2SingletonDeployment({ network: chainId })
      : getSafeSingletonDeployment({ network: chainId })
    const factoryD = getProxyFactoryDeployment({ network: chainId })
    const fallbackD = getFallbackHandlerDeployment({ network: chainId })

    let singletonAddr = singletonD?.networkAddresses?.[chainId] as `0x${string}`
    let factoryAddr = factoryD?.networkAddresses?.[chainId] as `0x${string}`

    if (!factoryAddr && factoryD) {
      consola.warn(
        `No factory deployment found for chain ID ${chainId}. Using latest version.`
      )
      const networks = Object.keys(factoryD.networkAddresses).sort(
        (a, b) => parseInt(b) - parseInt(a)
      )

      if (networks.length > 0) {
        factoryAddr = factoryD.networkAddresses[networks[0]] as `0x${string}`
        consola.info(
          `Using factory from network ${networks[0]}: ${factoryAddr}`
        )
      } else {
        throw new Error(
          'No Safe factory deployment found in @safe-global/safe-deployments'
        )
      }
    }

    let fallbackAddr = fallbackD?.networkAddresses?.[chainId] as `0x${string}`

    if (!fallbackAddr && fallbackD) {
      consola.warn(
        `No fallback handler deployment found for chain ID ${chainId}. Using latest version.`
      )
      const networks = Object.keys(fallbackD.networkAddresses).sort(
        (a, b) => parseInt(b) - parseInt(a)
      )

      if (networks.length > 0) {
        fallbackAddr = fallbackD.networkAddresses[networks[0]] as `0x${string}`
        consola.info(
          `Using fallback handler from network ${networks[0]}: ${fallbackAddr}`
        )
      } else {
        fallbackAddr = zeroAddress
        consola.warn(`Using zero address for fallback handler`)
      }
    }

    let proxyBytecode: `0x${string}` | undefined

    if (singletonAddr && factoryAddr) {
      consola.success('✅ Using @safe-global/safe-deployments contracts')
      consola.info(`Implementation    : ${singletonAddr}`)
      consola.info(`ProxyFactory      : ${factoryAddr}`)
      consola.info(`FallbackHandler   : ${fallbackAddr}`)
    } else {
      consola.warn(
        `⚠️  No on-chain Safe deployments found for this chain. Deploying local v1.4.1 (${evmVersion})`
      )
      const deployed = await deployLocalContracts(
        publicClient,
        walletClient,
        evmVersion
      )
      singletonAddr = deployed.implAddr
      factoryAddr = deployed.facAddr
      fallbackAddr = fallbackHandler
      proxyBytecode = deployed.proxyBytecode
    }

    // create Safe proxy + setup
    const safeAddress = await createSafeProxy({
      publicClient,
      walletClient,
      factoryAddress: factoryAddr!,
      singletonAddress: singletonAddr!,
      proxyBytecode,
      owners,
      threshold,
      fallbackHandler: fallbackAddr,
      paymentToken,
      payment,
      paymentReceiver,
    })

    // verify on-chain owners & threshold
    consola.info('🔍 Verifying Safe on-chain state…')
    const [actualOwners, actualThreshold] = await Promise.all([
      publicClient.readContract({
        address: safeAddress,
        abi: SAFE_READ_ABI,
        functionName: 'getOwners',
      }),
      publicClient.readContract({
        address: safeAddress,
        abi: SAFE_READ_ABI,
        functionName: 'getThreshold',
      }),
    ])

    const expected = owners.map((o) => o.toLowerCase())
    const actual = (actualOwners as Address[]).map((o) => o.toLowerCase())

    const missing = expected.filter((o) => !actual.includes(o))
    const extra = actual.filter((o) => !expected.includes(o))

    if (missing.length || extra.length) {
      consola.error('❌ Owner mismatch detected:')
      if (missing.length) consola.error(`  • Missing:  ${missing.join(', ')}`)
      if (extra.length) consola.error(`  • Unexpected: ${extra.join(', ')}`)
      throw new Error('Owner verification failed')
    } else {
      consola.success('✔ Owners match expected')
    }

    if (BigInt(threshold) !== BigInt(actualThreshold as bigint)) {
      consola.error(
        `❌ Threshold mismatch: expected=${threshold}, actual=${actualThreshold}`
      )
      throw new Error('Threshold verification failed')
    } else {
      consola.success('✔ Threshold matches expected')
    }

    // update networks.json
    if (args.allowOverride) {
      ;(networks as any)[networkName] = {
        ...networks[networkName],
        safeAddress,
      }
      writeFileSync(
        join(__dirname, '../../../config/networks.json'),
        JSON.stringify(networks, null, 2),
        'utf8'
      )
      consola.success(`✔ networks.json updated with Safe @ ${safeAddress}`)
    } else {
      consola.info(`ℹ Skipping networks.json update (--allowOverride=false)`)
    }

    if (safeAddress) {
      consola.info('-'.repeat(80))
      consola.info('🎉 Deployment complete!')
      consola.info(`Safe Address: \u001b[32m${safeAddress}\u001b[0m`)
      const explorerUrl = chain.blockExplorers?.default?.url
      if (explorerUrl) {
        consola.info(
          `Explorer URL: \u001b[36m${explorerUrl}/address/${safeAddress}\u001b[0m`
        )
      }
      consola.info('-'.repeat(80))
    }
  },
})

runMain(main)

async function deployLocalContracts(
  publicClient: any,
  walletClient: any,
  evmVersion: EVMVersion
) {
  const basePath = evmVersion === 'london' ? 'london' : 'cancun'

  const SAFE_ARTIFACT = JSON.parse(
    readFileSync(
      join(
        __dirname,
        `../../../safe/${basePath}/out/Safe_flattened.sol/Safe.json`
      ),
      'utf8'
    )
  )
  const FACTORY_ARTIFACT = JSON.parse(
    readFileSync(
      join(
        __dirname,
        `../../../safe/${basePath}/out/SafeProxyFactory_flattened.sol/SafeProxyFactory.json`
      ),
      'utf8'
    )
  )
  const PROXY_ARTIFACT = JSON.parse(
    readFileSync(
      join(
        __dirname,
        `../../../safe/${basePath}/out/SafeProxyFactory_flattened.sol/SafeProxy.json`
      ),
      'utf8'
    )
  )

  const SAFE_BYTECODE = SAFE_ARTIFACT.bytecode.object as `0x${string}`
  const SAFE_DEPLOYED = SAFE_ARTIFACT.deployedBytecode.object as `0x${string}`
  const FACTORY_BYTECODE = FACTORY_ARTIFACT.bytecode.object as `0x${string}`
  const FACTORY_DEPLOYED = FACTORY_ARTIFACT.deployedBytecode
    .object as `0x${string}`
  const PROXY_DEPLOYED = PROXY_ARTIFACT.deployedBytecode.object as `0x${string}`

  // deploy Safe implementation
  consola.info('📦 Deploying local Safe implementation…')
  const implTx = await walletClient.deployContract({
    abi: SAFE_ABI,
    bytecode: SAFE_BYTECODE,
  })
  const implRcpt = await publicClient.waitForTransactionReceipt({
    hash: implTx,
    confirmations: 5,
  })
  const implAddr = implRcpt.contractAddress!
  consola.success(`✔ Safe impl @ ${implAddr}`)
  await sleep(5000)
  await compareDeployedBytecode(
    publicClient,
    implAddr,
    SAFE_DEPLOYED,
    'Safe impl'
  )

  // deploy ProxyFactory
  consola.info('📦 Deploying local SafeProxyFactory…')
  const facTx = await walletClient.deployContract({
    abi: SAFE_PROXY_FACTORY_ABI,
    bytecode: FACTORY_BYTECODE,
  })
  const facRcpt = await publicClient.waitForTransactionReceipt({
    hash: facTx,
    confirmations: 5,
  })
  const facAddr = facRcpt.contractAddress!
  consola.success(`✔ SafeProxyFactory @ ${facAddr}`)
  await sleep(5000)
  await compareDeployedBytecode(
    publicClient,
    facAddr,
    FACTORY_DEPLOYED,
    'SafeProxyFactory'
  )

  return { implAddr, facAddr, proxyBytecode: PROXY_DEPLOYED }
}

// create the Safe proxy and run setup
async function createSafeProxy(params: {
  publicClient: any
  walletClient: any
  factoryAddress: Address
  singletonAddress: Address
  proxyBytecode?: `0x${string}`
  owners: Address[]
  threshold: number
  fallbackHandler: Address
  paymentToken: Address
  payment: bigint
  paymentReceiver: Address
}) {
  const {
    publicClient,
    walletClient,
    factoryAddress,
    singletonAddress,
    proxyBytecode,
    owners,
    threshold,
    fallbackHandler,
    paymentToken,
    payment,
    paymentReceiver,
  } = params

  // build initializer calldata
  const initializer = encodeFunctionData({
    abi: SAFE_ABI,
    functionName: 'setup',
    args: [
      owners,
      BigInt(threshold),
      zeroAddress,
      '0x',
      fallbackHandler,
      paymentToken,
      payment,
      paymentReceiver,
    ],
  })

  // Unique salt
  const salt =
    BigInt(Date.now()) ^
    BigInt.asUintN(64, BigInt(walletClient.account.address))

  consola.info('⚙️  Creating Safe proxy…')
  const txHash = await walletClient.writeContract({
    address: factoryAddress,
    abi: SAFE_PROXY_FACTORY_ABI,
    functionName: 'createProxyWithNonce',
    args: [singletonAddress, initializer, salt],
  })
  const rcpt = await publicClient.waitForTransactionReceipt({
    hash: txHash,
    confirmations: 5,
  })
  if (rcpt.status === 'reverted') throw new Error('Proxy creation reverted')

  // decode ProxyCreation event
  const proxyEvent = rcpt.logs
    .map((log: Log) => {
      try {
        return decodeEventLog({
          abi: SAFE_PROXY_FACTORY_ABI,
          data: log.data,
          topics: log.topics,
        })
      } catch {
        return null
      }
    })
    .find((e) => e && e.eventName === 'ProxyCreation')

  if (!proxyEvent) {
    consola.warn('No ProxyCreation events found in transaction logs')
    consola.info(`Please check transaction ${txHash} on the explorer`)

    const explorerUrl = (publicClient as any).chain?.blockExplorers?.default
      ?.url
    if (explorerUrl) {
      consola.info(`Explorer URL: ${explorerUrl}/tx/${txHash}`)
    }

    const safeAddress = (await consola.prompt(
      'Enter the deployed Safe address:',
      {
        type: 'text',
        validate: (input: string) =>
          /^0x[a-fA-F0-9]{40}$/.test(input)
            ? true
            : 'Please enter a valid Ethereum address',
      }
    )) as Address

    return safeAddress
  }

  const safeAddr = (proxyEvent.args as any).proxy as Address
  consola.success(`🎉 Safe deployed @ ${safeAddr}`)

  // verify on-chain proxy bytecode
  if (proxyBytecode) {
    const code = await publicClient.getCode({ address: safeAddr })
    if (code === proxyBytecode) {
      consola.success('✔ Proxy bytecode verified')
    } else {
      consola.error('❌ Proxy bytecode mismatch')
      consola.debug('On-chain:', code.slice(0, 100), '…')
      consola.debug('Expected:', proxyBytecode.slice(0, 100), '…')
      throw new Error('Proxy bytecode verification failed')
    }
  }

  return safeAddr
}<|MERGE_RESOLUTION|>--- conflicted
+++ resolved
@@ -249,15 +249,9 @@
     //       },
     //     ],
     //   }
-<<<<<<< HEAD
-    // )) as string
+    // )) as unknown as Environment
     // we currently use SAFEs only in production but will keep this code just in case
     const environment: Environment = Environment.production
-=======
-    // )) as unknown as Environment
-    // we currently use SAFEs only in production but will keep this code just in case
-    const environment = Environment.production
->>>>>>> 280dc49a
 
     // validate network & existing
     const networkName = args.network as SupportedChain
