--- conflicted
+++ resolved
@@ -690,36 +690,6 @@
       throw new Error('Proxy creation reverted')
     }
 
-<<<<<<< HEAD
-    const safeAddress = await consola.prompt(
-      'Enter the deployed Safe address:',
-      {
-        type: 'text',
-        validate: (input: string) =>
-          /^0x[a-fA-F0-9]{40}$/.test(input)
-            ? true
-            : 'Please enter a valid Ethereum address',
-      }
-    )
-
-    return getAddress(safeAddress)
-  }
-
-  const safeAddr = getAddress(proxyEvent.args.proxy)
-  consola.success(`🎉 Safe deployed @ ${safeAddr}`)
-
-  // verify on-chain proxy bytecode
-  if (proxyBytecode) {
-    const code = await publicClient.getCode({ address: safeAddr })
-    if (code === proxyBytecode) consola.success('✔ Proxy bytecode verified')
-    else {
-      consola.error('❌ Proxy bytecode mismatch')
-      consola.debug('On-chain:', code.slice(0, 100), '…')
-      consola.debug('Expected:', proxyBytecode.slice(0, 100), '…')
-      throw new Error('Proxy bytecode verification failed')
-    }
-  }
-=======
     // decode ProxyCreation event
     const proxyEvent = rcpt.logs
       .map((log: Log) => {
@@ -752,6 +722,16 @@
               : 'Please enter a valid Ethereum address',
         }
       )) as Address
+      const safeAddress = await consola.prompt(
+        'Enter the deployed Safe address:',
+        {
+          type: 'text',
+          validate: (input: string) =>
+            /^0x[a-fA-F0-9]{40}$/.test(input)
+              ? true
+              : 'Please enter a valid Ethereum address',
+        }
+      )
 
       return safeAddress
     }
@@ -774,7 +754,6 @@
         consola.error('❌ Failed to verify proxy bytecode:', error)
         throw error
       }
->>>>>>> 8a0eecb5
 
     return safeAddr
   } catch (error) {
