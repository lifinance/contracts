/**
 * Add Safe Owners and Threshold
 *
 * This script proposes transactions to add owners to a Safe and set the threshold.
 * It reads owner addresses from global.json and proposes transactions to add each
 * owner individually, then sets the threshold to 3.
 */

import { defineCommand, runMain } from 'citty'
import { Address, createPublicClient, http, isAddress } from 'viem'
import {
  getSafeMongoCollection,
  getNextNonce,
  initializeSafeClient,
  getPrivateKey,
  ViemSafe,
  SafeTransaction,
  storeTransactionInMongoDB,
  getSafeInfoFromContract,
  isAddressASafeOwner,
} from './safe-utils'
import globalConfig from '../../../config/global.json'
import * as dotenv from 'dotenv'
import consola from 'consola'
dotenv.config()

const main = defineCommand({
  meta: {
    name: 'add-safe-owners-and-threshold',
    description:
      'Proposes transactions to add all SAFE owners from global.json to the SAFE address in networks.json and sets threshold to 3',
  },
  args: {
    network: {
      type: 'string',
      description: 'Network name',
      required: true,
    },
    privateKey: {
      type: 'string',
      description: 'Private key of the signer',
    },
    owners: {
      type: 'string',
      description: 'Comma-separated list of owner addresses to add',
    },
  },
  async run({ args }) {
    const { network, privateKey: privateKeyArg } = args

    // Get private key
<<<<<<< HEAD
    const privateKey = getPrivateKey('PRIVATE_KEY_PRODUCTION', privateKeyArg)
=======
    const privateKey = getPrivateKey(privateKeyArg)
>>>>>>> 9724e7f2

    // Connect to MongoDB
    const { client: mongoClient, pendingTransactions } =
      await getSafeMongoCollection()
<<<<<<< HEAD

    consola.info('Setting up connection to Safe contract')

=======

    consola.info('Setting up connection to Safe contract')

>>>>>>> 9724e7f2
    // Initialize Safe client
    const { safe, chain, safeAddress } = await initializeSafeClient(
      network,
      privateKey
    )

    // Get Safe information directly from the contract
    consola.info(`Getting Safe info for ${safeAddress} on ${network}`)
    let safeInfo
    try {
      // Create a public client for read operations
      const publicClient = createPublicClient({
        chain,
        transport: http(chain.rpcUrls.default.http[0]),
      })

      safeInfo = await getSafeInfoFromContract(publicClient, safeAddress)
    } catch (error) {
      consola.error(`Failed to get Safe info: ${error.message}`)
      throw new Error(
        `Could not get Safe info for ${safeAddress} on ${network}`
      )
    }
<<<<<<< HEAD

    // Get owners from global config and command line arguments
    let ownersToAdd = [...globalConfig.safeOwners]

    // Add owners from command line if provided
    if (args.owners) {
      const cmdLineOwners = args.owners.split(',').map((addr) => addr.trim())

      // Validate each address using viem's isAddress function
      for (const addr of cmdLineOwners) {
        if (!isAddress(addr)) {
          consola.error(`Invalid Ethereum address: ${addr}`)
          consola.error(
            'Please provide valid Ethereum addresses in the format 0x...'
          )
          await mongoClient.close()
          process.exit(1)
        }
      }

      consola.info('Adding owners from command line:', cmdLineOwners)

      // Deduplicate owners by converting to lowercase and using a Set
      const uniqueOwners = new Set([
        ...ownersToAdd.map((addr) => addr.toLowerCase()),
        ...cmdLineOwners.map((addr) => addr.toLowerCase()),
      ])

      // Convert back to original format (preserving the case from either source)
      const allOwners = [...ownersToAdd, ...cmdLineOwners]
      ownersToAdd = Array.from(uniqueOwners).map(
        (lowercaseAddr) =>
          allOwners.find((addr) => addr.toLowerCase() === lowercaseAddr) ||
          lowercaseAddr
      )
    }

    const currentThreshold = Number(safeInfo.threshold)

    // Get signer address
    const senderAddress = safe.account

    consola.info('Safe Address', safeAddress)
    consola.info('Signer Address', senderAddress)
    consola.info('Current threshold:', currentThreshold)
    consola.info('Current owners:', safeInfo.owners)

    // Get the next nonce
    let nextNonce = await getNextNonce(
      pendingTransactions,
      safeAddress,
      network,
      chain.id,
      safeInfo.nonce
    )

    // Fetch the list of existing owners once before the loop
    const existingOwners = await safe.getOwners()

    // Check if the current signer is an owner
    if (!isAddressASafeOwner(existingOwners, senderAddress)) {
      consola.error('The current signer is not an owner of this Safe')
      consola.error('Signer address:', senderAddress)
      consola.error('Current owners:', existingOwners)
      consola.error('Cannot propose transactions - exiting')
      await mongoClient.close()
      process.exit(1)
    }

    // Go through all owner addresses and add each of them individually
    for (const o of ownersToAdd) {
      consola.info('-'.repeat(80))
      const owner = o as Address

=======

    // Get owners from global config and command line arguments
    let ownersToAdd = [...globalConfig.safeOwners]

    // Add owners from command line if provided
    if (args.owners) {
      const cmdLineOwners = args.owners.split(',').map((addr) => addr.trim())

      // Validate each address using viem's isAddress function
      for (const addr of cmdLineOwners) {
        if (!isAddress(addr)) {
          consola.error(`Invalid Ethereum address: ${addr}`)
          consola.error(
            'Please provide valid Ethereum addresses in the format 0x...'
          )
          await mongoClient.close()
          process.exit(1)
        }
      }

      consola.info('Adding owners from command line:', cmdLineOwners)

      // Deduplicate owners by converting to lowercase and using a Set
      const uniqueOwners = new Set([
        ...ownersToAdd.map((addr) => addr.toLowerCase()),
        ...cmdLineOwners.map((addr) => addr.toLowerCase()),
      ])

      // Convert back to original format (preserving the case from either source)
      const allOwners = [...ownersToAdd, ...cmdLineOwners]
      ownersToAdd = Array.from(uniqueOwners).map(
        (lowercaseAddr) =>
          allOwners.find((addr) => addr.toLowerCase() === lowercaseAddr) ||
          lowercaseAddr
      )
    }

    const currentThreshold = Number(safeInfo.threshold)

    // Get signer address
    const senderAddress = safe.account

    consola.info('Safe Address', safeAddress)
    consola.info('Signer Address', senderAddress)
    consola.info('Current threshold:', currentThreshold)
    consola.info('Current owners:', safeInfo.owners)

    // Get the next nonce
    let nextNonce = await getNextNonce(
      pendingTransactions,
      safeAddress,
      network,
      chain.id,
      safeInfo.nonce
    )

    // Fetch the list of existing owners once before the loop
    const existingOwners = await safe.getOwners()

    // Check if the current signer is an owner
    if (!isAddressASafeOwner(existingOwners, senderAddress)) {
      consola.error('The current signer is not an owner of this Safe')
      consola.error('Signer address:', senderAddress)
      consola.error('Current owners:', existingOwners)
      consola.error('Cannot propose transactions - exiting')
      await mongoClient.close()
      process.exit(1)
    }

    // Go through all owner addresses and add each of them individually
    for (const o of ownersToAdd) {
      consola.info('-'.repeat(80))
      const owner = o as Address

>>>>>>> 9724e7f2
      if (isAddressASafeOwner(existingOwners, owner)) {
        consola.info('Owner already exists', owner)
        continue
      }

      const safeTransaction = await safe.createAddOwnerTx(
        {
          ownerAddress: owner,
          threshold: BigInt(currentThreshold),
        },
        {
          nonce: nextNonce,
        }
      )

      consola.info('Proposing to add owner', owner)

<<<<<<< HEAD
      await proposeTransactionToMongoDB(
        safe,
        safeTransaction,
        senderAddress,
        network,
        chain.id,
        pendingTransactions
      )
=======
      // Sign the transaction
      const signedTx = await safe.signTransaction(safeTransaction)
      const safeTxHash = await safe.getTransactionHash(signedTx)

      consola.info('Transaction signed:', safeTxHash)

      // Store transaction in MongoDB
      try {
        const result = await storeTransactionInMongoDB(
          pendingTransactions,
          await safe.getAddress(),
          network,
          chain.id,
          signedTx,
          safeTxHash,
          senderAddress
        )

        if (!result.acknowledged) {
          throw new Error('MongoDB insert was not acknowledged')
        }

        consola.success('Transaction successfully stored in MongoDB')
      } catch (error) {
        consola.error('Failed to store transaction in MongoDB:', error)
        throw error
      }
>>>>>>> 9724e7f2
      nextNonce++
    }

    consola.info('-'.repeat(80))

    if (currentThreshold != 3) {
      // Get the updated count of owners after all additions
      const updatedOwnerCount = (await safe.getOwners()).length

      if (updatedOwnerCount < 3) {
        consola.error(
          `Cannot set threshold to 3 when only ${updatedOwnerCount} owners exist`
        )
        consola.error('This would lock the Safe and make it unusable')
        consola.error('Add more owners before changing the threshold')
        await mongoClient.close()
        process.exit(1)
      }

      consola.info(
        'Now proposing to change threshold from',
        currentThreshold,
        'to 3'
<<<<<<< HEAD
      )
      const changeThresholdTx = await safe.createChangeThresholdTx(3, {
        nonce: nextNonce,
      })
      await proposeTransactionToMongoDB(
        safe,
        changeThresholdTx,
        senderAddress,
        network,
        chain.id,
        pendingTransactions
      )
    } else consola.success('Threshold is already set to 3 - no action required')

    // Close MongoDB connection
    await mongoClient.close()

=======
      )
      const changeThresholdTx = await safe.createChangeThresholdTx(3, {
        nonce: nextNonce,
      })

      // Sign the transaction
      const signedThresholdTx = await safe.signTransaction(changeThresholdTx)
      const thresholdTxHash = await safe.getTransactionHash(signedThresholdTx)

      consola.info('Transaction signed:', thresholdTxHash)

      // Store transaction in MongoDB
      try {
        const result = await storeTransactionInMongoDB(
          pendingTransactions,
          await safe.getAddress(),
          network,
          chain.id,
          signedThresholdTx,
          thresholdTxHash,
          senderAddress
        )

        if (!result.acknowledged) {
          throw new Error('MongoDB insert was not acknowledged')
        }

        consola.success('Transaction successfully stored in MongoDB')
      } catch (error) {
        consola.error('Failed to store transaction in MongoDB:', error)
        throw error
      }
    } else consola.success('Threshold is already set to 3 - no action required')

    // Close MongoDB connection
    await mongoClient.close()

>>>>>>> 9724e7f2
    consola.info('-'.repeat(80))
    consola.success('Script completed without errors')
  },
})

<<<<<<< HEAD
/**
 * Proposes a transaction to MongoDB
 * @param safe - ViemSafe instance
 * @param safeTransaction - The transaction to propose
 * @param senderAddress - Address of the sender
 * @param network - Network name
 * @param chainId - Chain ID
 * @param pendingTransactions - MongoDB collection
 * @returns The transaction hash
 */
async function proposeTransactionToMongoDB(
  safe: ViemSafe,
  safeTransaction: SafeTransaction,
  senderAddress: Address,
  network: string,
  chainId: number,
  pendingTransactions: any
): Promise<string> {
  // Sign the transaction
  const signedTx = await safe.signTransaction(safeTransaction)
  const safeTxHash = await safe.getTransactionHash(signedTx)

  consola.info('Transaction signed:', safeTxHash)

  // Store transaction in MongoDB using the utility function
  try {
    const result = await storeTransactionInMongoDB(
      pendingTransactions,
      await safe.getAddress(),
      network,
      chainId,
      signedTx,
      safeTxHash,
      senderAddress
    )

    if (!result.acknowledged) {
      throw new Error('MongoDB insert was not acknowledged')
    }

    consola.success('Transaction successfully stored in MongoDB')
  } catch (error) {
    consola.error('Failed to store transaction in MongoDB:', error)
    throw error
  }

  return safeTxHash
}

=======
>>>>>>> 9724e7f2
runMain(main)<|MERGE_RESOLUTION|>--- conflicted
+++ resolved
@@ -49,24 +49,14 @@
     const { network, privateKey: privateKeyArg } = args
 
     // Get private key
-<<<<<<< HEAD
     const privateKey = getPrivateKey('PRIVATE_KEY_PRODUCTION', privateKeyArg)
-=======
-    const privateKey = getPrivateKey(privateKeyArg)
->>>>>>> 9724e7f2
 
     // Connect to MongoDB
     const { client: mongoClient, pendingTransactions } =
       await getSafeMongoCollection()
-<<<<<<< HEAD
 
     consola.info('Setting up connection to Safe contract')
 
-=======
-
-    consola.info('Setting up connection to Safe contract')
-
->>>>>>> 9724e7f2
     // Initialize Safe client
     const { safe, chain, safeAddress } = await initializeSafeClient(
       network,
@@ -90,7 +80,6 @@
         `Could not get Safe info for ${safeAddress} on ${network}`
       )
     }
-<<<<<<< HEAD
 
     // Get owners from global config and command line arguments
     let ownersToAdd = [...globalConfig.safeOwners]
@@ -165,82 +154,6 @@
       consola.info('-'.repeat(80))
       const owner = o as Address
 
-=======
-
-    // Get owners from global config and command line arguments
-    let ownersToAdd = [...globalConfig.safeOwners]
-
-    // Add owners from command line if provided
-    if (args.owners) {
-      const cmdLineOwners = args.owners.split(',').map((addr) => addr.trim())
-
-      // Validate each address using viem's isAddress function
-      for (const addr of cmdLineOwners) {
-        if (!isAddress(addr)) {
-          consola.error(`Invalid Ethereum address: ${addr}`)
-          consola.error(
-            'Please provide valid Ethereum addresses in the format 0x...'
-          )
-          await mongoClient.close()
-          process.exit(1)
-        }
-      }
-
-      consola.info('Adding owners from command line:', cmdLineOwners)
-
-      // Deduplicate owners by converting to lowercase and using a Set
-      const uniqueOwners = new Set([
-        ...ownersToAdd.map((addr) => addr.toLowerCase()),
-        ...cmdLineOwners.map((addr) => addr.toLowerCase()),
-      ])
-
-      // Convert back to original format (preserving the case from either source)
-      const allOwners = [...ownersToAdd, ...cmdLineOwners]
-      ownersToAdd = Array.from(uniqueOwners).map(
-        (lowercaseAddr) =>
-          allOwners.find((addr) => addr.toLowerCase() === lowercaseAddr) ||
-          lowercaseAddr
-      )
-    }
-
-    const currentThreshold = Number(safeInfo.threshold)
-
-    // Get signer address
-    const senderAddress = safe.account
-
-    consola.info('Safe Address', safeAddress)
-    consola.info('Signer Address', senderAddress)
-    consola.info('Current threshold:', currentThreshold)
-    consola.info('Current owners:', safeInfo.owners)
-
-    // Get the next nonce
-    let nextNonce = await getNextNonce(
-      pendingTransactions,
-      safeAddress,
-      network,
-      chain.id,
-      safeInfo.nonce
-    )
-
-    // Fetch the list of existing owners once before the loop
-    const existingOwners = await safe.getOwners()
-
-    // Check if the current signer is an owner
-    if (!isAddressASafeOwner(existingOwners, senderAddress)) {
-      consola.error('The current signer is not an owner of this Safe')
-      consola.error('Signer address:', senderAddress)
-      consola.error('Current owners:', existingOwners)
-      consola.error('Cannot propose transactions - exiting')
-      await mongoClient.close()
-      process.exit(1)
-    }
-
-    // Go through all owner addresses and add each of them individually
-    for (const o of ownersToAdd) {
-      consola.info('-'.repeat(80))
-      const owner = o as Address
-
->>>>>>> 9724e7f2
       if (isAddressASafeOwner(existingOwners, owner)) {
         consola.info('Owner already exists', owner)
         continue
@@ -258,16 +171,6 @@
 
       consola.info('Proposing to add owner', owner)
 
-<<<<<<< HEAD
-      await proposeTransactionToMongoDB(
-        safe,
-        safeTransaction,
-        senderAddress,
-        network,
-        chain.id,
-        pendingTransactions
-      )
-=======
       // Sign the transaction
       const signedTx = await safe.signTransaction(safeTransaction)
       const safeTxHash = await safe.getTransactionHash(signedTx)
@@ -295,7 +198,6 @@
         consola.error('Failed to store transaction in MongoDB:', error)
         throw error
       }
->>>>>>> 9724e7f2
       nextNonce++
     }
 
@@ -319,25 +221,6 @@
         'Now proposing to change threshold from',
         currentThreshold,
         'to 3'
-<<<<<<< HEAD
-      )
-      const changeThresholdTx = await safe.createChangeThresholdTx(3, {
-        nonce: nextNonce,
-      })
-      await proposeTransactionToMongoDB(
-        safe,
-        changeThresholdTx,
-        senderAddress,
-        network,
-        chain.id,
-        pendingTransactions
-      )
-    } else consola.success('Threshold is already set to 3 - no action required')
-
-    // Close MongoDB connection
-    await mongoClient.close()
-
-=======
       )
       const changeThresholdTx = await safe.createChangeThresholdTx(3, {
         nonce: nextNonce,
@@ -375,62 +258,9 @@
     // Close MongoDB connection
     await mongoClient.close()
 
->>>>>>> 9724e7f2
     consola.info('-'.repeat(80))
     consola.success('Script completed without errors')
   },
 })
 
-<<<<<<< HEAD
-/**
- * Proposes a transaction to MongoDB
- * @param safe - ViemSafe instance
- * @param safeTransaction - The transaction to propose
- * @param senderAddress - Address of the sender
- * @param network - Network name
- * @param chainId - Chain ID
- * @param pendingTransactions - MongoDB collection
- * @returns The transaction hash
- */
-async function proposeTransactionToMongoDB(
-  safe: ViemSafe,
-  safeTransaction: SafeTransaction,
-  senderAddress: Address,
-  network: string,
-  chainId: number,
-  pendingTransactions: any
-): Promise<string> {
-  // Sign the transaction
-  const signedTx = await safe.signTransaction(safeTransaction)
-  const safeTxHash = await safe.getTransactionHash(signedTx)
-
-  consola.info('Transaction signed:', safeTxHash)
-
-  // Store transaction in MongoDB using the utility function
-  try {
-    const result = await storeTransactionInMongoDB(
-      pendingTransactions,
-      await safe.getAddress(),
-      network,
-      chainId,
-      signedTx,
-      safeTxHash,
-      senderAddress
-    )
-
-    if (!result.acknowledged) {
-      throw new Error('MongoDB insert was not acknowledged')
-    }
-
-    consola.success('Transaction successfully stored in MongoDB')
-  } catch (error) {
-    consola.error('Failed to store transaction in MongoDB:', error)
-    throw error
-  }
-
-  return safeTxHash
-}
-
-=======
->>>>>>> 9724e7f2
 runMain(main)