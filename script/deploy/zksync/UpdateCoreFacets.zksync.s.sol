--- conflicted
+++ resolved
@@ -14,34 +14,10 @@
         public
         returns (address[] memory facets, bytes memory cutData)
     {
-<<<<<<< HEAD
-        address diamondLoupe = _getConfigContractAddress(
-            path,
-            ".DiamondLoupeFacet"
-        );
-        address ownership = _getConfigContractAddress(path, ".OwnershipFacet");
-        address withdraw = _getConfigContractAddress(path, ".WithdrawFacet");
-        address whitelistMgr = _getConfigContractAddress(
-            path,
-            ".WhitelistManagerFacet"
-        );
-        address accessMgr = _getConfigContractAddress(
-            path,
-            ".AccessManagerFacet"
-        );
-        address peripheryRgs = _getConfigContractAddress(
-            path,
-            ".PeripheryRegistryFacet"
-        );
-        address genSwapAddress = _getConfigContractAddress(
-            path,
-            ".GenericSwapFacet"
-=======
         // Read core facets dynamically from global.json config
         string memory globalConfigPath = string.concat(
             vm.projectRoot(),
             "/config/global.json"
->>>>>>> 08dd9968
         );
         string memory globalConfig = vm.readFile(globalConfigPath);
         string[] memory coreFacets = globalConfig.readStringArray(
@@ -84,27 +60,9 @@
             delete cut;
         }
 
-<<<<<<< HEAD
-        // Withdraw Facet
-        selectors = getSelectors("WithdrawFacet", exclude);
-        if (loupeExists) {
-            buildDiamondCut(selectors, withdraw);
-        } else {
-            buildInitialCut(selectors, withdraw);
-        }
-
-        // Whitelist Manager Facet
-        selectors = getSelectors("WhitelistManagerFacet", exclude);
-        if (loupeExists) {
-            buildDiamondCut(selectors, whitelistMgr);
-        } else {
-            buildInitialCut(selectors, whitelistMgr);
-        }
-=======
         // Process all core facets dynamically
         for (uint256 i = 0; i < coreFacets.length; i++) {
             string memory facetName = coreFacets[i];
->>>>>>> 08dd9968
 
             // Skip DiamondLoupeFacet as it was already handled
             if (
