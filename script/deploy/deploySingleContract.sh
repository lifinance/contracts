#!/bin/bash

# deploys a single contract
# should be called like this:
# $(deploySingleContract "Executor" "BSC" "staging" "1.0.0" true)
deploySingleContract() {
  # load config & helper functions
  source script/config.sh
  source script/helperFunctions.sh
  source script/deploy/resources/contractSpecificReminders.sh

  # read function arguments into variables
  local CONTRACT="$1"
  local NETWORK="$2"
  local ENVIRONMENT="$3"
  local VERSION="$4"
  local EXIT_ON_ERROR="$5"

  # load env variables
  source .env

  # if no ENVIRONMENT was passed to this function, determine it
  if [[ -z "$ENVIRONMENT" ]]; then
    if [[ "$PRODUCTION" == "true" ]]; then
      # make sure that PRODUCTION was selected intentionally by user
      echo "    "
      echo "    "
      printf '\033[31m%s\031\n' "!!!!!!!!!!!!!!!!!!!!!!!! ATTENTION !!!!!!!!!!!!!!!!!!!!!!!!"
      printf '\033[33m%s\033[0m\n' "The config environment variable PRODUCTION is set to true"
      printf '\033[33m%s\033[0m\n' "This means you will be deploying contracts to production"
      printf '\033[31m%s\031\n' "!!!!!!!!!!!!!!!!!!!!!!!!!!!!!!!!!!!!!!!!!!!!!!!!!!!!!!!!!!!"
      echo "    "
      printf '\033[33m%s\033[0m\n' "Last chance: Do you want to skip?"
      PROD_SELECTION=$(
        gum choose \
          "yes" \
          "no"
      )

      if [[ $PROD_SELECTION != "no" ]]; then
        echo "...exiting script"
        exit 0
      fi

      ENVIRONMENT="production"
    else
      ENVIRONMENT="staging"
    fi
  fi

  # if no NETWORK was passed to this function, ask user to select it
  if [[ -z "$NETWORK" ]]; then
    NETWORK=$(getUserSelectedNetwork)

    # check the return code the last call
    if [ $? -ne 0 ]; then
      echo "$NETWORK" # will contain an error message
      exit 1
    fi
    # get deployer wallet balance
    BALANCE=$(getDeployerBalance "$NETWORK" "$ENVIRONMENT")

    echo "[info] selected network: $NETWORK"
    echo "[info] deployer wallet balance in this network: $BALANCE"
    echo ""
  fi

  FILE_EXTENSION=".s.sol"

  # Handle ZkEVM Chains
  # We need to use zksync specific scripts that are able to be compiled for
  # the zkvm
  if isZkEvmNetwork "$NETWORK"; then
    DEPLOY_SCRIPT_DIRECTORY="script/deploy/zksync/"
    FILE_EXTENSION=".zksync.s.sol"
  fi

  if [[ -z "$CONTRACT" ]]; then
    # select which contract should be deployed
    SCRIPT=$(ls -1 "$DEPLOY_SCRIPT_DIRECTORY" | sed -e "s/${FILE_EXTENSION}//" | grep 'Deploy' | gum filter --placeholder "Deploy Script")
    local CONTRACT=$(echo $SCRIPT | sed -e 's/Deploy//')
  else
    # the to-be-deployed contract was already selected prior to calling this script
    SCRIPT="Deploy"$CONTRACT
  fi

  # define the full path to the deploy script
  FULL_SCRIPT_PATH="${DEPLOY_SCRIPT_DIRECTORY}${SCRIPT}${FILE_EXTENSION}"

  # Display contract-specific information, if existing
  if grep -q "^$CONTRACT=" "$CONTRACT_REMINDERS"; then
    echo -e "\n\n"
    printf '\033[31m%s\031\n' "--------------------------------------- !!!!!!!! ATTENTION !!!!!!!! ---------------------------------------"
    warning "Please read the following information carefully: "
    warning "${!CONTRACT}"
    printf '\033[31m%s\031\n' "-----------------------------------------------------------------------------------------------------------"
    echo -e "\n\n"
  fi

  # check if deploy script exists
  if ! checkIfFileExists "$FULL_SCRIPT_PATH" >/dev/null; then
    error "could not find deploy script for $CONTRACT in this path: $FULL_SCRIPT_PATH". Aborting deployment.
    if [[ -z "$EXIT_ON_ERROR" ]]; then
      return 1
    else
      exit 1
    fi
  fi

  # get current contract version
  local VERSION=$(getCurrentContractVersion "$CONTRACT")

  # get file suffix based on value in variable ENVIRONMENT
  FILE_SUFFIX=$(getFileSuffix "$ENVIRONMENT")

  # logging for debug purposes
  echo ""
  echoDebug "in function deploySingleContract"
  echoDebug "CONTRACT=$CONTRACT"
  echoDebug "NETWORK=$NETWORK"
  echoDebug "SCRIPT=$SCRIPT"
  echoDebug "FULL_SCRIPT_PATH=$FULL_SCRIPT_PATH"
  echoDebug "ENVIRONMENT=$ENVIRONMENT"
  echoDebug "VERSION=$VERSION"
  echoDebug "FILE_SUFFIX=$FILE_SUFFIX"
  echoDebug "DIAMOND_TYPE=$DIAMOND_TYPE"
  echo ""

  # prepare bytecode
  BYTECODE=$(getBytecodeFromArtifact "$CONTRACT")

  # get CREATE3_FACTORY_ADDRESS
  CREATE3_FACTORY_ADDRESS=$(getCreate3FactoryAddress "$NETWORK")
  checkFailure $? "retrieve create3Factory address from networks.json"

  if [[ $CONTRACT == "LiFiDiamondImmutable" ]]; then
    # adds a string to the end of the bytecode to alter the salt but always produce deterministic results based on bytecode
    BYTECODE="$BYTECODE""ffffffffffffffffffffffffffffffffffffff"
  fi

  # check if .env file contains a value "SALT" and if this has correct number of digits (must be even)
  if [[ ! -z "$SALT" ]]; then
    if [ $((${#SALT} % 2)) != 0 ]; then
      error "your SALT environment variable (in .env file) has a value with odd digits (must be even digits) - please adjust value and run script again"
      exit 1
    fi
  fi

  # add custom salt from .env file (allows to re-deploy contracts with same bytecode)
  local SALT_INPUT="$BYTECODE""$SALT"

  # create salt that is used to deploy contract
  local DEPLOYSALT=$(cast keccak "$SALT_INPUT")

  # get predicted contract address based on salt (or special case for LiFiDiamond)
  if [[ $CONTRACT == "LiFiDiamond" && $DEPLOY_TO_DEFAULT_DIAMOND_ADDRESS == "true" ]]; then
    CONTRACT_ADDRESS="0x1231DEB6f5749EF6cE6943a275A1D3E7486F4EaE"
  else
    CONTRACT_ADDRESS=$(getContractAddressFromSalt "$DEPLOYSALT" "$NETWORK" "$CONTRACT" "$ENVIRONMENT")
  fi

  # check if address already contains code (=> are we deploying or re-running the script again?)
  NEW_DEPLOYMENT=$(doesAddressContainBytecode "$NETWORK" "$CONTRACT_ADDRESS")

  # check if all required data (e.g. config data / contract addresses) is available
  checkDeployRequirements "$NETWORK" "$ENVIRONMENT" "$CONTRACT"

  # do not continue if data required for deployment is missing
  if [ $? -ne 0 ]; then
    if [[ -z "$EXIT_ON_ERROR" || $EXIT_ON_ERROR == "false" ]]; then
      return 1
    else
      exit 1
    fi
  fi

  if isZkEvmNetwork "$NETWORK"; then
      # Check if a zksync contract has already been deployed for a specific
      # version otherwise it might fail since create2 will try to deploy to the
      # same address
      DEPLOYED=$(findContractInMasterLog $CONTRACT $NETWORK $ENVIRONMENT $VERSION $LOG_FILE_PATH)
      if [[ $? == 0 ]]; then
        gum style \
	        --foreground 220 --border-foreground 220 --border double \
	        --align center --width 50 --margin "1 2" --padding "2 4" \
	        'WARNING' "$CONTRACT v$VERSION is already deployed to $NETWORK" 'Deployment might fail'
        gum confirm "Deploy anyway?" || exit 0
      fi

      # Run zksync specific fork of forge
      FOUNDRY_PROFILE=zksync ./foundry-zksync/forge build --zksync
  fi

  # execute script
  attempts=1

  while [ $attempts -le "$MAX_ATTEMPTS_PER_CONTRACT_DEPLOYMENT" ]; do
    echo "[info] trying to deploy $CONTRACT now - attempt ${attempts} (max attempts: $MAX_ATTEMPTS_PER_CONTRACT_DEPLOYMENT) "

    # ensure that gas price is below maximum threshold (for mainnet only)
    doNotContinueUnlessGasIsBelowThreshold "$NETWORK"

    if isZkEvmNetwork "$NETWORK"; then
      # Deploy zksync scripts using the zksync specific fork of forge
      RAW_RETURN_DATA=$(FOUNDRY_PROFILE=zksync DEPLOYSALT=$DEPLOYSALT NETWORK=$NETWORK FILE_SUFFIX=$FILE_SUFFIX PRIVATE_KEY=$(getPrivateKey "$NETWORK" "$ENVIRONMENT") ./foundry-zksync/forge script "$FULL_SCRIPT_PATH" -f $NETWORK -vvvvv --json --broadcast --skip-simulation --slow --zksync)
    else
      # try to execute call
      RAW_RETURN_DATA=$(DEPLOYSALT=$DEPLOYSALT CREATE3_FACTORY_ADDRESS=$CREATE3_FACTORY_ADDRESS NETWORK=$NETWORK FILE_SUFFIX=$FILE_SUFFIX DEFAULT_DIAMOND_ADDRESS_DEPLOYSALT=$DEFAULT_DIAMOND_ADDRESS_DEPLOYSALT DEPLOY_TO_DEFAULT_DIAMOND_ADDRESS=$DEPLOY_TO_DEFAULT_DIAMOND_ADDRESS PRIVATE_KEY=$(getPrivateKey "$NETWORK" "$ENVIRONMENT") DIAMOND_TYPE=$DIAMOND_TYPE forge script "$FULL_SCRIPT_PATH" -f $NETWORK -vvvvv --json --broadcast --legacy --slow)
    fi

    RETURN_CODE=$?

    # print return data only if debug mode is activated
    echoDebug "RAW_RETURN_DATA: $RAW_RETURN_DATA"

    # check return data for error message (regardless of return code as this is not 100% reliable)
    if [[ $RAW_RETURN_DATA == *"\"logs\":[]"* && $RAW_RETURN_DATA == *"\"returns\":{}"* ]]; then
      # try to extract error message and throw error
      ERROR_MESSAGE=$(echo "$RAW_RETURN_DATA" | sed -n 's/.*0\\0\\0\\0\\0\(.*\)\\0\".*/\1/p')
      if [[ $ERROR_MESSAGE == "" ]]; then
        error "execution of deploy script failed. Could not extract error message. RAW_RETURN_DATA: $RAW_RETURN_DATA"
      else
        error "execution of deploy script failed with message: $ERROR_MESSAGE"
      fi

    # check the return code the last call
    elif [ $RETURN_CODE -eq 0 ]; then
      # extract deployed-to address from return data
        ADDRESS=$(extractDeployedAddressFromRawReturnData "$RAW_RETURN_DATA" "$NETWORK")
        if [[ $? -ne 0 ]]; then
          error "❌ Could not extract deployed address from raw return data"
          return 1
        elif [[ -n "$ADDRESS" ]]; then
          # address successfully extracted
          break
        fi
    fi

    attempts=$((attempts + 1)) # increment attempts
    sleep 1                    # wait for 1 second before trying the operation again
  done

  # check if call was executed successfully or used all ATTEMPTS
  if [ $attempts -gt "$MAX_ATTEMPTS_PER_CONTRACT_DEPLOYMENT" ]; then
    error "failed to deploy $CONTRACT to network $NETWORK in $ENVIRONMENT environment"

    # end this script according to flag
    if [[ -z "$EXIT_ON_ERROR" ]]; then
      echo "return 1"
      return 1
    else
      echo "exit 1"
      exit 1
    fi
  fi

  # check if address is available, otherwise do not continue
  if [[ -z "$ADDRESS" || "$ADDRESS" == "null" ]]; then
    warning "failed to obtain address of newly deployed contract $CONTRACT. There may be an issue within the deploy script. Please check and try again"

    # end this script according to flag
    if [[ -z "$EXIT_ON_ERROR" ]]; then
      return 1
    else
      exit 1
    fi
  fi

  # extract constructor arguments from return data
  CONSTRUCTOR_ARGS=$(echo "$RAW_RETURN_DATA" | grep -o '{\"logs\":.*' | jq -r '.returns.constructorArgs.value // "0x"' 2>/dev/null)
  echo "[info] $CONTRACT deployed to $NETWORK at address $ADDRESS"

  # check if log entry exists for this file and if yes, if contract is verified already
  LOG_ENTRY=$(findContractInMasterLog "$CONTRACT" "$NETWORK" "$ENVIRONMENT" "$VERSION")
  LOG_ENTRY_RETURN_CODE=$?
  echoDebug "existing log entry, may have a different address in case of a redeployment (RETURN CODE: $LOG_ENTRY_RETURN_CODE): $LOG_ENTRY"

  if [[ "$LOG_ENTRY_RETURN_CODE" -eq 0 ]]; then
    VERIFIED_LOG=$(echo "$LOG_ENTRY" | jq -r ".VERIFIED")
    ADDRESS_LOG=$(echo "$LOG_ENTRY" | jq -r ".ADDRESS")
  fi

  # check if this was a redeployment (= if address does not match with what is already in log file)
  if [[ "$(echo "$ADDRESS" | tr '[:upper:]' '[:lower:]')" == "$(echo "$ADDRESS_LOG" | tr '[:upper:]' '[:lower:]')" ]]; then
    REDEPLOYMENT=false
  else
    REDEPLOYMENT=true
    # overwirte VERIFIED_LOG value since it was a redeployment, we dont care if the last contract was already verified or not
    VERIFIED_LOG=""
  fi

  # verify contract, if needed
  VERIFIED=false

  # prepare information for logfile entry
  TIMESTAMP=$(date +"%Y-%m-%d %H:%M:%S")
  OPTIMIZER=$(getOptimizerRuns)

<<<<<<< HEAD
=======
  # ------- SPECIAL HANDLING FOR CELERIMFACET ------
  # get current contract version of RelayerCelerIM
  if [[ "$CONTRACT" == "CelerIMFacet" ]]; then
    # get current version of relayer
    RELAYER_VERSION=$(getCurrentContractVersion "RelayerCelerIM")

    # check if log entry exists for RelayerCelerIM and if yes, if contract is verified already
    RELAYER_LOG_ENTRY=$(findContractInMasterLog "RelayerCelerIM" "$NETWORK" "$ENVIRONMENT" "$RELAYER_VERSION")
    RELAYER_LOG_ENTRY_RETURN_CODE=$?
    echoDebug "existing RelayerCelerIM log entry (RETURN CODE: $RELAYER_LOG_ENTRY_RETURN_CODE): $RELAYER_LOG_ENTRY"

    if [[ "$RELAYER_LOG_ENTRY_RETURN_CODE" -eq 0 ]]; then
      RELAYER_VERIFIED_LOG=$(echo "$RELAYER_LOG_ENTRY" | jq -r ".VERIFIED")
      RELAYER_ADDRESS_LOG=$(echo "$RELAYER_LOG_ENTRY" | jq -r ".ADDRESS")
    fi

    # recreate constructor args
    REFUND_WALLET=$(getValueFromJSONFile "config/global.json" "refundWallet")
    CBRIDGE_MESSAGE_BUS_ADDRESS=$(getValueFromJSONFile "config/cbridge.json" "$NETWORK.messageBus")
    DIAMOND_ADDRESS=$(getContractAddressFromDeploymentLogs "$NETWORK" "$ENVIRONMENT" "$DIAMOND_TYPE")

    # check if all information was found
    if [[ -z $REFUND_WALLET || -z $CBRIDGE_MESSAGE_BUS_ADDRESS || -z $DIAMOND_ADDRESS ]]; then
      error "could not obtain all information needed to recreate constructor args of RelayerCelerIM. Cannot verify the contract."
    else
      # re-create constructor args
      RELAYER_CONSTR_ARGS=$(cast abi-encode "someFunction(address,address,address)" "$CBRIDGE_MESSAGE_BUS_ADDRESS" "$REFUND_WALLET" "$DIAMOND_ADDRESS")

      # get RPC URL for given network
      RPC_URL=$(getRPCUrl "$NETWORK") || checkFailure $? "get rpc url"

      # get address of RelayerCelerIM
      RELAYER_ADDRESS=$(cast call $ADDRESS "relayer() returns (address)" --rpc-url "$RPC_URL")

      if [[ -z $RELAYER_ADDRESS || "$RELAYER_ADDRESS" == "" ]]; then
        error "could not obtain RelayerCelerIM address from CelerIMFacet with address $ADDRESS. Please update the log file manually."
      fi

      # update RelayerCelerIM name so that verification and logging is done with correct contract names
      if [[ "$DIAMOND_TYPE" == "LiFiDiamond" ]]; then
        RELAYER_NAME="RelayerCelerIMMutable"
      else
        RELAYER_NAME="RelayerCelerIMImmutable"
      fi

      if [[ "$(echo "$RELAYER_ADDRESS" | tr '[:upper:]' '[:lower:]')" == "$(echo "$RELAYER_ADDRESS_LOG" | tr '[:upper:]' '[:lower:]')" ]]; then
        echoDebug "address of existing RelayerCelerIM log entry matched with current deployed-to address"
        RELAYER_VERIFIED=false
        # verify RelayerCelerIM if flag is set and contract is not verified yet
        if [[ $VERIFY_CONTRACTS == "true" && ("$RELAYER_VERIFIED_LOG" != "true" || $REDEPLOYMENT == "true") ]]; then
          if [[ $DEBUG == "true" ]]; then
            verifyContract "$NETWORK" "RelayerCelerIM" "$RELAYER_ADDRESS" "$RELAYER_CONSTR_ARGS"
            if [ $? -eq 0 ]; then
              RELAYER_VERIFIED=true
            fi
          else
            verifyContract "$NETWORK" "RelayerCelerIM" "$RELAYER_ADDRESS" "$RELAYER_CONSTR_ARGS" 2>/dev/null
            if [ $? -eq 0 ]; then
              RELAYER_VERIFIED=true
            fi
          fi
        fi

        # check if RelayerCelerIM was just verified
        if [[ $RELAYER_VERIFIED == "true" ]]; then
          echoDebug "contract was just verified. Updating VERIFIED flag in log entry now."

          # extract values from existing log entry
          RELAYER_ADDRESS=$(echo "$RELAYER_LOG_ENTRY" | jq -r ".ADDRESS")
          RELAYER_OPTIMIZER_RUNS=$(echo "$RELAYER_LOG_ENTRY" | jq -r ".OPTIMIZER_RUNS")
          RELAYER_TIMESTAMP=$(echo "$RELAYER_LOG_ENTRY" | jq -r ".TIMESTAMP")
          RELAYER_CONSTRUCTOR_ARGS=$(echo "$RELAYER_LOG_ENTRY" | jq -r ".CONSTRUCTOR_ARGS")

          # update VERIFIED info in log file
          logContractDeploymentInfo "$RELAYER_NAME" "$NETWORK" "$RELAYER_TIMESTAMP" "$RELAYER_VERSION" "$RELAYER_OPTIMIZER_RUNS" "$RELAYER_CONSTRUCTOR_ARGS" "$ENVIRONMENT" "$RELAYER_ADDRESS" "$RELAYER_VERIFIED" "$SALT"
        fi
      else
        echoDebug "address of existing RelayerCelerIM log entry does not match with current deployed-to address (=re-deployment)"

        # overwrite existing log entry with new deployment info
        logContractDeploymentInfo "$RELAYER_NAME" "$NETWORK" "$TIMESTAMP" "$RELAYER_VERSION" "$OPTIMIZER" "$CONSTRUCTOR_ARGS" "$ENVIRONMENT" "$RELAYER_ADDRESS" "$VERIFIED" "$SALT"
      fi
    fi

    # save contract in network-specific deployment files
    saveContract "$NETWORK" "$RELAYER_NAME" "$RELAYER_ADDRESS" "$FILE_SUFFIX"

    # update CONTRACT variable so that verification and logging is done with correct contract names
    if [[ "$DIAMOND_TYPE" == "LiFiDiamond" ]]; then
      CONTRACT="CelerIMFacetMutable"
    else
      CONTRACT="CelerIMFacetImmutable"
    fi
  fi
  # ------------------------------------------------

>>>>>>> 9453630c
  # check if contract verification is enabled in config and contract not yet verified according to log file
  if [[ $VERIFY_CONTRACTS == "true" && ("$VERIFIED_LOG" == "false" || -z "$VERIFIED_LOG") ]]; then
    echo "[info] trying to verify contract $CONTRACT on $NETWORK with address $ADDRESS"
    if [[ $DEBUG == "true" ]]; then
      verifyContract "$NETWORK" "$CONTRACT" "$ADDRESS" "$CONSTRUCTOR_ARGS"
      if [ $? -eq 0 ]; then
        VERIFIED=true
      fi
    else
      verifyContract "$NETWORK" "$CONTRACT" "$ADDRESS" "$CONSTRUCTOR_ARGS" 2>/dev/null
      if [ $? -eq 0 ]; then
        VERIFIED=true
      fi
    fi
  fi

  # check if log entry was found
  if [[ "$LOG_ENTRY_RETURN_CODE" -eq 0 ]]; then
    echoDebug "Now checking if $CONTRACT was verified just now and update log, if so"

    # check if redeployment
    if [[ "$REDEPLOYMENT" == "false" ]]; then
      echoDebug "address of existing log entry matched with current deployed-to address"

      # check if contract was verified during this script execution
      if [[ $VERIFIED == "true" ]]; then
        echoDebug "contract was just verified. Updating VERIFIED flag in log entry now."

        # extract values from existing log entry
        ADDRESS=$(echo "$LOG_ENTRY" | jq -r ".ADDRESS")
        OPTIMIZER=$(echo "$LOG_ENTRY" | jq -r ".OPTIMIZER_RUNS")
        TIMESTAMP=$(echo "$LOG_ENTRY" | jq -r ".TIMESTAMP")
        CONSTRUCTOR_ARGS=$(echo "$LOG_ENTRY" | jq -r ".CONSTRUCTOR_ARGS")
        TIMESTAMP=$(echo "$LOG_ENTRY" | jq -r ".TIMESTAMP")

        # update VERIFIED info in log file
        logContractDeploymentInfo "$CONTRACT" "$NETWORK" "$TIMESTAMP" "$VERSION" "$OPTIMIZER" "$CONSTRUCTOR_ARGS" "$ENVIRONMENT" "$ADDRESS" "$VERIFIED" "$SALT"
      else
        echoDebug "contract was not verified just now. No further action needed."
      fi
    else
      echoDebug "address of existing log entry does not match with current deployed-to address (=re-deployment)"

      # overwrite existing log entry with new deployment info
      logContractDeploymentInfo "$CONTRACT" "$NETWORK" "$TIMESTAMP" "$VERSION" "$OPTIMIZER" "$CONSTRUCTOR_ARGS" "$ENVIRONMENT" "$ADDRESS" "$VERIFIED" "$SALT"
    fi
  else
    echoDebug "log entry does not exist. Log entry will be written now."

    # write to logfile
    logContractDeploymentInfo "$CONTRACT" "$NETWORK" "$TIMESTAMP" "$VERSION" "$OPTIMIZER" "$CONSTRUCTOR_ARGS" "$ENVIRONMENT" "$ADDRESS" "$VERIFIED" "$SALT"
  fi

  # save contract in network-specific deployment files
  saveContract "$NETWORK" "$CONTRACT" "$ADDRESS" "$FILE_SUFFIX"

  return 0
}<|MERGE_RESOLUTION|>--- conflicted
+++ resolved
@@ -296,105 +296,6 @@
   TIMESTAMP=$(date +"%Y-%m-%d %H:%M:%S")
   OPTIMIZER=$(getOptimizerRuns)
 
-<<<<<<< HEAD
-=======
-  # ------- SPECIAL HANDLING FOR CELERIMFACET ------
-  # get current contract version of RelayerCelerIM
-  if [[ "$CONTRACT" == "CelerIMFacet" ]]; then
-    # get current version of relayer
-    RELAYER_VERSION=$(getCurrentContractVersion "RelayerCelerIM")
-
-    # check if log entry exists for RelayerCelerIM and if yes, if contract is verified already
-    RELAYER_LOG_ENTRY=$(findContractInMasterLog "RelayerCelerIM" "$NETWORK" "$ENVIRONMENT" "$RELAYER_VERSION")
-    RELAYER_LOG_ENTRY_RETURN_CODE=$?
-    echoDebug "existing RelayerCelerIM log entry (RETURN CODE: $RELAYER_LOG_ENTRY_RETURN_CODE): $RELAYER_LOG_ENTRY"
-
-    if [[ "$RELAYER_LOG_ENTRY_RETURN_CODE" -eq 0 ]]; then
-      RELAYER_VERIFIED_LOG=$(echo "$RELAYER_LOG_ENTRY" | jq -r ".VERIFIED")
-      RELAYER_ADDRESS_LOG=$(echo "$RELAYER_LOG_ENTRY" | jq -r ".ADDRESS")
-    fi
-
-    # recreate constructor args
-    REFUND_WALLET=$(getValueFromJSONFile "config/global.json" "refundWallet")
-    CBRIDGE_MESSAGE_BUS_ADDRESS=$(getValueFromJSONFile "config/cbridge.json" "$NETWORK.messageBus")
-    DIAMOND_ADDRESS=$(getContractAddressFromDeploymentLogs "$NETWORK" "$ENVIRONMENT" "$DIAMOND_TYPE")
-
-    # check if all information was found
-    if [[ -z $REFUND_WALLET || -z $CBRIDGE_MESSAGE_BUS_ADDRESS || -z $DIAMOND_ADDRESS ]]; then
-      error "could not obtain all information needed to recreate constructor args of RelayerCelerIM. Cannot verify the contract."
-    else
-      # re-create constructor args
-      RELAYER_CONSTR_ARGS=$(cast abi-encode "someFunction(address,address,address)" "$CBRIDGE_MESSAGE_BUS_ADDRESS" "$REFUND_WALLET" "$DIAMOND_ADDRESS")
-
-      # get RPC URL for given network
-      RPC_URL=$(getRPCUrl "$NETWORK") || checkFailure $? "get rpc url"
-
-      # get address of RelayerCelerIM
-      RELAYER_ADDRESS=$(cast call $ADDRESS "relayer() returns (address)" --rpc-url "$RPC_URL")
-
-      if [[ -z $RELAYER_ADDRESS || "$RELAYER_ADDRESS" == "" ]]; then
-        error "could not obtain RelayerCelerIM address from CelerIMFacet with address $ADDRESS. Please update the log file manually."
-      fi
-
-      # update RelayerCelerIM name so that verification and logging is done with correct contract names
-      if [[ "$DIAMOND_TYPE" == "LiFiDiamond" ]]; then
-        RELAYER_NAME="RelayerCelerIMMutable"
-      else
-        RELAYER_NAME="RelayerCelerIMImmutable"
-      fi
-
-      if [[ "$(echo "$RELAYER_ADDRESS" | tr '[:upper:]' '[:lower:]')" == "$(echo "$RELAYER_ADDRESS_LOG" | tr '[:upper:]' '[:lower:]')" ]]; then
-        echoDebug "address of existing RelayerCelerIM log entry matched with current deployed-to address"
-        RELAYER_VERIFIED=false
-        # verify RelayerCelerIM if flag is set and contract is not verified yet
-        if [[ $VERIFY_CONTRACTS == "true" && ("$RELAYER_VERIFIED_LOG" != "true" || $REDEPLOYMENT == "true") ]]; then
-          if [[ $DEBUG == "true" ]]; then
-            verifyContract "$NETWORK" "RelayerCelerIM" "$RELAYER_ADDRESS" "$RELAYER_CONSTR_ARGS"
-            if [ $? -eq 0 ]; then
-              RELAYER_VERIFIED=true
-            fi
-          else
-            verifyContract "$NETWORK" "RelayerCelerIM" "$RELAYER_ADDRESS" "$RELAYER_CONSTR_ARGS" 2>/dev/null
-            if [ $? -eq 0 ]; then
-              RELAYER_VERIFIED=true
-            fi
-          fi
-        fi
-
-        # check if RelayerCelerIM was just verified
-        if [[ $RELAYER_VERIFIED == "true" ]]; then
-          echoDebug "contract was just verified. Updating VERIFIED flag in log entry now."
-
-          # extract values from existing log entry
-          RELAYER_ADDRESS=$(echo "$RELAYER_LOG_ENTRY" | jq -r ".ADDRESS")
-          RELAYER_OPTIMIZER_RUNS=$(echo "$RELAYER_LOG_ENTRY" | jq -r ".OPTIMIZER_RUNS")
-          RELAYER_TIMESTAMP=$(echo "$RELAYER_LOG_ENTRY" | jq -r ".TIMESTAMP")
-          RELAYER_CONSTRUCTOR_ARGS=$(echo "$RELAYER_LOG_ENTRY" | jq -r ".CONSTRUCTOR_ARGS")
-
-          # update VERIFIED info in log file
-          logContractDeploymentInfo "$RELAYER_NAME" "$NETWORK" "$RELAYER_TIMESTAMP" "$RELAYER_VERSION" "$RELAYER_OPTIMIZER_RUNS" "$RELAYER_CONSTRUCTOR_ARGS" "$ENVIRONMENT" "$RELAYER_ADDRESS" "$RELAYER_VERIFIED" "$SALT"
-        fi
-      else
-        echoDebug "address of existing RelayerCelerIM log entry does not match with current deployed-to address (=re-deployment)"
-
-        # overwrite existing log entry with new deployment info
-        logContractDeploymentInfo "$RELAYER_NAME" "$NETWORK" "$TIMESTAMP" "$RELAYER_VERSION" "$OPTIMIZER" "$CONSTRUCTOR_ARGS" "$ENVIRONMENT" "$RELAYER_ADDRESS" "$VERIFIED" "$SALT"
-      fi
-    fi
-
-    # save contract in network-specific deployment files
-    saveContract "$NETWORK" "$RELAYER_NAME" "$RELAYER_ADDRESS" "$FILE_SUFFIX"
-
-    # update CONTRACT variable so that verification and logging is done with correct contract names
-    if [[ "$DIAMOND_TYPE" == "LiFiDiamond" ]]; then
-      CONTRACT="CelerIMFacetMutable"
-    else
-      CONTRACT="CelerIMFacetImmutable"
-    fi
-  fi
-  # ------------------------------------------------
-
->>>>>>> 9453630c
   # check if contract verification is enabled in config and contract not yet verified according to log file
   if [[ $VERIFY_CONTRACTS == "true" && ("$VERIFIED_LOG" == "false" || -z "$VERIFIED_LOG") ]]; then
     echo "[info] trying to verify contract $CONTRACT on $NETWORK with address $ADDRESS"
