--- conflicted
+++ resolved
@@ -259,41 +259,6 @@
           # address successfully extracted
           break
         fi
-<<<<<<< HEAD
-        echo "could not extract address or something else went wrong" # TODO: REMOVE
-
-
-      # # clean tx return data
-      # CLEAN_RETURN_DATA=$(echo $RAW_RETURN_DATA | sed 's/^.*{\"logs/{\"logs/')
-      # checkFailure $? "clean return data (original data: $RAW_RETURN_DATA)"
-
-      # # extract the "returns" field and its contents from the return data (+hide errors)
-      # RETURN_DATA=$(echo $CLEAN_RETURN_DATA | jq -r '.returns' 2>/dev/null)
-
-      # # extract deployed-to address from return data
-      # ADDRESS=$(echo $RETURN_DATA | jq -r '.deployed.value')
-
-      # # check every ten seconds up until MAX_WAITING_TIME_FOR_BLOCKCHAIN_SYNC if code is deployed
-      # local COUNT=0
-      # while [ $COUNT -lt "$MAX_WAITING_TIME_FOR_BLOCKCHAIN_SYNC" ]; do
-      #   # check if bytecode is deployed at address
-      #   if doesAddressContainBytecode "$NETWORK" "$ADDRESS" >/dev/null; then
-      #     echo "[info] bytecode deployment at address $ADDRESS verified through block explorer"
-      #     break 2 # exit both loops if the operation was successful
-      #   fi
-      #   # wait for 10 seconds to allow blockchain to sync
-      #   echoDebug "waiting 10 seconds for blockchain to sync bytecode (max wait time: $MAX_WAITING_TIME_FOR_BLOCKCHAIN_SYNC seconds)"
-      #   sleep 10
-
-      #   COUNT=$((COUNT + 10))
-      # done
-
-      # if [ $COUNT -gt "$MAX_WAITING_TIME_FOR_BLOCKCHAIN_SYNC" ]; then
-      #   warning "contract deployment tx successful but doesAddressContainBytecode returned false. Please check if contract was actually deployed (NETWORK=$NETWORK, ADDRESS:$ADDRESS)"
-      # fi
-
-=======
->>>>>>> a0fe442b
     fi
 
     attempts=$((attempts + 1)) # increment attempts
