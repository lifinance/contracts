#!/bin/bash

# deploys a single contract
# should be called like this:
# $(deploySingleContract "Executor" "BSC" "staging" "1.0.0" true)
deploySingleContract() {
  # load config & helper functions
  source script/config.sh
  source script/helperFunctions.sh
  source script/deploy/resources/contractSpecificReminders.sh

  # read function arguments into variables
  local CONTRACT="$1"
  local NETWORK="$2"
  local ENVIRONMENT="$3"
  local VERSION="$4"
  local EXIT_ON_ERROR="$5"
  local DIAMOND_TYPE="$6" # optional parameter (only used by CelerIMFacet)

  # load env variables
  source .env

  # ------- SPECIAL HANDLING FOR CELERIMFACET ------
  # check if contract is CelerIMFacet and if no diamond type was passed into this function
  if [[ "$CONTRACT" == "CelerIMFacet" && -z "$DIAMOND_TYPE" ]]; then
    echo ""
    echo "The CelerIMFacet will deploy a RelayerCelerIM contract which needs a diamond address (that cannot be changed)."
    echo "Which diamond type/address would you like to use for this?"
    DIAMOND_TYPE=$(
      gum choose \
        "LiFiDiamond" \
        "LiFiDiamondImmutable"
    )

    # make sure a meaningful value was selected
    if [[ "$DIAMOND_TYPE" != "LiFiDiamond" && "$DIAMOND_TYPE" != "LiFiDiamondImmutable" ]]; then
      # end script
      if [[ -z "$EXIT_ON_ERROR" ]]; then
        return 1
      else
        exit 1
      fi
    fi
  fi
  # ------------------------------------------------

  # if no ENVIRONMENT was passed to this function, determine it
  if [[ -z "$ENVIRONMENT" ]]; then
    if [[ "$PRODUCTION" == "true" ]]; then
      # make sure that PRODUCTION was selected intentionally by user
      echo "    "
      echo "    "
      printf '\033[31m%s\031\n' "!!!!!!!!!!!!!!!!!!!!!!!! ATTENTION !!!!!!!!!!!!!!!!!!!!!!!!"
      printf '\033[33m%s\033[0m\n' "The config environment variable PRODUCTION is set to true"
      printf '\033[33m%s\033[0m\n' "This means you will be deploying contracts to production"
      printf '\033[31m%s\031\n' "!!!!!!!!!!!!!!!!!!!!!!!!!!!!!!!!!!!!!!!!!!!!!!!!!!!!!!!!!!!"
      echo "    "
      printf '\033[33m%s\033[0m\n' "Last chance: Do you want to skip?"
      PROD_SELECTION=$(
        gum choose \
          "yes" \
          "no"
      )

      if [[ $PROD_SELECTION != "no" ]]; then
        echo "...exiting script"
        exit 0
      fi

      ENVIRONMENT="production"
    else
      ENVIRONMENT="staging"
    fi
  fi

  # if no NETWORK was passed to this function, ask user to select it
  if [[ -z "$NETWORK" ]]; then
    NETWORK=$(getUserSelectedNetwork)

    # check the return code the last call
    if [ $? -ne 0 ]; then
      echo "$NETWORK" # will contain an error message
      exit 1
    fi
    # get deployer wallet balance
    BALANCE=$(getDeployerBalance "$NETWORK" "$ENVIRONMENT")

    echo "[info] selected network: $NETWORK"
    echo "[info] deployer wallet balance in this network: $BALANCE"
    echo ""
  fi

<<<<<<< HEAD
  # Handle ZkSync and Abstract
  # We need to use zksync specific scripts that are able to be compiled for
  # the zkvm
  if [[ $NETWORK == "zksync" || $NETWORK == "abstract" ]]; then
=======
  FILE_EXTENSION=".s.sol"

  # Handle ZkSync
  # We need to use zksync specific scripts that are able to be compiled for
  # the zkvm
  if [[ $NETWORK == "zksync" ]]; then
    # update the deploy script directory to point to zksync-specific scripts
>>>>>>> 11b94c85
    DEPLOY_SCRIPT_DIRECTORY="script/deploy/zksync/"
    FILE_EXTENSION=".zksync.s.sol"
  fi

  if [[ -z "$CONTRACT" ]]; then
    # select which contract should be deployed
    SCRIPT=$(ls -1 "$DEPLOY_SCRIPT_DIRECTORY" | sed -e "s/${FILE_EXTENSION}//" | grep 'Deploy' | gum filter --placeholder "Deploy Script")
    local CONTRACT=$(echo $SCRIPT | sed -e 's/Deploy//')
  else
    # the to-be-deployed contract was already selected prior to calling this script
    SCRIPT="Deploy"$CONTRACT
  fi

  # define the full path to the deploy script
  FULL_SCRIPT_PATH="${DEPLOY_SCRIPT_DIRECTORY}${SCRIPT}${FILE_EXTENSION}"

  # Display contract-specific information, if existing
  if grep -q "^$CONTRACT=" "$CONTRACT_REMINDERS"; then
    echo -e "\n\n"
    printf '\033[31m%s\031\n' "--------------------------------------- !!!!!!!! ATTENTION !!!!!!!! ---------------------------------------"
    warning "Please read the following information carefully: "
    warning "${!CONTRACT}"
    printf '\033[31m%s\031\n' "-----------------------------------------------------------------------------------------------------------"
    echo -e "\n\n"
  fi

  # check if deploy script exists
  if ! checkIfFileExists "$FULL_SCRIPT_PATH" >/dev/null; then
    error "could not find deploy script for $CONTRACT in this path: $FULL_SCRIPT_PATH". Aborting deployment.
    if [[ -z "$EXIT_ON_ERROR" ]]; then
      return 1
    else
      exit 1
    fi
  fi

  # get current contract version
  local VERSION=$(getCurrentContractVersion "$CONTRACT")

  # get file suffix based on value in variable ENVIRONMENT
  FILE_SUFFIX=$(getFileSuffix "$ENVIRONMENT")

  # logging for debug purposes
  echo ""
  echoDebug "in function deploySingleContract"
  echoDebug "CONTRACT=$CONTRACT"
  echoDebug "NETWORK=$NETWORK"
  echoDebug "SCRIPT=$SCRIPT"
  echoDebug "FULL_SCRIPT_PATH=$FULL_SCRIPT_PATH"
  echoDebug "ENVIRONMENT=$ENVIRONMENT"
  echoDebug "VERSION=$VERSION"
  echoDebug "FILE_SUFFIX=$FILE_SUFFIX"
  echoDebug "DIAMOND_TYPE=$DIAMOND_TYPE"
  echo ""

  # prepare bytecode
  BYTECODE=$(getBytecodeFromArtifact "$CONTRACT")

  # get CREATE3_FACTORY_ADDRESS
  CREATE3_FACTORY_ADDRESS=$(getCreate3FactoryAddress "$NETWORK")

  if [[ $CONTRACT == "LiFiDiamondImmutable" ]]; then
    # adds a string to the end of the bytecode to alter the salt but always produce deterministic results based on bytecode
    BYTECODE="$BYTECODE""ffffffffffffffffffffffffffffffffffffff"
  fi

  # check if .env file contains a value "SALT" and if this has correct number of digits (must be even)
  if [[ ! -z "$SALT" ]]; then
    if [ $((${#SALT} % 2)) != 0 ]; then
      error "your SALT environment variable (in .env file) has a value with odd digits (must be even digits) - please adjust value and run script again"
      exit 1
    fi
  fi

  # add custom salt from .env file (allows to re-deploy contracts with same bytecode)
  local SALT_INPUT="$BYTECODE""$SALT"

  # create salt that is used to deploy contract
  local DEPLOYSALT=$(cast keccak "$SALT_INPUT")

  # get predicted contract address based on salt (or special case for LiFiDiamond)
  if [[ $CONTRACT == "LiFiDiamond" && $DEPLOY_TO_DEFAULT_DIAMOND_ADDRESS == "true" ]]; then
    CONTRACT_ADDRESS="0x1231DEB6f5749EF6cE6943a275A1D3E7486F4EaE"
  else
    CONTRACT_ADDRESS=$(getContractAddressFromSalt "$DEPLOYSALT" "$NETWORK" "$CONTRACT" "$ENVIRONMENT")
  fi

  # check if address already contains code (=> are we deploying or re-running the script again?)
  NEW_DEPLOYMENT=$(doesAddressContainBytecode "$NETWORK" "$ADDRESS")

  # check if all required data (e.g. config data / contract addresses) is available
  checkDeployRequirements "$NETWORK" "$ENVIRONMENT" "$CONTRACT"

  # do not continue if data required for deployment is missing
  if [ $? -ne 0 ]; then
    if [[ -z "$EXIT_ON_ERROR" || $EXIT_ON_ERROR == "false" ]]; then
      return 1
    else
      exit 1
    fi
  fi

  if [[ $NETWORK == "zksync" || $NETWORK == "abstract" ]]; then
      # Check if a zksync contract has already been deployed for a specific
      # version otherwise it might fail since create2 will try to deploy to the
      # same address
      DEPLOYED=$(findContractInMasterLog $CONTRACT $NETWORK $ENVIRONMENT $VERSION $LOG_FILE_PATH)
      if [[ $? == 0 ]]; then
        gum style \
	        --foreground 220 --border-foreground 220 --border double \
	        --align center --width 50 --margin "1 2" --padding "2 4" \
	        'WARNING' "$CONTRACT v$VERSION is already deployed to $NETWORK" 'Deployment might fail'
        gum confirm "Deploy anyway?" || exit 0
      fi
      # Clean all old artifacts
      rm -fr ./out
      rm -fr ./zkout
      # # Clean zksync cache
      FOUNDRY_PROFILE=zksync ./foundry-zksync/forge cache clean
      #
      # # Run zksync specific fork of forge
      FOUNDRY_PROFILE=zksync ./foundry-zksync/forge build --zksync
  fi

  # execute script
  attempts=1

  while [ $attempts -le "$MAX_ATTEMPTS_PER_CONTRACT_DEPLOYMENT" ]; do
    echo "[info] trying to deploy $CONTRACT now - attempt ${attempts} (max attempts: $MAX_ATTEMPTS_PER_CONTRACT_DEPLOYMENT) "

    # ensure that gas price is below maximum threshold (for mainnet only)
    doNotContinueUnlessGasIsBelowThreshold "$NETWORK"

    if [[ $NETWORK == "zksync" || $NETWORK == "abstract" ]]; then
      # Deploy zksync scripts using the zksync specific fork of forge
      RAW_RETURN_DATA=$(FOUNDRY_PROFILE=zksync DEPLOYSALT=$DEPLOYSALT NETWORK=$NETWORK FILE_SUFFIX=$FILE_SUFFIX PRIVATE_KEY=$(getPrivateKey "$NETWORK" "$ENVIRONMENT") ./foundry-zksync/forge script "$FULL_SCRIPT_PATH" -f $NETWORK --json --broadcast --skip-simulation --slow --zksync)
    else
      # try to execute call
      RAW_RETURN_DATA=$(DEPLOYSALT=$DEPLOYSALT CREATE3_FACTORY_ADDRESS=$CREATE3_FACTORY_ADDRESS NETWORK=$NETWORK FILE_SUFFIX=$FILE_SUFFIX DEFAULT_DIAMOND_ADDRESS_DEPLOYSALT=$DEFAULT_DIAMOND_ADDRESS_DEPLOYSALT DEPLOY_TO_DEFAULT_DIAMOND_ADDRESS=$DEPLOY_TO_DEFAULT_DIAMOND_ADDRESS PRIVATE_KEY=$(getPrivateKey "$NETWORK" "$ENVIRONMENT") DIAMOND_TYPE=$DIAMOND_TYPE forge script "$FULL_SCRIPT_PATH" -f $NETWORK --json --broadcast --skip-simulation --legacy)
    fi

    RETURN_CODE=$?

    # print return data only if debug mode is activated
    # echoDebug "RAW_RETURN_DATA: $RAW_RETURN_DATA"

    # check return data for error message (regardless of return code as this is not 100% reliable)
    if [[ $RAW_RETURN_DATA == *"\"logs\":[]"* && $RAW_RETURN_DATA == *"\"returns\":{}"* ]]; then
      # try to extract error message and throw error
      ERROR_MESSAGE=$(echo "$RAW_RETURN_DATA" | sed -n 's/.*0\\0\\0\\0\\0\(.*\)\\0\".*/\1/p')
      if [[ $ERROR_MESSAGE == "" ]]; then
        error "execution of deploy script failed. Could not extract error message. RAW_RETURN_DATA: $RAW_RETURN_DATA"
      else
        error "execution of deploy script failed with message: $ERROR_MESSAGE"
      fi

    # check the return code the last call
    elif [ $RETURN_CODE -eq 0 ]; then
      # clean tx return data
      CLEAN_RETURN_DATA=$(echo $RAW_RETURN_DATA | sed 's/^.*{\"logs/{\"logs/')
      checkFailure $? "clean return data (original data: $RAW_RETURN_DATA)"

      # extract the "returns" field and its contents from the return data (+hide errors)
      RETURN_DATA=$(echo $CLEAN_RETURN_DATA | jq -r '.returns' 2>/dev/null)

      # extract deployed-to address from return data
      ADDRESS=$(echo $RETURN_DATA | jq -r '.deployed.value')

      # check every ten seconds up until MAX_WAITING_TIME_FOR_BLOCKCHAIN_SYNC if code is deployed
      local COUNT=0
      while [ $COUNT -lt "$MAX_WAITING_TIME_FOR_BLOCKCHAIN_SYNC" ]; do
        # check if bytecode is deployed at address
        if doesAddressContainBytecode "$NETWORK" "$ADDRESS" >/dev/null; then
          echo "[info] bytecode deployment at address $ADDRESS verified through block explorer"
          break 2 # exit both loops if the operation was successful
        fi
        # wait for 10 seconds to allow blockchain to sync
        echoDebug "waiting 10 seconds for blockchain to sync bytecode (max wait time: $MAX_WAITING_TIME_FOR_BLOCKCHAIN_SYNC seconds)"
        sleep 10

        COUNT=$((COUNT + 10))
      done

      if [ $COUNT -gt "$MAX_WAITING_TIME_FOR_BLOCKCHAIN_SYNC" ]; then
        warning "contract deployment tx successful but doesAddressContainBytecode returned false. Please check if contract was actually deployed (NETWORK=$NETWORK, ADDRESS:$ADDRESS)"
      fi

    fi

    attempts=$((attempts + 1)) # increment attempts
    sleep 1                    # wait for 1 second before trying the operation again
  done

  # check if call was executed successfully or used all ATTEMPTS
  if [ $attempts -gt "$MAX_ATTEMPTS_PER_CONTRACT_DEPLOYMENT" ]; then
    error "failed to deploy $CONTRACT to network $NETWORK in $ENVIRONMENT environment"

    # end this script according to flag
    if [[ -z "$EXIT_ON_ERROR" ]]; then
      echo "return 1"
      return 1
    else
      echo "exit 1"
      exit 1
    fi
  fi

  # check if address is available, otherwise do not continue
  if [[ -z "$ADDRESS" || "$ADDRESS" == "null" ]]; then
    warning "failed to obtain address of newly deployed contract $CONTRACT. There may be an issue within the deploy script. Please check and try again"

    # end this script according to flag
    if [[ -z "$EXIT_ON_ERROR" ]]; then
      return 1
    else
      exit 1
    fi
  fi

  # extract constructor arguments from return data
  CONSTRUCTOR_ARGS=$(echo $RETURN_DATA | jq -r '.constructorArgs.value // "0x"')
  echo "[info] $CONTRACT deployed to $NETWORK at address $ADDRESS"

  # check if log entry exists for this file and if yes, if contract is verified already
  LOG_ENTRY=$(findContractInMasterLog "$CONTRACT" "$NETWORK" "$ENVIRONMENT" "$VERSION")
  LOG_ENTRY_RETURN_CODE=$?
  echoDebug "existing log entry, may have a different address in case of a redeployment (RETURN CODE: $LOG_ENTRY_RETURN_CODE): $LOG_ENTRY"

  if [[ "$LOG_ENTRY_RETURN_CODE" -eq 0 ]]; then
    VERIFIED_LOG=$(echo "$LOG_ENTRY" | jq -r ".VERIFIED")
    ADDRESS_LOG=$(echo "$LOG_ENTRY" | jq -r ".ADDRESS")
  fi

  # check if this was a redeployment (= if address does not match with what is already in log file)
  if [[ "$(echo "$ADDRESS" | tr '[:upper:]' '[:lower:]')" == "$(echo "$ADDRESS_LOG" | tr '[:upper:]' '[:lower:]')" ]]; then
    REDEPLOYMENT=false
  else
    REDEPLOYMENT=true
    # overwirte VERIFIED_LOG value since it was a redeployment, we dont care if the last contract was already verified or not
    VERIFIED_LOG=""
  fi

  # verify contract, if needed
  VERIFIED=false

  # prepare information for logfile entry
  TIMESTAMP=$(date +"%Y-%m-%d %H:%M:%S")
  OPTIMIZER=$(getOptimizerRuns)

  # ------- SPECIAL HANDLING FOR CELERIMFACET ------
  # get current contract version of RelayerCelerIM
  if [[ "$CONTRACT" == "CelerIMFacet" ]]; then
    # get current version of relayer
    RELAYER_VERSION=$(getCurrentContractVersion "RelayerCelerIM")

    # check if log entry exists for RelayerCelerIM and if yes, if contract is verified already
    RELAYER_LOG_ENTRY=$(findContractInMasterLog "RelayerCelerIM" "$NETWORK" "$ENVIRONMENT" "$RELAYER_VERSION")
    RELAYER_LOG_ENTRY_RETURN_CODE=$?
    echoDebug "existing RelayerCelerIM log entry (RETURN CODE: $RELAYER_LOG_ENTRY_RETURN_CODE): $RELAYER_LOG_ENTRY"

    if [[ "$RELAYER_LOG_ENTRY_RETURN_CODE" -eq 0 ]]; then
      RELAYER_VERIFIED_LOG=$(echo "$RELAYER_LOG_ENTRY" | jq -r ".VERIFIED")
      RELAYER_ADDRESS_LOG=$(echo "$RELAYER_LOG_ENTRY" | jq -r ".ADDRESS")
    fi

    # recreate constructor args
    REFUND_WALLET=$(getValueFromJSONFile "config/global.json" "refundWallet")
    CBRIDGE_MESSAGE_BUS_ADDRESS=$(getValueFromJSONFile "config/cbridge.json" "$NETWORK.messageBus")
    DIAMOND_ADDRESS=$(getContractAddressFromDeploymentLogs "$NETWORK" "$ENVIRONMENT" "$DIAMOND_TYPE")

    # check if all information was found
    if [[ -z $REFUND_WALLET || -z $CBRIDGE_MESSAGE_BUS_ADDRESS || -z $DIAMOND_ADDRESS ]]; then
      error "could not obtain all information needed to recreate constructor args of RelayerCelerIM. Cannot verify the contract."
    else
      # re-create constructor args
      RELAYER_CONSTR_ARGS=$(cast abi-encode "someFunction(address,address,address)" "$CBRIDGE_MESSAGE_BUS_ADDRESS" "$REFUND_WALLET" "$DIAMOND_ADDRESS")

      # get RPC URL for given network
      RPC_URL=$(getRPCUrl "$NETWORK")

      # get address of RelayerCelerIM
      RELAYER_ADDRESS=$(cast call $ADDRESS "relayer() returns (address)" --rpc-url "$RPC_URL")

      if [[ -z $RELAYER_ADDRESS || "$RELAYER_ADDRESS" == "" ]]; then
        error "could not obtain RelayerCelerIM address from CelerIMFacet with address $ADDRESS. Please update the log file manually."
      fi

      # update RelayerCelerIM name so that verification and logging is done with correct contract names
      if [[ "$DIAMOND_TYPE" == "LiFiDiamond" ]]; then
        RELAYER_NAME="RelayerCelerIMMutable"
      else
        RELAYER_NAME="RelayerCelerIMImmutable"
      fi

      if [[ "$(echo "$RELAYER_ADDRESS" | tr '[:upper:]' '[:lower:]')" == "$(echo "$RELAYER_ADDRESS_LOG" | tr '[:upper:]' '[:lower:]')" ]]; then
        echoDebug "address of existing RelayerCelerIM log entry matched with current deployed-to address"
        RELAYER_VERIFIED=false
        # verify RelayerCelerIM if flag is set and contract is not verified yet
        if [[ $VERIFY_CONTRACTS == "true" && ("$RELAYER_VERIFIED_LOG" != "true" || $REDEPLOYMENT == "true") ]]; then
          if [[ $DEBUG == "true" ]]; then
            verifyContract "$NETWORK" "RelayerCelerIM" "$RELAYER_ADDRESS" "$RELAYER_CONSTR_ARGS"
            if [ $? -eq 0 ]; then
              RELAYER_VERIFIED=true
            fi
          else
            verifyContract "$NETWORK" "RelayerCelerIM" "$RELAYER_ADDRESS" "$RELAYER_CONSTR_ARGS" 2>/dev/null
            if [ $? -eq 0 ]; then
              RELAYER_VERIFIED=true
            fi
          fi
        fi

        # check if RelayerCelerIM was just verified
        if [[ $RELAYER_VERIFIED == "true" ]]; then
          echoDebug "contract was just verified. Updating VERIFIED flag in log entry now."

          # extract values from existing log entry
          RELAYER_ADDRESS=$(echo "$RELAYER_LOG_ENTRY" | jq -r ".ADDRESS")
          RELAYER_OPTIMIZER_RUNS=$(echo "$RELAYER_LOG_ENTRY" | jq -r ".OPTIMIZER_RUNS")
          RELAYER_TIMESTAMP=$(echo "$RELAYER_LOG_ENTRY" | jq -r ".TIMESTAMP")
          RELAYER_CONSTRUCTOR_ARGS=$(echo "$RELAYER_LOG_ENTRY" | jq -r ".CONSTRUCTOR_ARGS")

          # update VERIFIED info in log file
          logContractDeploymentInfo "$RELAYER_NAME" "$NETWORK" "$RELAYER_TIMESTAMP" "$RELAYER_VERSION" "$RELAYER_OPTIMIZER_RUNS" "$RELAYER_CONSTRUCTOR_ARGS" "$ENVIRONMENT" "$RELAYER_ADDRESS" "$RELAYER_VERIFIED" "$SALT"
        fi
      else
        echoDebug "address of existing RelayerCelerIM log entry does not match with current deployed-to address (=re-deployment)"

        # overwrite existing log entry with new deployment info
        logContractDeploymentInfo "$RELAYER_NAME" "$NETWORK" "$TIMESTAMP" "$RELAYER_VERSION" "$OPTIMIZER" "$CONSTRUCTOR_ARGS" "$ENVIRONMENT" "$RELAYER_ADDRESS" $VERIFIED "$SALT"
      fi
    fi

    # save contract in network-specific deployment files
    saveContract "$NETWORK" "$RELAYER_NAME" "$RELAYER_ADDRESS" "$FILE_SUFFIX"

    # update CONTRACT variable so that verification and logging is done with correct contract names
    if [[ "$DIAMOND_TYPE" == "LiFiDiamond" ]]; then
      CONTRACT="CelerIMFacetMutable"
    else
      CONTRACT="CelerIMFacetImmutable"
    fi
  fi
  # ------------------------------------------------

  # check if contract verification is enabled in config and contract not yet verified according to log file
  if [[ $VERIFY_CONTRACTS == "true" && ("$VERIFIED_LOG" == "false" || -z "$VERIFIED_LOG") ]]; then
    echo "[info] trying to verify contract $CONTRACT on $NETWORK with address $ADDRESS"
    if [[ $DEBUG == "true" ]]; then
      verifyContract "$NETWORK" "$CONTRACT" "$ADDRESS" "$CONSTRUCTOR_ARGS"
      if [ $? -eq 0 ]; then
        VERIFIED=true
      fi
    else
      verifyContract "$NETWORK" "$CONTRACT" "$ADDRESS" "$CONSTRUCTOR_ARGS" 2>/dev/null
      if [ $? -eq 0 ]; then
        VERIFIED=true
      fi
    fi
  fi

  # check if log entry was found
  if [[ "$LOG_ENTRY_RETURN_CODE" -eq 0 && $NEW_DEPLOYMENT == "false" ]]; then
    echoDebug "log entry already exists:"
    echoDebug "$LOG_ENTRY"
    echoDebug "Now checking if $CONTRACT was verified just now and update log, if so"

    # check if redeployment
    if [[ "$REDEPLOYMENT" == "false" ]]; then
      echoDebug "address of existing log entry matched with current deployed-to address"

      # check if contract was verified during this script execution
      if [[ $VERIFIED == "true" ]]; then
        echoDebug "contract was just verified. Updating VERIFIED flag in log entry now."

        # extract values from existing log entry
        ADDRESS=$(echo "$LOG_ENTRY" | jq -r ".ADDRESS")
        OPTIMIZER=$(echo "$LOG_ENTRY" | jq -r ".OPTIMIZER_RUNS")
        TIMESTAMP=$(echo "$LOG_ENTRY" | jq -r ".TIMESTAMP")
        CONSTRUCTOR_ARGS=$(echo "$LOG_ENTRY" | jq -r ".CONSTRUCTOR_ARGS")
        TIMESTAMP=$(echo "$LOG_ENTRY" | jq -r ".TIMESTAMP")

        # update VERIFIED info in log file
        logContractDeploymentInfo "$CONTRACT" "$NETWORK" "$TIMESTAMP" "$VERSION" "$OPTIMIZER" "$CONSTRUCTOR_ARGS" "$ENVIRONMENT" "$ADDRESS" $VERIFIED "$SALT"
      else
        echoDebug "contract was not verified just now. No further action needed."
      fi
    else
      echoDebug "address of existing log entry does not match with current deployed-to address (=re-deployment)"

      # overwrite existing log entry with new deployment info
      logContractDeploymentInfo "$CONTRACT" "$NETWORK" "$TIMESTAMP" "$VERSION" "$OPTIMIZER" "$CONSTRUCTOR_ARGS" "$ENVIRONMENT" "$ADDRESS" $VERIFIED "$SALT"
    fi
  else
    echoDebug "log entry does not exist or contract was re-deployed. Log entry will be (over-)written now."

    # write to logfile
    logContractDeploymentInfo "$CONTRACT" "$NETWORK" "$TIMESTAMP" "$VERSION" "$OPTIMIZER" "$CONSTRUCTOR_ARGS" "$ENVIRONMENT" "$ADDRESS" $VERIFIED "$SALT"
  fi

  # save contract in network-specific deployment files
  saveContract "$NETWORK" "$CONTRACT" "$ADDRESS" "$FILE_SUFFIX"

  return 0
}<|MERGE_RESOLUTION|>--- conflicted
+++ resolved
@@ -90,20 +90,12 @@
     echo ""
   fi
 
-<<<<<<< HEAD
+  FILE_EXTENSION=".s.sol"
+
   # Handle ZkSync and Abstract
   # We need to use zksync specific scripts that are able to be compiled for
   # the zkvm
   if [[ $NETWORK == "zksync" || $NETWORK == "abstract" ]]; then
-=======
-  FILE_EXTENSION=".s.sol"
-
-  # Handle ZkSync
-  # We need to use zksync specific scripts that are able to be compiled for
-  # the zkvm
-  if [[ $NETWORK == "zksync" ]]; then
-    # update the deploy script directory to point to zksync-specific scripts
->>>>>>> 11b94c85
     DEPLOY_SCRIPT_DIRECTORY="script/deploy/zksync/"
     FILE_EXTENSION=".zksync.s.sol"
   fi
