// @ts-nocheck
import { consola } from 'consola'
import { $ } from 'zx'
import { defineCommand, runMain } from 'citty'
import * as path from 'path'
import * as fs from 'fs'
import {
  Address,
  Hex,
  PublicClient,
  createPublicClient,
  getAddress,
  formatEther,
  getContract,
  http,
  parseAbi,
} from 'viem'
import {
  Network,
  networks,
  getViemChainForNetworkName,
} from '../utils/viemScriptHelpers'
import { coreFacets, pauserWallet } from '../../config/global.json'

const SAFE_THRESHOLD = 3

const corePeriphery = [
  'ERC20Proxy',
  'Executor',
  'FeeCollector',
  'LiFiDEXAggregator',
  'TokenWrapper',
]

const errors: string[] = []
const main = defineCommand({
  meta: {
    name: 'LIFI Diamond Health Check',
    description: 'Check that the diamond is configured correctly',
  },
  args: {
    network: {
      type: 'string',
      description: 'EVM network to check',
      required: true,
    },
  },
  async run({ args }) {
    const { network } = args
    const { default: deployedContracts } = await import(
      `../../deployments/${network.toLowerCase()}.json`
    )
    const targetStateJson = await import(
      `../../script/deploy/_targetState.json`
    )
    const nonCoreFacets = Object.keys(
      targetStateJson[network.toLowerCase()].production.LiFiDiamond
    ).filter((k) => {
      return (
        !coreFacets.includes(k) &&
        !corePeriphery.includes(k) &&
        k !== 'LiFiDiamond' &&
        k.includes('Facet')
      )
    })
    const dexs = (await import(`../../config/dexs.json`))[
      network.toLowerCase()
    ] as Address[]

    const globalConfig = await import('../../config/global.json')
    const networksConfig = await import('../../config/networks.json')

    const chain = getViemChainForNetworkName(network.toLowerCase())

    const publicClient = createPublicClient({
      batch: { multicall: true },
      chain,
      transport: http(),
    })

    consola.info('Running post deployment checks...\n')

    //          ╭─────────────────────────────────────────────────────────╮
    //          │                Check Diamond Contract                   │
    //          ╰─────────────────────────────────────────────────────────╯
    consola.box('Checking diamond Contract...')
    const diamondDeployed = await checkIsDeployed(
      'LiFiDiamond',
      deployedContracts,
      publicClient
    )
    if (!diamondDeployed) {
      logError(`LiFiDiamond not deployed`)
      finish()
    } else {
      consola.success('LiFiDiamond deployed')
    }

    const diamondAddress = deployedContracts['LiFiDiamond']

    //          ╭─────────────────────────────────────────────────────────╮
    //          │                    Check core facets                    │
    //          ╰─────────────────────────────────────────────────────────╯
    consola.box('Checking Core Facets...')
    for (const facet of coreFacets) {
      const isDeployed = await checkIsDeployed(
        facet,
        deployedContracts,
        publicClient
      )
      if (!isDeployed) {
        logError(`Facet ${facet} not deployed`)
        continue
      }

      consola.success(`Facet ${facet} deployed`)
    }

    //          ╭─────────────────────────────────────────────────────────╮
    //          │         Check that non core facets are deployed         │
    //          ╰─────────────────────────────────────────────────────────╯
    consola.box('Checking Non-Core facets...')
    for (const facet of nonCoreFacets) {
      const isDeployed = await checkIsDeployed(
        facet,
        deployedContracts,
        publicClient
      )
      if (!isDeployed) {
        logError(`Facet ${facet} not deployed`)
        continue
      }
      consola.success(`Facet ${facet} deployed`)
    }

    //          ╭─────────────────────────────────────────────────────────╮
    //          │          Check that all facets are registered           │
    //          ╰─────────────────────────────────────────────────────────╯
    consola.box('Checking facets registered in diamond...')
    $.quiet = true

    let registeredFacets: string[] = []
    try {
      if (networksConfig[network.toLowerCase()].rpcUrl) {
        const rpcUrl: string = networksConfig[network.toLowerCase()].rpcUrl
        const facetsResult =
          await $`cast call ${diamondAddress} "facets() returns ((address,bytes4[])[])" --rpc-url ${rpcUrl}`
        const rawString = facetsResult.stdout

        const jsonCompatibleString = rawString
          .replace(/\(/g, '[')
          .replace(/\)/g, ']')
          .replace(/0x[0-9a-fA-F]+/g, '"$&"')

        const onChainFacets = JSON.parse(jsonCompatibleString)

        if (Array.isArray(onChainFacets)) {
          // mapping on-chain facet addresses to names in config
          const configFacetsByAddress = Object.fromEntries(
            Object.entries(deployedContracts).map(([name, address]) => {
              return [address.toLowerCase(), name]
            })
          )

          const onChainFacetAddresses = onChainFacets.map(([address]) =>
            address.toLowerCase()
          )

          const configuredFacetAddresses = Object.keys(configFacetsByAddress)

          registeredFacets = onChainFacets.map(([address]) => {
            return configFacetsByAddress[address.toLowerCase()]
          })
        }
      } else {
        throw new Error('Failed to get rpc from network config file')
      }
    } catch (error) {
      consola.warn('Unable to parse output - skipping facet registration check')
      consola.warn('Error:', error)
    }

    for (const facet of [...coreFacets, ...nonCoreFacets]) {
      if (!registeredFacets.includes(facet)) {
        logError(
          `Facet ${facet} not registered in Diamond or possibly unverified`
        )
      } else {
        consola.success(`Facet ${facet} registered in Diamond`)
      }
    }

    //          ╭─────────────────────────────────────────────────────────╮
    //          │      Check that core periphery facets are deployed      │
    //          ╰─────────────────────────────────────────────────────────╯
    consola.box('Checking periphery contracts...')
    for (const contract of corePeriphery) {
      const isDeployed = await checkIsDeployed(
        contract,
        deployedContracts,
        publicClient
      )
      if (!isDeployed) {
        logError(`Periphery contract ${contract} not deployed`)
        continue
      }
      consola.success(`Periphery contract ${contract} deployed`)
    }

    const deployerWallet = getAddress(globalConfig.deployerWallet)

    // Check Executor authorization in ERC20Proxy
    const erc20Proxy = getContract({
      address: deployedContracts['ERC20Proxy'],
      abi: parseAbi([
        'function authorizedCallers(address) external view returns (bool)',
        'function owner() external view returns (address)',
      ]),
      client: publicClient,
    })

    const executorAddress = deployedContracts['Executor']
    const isExecutorAuthorized = await erc20Proxy.read.authorizedCallers([
      executorAddress,
    ])

    if (!isExecutorAuthorized) {
      logError('Executor is not authorized in ERC20Proxy')
    } else {
      consola.success('Executor is authorized in ERC20Proxy')
    }

    //          ╭─────────────────────────────────────────────────────────╮
    //          │          Check registered periphery contracts           │
    //          ╰─────────────────────────────────────────────────────────╯
    consola.box('Checking periphery contracts registered in diamond...')
    const peripheryRegistry = getContract({
      address: deployedContracts['LiFiDiamond'],
      abi: parseAbi([
        'function getPeripheryContract(string) external view returns (address)',
      ]),
      client: publicClient,
    })
    const addresses = await Promise.all(
      corePeriphery.map((c) => peripheryRegistry.read.getPeripheryContract([c]))
    )

    for (const periphery of corePeriphery) {
      if (!addresses.includes(getAddress(deployedContracts[periphery]))) {
        logError(`Periphery contract ${periphery} not registered in Diamond`)
      } else {
        consola.success(`Periphery contract ${periphery} registered in Diamond`)
      }
    }

    //          ╭─────────────────────────────────────────────────────────╮
    //          │                   Check approved DEXs                   │
    //          ╰─────────────────────────────────────────────────────────╯
    if (dexs) {
      consola.box('Checking DEXs approved in diamond...')
      const dexManager = getContract({
        address: deployedContracts['LiFiDiamond'],
        abi: parseAbi([
          'function approvedDexs() external view returns (address[])',
          'function isFunctionApproved(bytes4) external returns (bool)',
        ]),
        client: publicClient,
      })
      const approvedDexs = await dexManager.read.approvedDexs()

      // Loop through DEXs excluding the address for FeeCollector, LiFiDEXAggregator and TokenWrapper
      let numMissing = 0
      for (const dex of dexs.filter(
        (d) => !corePeriphery.includes(getAddress(d))
      )) {
        if (!approvedDexs.includes(getAddress(dex))) {
          logError(`DEX ${dex} not approved in Diamond`)
          numMissing++
        }
      }

      // Check that FeeCollector, LiFiDEXAggregator and TokenWrapper are included in approvedDexs
      const mustBeWhitelisted = corePeriphery.filter(
        (p) =>
          p === 'FeeCollector' ||
          p === 'LiFiDEXAggregator' ||
          p === 'TokenWrapper'
      )
      for (const f of mustBeWhitelisted) {
        if (!approvedDexs.includes(getAddress(deployedContracts[f]))) {
          logError(`Periphery contract ${f} not approved as a DEX`)
          numMissing++
        } else {
          consola.success(`Periphery contract ${f} approved as a DEX`)
        }
      }

      consola.info(
        `Found ${numMissing} missing dex${numMissing === 1 ? '' : 's'}`
      )

      //          ╭─────────────────────────────────────────────────────────╮
      //          │                   Check approved sigs                   │
      //          ╰─────────────────────────────────────────────────────────╯

      consola.box('Checking DEX signatures approved in diamond...')
      // Check if function signatures are approved
      const { sigs } = await import(`../../config/sigs.json`)

      // Function to split array into chunks
      const chunkArray = <T>(array: T[], chunkSize: number): T[][] => {
        const chunks: T[][] = []
        for (let i = 0; i < array.length; i += chunkSize) {
          chunks.push(array.slice(i, i + chunkSize))
        }
        return chunks
      }

      const batchSize = 20
      const sigBatches = chunkArray(sigs, batchSize)

      const sigsToApprove: Hex[] = []

      for (const batch of sigBatches) {
        const calls = batch.map((sig: string) => {
          return {
            ...dexManager,
            functionName: 'isFunctionApproved',
            args: [sig],
          }
        })

        const results = await publicClient.multicall({ contracts: calls })

        for (let i = 0; i < results.length; i++) {
          if (results[i].status !== 'success' || !results[i].result) {
            console.log('Function not approved:', batch[i])
            sigsToApprove.push(batch[i] as Hex)
          }
        }
      }

      if (sigsToApprove.length > 0) {
        logError(`Missing ${sigsToApprove.length} DEX signatures`)
      } else {
        consola.success('No missing signatures.')
      }

      //          ╭─────────────────────────────────────────────────────────╮
      //          │                Check contract ownership                 │
      //          ╰─────────────────────────────────────────────────────────╯
      consola.box('Checking ownership...')

      const withdrawWallet = getAddress(globalConfig.withdrawWallet)
      const rebalanceWallet = getAddress(globalConfig.lifuelRebalanceWallet)
      const refundWallet = getAddress(globalConfig.refundWallet)

      // Check ERC20Proxy ownership
      const erc20ProxyOwner = await erc20Proxy.read.owner()
      if (getAddress(erc20ProxyOwner) !== getAddress(deployerWallet)) {
        logError(
          `ERC20Proxy owner is ${getAddress(
            erc20ProxyOwner
          )}, expected ${getAddress(deployerWallet)}`
        )
      } else {
        consola.success('ERC20Proxy owner is correct')
      }

      // Check that Diamond is owned by SAFE
      if (networksConfig[network.toLowerCase()].safeAddress) {
        const safeAddress = networksConfig[network.toLowerCase()].safeAddress

        await checkOwnership(
          'LiFiDiamond',
          safeAddress,
          deployedContracts,
          publicClient
        )
      }

      // FeeCollector
      await checkOwnership(
        'FeeCollector',
        withdrawWallet,
        deployedContracts,
        publicClient
      )

      // Receiver
      await checkOwnership(
        'Receiver',
        refundWallet,
        deployedContracts,
        publicClient
      )

      //          ╭─────────────────────────────────────────────────────────╮
      //          │                Check emergency pause config             │
      //          ╰─────────────────────────────────────────────────────────╯
      consola.box('Checking emergency pause config...')
      const filePath: string = path.join(
        '.github',
        'workflows',
        'diamondEmergencyPause.yml'
      )

      try {
        const fileContent: string = fs.readFileSync(filePath, 'utf8')

        const networkUpper: string = network.toUpperCase()
        const pattern = new RegExp(
          `ETH_NODE_URI_${networkUpper}\\s*:\\s*\\$\\{\\{\\s*secrets\\.ETH_NODE_URI_${networkUpper}\\s*\\}\\}`
        )

        const exists: boolean = pattern.test(fileContent)

        if (!exists) {
          logError(`Missing ETH_NODE_URI config for ${network} in ${filePath}`)
        } else
          consola.success(
            `Found ETH_NODE_URI_${networkUpper} in diamondEmergencyPause.yml`
          )
      } catch (error: any) {
        logError(`Error checking workflow file: ${error.message}`)
      }
      console.log('')

      const pauserBalance = formatEther(
        await publicClient.getBalance({
          address: pauserWallet,
        })
      )

      if (!pauserBalance || pauserBalance === '0')
        logError(`PauserWallet does not have any native balance`)
      else consola.success(`PauserWallet is funded: ${pauserBalance}`)

      //          ╭─────────────────────────────────────────────────────────╮
      //          │                Check access permissions                 │
      //          ╰─────────────────────────────────────────────────────────╯
      consola.box('Checking access permissions...')
      const accessManager = getContract({
        address: deployedContracts['LiFiDiamond'],
        abi: parseAbi([
          'function addressCanExecuteMethod(bytes4,address) external view returns (bool)',
        ]),
        client: publicClient,
      })

      // Deployer wallet
      const approveSigs = globalConfig.approvedSigsForDeployerWallet as {
        sig: Hex
        name: string
      }[]

      for (const sig of approveSigs) {
        if (
          !(await accessManager.read.addressCanExecuteMethod([
            sig.sig,
            deployerWallet,
          ]))
        ) {
          logError(
            `Deployer wallet ${deployerWallet} cannot execute ${sig.name} (${sig.sig})`
          )
        } else {
          consola.success(
            `Deployer wallet ${deployerWallet} can execute ${sig.name} (${sig.sig})`
          )
        }
      }

      // Refund wallet
      const refundSigs = globalConfig.approvedSigsForRefundWallet as {
        sig: Hex
        name: string
      }[]

      for (const sig of refundSigs) {
        if (
          !(await accessManager.read.addressCanExecuteMethod([
            sig.sig,
            refundWallet,
          ]))
        ) {
          logError(
            `Refund wallet ${refundWallet} cannot execute ${sig.name} (${sig.sig})`
          )
        } else {
          consola.success(
            `Refund wallet ${refundWallet} can execute ${sig.name} (${sig.sig})`
          )
        }
      }

      //          ╭─────────────────────────────────────────────────────────╮
      //          │                   SAFE Configuration                    │
      //          ╰─────────────────────────────────────────────────────────╯
      consola.box('Checking SAFE configuration...')
      const networkConfig: Network = networks[network.toLowerCase()]
      if (!networkConfig.safeAddress) {
        consola.warn('SAFE address not configured')
      } else {
        const safeOwners = globalConfig.safeOwners
        const safeAddress = networkConfig.safeAddress
<<<<<<< HEAD
        const safeApiUrl = networkConfig.safeApiUrl
        const configUrl = `${safeApiUrl}/v1/safes/${safeAddress}`
        let res
        try {
          res = await fetch(configUrl)
        } catch (error) {
          logError(
            `Could not fetch SAFE config from configURL ${configUrl}: ${error}`
          )
          process.exit(1)
        }
        const safeConfig = await res.json()

        // Check that each safeOwner is in safeConfig.owners
        for (const o in safeOwners) {
          const safeOwner = getAddress(safeOwners[o])
          if (!safeConfig.owners.includes(safeOwner)) {
            logError(`SAFE owner ${safeOwner} not in SAFE configuration`)
=======

        try {
          // Import getSafeInfoFromContract from safe-utils.ts
          const { getSafeInfoFromContract } = await import('./safe/safe-utils')

          // Get Safe info directly from the contract
          const safeInfo = await getSafeInfoFromContract(
            publicClient,
            safeAddress
          )

          // Check that each safeOwner is in the Safe
          for (const o in safeOwners) {
            const safeOwner = getAddress(safeOwners[o])
            const isOwner = safeInfo.owners.some(
              (owner) => getAddress(owner) === safeOwner
            )

            if (!isOwner) {
              logError(`SAFE owner ${safeOwner} not in SAFE configuration`)
            } else {
              consola.success(
                `SAFE owner ${safeOwner} is in SAFE configuration`
              )
            }
          }

          // Check that threshold is correct
          if (safeInfo.threshold < BigInt(SAFE_THRESHOLD)) {
            logError(
              `SAFE signature threshold is ${safeInfo.threshold}, expected at least ${SAFE_THRESHOLD}`
            )
>>>>>>> c384c5d4
          } else {
            consola.success(`SAFE signature threshold is ${safeInfo.threshold}`)
          }

          // Show current nonce
          consola.info(`Current SAFE nonce: ${safeInfo.nonce}`)
        } catch (error) {
          logError(`Failed to get SAFE information: ${error}`)
        }
      }

      finish()
    } else {
      logError('No dexs configured')
      finish()
    }
  },
})

const logError = (msg: string) => {
  consola.error(msg)
  errors.push(msg)
}

const getOwnableContract = (address: Address, client: PublicClient) => {
  return getContract({
    address,
    abi: parseAbi(['function owner() external view returns (address)']),
    client,
  })
}

const checkOwnership = async (
  name: string,
  expectedOwner: Address,
  deployedContracts: Record<string, Address>,
  publicClient: PublicClient
) => {
  if (deployedContracts[name]) {
    const contractAddress = deployedContracts[name]
    const owner = await getOwnableContract(
      contractAddress,
      publicClient
    ).read.owner()
    if (getAddress(owner) !== getAddress(expectedOwner)) {
      logError(
        `${name} owner is ${getAddress(owner)}, expected ${getAddress(
          expectedOwner
        )}`
      )
    } else {
      consola.success(`${name} owner is correct`)
    }
  }
}

const checkIsDeployed = async (
  contract: string,
  deployedContracts: Record<string, Address>,
  publicClient: PublicClient
): Promise<boolean> => {
  if (!deployedContracts[contract]) {
    return false
  }
  const code = await publicClient.getCode({
    address: deployedContracts[contract],
  })
  if (code === '0x') {
    return false
  }
  return true
}

const finish = () => {
  if (errors.length) {
    consola.error(`${errors.length} Errors found in deployment`)
    process.exit(1)
  } else {
    consola.success('Deployment checks passed')
    process.exit(0)
  }
}

runMain(main)<|MERGE_RESOLUTION|>--- conflicted
+++ resolved
@@ -504,26 +504,6 @@
       } else {
         const safeOwners = globalConfig.safeOwners
         const safeAddress = networkConfig.safeAddress
-<<<<<<< HEAD
-        const safeApiUrl = networkConfig.safeApiUrl
-        const configUrl = `${safeApiUrl}/v1/safes/${safeAddress}`
-        let res
-        try {
-          res = await fetch(configUrl)
-        } catch (error) {
-          logError(
-            `Could not fetch SAFE config from configURL ${configUrl}: ${error}`
-          )
-          process.exit(1)
-        }
-        const safeConfig = await res.json()
-
-        // Check that each safeOwner is in safeConfig.owners
-        for (const o in safeOwners) {
-          const safeOwner = getAddress(safeOwners[o])
-          if (!safeConfig.owners.includes(safeOwner)) {
-            logError(`SAFE owner ${safeOwner} not in SAFE configuration`)
-=======
 
         try {
           // Import getSafeInfoFromContract from safe-utils.ts
@@ -556,7 +536,6 @@
             logError(
               `SAFE signature threshold is ${safeInfo.threshold}, expected at least ${SAFE_THRESHOLD}`
             )
->>>>>>> c384c5d4
           } else {
             consola.success(`SAFE signature threshold is ${safeInfo.threshold}`)
           }
