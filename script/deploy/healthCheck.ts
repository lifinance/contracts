--- conflicted
+++ resolved
@@ -926,147 +926,7 @@
         `Pair Array (getAllContractSelectorPairs) is synced. (${onChainPairSet.size} pairs)`
       )
     } else {
-<<<<<<< HEAD
-      if (missingPairs > 0)
-        logError(`V2 Pair Array is missing ${missingPairs} pairs from config.`)
-      if (stalePairs > 0)
-        logError(`V2 Pair Array has ${stalePairs} stale pairs not in config.`)
-    }
-  } catch (error) {
-    logError(`Failed during getter array checks: ${error.message}`)
-  }
-
-  // --- 4. Check Config vs. Raw Storage Slots ---
-  consola.start('Step 3/4: Checking Config vs. Raw Storage Slots...')
-  try {
-    // --- USER COMMENT: Added NAMESPACE hash ---
-    // cast keccak "com.lifi.library.allow.list"
-    // 0x7a8ac5d3b7183f220a0602439da45ea337311d699902d1ed11a3725a714e7f1e
-    const ALLOW_LIST_NAMESPACE =
-      '0x7a8ac5d3b7183f220a0602439da45ea337311d699902d1ed11a3725a714e7f1e' //[pre-commit-checker: not a secret]
-    const baseSlot = BigInt(ALLOW_LIST_NAMESPACE)
-    const contractAllowListSlot = baseSlot + 0n
-    const selectorAllowListSlot = baseSlot + 1n
-    const contractsSlot = baseSlot + 2n
-    const contractToIndexSlot = baseSlot + 3n
-    const selectorToIndexSlot = baseSlot + 4n
-    const selectorsSlot = baseSlot + 5n
-    const granularListSlot = baseSlot + 6n
-
-    // Check array lengths
-    const contractsLengthHex = await publicClient.getStorageAt({
-      address: diamondAddress,
-      slot: toHex(contractsSlot),
-    })
-    const contractsLength = parseInt(contractsLengthHex ?? '0x0', 16)
-    if (contractsLength === globalAddresses.length) {
-      consola.success(
-        `Raw contracts[] length (${contractsLength}) matches getter.`
-      )
-    } else {
-      logError(
-        `Raw contracts[] length (${contractsLength}) does NOT match getter length (${globalAddresses.length}).`
-      )
-    }
-
-    const selectorsLengthHex = await publicClient.getStorageAt({
-      address: diamondAddress,
-      slot: toHex(selectorsSlot),
-    })
-    const selectorsLength = parseInt(selectorsLengthHex ?? '0x0', 16)
-    if (selectorsLength === globalSelectors.length) {
-      consola.success(
-        `Raw selectors[] length (${selectorsLength}) matches getter.`
-      )
-    } else {
-      logError(
-        `Raw selectors[] length (${selectorsLength}) does NOT match getter length (${globalSelectors.length}).`
-      )
-    }
-
-    // --- Probe all pairs ---
-    consola.info(`Probing all ${expectedPairs.length} pairs in raw storage...`)
-    let v1ContractFails = 0
-    let v1SelectorFails = 0
-    let v2ContractIndexFails = 0
-    let v2SelectorIndexFails = 0
-    let v2GranularFails = 0
-
-    const getMappingSlot = async (key: Hex, baseMappingSlot: bigint) => {
-      const slot = keccak256(
-        concat([key, pad(toHex(baseMappingSlot), { size: 32 })])
-      )
-      return publicClient.getStorageAt({ address: diamondAddress, slot })
-    }
-    const getGranularMappingSlot = async (
-      contract: Hex,
-      selector: Hex,
-      baseMappingSlot: bigint
-    ) => {
-      const innerSlot = keccak256(
-        concat([contract, pad(toHex(baseMappingSlot), { size: 32 })])
-      )
-      const granularSlot = keccak256(concat([selector, innerSlot]))
-      return publicClient.getStorageAt({
-        address: diamondAddress,
-        slot: granularSlot,
-      })
-    }
-
-    for (const pair of expectedPairs) {
-      const probeContract = pad(pair.contract, { size: 32 })
-      const probeSelector = pad(pair.selector, { size: 32, dir: 'right' })
-
-      // Check V1 contractAllowList
-      const v1ContractBool = await getMappingSlot(
-        probeContract,
-        contractAllowListSlot
-      )
-      if (!v1ContractBool?.endsWith('01')) {
-        logError(`Raw V1 contractAllowList FAILED for ${pair.contract}`)
-        v1ContractFails++
-      }
-
-      // Check V1 selectorAllowList
-      const v1SelectorBool = await getMappingSlot(
-        probeSelector,
-        selectorAllowListSlot
-      )
-      if (!v1SelectorBool?.endsWith('01')) {
-        logError(`Raw V1 selectorAllowList FAILED for ${pair.selector}`)
-        v1SelectorFails++
-      }
-
-      // Check V2 contractToIndex
-      const v2ContractIndex = await getMappingSlot(
-        probeContract,
-        contractToIndexSlot
-      )
-      if (parseInt(v2ContractIndex ?? '0x0', 16) === 0) {
-        logError(`Raw V2 contractToIndex FAILED for ${pair.contract}`)
-        v2ContractIndexFails++
-      }
-
-      // Check V2 selectorToIndex
-      const v2SelectorIndex = await getMappingSlot(
-        probeSelector,
-        selectorToIndexSlot
-      )
-      if (parseInt(v2SelectorIndex ?? '0x0', 16) === 0) {
-        logError(`Raw V2 selectorToIndex FAILED for ${pair.selector}`)
-        v2SelectorIndexFails++
-      }
-
-      // Check V2 granularList (source of truth)
-      const v2GranularBool = await getGranularMappingSlot(
-        probeContract,
-        probeSelector,
-        granularListSlot
-      )
-      if (!v2GranularBool?.endsWith('01')) {
-=======
       if (missingPairsList.length > 0) {
->>>>>>> 0f517e44
         logError(
           `Pair Array is missing ${missingPairsList.length} pairs from config:`
         )
