// @ts-nocheck
import { consola } from 'consola'
import { $, spinner } from 'zx'
import { defineCommand, runMain } from 'citty'
import * as path from 'path'
import * as fs from 'fs'
import {
  Address,
  Hex,
  PublicClient,
  createPublicClient,
  getAddress,
  formatEther,
  getContract,
  http,
  parseAbi,
} from 'viem'
import {
  Network,
  networks,
  getViemChainForNetworkName,
} from '../utils/viemScriptHelpers'
import { coreFacets, pauserWallet } from '../../config/global.json'

const SAFE_THRESHOLD = 3

const louperCmd = 'louper-cli'

const corePeriphery = [
  'ERC20Proxy',
  'Executor',
  'FeeCollector',
  'LiFiDEXAggregator',
  'Receiver',
  'TokenWrapper',
]

const errors: string[] = []
const main = defineCommand({
  meta: {
    name: 'LIFI Diamond Health Check',
    description: 'Check that the diamond is configured correctly',
  },
  args: {
    network: {
      type: 'string',
      description: 'EVM network to check',
      required: true,
    },
  },
  async run({ args }) {
    if ((await $`${louperCmd}`.exitCode) !== 0) {
      const answer = await consola.prompt(
        'Louper CLI is required but not installed. Would you like to install it now?',
        {
          type: 'confirm',
        }
      )
      if (answer) {
        await spinner(
          'Installing...',
          () => $`npm install -g @mark3labs/louper-cli`
        )
      } else {
        consola.error('Louper CLI is required to run this script')
        process.exit(1)
      }
    }

    const { network } = args
    const deployedContracts = await import(
      `../../deployments/${network.toLowerCase()}.json`
    )
    const targetStateJson = await import(
      `../../script/deploy/_targetState.json`
    )
    const nonCoreFacets = Object.keys(
      targetStateJson[network.toLowerCase()].production.LiFiDiamond
    ).filter((k) => {
      return (
        !coreFacets.includes(k) &&
        !corePeriphery.includes(k) &&
        k !== 'LiFiDiamond' &&
        k.includes('Facet')
      )
    })
    const dexs = (await import(`../../config/dexs.json`))[
      network.toLowerCase()
    ] as Address[]

    const globalConfig = await import('../../config/global.json')
    const networksConfig = await import('../../config/networks.json')

    const chain = getViemChainForNetworkName(network.toLowerCase())

    const publicClient = createPublicClient({
      batch: { multicall: true },
      chain,
      transport: http(),
    })

    consola.info('Running post deployment checks...\n')

    //          ╭─────────────────────────────────────────────────────────╮
    //          │                Check Diamond Contract                   │
    //          ╰─────────────────────────────────────────────────────────╯
    consola.box('Checking diamond Contract...')
    const diamondDeployed = await checkIsDeployed(
      'LiFiDiamond',
      deployedContracts,
      publicClient
    )
    if (!diamondDeployed) {
      logError(`LiFiDiamond not deployed`)
      finish()
    } else {
      consola.success('LiFiDiamond deployed')
    }

    const diamondAddress = deployedContracts['LiFiDiamond']

    //          ╭─────────────────────────────────────────────────────────╮
    //          │                    Check core facets                    │
    //          ╰─────────────────────────────────────────────────────────╯
    consola.box('Checking Core Facets...')
    for (const facet of coreFacets) {
      const isDeployed = await checkIsDeployed(
        facet,
        deployedContracts,
        publicClient
      )
      if (!isDeployed) {
        logError(`Facet ${facet} not deployed`)
        continue
      }

      consola.success(`Facet ${facet} deployed`)
    }

    //          ╭─────────────────────────────────────────────────────────╮
    //          │         Check that non core facets are deployed         │
    //          ╰─────────────────────────────────────────────────────────╯
    consola.box('Checking Non-Core facets...')
    for (const facet of nonCoreFacets) {
      const isDeployed = await checkIsDeployed(
        facet,
        deployedContracts,
        publicClient
      )
      if (!isDeployed) {
        logError(`Facet ${facet} not deployed`)
        continue
      }
      consola.success(`Facet ${facet} deployed`)
    }

    //          ╭─────────────────────────────────────────────────────────╮
    //          │          Check that all facets are registered           │
    //          ╰─────────────────────────────────────────────────────────╯
    consola.box('Checking facets registered in diamond...')
    $.quiet = true

    let registeredFacets: string[] = []
    try {
      const facetsResult =
        await $`${louperCmd} inspect diamond -a ${diamondAddress} -n ${network} --json`
      registeredFacets = JSON.parse(facetsResult.stdout).facets.map(
        (f: { name: string }) => f.name
      )
    } catch (error) {
      consola.warn(
        'Unable to parse louper output - skipping facet registration check'
      )
      consola.debug('Error:', error)
    }

    for (const facet of [...coreFacets, ...nonCoreFacets]) {
      if (!registeredFacets.includes(facet)) {
        logError(
          `Facet ${facet} not registered in Diamond or possibly unverified`
        )
      } else {
        consola.success(`Facet ${facet} registered in Diamond`)
      }
    }

    //          ╭─────────────────────────────────────────────────────────╮
    //          │      Check that core periphery facets are deployed      │
    //          ╰─────────────────────────────────────────────────────────╯
    consola.box('Checking periphery contracts...')
    for (const contract of corePeriphery) {
      const isDeployed = await checkIsDeployed(
        contract,
        deployedContracts,
        publicClient
      )
      if (!isDeployed) {
        logError(`Periphery contract ${contract} not deployed`)
        continue
      }
      consola.success(`Periphery contract ${contract} deployed`)
    }

    const deployerWallet = getAddress(globalConfig.deployerWallet)

    // Check Executor authorization in ERC20Proxy
    const erc20Proxy = getContract({
      address: deployedContracts['ERC20Proxy'],
      abi: parseAbi([
        'function authorizedCallers(address) external view returns (bool)',
        'function owner() external view returns (address)',
      ]),
      client: publicClient,
    })

    const executorAddress = deployedContracts['Executor']
    const isExecutorAuthorized = await erc20Proxy.read.authorizedCallers([
      executorAddress,
    ])

    if (!isExecutorAuthorized) {
      logError('Executor is not authorized in ERC20Proxy')
    } else {
      consola.success('Executor is authorized in ERC20Proxy')
    }

    //          ╭─────────────────────────────────────────────────────────╮
    //          │          Check registered periphery contracts           │
    //          ╰─────────────────────────────────────────────────────────╯
    consola.box('Checking periphery contracts registered in diamond...')
    const peripheryRegistry = getContract({
      address: deployedContracts['LiFiDiamond'],
      abi: parseAbi([
        'function getPeripheryContract(string) external view returns (address)',
      ]),
      client: publicClient,
    })
    const addresses = await Promise.all(
      corePeriphery.map((c) => peripheryRegistry.read.getPeripheryContract([c]))
    )

    for (const periphery of corePeriphery) {
      if (!addresses.includes(getAddress(deployedContracts[periphery]))) {
        logError(`Periphery contract ${periphery} not registered in Diamond`)
      } else {
        consola.success(`Periphery contract ${periphery} registered in Diamond`)
      }
    }

    //          ╭─────────────────────────────────────────────────────────╮
    //          │                   Check approved DEXs                   │
    //          ╰─────────────────────────────────────────────────────────╯
    if (dexs) {
      consola.box('Checking DEXs approved in diamond...')
      const dexManager = getContract({
        address: deployedContracts['LiFiDiamond'],
        abi: parseAbi([
          'function approvedDexs() external view returns (address[])',
          'function isFunctionApproved(bytes4) external returns (bool)',
        ]),
        client: publicClient,
      })
      const approvedDexs = await dexManager.read.approvedDexs()

      // Loop through DEXs excluding the address for FeeCollector, LiFiDEXAggregator and TokenWrapper
      let numMissing = 0
      for (const dex of dexs.filter(
        (d) => !corePeriphery.includes(getAddress(d))
      )) {
        if (!approvedDexs.includes(getAddress(dex))) {
          logError(`DEX ${dex} not approved in Diamond`)
          numMissing++
        }
      }

      // Check that FeeCollector, LiFiDEXAggregator and TokenWrapper are included in approvedDexs
<<<<<<< HEAD
      const feeCollectors = corePeriphery.filter(
=======
      const mustBeWhitelisted = corePeriphery.filter(
>>>>>>> 9f98f709
        (p) =>
          p === 'FeeCollector' ||
          p === 'LiFiDEXAggregator' ||
          p === 'TokenWrapper'
      )
      for (const f of mustBeWhitelisted) {
        if (!approvedDexs.includes(getAddress(deployedContracts[f]))) {
          logError(`Periphery contract ${f} not approved as a DEX`)
          numMissing++
        } else {
          consola.success(`Periphery contract ${f} approved as a DEX`)
        }
      }

      consola.info(
        `Found ${numMissing} missing dex${numMissing === 1 ? '' : 's'}`
      )

      //          ╭─────────────────────────────────────────────────────────╮
      //          │                   Check approved sigs                   │
      //          ╰─────────────────────────────────────────────────────────╯

      consola.box('Checking DEX signatures approved in diamond...')
      // Check if function signatures are approved
      const { sigs } = await import(`../../config/sigs.json`)

      // Function to split array into chunks
      const chunkArray = <T>(array: T[], chunkSize: number): T[][] => {
        const chunks: T[][] = []
        for (let i = 0; i < array.length; i += chunkSize) {
          chunks.push(array.slice(i, i + chunkSize))
        }
        return chunks
      }

      const batchSize = 20
      const sigBatches = chunkArray(sigs, batchSize)

      const sigsToApprove: Hex[] = []

      for (const batch of sigBatches) {
        const calls = batch.map((sig: string) => {
          return {
            ...dexManager,
            functionName: 'isFunctionApproved',
            args: [sig],
          }
        })

        const results = await publicClient.multicall({ contracts: calls })

        for (let i = 0; i < results.length; i++) {
          if (results[i].status !== 'success' || !results[i].result) {
            console.log('Function not approved:', batch[i])
            sigsToApprove.push(batch[i] as Hex)
          }
        }
      }

      if (sigsToApprove.length > 0) {
        logError(`Missing ${sigsToApprove.length} DEX signatures`)
      } else {
        consola.success('No missing signatures.')
      }

      //          ╭─────────────────────────────────────────────────────────╮
      //          │                Check contract ownership                 │
      //          ╰─────────────────────────────────────────────────────────╯
      consola.box('Checking ownership...')

      const withdrawWallet = getAddress(globalConfig.withdrawWallet)
      const rebalanceWallet = getAddress(globalConfig.lifuelRebalanceWallet)
      const refundWallet = getAddress(globalConfig.refundWallet)

      // Check ERC20Proxy ownership
      const erc20ProxyOwner = await erc20Proxy.read.owner()
      if (getAddress(erc20ProxyOwner) !== getAddress(deployerWallet)) {
        logError(
          `ERC20Proxy owner is ${getAddress(
            erc20ProxyOwner
          )}, expected ${getAddress(deployerWallet)}`
        )
      } else {
        consola.success('ERC20Proxy owner is correct')
      }

      // Check that Diamond is owned by SAFE
      if (networksConfig[network.toLowerCase()].safeAddress) {
        const safeAddress = networksConfig[network.toLowerCase()].safeAddress

        await checkOwnership(
          'LiFiDiamond',
          safeAddress,
          deployedContracts,
          publicClient
        )
      }

      // FeeCollector
      await checkOwnership(
        'FeeCollector',
        withdrawWallet,
        deployedContracts,
        publicClient
      )

      // LiFuelFeeCollector
      await checkOwnership(
        'LiFuelFeeCollector',
        rebalanceWallet,
        deployedContracts,
        publicClient
      )

      // Receiver
      await checkOwnership(
        'Receiver',
        refundWallet,
        deployedContracts,
        publicClient
      )

      //          ╭─────────────────────────────────────────────────────────╮
      //          │                Check emergency pause config             │
      //          ╰─────────────────────────────────────────────────────────╯
      consola.box('Checking emergency pause config...')
      const filePath: string = path.join(
        '.github',
        'workflows',
        'diamondEmergencyPause.yml'
      )

      try {
        const fileContent: string = fs.readFileSync(filePath, 'utf8')

        const networkUpper: string = network.toUpperCase()
        const pattern = new RegExp(
          `ETH_NODE_URI_${networkUpper}\\s*:\\s*\\$\\{\\{\\s*secrets\\.ETH_NODE_URI_${networkUpper}\\s*\\}\\}`
        )

        const exists: boolean = pattern.test(fileContent)

        if (!exists) {
          logError(`Missing ETH_NODE_URI config for ${network} in ${filePath}`)
        } else
          consola.success(
            `Found ETH_NODE_URI_${networkUpper} in diamondEmergencyPause.yml`
          )
      } catch (error: any) {
        logError(`Error checking workflow file: ${error.message}`)
      }
      console.log('')

      const pauserBalance = formatEther(
        await publicClient.getBalance({
          address: pauserWallet,
        })
      )

      if (!pauserBalance || pauserBalance === '0')
        logError(`PauserWallet does not have any native balance`)
      else consola.success(`PauserWallet is funded: ${pauserBalance}`)

      //          ╭─────────────────────────────────────────────────────────╮
      //          │                Check access permissions                 │
      //          ╰─────────────────────────────────────────────────────────╯
      consola.box('Checking access permissions...')
      const accessManager = getContract({
        address: deployedContracts['LiFiDiamond'],
        abi: parseAbi([
          'function addressCanExecuteMethod(bytes4,address) external view returns (bool)',
        ]),
        client: publicClient,
      })

      // Deployer wallet
      const approveSigs = globalConfig.approvedSigsForDeployerWallet as {
        sig: Hex
        name: string
      }[]

      for (const sig of approveSigs) {
        if (
          !(await accessManager.read.addressCanExecuteMethod([
            sig.sig,
            deployerWallet,
          ]))
        ) {
          logError(
            `Deployer wallet ${deployerWallet} cannot execute ${sig.name} (${sig.sig})`
          )
        } else {
          consola.success(
            `Deployer wallet ${deployerWallet} can execute ${sig.name} (${sig.sig})`
          )
        }
      }

      // Refund wallet
      const refundSigs = globalConfig.approvedSigsForRefundWallet as {
        sig: Hex
        name: string
      }[]

      for (const sig of refundSigs) {
        if (
          !(await accessManager.read.addressCanExecuteMethod([
            sig.sig,
            refundWallet,
          ]))
        ) {
          logError(
            `Refund wallet ${refundWallet} cannot execute ${sig.name} (${sig.sig})`
          )
        } else {
          consola.success(
            `Refund wallet ${refundWallet} can execute ${sig.name} (${sig.sig})`
          )
        }
      }

      //          ╭─────────────────────────────────────────────────────────╮
      //          │                   SAFE Configuration                    │
      //          ╰─────────────────────────────────────────────────────────╯
      consola.box('Checking SAFE configuration...')
      const networkConfig: Network = networks[network.toLowerCase()]
      if (!networkConfig.safeAddress || !networkConfig.safeApiUrl) {
        consola.warn('SAFE address not configured')
      } else {
        const safeOwners = globalConfig.safeOwners
        const safeAddress = networkConfig.safeAddress
        const safeApiUrl = networkConfig.safeApiUrl
        const configUrl = `${safeApiUrl}/v1/safes/${safeAddress}`
        const res = await fetch(configUrl)
        const safeConfig = await res.json()

        // Check that each safeOwner is in safeConfig.owners
        for (const o in safeOwners) {
          const safeOwner = getAddress(safeOwners[o])
          if (!safeConfig.owners.includes(safeOwner)) {
            logError(`SAFE owner ${safeOwner} not in SAFE configuration`)
          } else {
            consola.success(`SAFE owner ${safeOwner} is in SAFE configuration`)
          }
        }

        // Check that threshold is correct
        if (safeConfig.threshold < SAFE_THRESHOLD) {
          logError(`SAFE signature threshold is less than ${SAFE_THRESHOLD}`)
        } else {
          consola.success(`SAFE signature threshold is ${safeConfig.threshold}`)
        }
      }

      finish()
    } else {
      logError('No dexs configured')
    }
  },
})

const logError = (msg: string) => {
  consola.error(msg)
  errors.push(msg)
}

const getOwnableContract = (address: Address, client: PublicClient) => {
  return getContract({
    address,
    abi: parseAbi(['function owner() external view returns (address)']),
    client,
  })
}

const checkOwnership = async (
  name: string,
  expectedOwner: Address,
  deployedContracts: Record<string, Address>,
  publicClient: PublicClient
) => {
  if (deployedContracts[name]) {
    const contractAddress = deployedContracts[name]
    const owner = await getOwnableContract(
      contractAddress,
      publicClient
    ).read.owner()
    if (getAddress(owner) !== getAddress(expectedOwner)) {
      logError(
        `${name} owner is ${getAddress(owner)}, expected ${getAddress(
          expectedOwner
        )}`
      )
    } else {
      consola.success(`${name} owner is correct`)
    }
  }
}

const checkIsDeployed = async (
  contract: string,
  deployedContracts: Record<string, Address>,
  publicClient: PublicClient
): Promise<boolean> => {
  if (!deployedContracts[contract]) {
    return false
  }
  const code = await publicClient.getCode({
    address: deployedContracts[contract],
  })
  if (code === '0x') {
    return false
  }
  return true
}

const finish = () => {
  if (errors.length) {
    consola.error(`${errors.length} Errors found in deployment`)
  } else {
    consola.success('Deployment checks passed')
  }
}

runMain(main)<|MERGE_RESOLUTION|>--- conflicted
+++ resolved
@@ -274,11 +274,7 @@
       }
 
       // Check that FeeCollector, LiFiDEXAggregator and TokenWrapper are included in approvedDexs
-<<<<<<< HEAD
-      const feeCollectors = corePeriphery.filter(
-=======
       const mustBeWhitelisted = corePeriphery.filter(
->>>>>>> 9f98f709
         (p) =>
           p === 'FeeCollector' ||
           p === 'LiFiDEXAggregator' ||
