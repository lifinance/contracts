--- conflicted
+++ resolved
@@ -1437,7 +1437,6 @@
         "SymbiosisFacet": "1.0.0"
       }
     }
-<<<<<<< HEAD
   },
   "corn": {
     "production": {
@@ -1593,7 +1592,5 @@
         "ReceiverStargateV2": "1.0.0"
       }
     }
-=======
->>>>>>> c384c5d4
   }
 }