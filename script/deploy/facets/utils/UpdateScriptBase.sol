--- conflicted
+++ resolved
@@ -67,64 +67,6 @@
     /// @dev Override this method to customize diamond selection logic
     function _shouldUseDefaultDiamond() internal virtual returns (bool) {
         return vm.envOr("USE_DEF_DIAMOND", true);
-    }
-
-    /// @notice Approves refund wallet for specific function signatures
-    function approveRefundWallet() internal {
-        // get refund wallet address from global config file
-        string memory globalPath = string.concat(root, "/config/global.json");
-        string memory globalJson = vm.readFile(globalPath);
-        address refundWallet = globalJson.readAddress(".refundWallet");
-
-        // get function signatures that should be approved for refundWallet
-        bytes memory rawConfig = globalJson.parseRaw(
-            ".approvedSigsForRefundWallet"
-        );
-
-        // parse raw data from config into FunctionSignature array
-        FunctionSignature[] memory funcSigsToBeApproved = abi.decode(
-            rawConfig,
-            (FunctionSignature[])
-        );
-
-        // go through array with function signatures
-        for (uint256 i = 0; i < funcSigsToBeApproved.length; i++) {
-            // Register refundWallet as authorized wallet to call these functions
-            AccessManagerFacet(diamond).setCanExecute(
-                bytes4(funcSigsToBeApproved[i].sig),
-                refundWallet,
-                true
-            );
-        }
-    }
-
-    /// @notice Approves deployer wallet for specific function signatures
-    function approveDeployerWallet() internal {
-        // get deployer wallet address from global config file
-        string memory globalPath = string.concat(root, "/config/global.json");
-        string memory globalJson = vm.readFile(globalPath);
-        address deployerWallet = globalJson.readAddress(".deployerWallet");
-
-        // get function signatures that should be approved for deployerWallet
-        bytes memory rawConfig = globalJson.parseRaw(
-            ".approvedSigsForDeployerWallet"
-        );
-
-        // parse raw data from config into FunctionSignature array
-        FunctionSignature[] memory funcSigsToBeApproved = abi.decode(
-            rawConfig,
-            (FunctionSignature[])
-        );
-
-        // go through array with function signatures
-        for (uint256 i = 0; i < funcSigsToBeApproved.length; i++) {
-            // Register deployerWallet as authorized wallet to call these functions
-            AccessManagerFacet(diamond).setCanExecute(
-                bytes4(funcSigsToBeApproved[i].sig),
-                deployerWallet,
-                true
-            );
-        }
     }
 
     /// @notice Updates multiple core facets from global.json configuration
@@ -271,15 +213,11 @@
         virtual
         returns (address[] memory facets, bytes memory cutData)
     {
-<<<<<<< HEAD
         address facet = _getConfigContractAddress(
             path,
             string.concat(".", name)
         );
 
-=======
-        address facet = json.readAddress(string.concat(".", name));
->>>>>>> d10c5530
         bytes4[] memory excludes = getExcludes();
         bytes memory callData = getCallData();
 
@@ -446,8 +384,6 @@
         }
         return string(result);
     }
-<<<<<<< HEAD
-=======
 
     function approveRefundWallet() internal {
         // get refund wallet address from global config file
@@ -526,5 +462,4 @@
             );
         }
     }
->>>>>>> d10c5530
 }