--- conflicted
+++ resolved
@@ -811,55 +811,8 @@
 }
 
 # =============================================================================
-<<<<<<< HEAD
-=======
 # SYNC FUNCTIONS
 # =============================================================================
-
-function syncSigsAndDEXsForNetwork() {
-  local NETWORK="${1}"
-  local ENVIRONMENT="${2:-production}"
-
-  if [[ -z "$NETWORK" ]]; then
-    error "Network is required"
-    echo "Usage: syncSigsAndDEXsForNetwork <network> [environment]"
-    return 1
-  fi
-
-  echo "=========================================="
-  echo "Syncing Sigs and DEXs for network"
-  echo "Network: $NETWORK"
-  echo "Environment: $ENVIRONMENT"
-  echo "=========================================="
-  echo ""
-
-  # Run both syncs in parallel
-  echo "[$NETWORK] Starting syncSigs and syncDEXs in parallel..."
-  diamondSyncSigs "$NETWORK" "$ENVIRONMENT" "LiFiDiamond" "" &
-  SIGS_PID=$!
-  diamondSyncDEXs "$NETWORK" "$ENVIRONMENT" "LiFiDiamond" &
-  DEXS_PID=$!
-
-  # Wait for both to complete
-  wait $SIGS_PID
-  local SIGS_RESULT=$?
-  wait $DEXS_PID
-  local DEXS_RESULT=$?
-
-  echo ""
-  if [[ $SIGS_RESULT -eq 0 && $DEXS_RESULT -eq 0 ]]; then
-    success "[$NETWORK] Both syncSigs and syncDEXs completed successfully"
-    return 0
-  else
-    if [[ $SIGS_RESULT -ne 0 ]]; then
-      error "[$NETWORK] syncSigs failed with exit code $SIGS_RESULT"
-    fi
-    if [[ $DEXS_RESULT -ne 0 ]]; then
-      error "[$NETWORK] syncDEXs failed with exit code $DEXS_RESULT"
-    fi
-    return 1
-  fi
-}
 
 function _createTimelockCancellerProposal() {
   # Internal helper function to create a single proposal
@@ -1431,7 +1384,6 @@
 }
 
 # =============================================================================
->>>>>>> 47786aee
 # EXPORT FUNCTIONS FOR USE IN OTHER SCRIPTS
 # =============================================================================
 
@@ -1453,11 +1405,6 @@
 export -f isContractAlreadyVerified
 export -f logWithTimestamp
 export -f logNetworkResult
-<<<<<<< HEAD
 export -f analyzeFailingTx
-=======
-export -f analyzeFailingTx
-export -f syncSigsAndDEXsForNetwork
 export -f manageTimelockCanceller
-export -f manageSafeOwner
->>>>>>> 47786aee
+export -f manageSafeOwner