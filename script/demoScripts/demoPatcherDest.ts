import { randomBytes } from 'crypto'

import { defineCommand, runMain } from 'citty'
import { consola } from 'consola'
import {
  createWalletClient,
  createPublicClient,
  http,
  parseUnits,
  getContract,
  type Hex,
  encodeFunctionData,
  encodeAbiParameters,
  parseAbi,
  getAddress,
} from 'viem'
import { privateKeyToAccount } from 'viem/accounts'
import { arbitrum } from 'viem/chains'

import arbitrumStagingDeployments from '../../deployments/arbitrum.staging.json'
import baseDeployments from '../../deployments/base.json'
import baseStagingDeployments from '../../deployments/base.staging.json'

import {
  generateNeedle,
  findNeedleOffset,
  generateBalanceOfCalldata,
} from './utils/patcherHelpers'

/**
 * Example successful transactions:
 * - Source (Arbitrum): https://arbiscan.io/tx/0xf14f9897c01ac30a1b8c13fb7b3e6f840f312a9212f651f730e999940871db56
 * - Destination (Base): https://basescan.org/tx/0x6835a3bd73051870bb8f100c2267b7143905011b6e4028d80e7154ff6d307fdc
 */

// Contract addresses
const ARBITRUM_WETH = '0x82aF49447D8a07e3bd95BD0d56f35241523fBab1'
const BASE_WETH = '0x4200000000000000000000000000000000000006'
const BASE_USDC = '0x833589fCD6eDb6E08f4c7C32D4f71b54bdA02913'
const BASE_LIFI_DEX_AGGREGATOR = '0x9Caab1750104147c9872772b3d0bE3D4290e1e86' // LiFiDEXAggregator on Base
const BASE_EXECUTOR = baseDeployments.Executor as Hex
const BASE_PATCHER = baseStagingDeployments.Patcher as Hex
const RECEIVER_ACROSS_V3_BASE = baseDeployments.ReceiverAcrossV3 as Hex
const LIFI_DIAMOND_ARBITRUM = arbitrumStagingDeployments.LiFiDiamond as Hex

// Simple ERC20 ABI - Human readable format
const ERC20_ABI = parseAbi([
  'function allowance(address owner, address spender) view returns (uint256)',
  'function approve(address spender, uint256 amount) returns (bool)',
  'function balanceOf(address account) view returns (uint256)',
])

/**
 * Fetch cross-chain route with destination swap using LiFi Advanced Routes API
 */
async function fetchCrossChainRoute(
  fromAmount: string,
  fromAddress: string
): Promise<any> {
  const requestBody = {
    fromAddress,
    fromAmount,
    fromChainId: 42161, // Arbitrum
    fromTokenAddress: ARBITRUM_WETH, // WETH on Arbitrum
    toChainId: 8453, // Base
    toTokenAddress: BASE_USDC, // USDC on Base
    options: {
      integrator: 'lifi-demo',
      order: 'CHEAPEST',
      slippage: 0.05, // 5% slippage
      maxPriceImpact: 0.4,
      allowSwitchChain: true,
      bridges: {
        deny: [
          'hop',
          'cbridge',
          'optimism',
          'gnosis',
          'omni',
          'celercircle',
          'thorswap',
          'symbiosis',
          'mayan',
          'mayanWH',
          'mayanMCTP',
          'allbridge',
          'celerim',
          'squid',
          'relay',
          'polygon',
          'arbitrum',
          'glacis',
        ],
      },
      exchanges: {
        allow: ['lifidexaggregator'],
      },
    },
  }

  try {
    consola.info('Fetching cross-chain route from LiFi Advanced Routes API...')
    const response = await fetch(
      'https://api.jumper.exchange/p/lifi/advanced/routes',
      {
        method: 'POST',
        headers: {
          'Content-Type': 'application/json',
        },
        body: JSON.stringify(requestBody),
      }
    )

<<<<<<< HEAD
    if (!response.ok) 
      throw new Error(`HTTP error! status: ${response.status}`)
    

    const data = await response.json()

    if (!data.routes || data.routes.length === 0) 
      throw new Error('No routes found')
    
=======
    if (!response.ok) throw new Error(`HTTP error! status: ${response.status}`)

    const data = await response.json()

    if (!data.routes || data.routes.length === 0)
      throw new Error('No routes found')
>>>>>>> 68f96fea

    const route = data.routes[0] // Use the first (cheapest) route
    consola.success(
      `Found route: ${route.fromAmount} WETH → ${route.toAmount} USDC`
    )
    consola.info(`Route ID: ${route.id}`)
    consola.info(`Gas cost: $${route.gasCostUSD}`)
    consola.info(`Steps: ${route.steps.length}`)

    // Log step details
    route.steps.forEach((step: any, index: number) => {
      consola.info(`Step ${index + 1}: ${step.tool} (${step.type})`)
<<<<<<< HEAD
      if (step.action.fromToken && step.action.toToken) 
        consola.info(
          `  ${step.action.fromToken.symbol} → ${step.action.toToken.symbol}`
        )
      
=======
      if (step.action.fromToken && step.action.toToken)
        consola.info(
          `  ${step.action.fromToken.symbol} → ${step.action.toToken.symbol}`
        )
>>>>>>> 68f96fea
    })

    return route
  } catch (error) {
    consola.error('Error fetching cross-chain route:', error)
    throw error
  }
}

/**
 * Extract bridge and swap details from LiFi route
 */
function extractRouteDetails(route: any) {
  const bridgeStep = route.steps.find(
    (step: any) =>
      step.type === 'lifi' &&
      step.includedSteps?.some((s: any) => s.type === 'cross')
  )

<<<<<<< HEAD
  if (!bridgeStep) 
    throw new Error('No bridge step found in route')
  
=======
  if (!bridgeStep) throw new Error('No bridge step found in route')
>>>>>>> 68f96fea

  const crossStep = bridgeStep.includedSteps.find(
    (s: any) => s.type === 'cross'
  )
  const destSwapStep = bridgeStep.includedSteps.find(
    (s: any) => s.type === 'swap'
  )

<<<<<<< HEAD
  if (!crossStep) 
    throw new Error('No cross-chain step found')
  
=======
  if (!crossStep) throw new Error('No cross-chain step found')
>>>>>>> 68f96fea

  consola.info('📊 Route Analysis:')
  consola.info(
    `- Bridge: ${crossStep.action.fromToken.symbol} → ${crossStep.action.toToken.symbol}`
  )
  consola.info(`- Bridge amount: ${crossStep.action.fromAmount}`)
  consola.info(`- Expected received: ${crossStep.estimate.toAmount}`)

  if (destSwapStep) {
    consola.info(
      `- Destination swap: ${destSwapStep.action.fromToken.symbol} → ${destSwapStep.action.toToken.symbol}`
    )
    consola.info(`- Swap input: ${destSwapStep.action.fromAmount}`)
    consola.info(`- Swap output: ${destSwapStep.estimate.toAmount}`)
    consola.info(`- Swap min output: ${destSwapStep.estimate.toAmountMin}`)
  }

  return {
    // Bridge details
    fromAmount: crossStep.action.fromAmount,
    toAmount: crossStep.estimate.toAmount,
    toAmountMin: crossStep.estimate.toAmountMin,

    // Destination swap details (if exists)
    hasDestinationSwap: !!destSwapStep,
    swapFromAmount: destSwapStep?.action.fromAmount,
    swapToAmount: destSwapStep?.estimate.toAmount,
    swapToAmountMin: destSwapStep?.estimate.toAmountMin,

    // Final output
    finalAmount: route.toAmount,
    finalAmountMin: route.toAmountMin,

    // Gas and fees
    gasCostUSD: route.gasCostUSD,

    // Tool info
    bridgeTool: crossStep.tool,
    swapTool: destSwapStep?.tool,
  }
}

/**
 * Encode destination call message for ReceiverAcrossV3 using Patcher pattern
 */
function encodeDestinationCallMessage(
  transactionId: string,
  swapFromAmount: string,
  swapToAmountMin: string,
  receiver: string
): string {
  // Create the value getter for Patcher's WETH balance (after deposit)
  const patcherBalanceValueGetter = generateBalanceOfCalldata(BASE_PATCHER)

  // Generate needle for finding the amountIn position
  const processRouteAmountNeedle = generateNeedle()

  // Create processRoute calldata with needle
  const routeData =
    '0x02420000000000000000000000000000000000000601ffff0172ab388e2e2f6facef59e3c3fa2c4e29011c2d38014dac9d1769b9b304cb04741dcdeb2fc14abdf11' as `0x${string}`

  const processRouteCallData = encodeFunctionData({
    abi: parseAbi([
      'function processRoute(address tokenIn, uint256 amountIn, address tokenOut, uint256 amountOutMin, address to, bytes memory route) payable returns (uint256 amountOut)',
    ]),
    functionName: 'processRoute',
    args: [
      BASE_WETH as `0x${string}`, // tokenIn - WETH on Base
      processRouteAmountNeedle as any, // amountIn - needle value (will be patched)
      BASE_USDC as `0x${string}`, // tokenOut - USDC on Base
      BigInt(swapToAmountMin), // amountOutMin - Minimum USDC out
      BASE_EXECUTOR as `0x${string}`, // to - Executor contract on Base
      routeData, // route - Route data for WETH->USDC swap
    ],
  })

  // Find the processRoute amount offset
  const processRouteAmountOffset = findNeedleOffset(
    processRouteCallData,
    processRouteAmountNeedle
  )
  consola.info(
    `Found processRoute amountIn offset: ${processRouteAmountOffset} bytes`
  )

  // Generate calldata for depositAndExecuteWithDynamicPatches
  const depositAndExecuteCallData = encodeFunctionData({
    abi: parseAbi([
      'function depositAndExecuteWithDynamicPatches(address tokenAddress, address valueSource, bytes calldata valueGetter, address finalTarget, uint256 value, bytes calldata data, uint256[] calldata offsets, bool delegateCall) returns (bool success, bytes memory returnData)',
    ]),
    functionName: 'depositAndExecuteWithDynamicPatches',
    args: [
      BASE_WETH as `0x${string}`, // tokenAddress - WETH contract
      BASE_WETH as `0x${string}`, // valueSource - WETH contract
      patcherBalanceValueGetter, // valueGetter - balanceOf(Patcher) call
      BASE_LIFI_DEX_AGGREGATOR as `0x${string}`, // finalTarget - LiFiDEXAggregator
      0n, // value - no ETH being sent
      processRouteCallData as `0x${string}`, // data - processRoute call
      [processRouteAmountOffset], // offsets - position of amountIn parameter
      false, // delegateCall - false for regular call
    ],
  })

  // Create LibSwap.SwapData structure with single patcher call
  const swapData = [
    // Single call: Patcher deposits WETH from Executor, approves LiFiDexAggregator, and executes swap
    {
      callTo: getAddress(BASE_PATCHER),
      approveTo: getAddress(BASE_PATCHER),
      sendingAssetId: getAddress(BASE_WETH),
      receivingAssetId: getAddress(BASE_USDC),
      fromAmount: BigInt(swapFromAmount),
      callData: depositAndExecuteCallData as `0x${string}`,
      requiresDeposit: true,
    },
  ]

  // Encode the message payload for ReceiverAcrossV3.handleV3AcrossMessage
  const messagePayload = encodeAbiParameters(
    [
      { name: 'transactionId', type: 'bytes32' },
      {
        name: 'swapData',
        type: 'tuple[]',
        components: [
          { name: 'callTo', type: 'address' },
          { name: 'approveTo', type: 'address' },
          { name: 'sendingAssetId', type: 'address' },
          { name: 'receivingAssetId', type: 'address' },
          { name: 'fromAmount', type: 'uint256' },
          { name: 'callData', type: 'bytes' },
          { name: 'requiresDeposit', type: 'bool' },
        ],
      },
      { name: 'receiver', type: 'address' },
    ],
    [transactionId as `0x${string}`, swapData, receiver as `0x${string}`]
  )

  consola.info(
    'Encoded destination call message using single Patcher deposit call:'
  )
  consola.info(
    '1. Patcher deposits WETH from Executor, approves LiFiDexAggregator, and executes swap in one call'
  )
  return messagePayload
}

/**
 * Construct AcrossV3 bridge transaction calldata using route details
 */
function constructBridgeCallData(
  routeDetails: any,
  destinationCallMessage: string,
  walletAddress: string
): string {
  // ABI for startBridgeTokensViaAcrossV3 function - Human readable format
  const acrossV3Abi = parseAbi([
    'function startBridgeTokensViaAcrossV3((bytes32 transactionId, string bridge, string integrator, address referrer, address sendingAssetId, address receiver, uint256 minAmount, uint256 destinationChainId, bool hasSourceSwaps, bool hasDestinationCall) _bridgeData, (address receiverAddress, address refundAddress, address receivingAssetId, uint256 outputAmount, uint64 outputAmountPercent, address exclusiveRelayer, uint32 quoteTimestamp, uint32 fillDeadline, uint32 exclusivityDeadline, bytes message) _acrossData) payable',
  ])

  // Generate a unique transaction ID
  const transactionId = `0x${randomBytes(32).toString('hex')}`

  // Bridge data structure
  const bridgeData = {
    transactionId: transactionId as `0x${string}`,
    bridge: 'across',
    integrator: 'lifi-demo',
    referrer: '0x0000000000000000000000000000000000000000' as `0x${string}`,
    sendingAssetId: ARBITRUM_WETH as `0x${string}`,
    receiver: RECEIVER_ACROSS_V3_BASE as `0x${string}`, // ReceiverAcrossV3
    minAmount: BigInt(routeDetails.toAmount), // Use same amount as outputAmount for consistency
    destinationChainId: 8453n, // Base chain ID
    hasSourceSwaps: false,
    hasDestinationCall: true, // Enable destination call
  }

  // Across data structure - ensure relayer gets meaningful fee
  const acrossData = {
    receiverAddress: RECEIVER_ACROSS_V3_BASE as `0x${string}`, // ReceiverAcrossV3
    refundAddress: walletAddress as `0x${string}`,
    receivingAssetId: BASE_WETH as `0x${string}`,
    outputAmount:
      (BigInt(routeDetails.toAmount) * BigInt('980000000000000000')) /
      BigInt('1000000000000000000'), // 98% of input amount
    outputAmountPercent: BigInt('980000000000000000'), // 98% (0.98e18) - 2% fee for relayer to ensure pickup
    exclusiveRelayer:
      '0x0000000000000000000000000000000000000000' as `0x${string}`,
    quoteTimestamp: Math.floor(Date.now() / 1000), // Current timestamp
    fillDeadline: Math.floor(Date.now() / 1000) + 7200, // 2 hours from now (more time)
    exclusivityDeadline: 0,
    message: destinationCallMessage as `0x${string}`, // Our encoded destination call
  }

  // Encode the transaction
  const callData = encodeFunctionData({
    abi: acrossV3Abi,
    functionName: 'startBridgeTokensViaAcrossV3',
    args: [bridgeData, acrossData],
  })

  consola.success(
    'Successfully constructed AcrossV3 bridge transaction calldata'
  )
  return callData
}

/**
 * Execute cross-chain bridge with destination swap using LiFi Advanced Routes
 */
async function executeCrossChainBridgeWithSwap(options: {
  privateKey: string
  dryRun: boolean
}) {
  // Set up wallet client
  const account = privateKeyToAccount(options.privateKey as Hex)
  const walletClient = createWalletClient({
    chain: arbitrum,
    transport: http(),
    account,
  })

  // Set up public client for reading transaction receipts
  const publicClient = createPublicClient({
    chain: arbitrum,
    transport: http(),
  })

  const walletAddress = account.address
  consola.info(`Connected wallet: ${walletAddress}`)

  // Amount to bridge: 0.001 WETH
  const bridgeAmount = parseUnits('0.001', 18)
  consola.info(`Bridge amount: 0.001 WETH`)

  // Check WETH balance
  const wethContract = getContract({
    address: ARBITRUM_WETH as Hex,
    abi: ERC20_ABI,
    client: { public: walletClient, wallet: walletClient },
  })

  const wethBalance = (await wethContract.read.balanceOf([
    walletAddress,
  ])) as bigint
  consola.info(`WETH balance: ${wethBalance}`)

  if (wethBalance < bridgeAmount && !options.dryRun) {
    consola.error(`Insufficient WETH balance. Need at least 0.001 WETH.`)
    process.exit(1)
<<<<<<< HEAD
  } else if (options.dryRun && wethBalance < bridgeAmount) 
    consola.warn(
      `[DRY RUN] Insufficient WETH balance, but continuing for demo purposes`
    )
  
=======
  } else if (options.dryRun && wethBalance < bridgeAmount)
    consola.warn(
      `[DRY RUN] Insufficient WETH balance, but continuing for demo purposes`
    )
>>>>>>> 68f96fea

  // Check allowance for LiFi Diamond
  const allowance = (await wethContract.read.allowance([
    walletAddress,
    LIFI_DIAMOND_ARBITRUM,
  ])) as bigint
  consola.info(`Current allowance: ${allowance}`)

  if (allowance < bridgeAmount) {
    consola.info('Approving WETH for LiFi Diamond...')
<<<<<<< HEAD
    if (!options.dryRun) 
=======
    if (!options.dryRun)
>>>>>>> 68f96fea
      try {
        const approveTx = await wethContract.write.approve([
          LIFI_DIAMOND_ARBITRUM as `0x${string}`,
          BigInt(
            '0xffffffffffffffffffffffffffffffffffffffffffffffffffffffffffffffff'
          ), // Max uint256
        ])
        consola.success(`Approval transaction sent: ${approveTx}`)

        // Wait for approval confirmation
        consola.info('Waiting for approval confirmation...')
        const approvalReceipt = await publicClient.waitForTransactionReceipt({
          hash: approveTx,
          timeout: 60_000, // 60 seconds timeout
        })

<<<<<<< HEAD
        if (approvalReceipt.status === 'success') 
          consola.success(`✅ Approval confirmed!`)
         else {
=======
        if (approvalReceipt.status === 'success')
          consola.success(`✅ Approval confirmed!`)
        else {
>>>>>>> 68f96fea
          consola.error(`❌ Approval failed!`)
          process.exit(1)
        }
      } catch (error) {
        consola.error('Approval transaction failed:', error)
        process.exit(1)
      }
<<<<<<< HEAD
     else 
      consola.info(`[DRY RUN] Would approve WETH for LiFi Diamond`)
    
=======
    else consola.info(`[DRY RUN] Would approve WETH for LiFi Diamond`)
>>>>>>> 68f96fea
  }

  // Fetch cross-chain route with destination swap
  consola.info('Fetching cross-chain route with destination swap...')
  const route = await fetchCrossChainRoute(
    bridgeAmount.toString(),
    walletAddress
  )

  // Extract route details for our calldata construction
  const routeDetails = extractRouteDetails(route)

  // Generate a transaction ID for the bridge
  const transactionId = `0x${randomBytes(32).toString('hex')}`

  // Calculate the actual amount that will be received after relayer fee
  const actualReceivedAmount =
    (BigInt(routeDetails.toAmount) * BigInt('980000000000000000')) /
    BigInt('1000000000000000000')

  // Encode the destination call message for ReceiverAcrossV3 using Patcher pattern
  const destinationCallMessage = encodeDestinationCallMessage(
    transactionId,
    actualReceivedAmount.toString(), // Use actual received amount instead of original bridge amount
    routeDetails.swapToAmountMin,
    walletAddress
  )

  // Construct our own bridge calldata using LiFi's route data
  const bridgeCallData = constructBridgeCallData(
    routeDetails,
    destinationCallMessage,
    walletAddress
  )

  // Log the route details
  consola.success('Cross-chain route with destination swap ready!')
  consola.info('✅ Bridge: AcrossV3 (WETH Arbitrum → Base)')
  consola.info(
    '✅ Destination swap: WETH → USDC on Base via Patcher + LiFiDEXAggregator'
  )
  consola.info('✅ Final output: USDC to user wallet')
  consola.info(
    '✅ Calldata: Constructed using Patcher pattern with dynamic balance patching'
  )

  // Log cost breakdown using LiFi's data
  consola.info('💰 Cost breakdown (from LiFi route):')
  consola.info(`- Bridge amount: ${bridgeAmount} wei (0.001 WETH)`)
  consola.info(`- Expected bridge output: ${routeDetails.toAmount} wei WETH`)
  consola.info(`- Expected swap output: ${routeDetails.finalAmount} USDC`)
  consola.info(
    `- Minimum swap output: ${routeDetails.finalAmountMin} USDC (with slippage)`
  )
  consola.info(`- Estimated gas cost: $${routeDetails.gasCostUSD}`)

  consola.info('🔄 Cross-chain flow with Patcher deposit pattern:')
  consola.info('1. Bridge 0.001 WETH from Arbitrum → Base via AcrossV3')
  consola.info(
    `2. ReceiverAcrossV3.handleV3AcrossMessage receives ~${routeDetails.toAmount} wei WETH on Base`
  )
  consola.info(
    '3. ReceiverAcrossV3 calls Executor.swapAndCompleteBridgeTokens with 2 patcher calls:'
  )
  consola.info(
    '   a. Patcher deposits WETH from Executor and approves LiFiDexAggregator with balance patching'
  )
  consola.info(
    '   b. Patcher calls LiFiDexAggregator::processRoute(patcherBalance) - Swap exact amount'
  )
  consola.info(
    '4. All calls use dynamic balance patching to handle exact bridge amounts'
  )
  consola.info('5. Final USDC sent to user wallet')

  // Execute the cross-chain transaction
  if (!options.dryRun) {
    consola.info('Executing cross-chain bridge with destination swap...')

    try {
      const txHash = await walletClient.sendTransaction({
        to: LIFI_DIAMOND_ARBITRUM as `0x${string}`,
        data: bridgeCallData as `0x${string}`,
        value: 0n, // No ETH value needed for WETH bridge
        gas: 800000n, // Increased gas limit for complex operations
      })

      consola.success(`✅ Transaction sent: ${txHash}`)
      consola.info('Waiting for transaction confirmation...')

      const receipt = await publicClient.waitForTransactionReceipt({
        hash: txHash,
        timeout: 300_000, // 5 minutes timeout
      })

      if (receipt.status === 'success') {
        consola.success(
          `🎉 Cross-chain bridge with destination swap completed using Patcher deposit pattern!`
        )
        consola.info(`Transaction hash: ${txHash}`)
        consola.info(`Block number: ${receipt.blockNumber}`)
        consola.info(`Gas used: ${receipt.gasUsed}`)
        consola.info('🔍 Check your Base wallet for USDC!')
      } else {
        consola.error(`❌ Transaction failed!`)
        consola.info(`Transaction hash: ${txHash}`)
      }
    } catch (error) {
      consola.error('Transaction execution failed:', error)
      process.exit(1)
    }
  } else {
    consola.info(
      '[DRY RUN] Would execute cross-chain bridge with destination swap using Patcher deposit pattern'
    )
    consola.info(`[DRY RUN] Transaction data:`)
    consola.info(`[DRY RUN] - To: ${LIFI_DIAMOND_ARBITRUM}`)
    consola.info(`[DRY RUN] - Value: 0`)
    consola.info(`[DRY RUN] - Gas limit: 500000`)
    consola.info(`[DRY RUN] - Data length: ${bridgeCallData.length} characters`)
  }
}

// CLI command definition
const main = defineCommand({
  meta: {
    name: 'demoPatcherDest',
    description:
      'Demo cross-chain bridge with destination swap using AcrossV3, Patcher pattern, and LiFi Advanced Routes API',
  },
  args: {
    privateKey: {
      type: 'string',
      description: 'Private key for the wallet',
      required: true,
    },
    dryRun: {
      type: 'boolean',
      description: 'Perform a dry run without executing transactions',
      default: false,
    },
  },
  async run({ args }) {
    if (!args.privateKey) {
      consola.error('Private key is required')
      process.exit(1)
    }

    try {
      await executeCrossChainBridgeWithSwap({
        privateKey: args.privateKey,
        dryRun: args.dryRun,
      })
    } catch (error) {
      consola.error('Demo failed:', error)
      process.exit(1)
    }
  },
})

// Run the CLI
runMain(main)<|MERGE_RESOLUTION|>--- conflicted
+++ resolved
@@ -3,16 +3,16 @@
 import { defineCommand, runMain } from 'citty'
 import { consola } from 'consola'
 import {
+  createPublicClient,
   createWalletClient,
-  createPublicClient,
+  encodeAbiParameters,
+  encodeFunctionData,
+  getAddress,
+  getContract,
   http,
+  parseAbi,
   parseUnits,
-  getContract,
   type Hex,
-  encodeFunctionData,
-  encodeAbiParameters,
-  parseAbi,
-  getAddress,
 } from 'viem'
 import { privateKeyToAccount } from 'viem/accounts'
 import { arbitrum } from 'viem/chains'
@@ -22,9 +22,9 @@
 import baseStagingDeployments from '../../deployments/base.staging.json'
 
 import {
-  generateNeedle,
   findNeedleOffset,
   generateBalanceOfCalldata,
+  generateNeedle,
 } from './utils/patcherHelpers'
 
 /**
@@ -111,24 +111,12 @@
       }
     )
 
-<<<<<<< HEAD
-    if (!response.ok) 
-      throw new Error(`HTTP error! status: ${response.status}`)
-    
-
-    const data = await response.json()
-
-    if (!data.routes || data.routes.length === 0) 
-      throw new Error('No routes found')
-    
-=======
     if (!response.ok) throw new Error(`HTTP error! status: ${response.status}`)
 
     const data = await response.json()
 
     if (!data.routes || data.routes.length === 0)
       throw new Error('No routes found')
->>>>>>> 68f96fea
 
     const route = data.routes[0] // Use the first (cheapest) route
     consola.success(
@@ -141,18 +129,10 @@
     // Log step details
     route.steps.forEach((step: any, index: number) => {
       consola.info(`Step ${index + 1}: ${step.tool} (${step.type})`)
-<<<<<<< HEAD
-      if (step.action.fromToken && step.action.toToken) 
-        consola.info(
-          `  ${step.action.fromToken.symbol} → ${step.action.toToken.symbol}`
-        )
-      
-=======
       if (step.action.fromToken && step.action.toToken)
         consola.info(
           `  ${step.action.fromToken.symbol} → ${step.action.toToken.symbol}`
         )
->>>>>>> 68f96fea
     })
 
     return route
@@ -172,13 +152,7 @@
       step.includedSteps?.some((s: any) => s.type === 'cross')
   )
 
-<<<<<<< HEAD
-  if (!bridgeStep) 
-    throw new Error('No bridge step found in route')
-  
-=======
   if (!bridgeStep) throw new Error('No bridge step found in route')
->>>>>>> 68f96fea
 
   const crossStep = bridgeStep.includedSteps.find(
     (s: any) => s.type === 'cross'
@@ -187,13 +161,7 @@
     (s: any) => s.type === 'swap'
   )
 
-<<<<<<< HEAD
-  if (!crossStep) 
-    throw new Error('No cross-chain step found')
-  
-=======
   if (!crossStep) throw new Error('No cross-chain step found')
->>>>>>> 68f96fea
 
   consola.info('📊 Route Analysis:')
   consola.info(
@@ -445,18 +413,10 @@
   if (wethBalance < bridgeAmount && !options.dryRun) {
     consola.error(`Insufficient WETH balance. Need at least 0.001 WETH.`)
     process.exit(1)
-<<<<<<< HEAD
-  } else if (options.dryRun && wethBalance < bridgeAmount) 
-    consola.warn(
-      `[DRY RUN] Insufficient WETH balance, but continuing for demo purposes`
-    )
-  
-=======
   } else if (options.dryRun && wethBalance < bridgeAmount)
     consola.warn(
       `[DRY RUN] Insufficient WETH balance, but continuing for demo purposes`
     )
->>>>>>> 68f96fea
 
   // Check allowance for LiFi Diamond
   const allowance = (await wethContract.read.allowance([
@@ -467,11 +427,7 @@
 
   if (allowance < bridgeAmount) {
     consola.info('Approving WETH for LiFi Diamond...')
-<<<<<<< HEAD
-    if (!options.dryRun) 
-=======
     if (!options.dryRun)
->>>>>>> 68f96fea
       try {
         const approveTx = await wethContract.write.approve([
           LIFI_DIAMOND_ARBITRUM as `0x${string}`,
@@ -488,15 +444,9 @@
           timeout: 60_000, // 60 seconds timeout
         })
 
-<<<<<<< HEAD
-        if (approvalReceipt.status === 'success') 
-          consola.success(`✅ Approval confirmed!`)
-         else {
-=======
         if (approvalReceipt.status === 'success')
           consola.success(`✅ Approval confirmed!`)
         else {
->>>>>>> 68f96fea
           consola.error(`❌ Approval failed!`)
           process.exit(1)
         }
@@ -504,13 +454,7 @@
         consola.error('Approval transaction failed:', error)
         process.exit(1)
       }
-<<<<<<< HEAD
-     else 
-      consola.info(`[DRY RUN] Would approve WETH for LiFi Diamond`)
-    
-=======
     else consola.info(`[DRY RUN] Would approve WETH for LiFi Diamond`)
->>>>>>> 68f96fea
   }
 
   // Fetch cross-chain route with destination swap
