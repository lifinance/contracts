import { randomBytes } from 'crypto'

import { defineCommand, runMain } from 'citty'
import { consola } from 'consola'
import {
  createWalletClient,
  createPublicClient,
  http,
  parseUnits,
  getContract,
  type Hex,
  encodeFunctionData,
  encodeAbiParameters,
  parseAbi,
  getAddress,
} from 'viem'
import { privateKeyToAccount } from 'viem/accounts'
import { arbitrum } from 'viem/chains'

import arbitrumStagingDeployments from '../../deployments/arbitrum.staging.json'
import baseDeployments from '../../deployments/base.json'
import baseStagingDeployments from '../../deployments/base.staging.json'

import {
  generateNeedle,
  findNeedleOffset,
  generateBalanceOfCalldata,
} from './utils/patcherHelpers'

/**
 * Example successful transactions:
 * - Source (Arbitrum): https://arbiscan.io/tx/0xf14f9897c01ac30a1b8c13fb7b3e6f840f312a9212f651f730e999940871db56
 * - Destination (Base): https://basescan.org/tx/0x6835a3bd73051870bb8f100c2267b7143905011b6e4028d80e7154ff6d307fdc
 */

// Contract addresses
const ARBITRUM_WETH = '0x82aF49447D8a07e3bd95BD0d56f35241523fBab1'
const BASE_WETH = '0x4200000000000000000000000000000000000006'
const BASE_USDC = '0x833589fCD6eDb6E08f4c7C32D4f71b54bdA02913'
const BASE_LIFI_DEX_AGGREGATOR = '0x9Caab1750104147c9872772b3d0bE3D4290e1e86' // LiFiDEXAggregator on Base
const BASE_EXECUTOR = baseDeployments.Executor as Hex
const BASE_PATCHER = baseStagingDeployments.Patcher as Hex
const RECEIVER_ACROSS_V3_BASE = baseDeployments.ReceiverAcrossV3 as Hex
const LIFI_DIAMOND_ARBITRUM = arbitrumStagingDeployments.LiFiDiamond as Hex

// Simple ERC20 ABI - Human readable format
const ERC20_ABI = parseAbi([
  'function allowance(address owner, address spender) view returns (uint256)',
  'function approve(address spender, uint256 amount) returns (bool)',
  'function balanceOf(address account) view returns (uint256)',
])

// Type definitions for LiFi route
interface IRouteStep {
  tool: string
  type: string
  action: {
    fromToken?: { symbol: string }
    toToken?: { symbol: string }
    fromAmount?: string
  }
  estimate?: {
    toAmount?: string
    toAmountMin?: string
  }
  includedSteps?: Array<{
    type: string
    tool: string
    action: {
      fromToken: { symbol: string }
      toToken: { symbol: string }
      fromAmount: string
    }
    estimate: {
      toAmount: string
      toAmountMin: string
    }
  }>
}

interface ILiFiRoute {
  id: string
  fromAmount: string
  toAmount: string
  toAmountMin: string
  gasCostUSD: string
  steps: IRouteStep[]
}

/**
 * Fetch cross-chain route with destination swap using LiFi Advanced Routes API
 */
async function fetchCrossChainRoute(
  fromAmount: string,
  fromAddress: string
): Promise<ILiFiRoute> {
  const requestBody = {
    fromAddress,
    fromAmount,
    fromChainId: 42161, // Arbitrum
    fromTokenAddress: ARBITRUM_WETH, // WETH on Arbitrum
    toChainId: 8453, // Base
    toTokenAddress: BASE_USDC, // USDC on Base
    options: {
      integrator: 'lifi-demo',
      order: 'CHEAPEST',
      slippage: 0.05, // 5% slippage
      maxPriceImpact: 0.4,
      allowSwitchChain: true,
      bridges: {
        deny: [
          'hop',
          'cbridge',
          'optimism',
          'gnosis',
          'omni',
          'celercircle',
          'thorswap',
          'symbiosis',
          'mayan',
          'mayanWH',
          'mayanMCTP',
          'allbridge',
          'celerim',
          'squid',
          'relay',
          'polygon',
          'arbitrum',
          'glacis',
        ],
      },
      exchanges: {
        allow: ['lifidexaggregator'],
      },
    },
  }

  try {
    consola.info('Fetching cross-chain route from LiFi Advanced Routes API...')
    const response = await fetch(
      'https://api.jumper.exchange/p/lifi/advanced/routes',
      {
        method: 'POST',
        headers: {
          'Content-Type': 'application/json',
        },
        body: JSON.stringify(requestBody),
      }
    )

<<<<<<< HEAD
    if (!response.ok) 
      throw new Error(`HTTP error! status: ${response.status}`)
    

    const data = await response.json()

    if (!data.routes || data.routes.length === 0) 
      throw new Error('No routes found')
    
=======
    if (!response.ok) throw new Error(`HTTP error! status: ${response.status}`)

    const data = await response.json()

    if (!data.routes || data.routes.length === 0)
      throw new Error('No routes found')
>>>>>>> 80642b89

    const route = data.routes[0] // Use the first (cheapest) route
    consola.success(
      `Found route: ${route.fromAmount} WETH → ${route.toAmount} USDC`
    )
    consola.info(`Route ID: ${route.id}`)
    consola.info(`Gas cost: $${route.gasCostUSD}`)
    consola.info(`Steps: ${route.steps.length}`)

    // Log step details
    route.steps.forEach((step: IRouteStep, index: number) => {
      consola.info(`Step ${index + 1}: ${step.tool} (${step.type})`)
<<<<<<< HEAD
      if (step.action.fromToken && step.action.toToken) 
        consola.info(
          `  ${step.action.fromToken.symbol} → ${step.action.toToken.symbol}`
        )
      
=======
      if (step.action.fromToken && step.action.toToken)
        consola.info(
          `  ${step.action.fromToken.symbol} → ${step.action.toToken.symbol}`
        )
>>>>>>> 80642b89
    })

    return route
  } catch (error) {
    consola.error('Error fetching cross-chain route:', error)
    throw error
  }
}

/**
 * Extract bridge and swap details from LiFi route
 */
function extractRouteDetails(route: ILiFiRoute) {
  const bridgeStep = route.steps.find(
    (step) =>
      step.type === 'lifi' &&
      step.includedSteps?.some((s) => s.type === 'cross')
  )

<<<<<<< HEAD
  if (!bridgeStep) 
    throw new Error('No bridge step found in route')
  
=======
  if (!bridgeStep) throw new Error('No bridge step found in route')
>>>>>>> 80642b89

  if (!bridgeStep.includedSteps) 
    throw new Error('Bridge step has no included steps')
  

  const crossStep = bridgeStep.includedSteps.find((s) => s.type === 'cross')
  const destSwapStep = bridgeStep.includedSteps.find((s) => s.type === 'swap')

<<<<<<< HEAD
  if (!crossStep) 
    throw new Error('No cross-chain step found')
  
=======
  if (!crossStep) throw new Error('No cross-chain step found')
>>>>>>> 80642b89

  consola.info('📊 Route Analysis:')
  consola.info(
    `- Bridge: ${crossStep.action.fromToken.symbol} → ${crossStep.action.toToken.symbol}`
  )
  consola.info(`- Bridge amount: ${crossStep.action.fromAmount}`)
  consola.info(`- Expected received: ${crossStep.estimate.toAmount}`)

  if (destSwapStep) {
    consola.info(
      `- Destination swap: ${destSwapStep.action.fromToken.symbol} → ${destSwapStep.action.toToken.symbol}`
    )
    consola.info(`- Swap input: ${destSwapStep.action.fromAmount}`)
    consola.info(`- Swap output: ${destSwapStep.estimate.toAmount}`)
    consola.info(`- Swap min output: ${destSwapStep.estimate.toAmountMin}`)
  }

  return {
    // Bridge details
    fromAmount: crossStep.action.fromAmount,
    toAmount: crossStep.estimate.toAmount,
    toAmountMin: crossStep.estimate.toAmountMin,

    // Destination swap details (if exists)
    hasDestinationSwap: !!destSwapStep,
    swapFromAmount: destSwapStep?.action.fromAmount,
    swapToAmount: destSwapStep?.estimate.toAmount,
    swapToAmountMin: destSwapStep?.estimate.toAmountMin,

    // Final output
    finalAmount: route.toAmount,
    finalAmountMin: route.toAmountMin,

    // Gas and fees
    gasCostUSD: route.gasCostUSD,

    // Tool info
    bridgeTool: crossStep.tool,
    swapTool: destSwapStep?.tool,
  }
}

/**
 * Encode destination call message for ReceiverAcrossV3 using Patcher pattern
 */
function encodeDestinationCallMessage(
  transactionId: string,
  swapFromAmount: string,
  swapToAmountMin: string,
  receiver: string
): string {
  // Create the value getter for Patcher's WETH balance (after deposit)
  const patcherBalanceValueGetter = generateBalanceOfCalldata(BASE_PATCHER)

  // Generate needle for finding the amountIn position
  const processRouteAmountNeedle = generateNeedle()

  // Create processRoute calldata with needle
  const routeData =
    '0x02420000000000000000000000000000000000000601ffff0172ab388e2e2f6facef59e3c3fa2c4e29011c2d38014dac9d1769b9b304cb04741dcdeb2fc14abdf11' as `0x${string}`

  const processRouteCallData = encodeFunctionData({
    abi: parseAbi([
      'function processRoute(address tokenIn, uint256 amountIn, address tokenOut, uint256 amountOutMin, address to, bytes memory route) payable returns (uint256 amountOut)',
    ]),
    functionName: 'processRoute',
    args: [
      BASE_WETH as `0x${string}`, // tokenIn - WETH on Base
      BigInt(processRouteAmountNeedle), // amountIn - needle value (will be patched)
      BASE_USDC as `0x${string}`, // tokenOut - USDC on Base
      BigInt(swapToAmountMin), // amountOutMin - Minimum USDC out
      BASE_EXECUTOR as `0x${string}`, // to - Executor contract on Base
      routeData, // route - Route data for WETH->USDC swap
    ],
  })

  // Find the processRoute amount offset
  const processRouteAmountOffset = findNeedleOffset(
    processRouteCallData,
    processRouteAmountNeedle
  )
  consola.info(
    `Found processRoute amountIn offset: ${processRouteAmountOffset} bytes`
  )

  // Generate calldata for depositAndExecuteWithDynamicPatches
  const depositAndExecuteCallData = encodeFunctionData({
    abi: parseAbi([
      'function depositAndExecuteWithDynamicPatches(address tokenAddress, address valueSource, bytes calldata valueGetter, address finalTarget, uint256 value, bytes calldata data, uint256[] calldata offsets, bool delegateCall) returns (bool success, bytes memory returnData)',
    ]),
    functionName: 'depositAndExecuteWithDynamicPatches',
    args: [
      BASE_WETH as `0x${string}`, // tokenAddress - WETH contract
      BASE_WETH as `0x${string}`, // valueSource - WETH contract
      patcherBalanceValueGetter as `0x${string}`, // valueGetter - balanceOf(Patcher) call
      BASE_LIFI_DEX_AGGREGATOR as `0x${string}`, // finalTarget - LiFiDEXAggregator
      0n, // value - no ETH being sent
      processRouteCallData as `0x${string}`, // data - processRoute call
      [processRouteAmountOffset], // offsets - position of amountIn parameter
      false, // delegateCall - false for regular call
    ],
  })

  // Create LibSwap.SwapData structure with single patcher call
  const swapData = [
    // Single call: Patcher deposits WETH from Executor, approves LiFiDexAggregator, and executes swap
    {
      callTo: getAddress(BASE_PATCHER),
      approveTo: getAddress(BASE_PATCHER),
      sendingAssetId: getAddress(BASE_WETH),
      receivingAssetId: getAddress(BASE_USDC),
      fromAmount: BigInt(swapFromAmount),
      callData: depositAndExecuteCallData as `0x${string}`,
      requiresDeposit: true,
    },
  ]

  // Encode the message payload for ReceiverAcrossV3.handleV3AcrossMessage
  const messagePayload = encodeAbiParameters(
    [
      { name: 'transactionId', type: 'bytes32' },
      {
        name: 'swapData',
        type: 'tuple[]',
        components: [
          { name: 'callTo', type: 'address' },
          { name: 'approveTo', type: 'address' },
          { name: 'sendingAssetId', type: 'address' },
          { name: 'receivingAssetId', type: 'address' },
          { name: 'fromAmount', type: 'uint256' },
          { name: 'callData', type: 'bytes' },
          { name: 'requiresDeposit', type: 'bool' },
        ],
      },
      { name: 'receiver', type: 'address' },
    ],
    [transactionId as `0x${string}`, swapData, receiver as `0x${string}`]
  )

  consola.info(
    'Encoded destination call message using single Patcher deposit call:'
  )
  consola.info(
    '1. Patcher deposits WETH from Executor, approves LiFiDexAggregator, and executes swap in one call'
  )
  return messagePayload
}

/**
 * Construct AcrossV3 bridge transaction calldata using route details
 */
function constructBridgeCallData(
  routeDetails: {
    fromAmount: string
    toAmount: string
    toAmountMin: string
    hasDestinationSwap: boolean
    swapFromAmount?: string
    swapToAmount?: string
    swapToAmountMin?: string
    finalAmount: string
    finalAmountMin: string
    gasCostUSD: string
    bridgeTool: string
    swapTool?: string
  },
  destinationCallMessage: string,
  walletAddress: string
): string {
  // ABI for startBridgeTokensViaAcrossV3 function - Human readable format
  const acrossV3Abi = parseAbi([
    'function startBridgeTokensViaAcrossV3((bytes32 transactionId, string bridge, string integrator, address referrer, address sendingAssetId, address receiver, uint256 minAmount, uint256 destinationChainId, bool hasSourceSwaps, bool hasDestinationCall) _bridgeData, (address receiverAddress, address refundAddress, address receivingAssetId, uint256 outputAmount, uint64 outputAmountPercent, address exclusiveRelayer, uint32 quoteTimestamp, uint32 fillDeadline, uint32 exclusivityDeadline, bytes message) _acrossData) payable',
  ])

  // Generate a unique transaction ID
  const transactionId = `0x${randomBytes(32).toString('hex')}`

  // Bridge data structure
  const bridgeData = {
    transactionId: transactionId as `0x${string}`,
    bridge: 'across',
    integrator: 'lifi-demo',
    referrer: '0x0000000000000000000000000000000000000000' as `0x${string}`,
    sendingAssetId: ARBITRUM_WETH as `0x${string}`,
    receiver: RECEIVER_ACROSS_V3_BASE as `0x${string}`, // ReceiverAcrossV3
    minAmount: BigInt(routeDetails.toAmount), // Use same amount as outputAmount for consistency
    destinationChainId: 8453n, // Base chain ID
    hasSourceSwaps: false,
    hasDestinationCall: true, // Enable destination call
  }

  // Across data structure - ensure relayer gets meaningful fee
  const acrossData = {
    receiverAddress: RECEIVER_ACROSS_V3_BASE as `0x${string}`, // ReceiverAcrossV3
    refundAddress: walletAddress as `0x${string}`,
    receivingAssetId: BASE_WETH as `0x${string}`,
    outputAmount:
      (BigInt(routeDetails.toAmount) * BigInt('980000000000000000')) /
      BigInt('1000000000000000000'), // 98% of input amount
    outputAmountPercent: BigInt('980000000000000000'), // 98% (0.98e18) - 2% fee for relayer to ensure pickup
    exclusiveRelayer:
      '0x0000000000000000000000000000000000000000' as `0x${string}`,
    quoteTimestamp: Math.floor(Date.now() / 1000), // Current timestamp
    fillDeadline: Math.floor(Date.now() / 1000) + 7200, // 2 hours from now (more time)
    exclusivityDeadline: 0,
    message: destinationCallMessage as `0x${string}`, // Our encoded destination call
  }

  // Encode the transaction
  const callData = encodeFunctionData({
    abi: acrossV3Abi,
    functionName: 'startBridgeTokensViaAcrossV3',
    args: [bridgeData, acrossData],
  })

  consola.success(
    'Successfully constructed AcrossV3 bridge transaction calldata'
  )
  return callData
}

/**
 * Execute cross-chain bridge with destination swap using LiFi Advanced Routes
 */
async function executeCrossChainBridgeWithSwap(options: {
  privateKey: string
  dryRun: boolean
}) {
  // Set up wallet client
  const account = privateKeyToAccount(options.privateKey as Hex)
  const walletClient = createWalletClient({
    chain: arbitrum,
    transport: http(),
    account,
  })

  // Set up public client for reading transaction receipts
  const publicClient = createPublicClient({
    chain: arbitrum,
    transport: http(),
  })

  const walletAddress = account.address
  consola.info(`Connected wallet: ${walletAddress}`)

  // Amount to bridge: 0.001 WETH
  const bridgeAmount = parseUnits('0.001', 18)
  consola.info(`Bridge amount: 0.001 WETH`)

  // Check WETH balance
  const wethContract = getContract({
    address: ARBITRUM_WETH as Hex,
    abi: ERC20_ABI,
    client: { public: walletClient, wallet: walletClient },
  })

  const wethBalance = (await wethContract.read.balanceOf([
    walletAddress,
  ])) as bigint
  consola.info(`WETH balance: ${wethBalance}`)

  if (wethBalance < bridgeAmount && !options.dryRun) {
    consola.error(`Insufficient WETH balance. Need at least 0.001 WETH.`)
    process.exit(1)
<<<<<<< HEAD
  } else if (options.dryRun && wethBalance < bridgeAmount) 
    consola.warn(
      `[DRY RUN] Insufficient WETH balance, but continuing for demo purposes`
    )
  
=======
  } else if (options.dryRun && wethBalance < bridgeAmount)
    consola.warn(
      `[DRY RUN] Insufficient WETH balance, but continuing for demo purposes`
    )
>>>>>>> 80642b89

  // Check allowance for LiFi Diamond
  const allowance = (await wethContract.read.allowance([
    walletAddress,
    LIFI_DIAMOND_ARBITRUM,
  ])) as bigint
  consola.info(`Current allowance: ${allowance}`)

  if (allowance < bridgeAmount) {
    consola.info('Approving WETH for LiFi Diamond...')
<<<<<<< HEAD
    if (!options.dryRun) 
=======
    if (!options.dryRun)
>>>>>>> 80642b89
      try {
        const approveTx = await wethContract.write.approve([
          LIFI_DIAMOND_ARBITRUM as `0x${string}`,
          BigInt(
            '0xffffffffffffffffffffffffffffffffffffffffffffffffffffffffffffffff'
          ), // Max uint256
        ])
        consola.success(`Approval transaction sent: ${approveTx}`)

        // Wait for approval confirmation
        consola.info('Waiting for approval confirmation...')
        const approvalReceipt = await publicClient.waitForTransactionReceipt({
          hash: approveTx,
          timeout: 60_000, // 60 seconds timeout
        })

<<<<<<< HEAD
        if (approvalReceipt.status === 'success') 
          consola.success(`✅ Approval confirmed!`)
         else {
=======
        if (approvalReceipt.status === 'success')
          consola.success(`✅ Approval confirmed!`)
        else {
>>>>>>> 80642b89
          consola.error(`❌ Approval failed!`)
          process.exit(1)
        }
      } catch (error) {
        consola.error('Approval transaction failed:', error)
        process.exit(1)
      }
<<<<<<< HEAD
     else 
      consola.info(`[DRY RUN] Would approve WETH for LiFi Diamond`)
    
=======
    else consola.info(`[DRY RUN] Would approve WETH for LiFi Diamond`)
>>>>>>> 80642b89
  }

  // Fetch cross-chain route with destination swap
  consola.info('Fetching cross-chain route with destination swap...')
  const route = await fetchCrossChainRoute(
    bridgeAmount.toString(),
    walletAddress
  )

  // Extract route details for our calldata construction
  const routeDetails = extractRouteDetails(route)

  // Generate a transaction ID for the bridge
  const transactionId = `0x${randomBytes(32).toString('hex')}`

  // Calculate the actual amount that will be received after relayer fee
  const actualReceivedAmount =
    (BigInt(routeDetails.toAmount) * BigInt('980000000000000000')) /
    BigInt('1000000000000000000')

  // Encode the destination call message for ReceiverAcrossV3 using Patcher pattern
  const destinationCallMessage = encodeDestinationCallMessage(
    transactionId,
    actualReceivedAmount.toString(), // Use actual received amount instead of original bridge amount
    routeDetails.swapToAmountMin || '0',
    walletAddress
  )

  // Construct our own bridge calldata using LiFi's route data
  const bridgeCallData = constructBridgeCallData(
    routeDetails,
    destinationCallMessage,
    walletAddress
  )

  // Log the route details
  consola.success('Cross-chain route with destination swap ready!')
  consola.info('✅ Bridge: AcrossV3 (WETH Arbitrum → Base)')
  consola.info(
    '✅ Destination swap: WETH → USDC on Base via Patcher + LiFiDEXAggregator'
  )
  consola.info('✅ Final output: USDC to user wallet')
  consola.info(
    '✅ Calldata: Constructed using Patcher pattern with dynamic balance patching'
  )

  // Log cost breakdown using LiFi's data
  consola.info('💰 Cost breakdown (from LiFi route):')
  consola.info(`- Bridge amount: ${bridgeAmount} wei (0.001 WETH)`)
  consola.info(`- Expected bridge output: ${routeDetails.toAmount} wei WETH`)
  consola.info(`- Expected swap output: ${routeDetails.finalAmount} USDC`)
  consola.info(
    `- Minimum swap output: ${routeDetails.finalAmountMin} USDC (with slippage)`
  )
  consola.info(`- Estimated gas cost: $${routeDetails.gasCostUSD}`)

  consola.info('🔄 Cross-chain flow with Patcher deposit pattern:')
  consola.info('1. Bridge 0.001 WETH from Arbitrum → Base via AcrossV3')
  consola.info(
    `2. ReceiverAcrossV3.handleV3AcrossMessage receives ~${routeDetails.toAmount} wei WETH on Base`
  )
  consola.info(
    '3. ReceiverAcrossV3 calls Executor.swapAndCompleteBridgeTokens with 2 patcher calls:'
  )
  consola.info(
    '   a. Patcher deposits WETH from Executor and approves LiFiDexAggregator with balance patching'
  )
  consola.info(
    '   b. Patcher calls LiFiDexAggregator::processRoute(patcherBalance) - Swap exact amount'
  )
  consola.info(
    '4. All calls use dynamic balance patching to handle exact bridge amounts'
  )
  consola.info('5. Final USDC sent to user wallet')

  // Execute the cross-chain transaction
  if (!options.dryRun) {
    consola.info('Executing cross-chain bridge with destination swap...')

    try {
      const txHash = await walletClient.sendTransaction({
        to: LIFI_DIAMOND_ARBITRUM as `0x${string}`,
        data: bridgeCallData as `0x${string}`,
        value: 0n, // No ETH value needed for WETH bridge
        gas: 800000n, // Increased gas limit for complex operations
      })

      consola.success(`✅ Transaction sent: ${txHash}`)
      consola.info('Waiting for transaction confirmation...')

      const receipt = await publicClient.waitForTransactionReceipt({
        hash: txHash,
        timeout: 300_000, // 5 minutes timeout
      })

      if (receipt.status === 'success') {
        consola.success(
          `🎉 Cross-chain bridge with destination swap completed using Patcher deposit pattern!`
        )
        consola.info(`Transaction hash: ${txHash}`)
        consola.info(`Block number: ${receipt.blockNumber}`)
        consola.info(`Gas used: ${receipt.gasUsed}`)
        consola.info('🔍 Check your Base wallet for USDC!')
      } else {
        consola.error(`❌ Transaction failed!`)
        consola.info(`Transaction hash: ${txHash}`)
      }
    } catch (error) {
      consola.error('Transaction execution failed:', error)
      process.exit(1)
    }
  } else {
    consola.info(
      '[DRY RUN] Would execute cross-chain bridge with destination swap using Patcher deposit pattern'
    )
    consola.info(`[DRY RUN] Transaction data:`)
    consola.info(`[DRY RUN] - To: ${LIFI_DIAMOND_ARBITRUM}`)
    consola.info(`[DRY RUN] - Value: 0`)
    consola.info(`[DRY RUN] - Gas limit: 500000`)
    consola.info(`[DRY RUN] - Data length: ${bridgeCallData.length} characters`)
  }
}

// CLI command definition
const main = defineCommand({
  meta: {
    name: 'demoPatcherDest',
    description:
      'Demo cross-chain bridge with destination swap using AcrossV3, Patcher pattern, and LiFi Advanced Routes API',
  },
  args: {
    privateKey: {
      type: 'string',
      description: 'Private key for the wallet',
      required: true,
    },
    dryRun: {
      type: 'boolean',
      description: 'Perform a dry run without executing transactions',
      default: false,
    },
  },
  async run({ args }) {
    if (!args.privateKey) {
      consola.error('Private key is required')
      process.exit(1)
    }

    try {
      await executeCrossChainBridgeWithSwap({
        privateKey: args.privateKey,
        dryRun: args.dryRun,
      })
    } catch (error) {
      consola.error('Demo failed:', error)
      process.exit(1)
    }
  },
})

// Run the CLI
runMain(main)<|MERGE_RESOLUTION|>--- conflicted
+++ resolved
@@ -50,50 +50,13 @@
   'function balanceOf(address account) view returns (uint256)',
 ])
 
-// Type definitions for LiFi route
-interface IRouteStep {
-  tool: string
-  type: string
-  action: {
-    fromToken?: { symbol: string }
-    toToken?: { symbol: string }
-    fromAmount?: string
-  }
-  estimate?: {
-    toAmount?: string
-    toAmountMin?: string
-  }
-  includedSteps?: Array<{
-    type: string
-    tool: string
-    action: {
-      fromToken: { symbol: string }
-      toToken: { symbol: string }
-      fromAmount: string
-    }
-    estimate: {
-      toAmount: string
-      toAmountMin: string
-    }
-  }>
-}
-
-interface ILiFiRoute {
-  id: string
-  fromAmount: string
-  toAmount: string
-  toAmountMin: string
-  gasCostUSD: string
-  steps: IRouteStep[]
-}
-
 /**
  * Fetch cross-chain route with destination swap using LiFi Advanced Routes API
  */
 async function fetchCrossChainRoute(
   fromAmount: string,
   fromAddress: string
-): Promise<ILiFiRoute> {
+): Promise<any> {
   const requestBody = {
     fromAddress,
     fromAmount,
@@ -148,24 +111,12 @@
       }
     )
 
-<<<<<<< HEAD
-    if (!response.ok) 
-      throw new Error(`HTTP error! status: ${response.status}`)
-    
-
-    const data = await response.json()
-
-    if (!data.routes || data.routes.length === 0) 
-      throw new Error('No routes found')
-    
-=======
     if (!response.ok) throw new Error(`HTTP error! status: ${response.status}`)
 
     const data = await response.json()
 
     if (!data.routes || data.routes.length === 0)
       throw new Error('No routes found')
->>>>>>> 80642b89
 
     const route = data.routes[0] // Use the first (cheapest) route
     consola.success(
@@ -176,20 +127,12 @@
     consola.info(`Steps: ${route.steps.length}`)
 
     // Log step details
-    route.steps.forEach((step: IRouteStep, index: number) => {
+    route.steps.forEach((step: any, index: number) => {
       consola.info(`Step ${index + 1}: ${step.tool} (${step.type})`)
-<<<<<<< HEAD
-      if (step.action.fromToken && step.action.toToken) 
-        consola.info(
-          `  ${step.action.fromToken.symbol} → ${step.action.toToken.symbol}`
-        )
-      
-=======
       if (step.action.fromToken && step.action.toToken)
         consola.info(
           `  ${step.action.fromToken.symbol} → ${step.action.toToken.symbol}`
         )
->>>>>>> 80642b89
     })
 
     return route
@@ -202,35 +145,23 @@
 /**
  * Extract bridge and swap details from LiFi route
  */
-function extractRouteDetails(route: ILiFiRoute) {
+function extractRouteDetails(route: any) {
   const bridgeStep = route.steps.find(
-    (step) =>
+    (step: any) =>
       step.type === 'lifi' &&
-      step.includedSteps?.some((s) => s.type === 'cross')
-  )
-
-<<<<<<< HEAD
-  if (!bridgeStep) 
-    throw new Error('No bridge step found in route')
-  
-=======
+      step.includedSteps?.some((s: any) => s.type === 'cross')
+  )
+
   if (!bridgeStep) throw new Error('No bridge step found in route')
->>>>>>> 80642b89
-
-  if (!bridgeStep.includedSteps) 
-    throw new Error('Bridge step has no included steps')
-  
-
-  const crossStep = bridgeStep.includedSteps.find((s) => s.type === 'cross')
-  const destSwapStep = bridgeStep.includedSteps.find((s) => s.type === 'swap')
-
-<<<<<<< HEAD
-  if (!crossStep) 
-    throw new Error('No cross-chain step found')
-  
-=======
+
+  const crossStep = bridgeStep.includedSteps.find(
+    (s: any) => s.type === 'cross'
+  )
+  const destSwapStep = bridgeStep.includedSteps.find(
+    (s: any) => s.type === 'swap'
+  )
+
   if (!crossStep) throw new Error('No cross-chain step found')
->>>>>>> 80642b89
 
   consola.info('📊 Route Analysis:')
   consola.info(
@@ -299,7 +230,7 @@
     functionName: 'processRoute',
     args: [
       BASE_WETH as `0x${string}`, // tokenIn - WETH on Base
-      BigInt(processRouteAmountNeedle), // amountIn - needle value (will be patched)
+      processRouteAmountNeedle as any, // amountIn - needle value (will be patched)
       BASE_USDC as `0x${string}`, // tokenOut - USDC on Base
       BigInt(swapToAmountMin), // amountOutMin - Minimum USDC out
       BASE_EXECUTOR as `0x${string}`, // to - Executor contract on Base
@@ -325,7 +256,7 @@
     args: [
       BASE_WETH as `0x${string}`, // tokenAddress - WETH contract
       BASE_WETH as `0x${string}`, // valueSource - WETH contract
-      patcherBalanceValueGetter as `0x${string}`, // valueGetter - balanceOf(Patcher) call
+      patcherBalanceValueGetter, // valueGetter - balanceOf(Patcher) call
       BASE_LIFI_DEX_AGGREGATOR as `0x${string}`, // finalTarget - LiFiDEXAggregator
       0n, // value - no ETH being sent
       processRouteCallData as `0x${string}`, // data - processRoute call
@@ -383,20 +314,7 @@
  * Construct AcrossV3 bridge transaction calldata using route details
  */
 function constructBridgeCallData(
-  routeDetails: {
-    fromAmount: string
-    toAmount: string
-    toAmountMin: string
-    hasDestinationSwap: boolean
-    swapFromAmount?: string
-    swapToAmount?: string
-    swapToAmountMin?: string
-    finalAmount: string
-    finalAmountMin: string
-    gasCostUSD: string
-    bridgeTool: string
-    swapTool?: string
-  },
+  routeDetails: any,
   destinationCallMessage: string,
   walletAddress: string
 ): string {
@@ -495,18 +413,10 @@
   if (wethBalance < bridgeAmount && !options.dryRun) {
     consola.error(`Insufficient WETH balance. Need at least 0.001 WETH.`)
     process.exit(1)
-<<<<<<< HEAD
-  } else if (options.dryRun && wethBalance < bridgeAmount) 
-    consola.warn(
-      `[DRY RUN] Insufficient WETH balance, but continuing for demo purposes`
-    )
-  
-=======
   } else if (options.dryRun && wethBalance < bridgeAmount)
     consola.warn(
       `[DRY RUN] Insufficient WETH balance, but continuing for demo purposes`
     )
->>>>>>> 80642b89
 
   // Check allowance for LiFi Diamond
   const allowance = (await wethContract.read.allowance([
@@ -517,11 +427,7 @@
 
   if (allowance < bridgeAmount) {
     consola.info('Approving WETH for LiFi Diamond...')
-<<<<<<< HEAD
-    if (!options.dryRun) 
-=======
     if (!options.dryRun)
->>>>>>> 80642b89
       try {
         const approveTx = await wethContract.write.approve([
           LIFI_DIAMOND_ARBITRUM as `0x${string}`,
@@ -538,15 +444,9 @@
           timeout: 60_000, // 60 seconds timeout
         })
 
-<<<<<<< HEAD
-        if (approvalReceipt.status === 'success') 
-          consola.success(`✅ Approval confirmed!`)
-         else {
-=======
         if (approvalReceipt.status === 'success')
           consola.success(`✅ Approval confirmed!`)
         else {
->>>>>>> 80642b89
           consola.error(`❌ Approval failed!`)
           process.exit(1)
         }
@@ -554,13 +454,7 @@
         consola.error('Approval transaction failed:', error)
         process.exit(1)
       }
-<<<<<<< HEAD
-     else 
-      consola.info(`[DRY RUN] Would approve WETH for LiFi Diamond`)
-    
-=======
     else consola.info(`[DRY RUN] Would approve WETH for LiFi Diamond`)
->>>>>>> 80642b89
   }
 
   // Fetch cross-chain route with destination swap
@@ -585,7 +479,7 @@
   const destinationCallMessage = encodeDestinationCallMessage(
     transactionId,
     actualReceivedAmount.toString(), // Use actual received amount instead of original bridge amount
-    routeDetails.swapToAmountMin || '0',
+    routeDetails.swapToAmountMin,
     walletAddress
   )
 
