import { consola } from 'consola'
import { BigNumber, constants, utils } from 'ethers'

import deploymentsARB from '../../deployments/arbitrum.staging.json'
import deploymentsOPT from '../../deployments/optimism.staging.json'
import {
  type AcrossFacetV4,
  type ILiFi,
  AcrossFacetV4__factory,
} from '../../typechain'
import type { LibSwap } from '../../typechain/AcrossFacetV4'

import {
  ADDRESS_DEV_WALLET_SOLANA_BYTES32,
  ADDRESS_DEV_WALLET_V4,
  ADDRESS_UNISWAP_ARB,
  ADDRESS_UNISWAP_OPT,
  ADDRESS_USDC_ARB,
  ADDRESS_USDC_OPT,
  ADDRESS_USDC_SOL,
  ADDRESS_USDC_SOL_BYTES32,
  ADDRESS_USDT_OPT,
  ADDRESS_WETH_ARB,
  ADDRESS_WETH_OPT,
  DEFAULT_DEST_PAYLOAD_ABI,
  DEV_WALLET_ADDRESS,
  ensureBalanceAndAllowanceToDiamond,
  getProvider,
  getUniswapDataERC20toExactERC20,
  getUniswapDataERC20toExactETH,
  getUniswapSwapDataERC20ToERC20,
  getWalletFromPrivateKeyInDotEnv,
  isNativeTX,
  ITransactionTypeEnum,
  leftPadAddressToBytes32,
  sendTransaction,
} from './utils/demoScriptHelpers'

// SUCCESSFUL TRANSACTIONS PRODUCED BY THIS SCRIPT ---------------------------------------------------------------------------------------------------
// This script is for Across V4 - similar to V3 but with bytes32 addresses and different data structure
// Notes:
// - this script can only bridge to Solana, not from Solana
// - the Across API still expects address-formatted values for inputToken and outputToken https://docs.across.to/reference/api-reference#get-limits

// BRIDGE 5.1 USDC from OPT to SOL:
// DEPOSIT: https://optimistic.etherscan.io/tx/0xa6570f69221de0a148a159942432129d1d0350e1c349d8466bdc82fc5600dcad
// RELEASE: https://solscan.io/tx/3E9kRHVX51dvrJySexjS6dRYXB9BGzSMhcYwRE4o3SSHTQL1BUavAxZh5GwP4pcMMJnB6x7PWvfRCCTbyr3PaA8a

// Bridge USDC: https://optimistic.etherscan.io/tx/0xbc5c77f16213afda2df48586452f61ccc08309325db01c43b81319070edad676
// Bridge Native: https://optimistic.etherscan.io/tx/0x6053b51bb7e1d47d7bcc33a8eb880f87cf52a08e11e8c94f55d4aaa4274ce392
// ---------------------------------------------------------------------------------------------------------------------------------------------------

/// TYPES
interface IAcrossV4Route {
  originChainId: number
  originToken: string
  destinationChainId: number
  destinationToken: string
  originTokenSymbol: string
  destinationTokenSymbol: string
}

interface IFeeDetail {
  pct: string
  total: string
}

interface IAcrossV4Quote {
  capitalFeePct?: string
  capitalFeeTotal?: string
  relayGasFeePct?: string
  relayGasFeeTotal?: string
  relayFeePct?: string
  relayFeeTotal?: string
  lpFeePct?: string
  timestamp?: string
  isAmountTooLow?: boolean
  quoteBlock?: string
  spokePoolAddress?: string
  totalRelayFee?: IFeeDetail
  relayerCapitalFee?: IFeeDetail
  relayerGasFee?: IFeeDetail
  lpFee?: IFeeDetail
  estimatedFillTimeSec?: number
  // Error response properties
  type?: string
  code?: string
  status?: number
  message?: string
  param?: string
  id?: string
}

interface IAcrossV4Limit {
  minDeposit: string
  maxDeposit: string
  maxDepositInstant: string
  maxDepositShortDelay: string
  recommendedDepositInstant: string
}

/// DEFAULT VARIABLES
// const ACROSS_API_BASE_URL = 'https://across.to/api'
const ACROSS_API_BASE_URL =
  'https://app-frontend-v3-git-epic-solana-v1-uma.vercel.app/api' // tmp API for testing
const ACROSS_CHAIN_ID_SOL = 34268394551451 // Across Custom ID for Solana (differs from LiFi internal ID 1151111081099710)
/// #################

/// HELPER FUNCTIONS
const logDebug = (msg: string) => {
  consola.debug(msg)
}

const getAllAvailableAcrossRoutes = async (): Promise<IAcrossV4Route[]> => {
  const endpointURL = '/available-routes'
  let resp: IAcrossV4Route[] | undefined = undefined
  try {
    resp = await fetch(`${ACROSS_API_BASE_URL}${endpointURL}`).then((resp) =>
      resp.json()
    )
  } catch (error) {
    consola.error(`error: ${JSON.stringify(error, null, 2)}`)
  }

  if (!resp) throw Error(`Could not obtain a list of available routes`)

  return resp
}

const isTransferWithinSendLimit = async (
  sendingAssetId: string,
  receivingAssetId: string,
  fromChainId: number,
  toChainId: number,
  fromAmount: BigNumber
): Promise<boolean> => {
  const endpointURL = '/limits'
  let resp: IAcrossV4Limit | undefined = undefined

  // For native ETH (zero address), use WETH address when checking limits
  const inputTokenAddressRaw =
    sendingAssetId === constants.AddressZero
      ? ADDRESS_WETH_OPT // Use WETH address for native transactions
      : sendingAssetId

  // Use regular addresses for API calls (API expects regular addresses, not bytes32)
  const inputTokenAddress = inputTokenAddressRaw

  // For Solana, we need to use a regular address format for the API
  // The API doesn't support bytes32 format for Solana addresses
  const outputTokenAddress = isSolana
    ? ADDRESS_USDC_SOL // Use correct Solana USDC address for API calls
    : receivingAssetId

  const apiUrl = `${ACROSS_API_BASE_URL}${endpointURL}?inputToken=${inputTokenAddress}&outputToken=${outputTokenAddress}&originChainId=${fromChainId}&destinationChainId=${toChainId}`
  logDebug(`Checking limits with URL: ${apiUrl}`)

  try {
    const response = await fetch(apiUrl)
    if (!response.ok)
      throw new Error(`API responded with status: ${response.status}`)

    resp = await response.json()

    if (!resp || !resp.maxDeposit || !resp.minDeposit)
      throw new Error('Invalid response from API: missing deposit limits')

    logDebug(`found send limits: ${JSON.stringify(resp, null, 2)}`)

    // make sure that amount is within deposit limits
    const maxDeposit = BigNumber.from(resp.maxDeposit)
    const minDeposit = BigNumber.from(resp.minDeposit)

    return fromAmount.lte(maxDeposit) && fromAmount.gte(minDeposit)
  } catch (error) {
    consola.error('Error checking transfer limits:', error)
    throw error
  }
}

const isRouteAvailable = async (
  sendingAssetId: string,
  receivingAssetId: string,
  fromChainId: number,
  toChainId: number,
  fromAmount: BigNumber
): Promise<boolean> => {
  // get all available routes from API
  const allRoutes = await getAllAvailableAcrossRoutes()

  // get token transfer limits
  if (
    await isTransferWithinSendLimit(
      sendingAssetId,
      receivingAssetId,
      fromChainId,
      toChainId,
      fromAmount
    )
  )
    logDebug(
      `fromAmount (${fromAmount}) of token (${sendingAssetId}) is within send limits`
    )
  else
    throw Error(
      `fromAmount (${fromAmount}) is outside of transfer limits. Script cannot continue.`
    )

  // try to find route with given parameters
  logDebug(`Looking for route with:`)
  logDebug(`  originToken: ${sendingAssetId}`)
  logDebug(`  originChainId: ${fromChainId}`)
  logDebug(`  destinationToken: ${receivingAssetId}`)
  logDebug(`  destinationChainId: ${toChainId}`)

  // For Solana routes, we need to compare with the correct format
  const expectedDestinationToken = isSolana
    ? ADDRESS_USDC_SOL
    : receivingAssetId

  const foundRoute = allRoutes.find(
    (route: IAcrossV4Route) =>
      route.originToken.toLowerCase() === sendingAssetId.toLowerCase() &&
      route.originChainId === fromChainId &&
      route.destinationToken.toLowerCase() ===
        expectedDestinationToken.toLowerCase() &&
      route.destinationChainId === toChainId
  )

  if (!foundRoute) {
    logDebug(`Available routes:`)
    allRoutes.forEach((route, index) => {
      logDebug(`  Route ${index}:`)
      logDebug(`    originToken: ${route.originToken}`)
      logDebug(`    originChainId: ${route.originChainId}`)
      logDebug(`    destinationToken: ${route.destinationToken}`)
      logDebug(`    destinationChainId: ${route.destinationChainId}`)
    })
  }

  return Boolean(foundRoute)
}

const getAcrossQuote = async (
  sendingAssetId: string,
  receivingAssetId: string,
  fromChainId: number,
  toChainId: number,
  amount: string,
  receiverAddress = DEV_WALLET_ADDRESS,
  payload = '0x'
): Promise<IAcrossV4Quote> => {
  const endpointURL = '/suggested-fees'

  // For native ETH (zero address), use WETH address when checking limits
  const inputTokenAddressRaw =
    sendingAssetId === constants.AddressZero
      ? ADDRESS_WETH_OPT // Use WETH address for native transactions
      : sendingAssetId

  // Use regular addresses for API calls (API expects regular addresses, not bytes32)
  const inputTokenAddress = inputTokenAddressRaw

  //
  const outputTokenAddress = isSolana
    ? ADDRESS_USDC_SOL // Use correct Solana USDC address for API calls
    : receivingAssetId

  // For Solana, we need to use a Solana address format for the recipient
  // The API expects base58 format for Solana addresses
  const recipientAddress = isSolana
    ? 'S5ARSDD3ddZqqqqqb2EUE2h2F1XQHBk7bErRW1WPGe4' // Solana address format
    : receiverAddress

  const fullURL = `${ACROSS_API_BASE_URL}${endpointURL}?inputToken=${inputTokenAddress}&outputToken=${outputTokenAddress}&originChainId=${fromChainId}&destinationChainId=${toChainId}&amount=${amount}&recipient=${recipientAddress}&message=${payload}`
  logDebug(`requesting quote: ${fullURL}`)

  let resp: IAcrossV4Quote | undefined = undefined
  try {
    resp = await fetch(fullURL).then((response) => response.json())
  } catch (error) {
    consola.error(error)
  }

  if (!resp)
    throw Error(
      `Could not obtain a quote for fromToken=${sendingAssetId}, destChainId=${toChainId}, amount=${amount}`
    )

  return resp
}

const calculateOutputAmountPercentage = (quote: IAcrossV4Quote): string => {
  // Convert the relay fee percentage from basis points to 18 decimal fixed point
  const totalFeePercent = BigNumber.from(quote.relayFeePct || '0')

  // Calculate output percentage as (100% - fee%) where 100% = 1e18
  const oneHundredPercent = BigNumber.from(10).pow(18) // 1e18 represents 100%
  const outputPercent = oneHundredPercent.sub(totalFeePercent)

  // Ensure the percentage is between 0 and 1e18
  return outputPercent.toString()
}

const getMinAmountOut = (quote: IAcrossV4Quote, fromAmount: string) => {
  logDebug(`Quote structure: ${JSON.stringify(quote, null, 2)}`)

  // Check if the quote is an error response
  if (quote.type === 'AcrossApiError')
    throw Error(`API Error: ${quote.message}`)

  // The quote structure has relayFeeTotal directly, not nested under totalRelayFee
  if (!quote.relayFeeTotal) throw Error('Quote missing relayFeeTotal')
  const outputAmount = BigNumber.from(fromAmount).sub(quote.relayFeeTotal)
  if (!outputAmount) throw Error('could not calculate output amount')
  return outputAmount
}

const createDestCallPayload = (
  bridgeData: ILiFi.BridgeDataStruct,
  swapData: LibSwap.SwapDataStruct[],
  receiverAddress: string
): string => {
  // return empty calldata if dest call is not applicable
  if (!WITH_DEST_CALL) return '0x'

  const payload = utils.defaultAbiCoder.encode(DEFAULT_DEST_PAYLOAD_ABI, [
    bridgeData.transactionId,
    swapData,
    receiverAddress,
  ])
  logDebug(`payload: ${payload}`)

  return payload
}

// ########################################## CONFIGURE SCRIPT HERE ##########################################
const TRANSACTION_TYPE = ITransactionTypeEnum.ERC20 as ITransactionTypeEnum // define which type of transaction you want to send
const SEND_TX = true // allows you to the script run without actually sending a transaction (=false)

// change these values only if you need to
const fromChainId = 10 as number
// const toChainId = 42161 as number // Arbitrum
const toChainId = ACROSS_CHAIN_ID_SOL
const isSolana = toChainId === ACROSS_CHAIN_ID_SOL
const sendingAssetId = isNativeTX(TRANSACTION_TYPE)
  ? ADDRESS_WETH_OPT // Use zero address for native ETH
  : ADDRESS_USDC_OPT

// Define sendingAssetIdSrc based on transaction type
const sendingAssetIdSrc =
  TRANSACTION_TYPE === ITransactionTypeEnum.ERC20_WITH_SRC ||
  TRANSACTION_TYPE === ITransactionTypeEnum.NATIVE_WITH_SRC
    ? ADDRESS_USDC_OPT
    : sendingAssetId

// For the swap path, we need WETH when it's a native transaction
const receivingAssetId = isSolana
  ? ADDRESS_USDC_SOL_BYTES32
  : isNativeTX(TRANSACTION_TYPE)
  ? ADDRESS_WETH_ARB
  : ADDRESS_USDC_ARB
const fromAmount = isNativeTX(TRANSACTION_TYPE)
  ? '2000000000000000' // 0.002 (ETH)
  : '5100000' // 5.1 USDC (min send limit is just over 5 USD for this token)
const WITH_DEST_CALL =
  TRANSACTION_TYPE === ITransactionTypeEnum.ERC20_WITH_DEST ||
  TRANSACTION_TYPE === ITransactionTypeEnum.NATIVE_WITH_DEST
const WITH_EXCLUSIVE_RELAYER = false
const EXCLUSIVE_RELAYER = '0x07ae8551be970cb1cca11dd7a11f47ae82e70e67' // biggest across relayer
const SRC_CHAIN = 'optimism'
const DIAMOND_ADDRESS_SRC = deploymentsOPT.LiFiDiamond
const RECEIVER_ADDRESS_DST = isSolana
  ? ADDRESS_DEV_WALLET_SOLANA_BYTES32
  : WITH_DEST_CALL
  ? deploymentsARB.ReceiverAcrossV3
  : ADDRESS_DEV_WALLET_V4
const EXPLORER_BASE_URL = 'https://optimistic.etherscan.io/tx/'

// ############################################################################################################
async function main() {
  // get provider and wallet
  const provider = getProvider(SRC_CHAIN)
  const wallet = getWalletFromPrivateKeyInDotEnv(provider)
  const walletAddress = await wallet.getAddress()
  consola.info('you are using this wallet address: ', walletAddress)

  // Helper function to format amount with decimals
  const formatAmount = (amount: string, isNative: boolean): string => {
    if (isNative) {
      // For ETH, convert from wei to ETH (18 decimals)
      const ethAmount = BigNumber.from(amount).div(BigNumber.from(10).pow(18))
      const remainder = BigNumber.from(amount).mod(BigNumber.from(10).pow(18))
      const remainderStr = remainder.toString().padStart(18, '0')
      return `${ethAmount.toString()}.${remainderStr.slice(0, 6)} ETH`
    } else {
      // For USDC, convert from micro USDC to USDC (6 decimals)
      const usdcAmount = BigNumber.from(amount).div(BigNumber.from(10).pow(6))
      const remainder = BigNumber.from(amount).mod(BigNumber.from(10).pow(6))
      const remainderStr = remainder.toString().padStart(6, '0')
      return `${usdcAmount.toString()}.${remainderStr.slice(0, 6)} USDC`
    }
  }

  // Display route details
  consola.info('\n🌉 BRIDGE ROUTE DETAILS:')
  consola.info(`📤 Source Chain: ${SRC_CHAIN} (Chain ID: ${fromChainId})`)
  consola.info(
    `📥 Destination Chain: ${
      isSolana ? 'Solana' : 'Arbitrum'
    } (Chain ID: ${toChainId})`
  )
  consola.info(
    `💰 Amount: ${formatAmount(fromAmount, isNativeTX(TRANSACTION_TYPE))}`
  )
  consola.info(`🎯 Sending Asset: ${sendingAssetId}`)
  consola.info(`📦 Receiving Asset: ${receivingAssetId}`)
  consola.info(
    `👤 Receiver: ${
      isSolana ? 'S5ARSDD3ddZqqqqqb2EUE2h2F1XQHBk7bErRW1WPGe4' : walletAddress
    }`
  )
  consola.info(`🔄 Transaction Type: ${ITransactionTypeEnum[TRANSACTION_TYPE]}`)
  consola.info('')

  // get our diamond contract to interact with (using AcrossV4 interface)
  const acrossV4Facet = AcrossFacetV4__factory.connect(
    DIAMOND_ADDRESS_SRC,
    wallet
  )
  consola.info('diamond/AcrossFacetV4 connected: ', acrossV4Facet.address)

  // make sure that the desired route is available
  if (
    !(await isRouteAvailable(
      sendingAssetId,
      receivingAssetId,
      fromChainId,
      toChainId,
      BigNumber.from(fromAmount)
    ))
  )
    throw Error('Route is not available. Script cannot continue.')
  else consola.info('✅ Route is available')

  // get all AcrossV4-supported routes (>> bridge definitions)
  const routes = await getAllAvailableAcrossRoutes()
  consola.info(`📊 Across currently supports ${routes.length} routes`)
  consola.info('')

  // prepare bridgeData first
  // For Solana, use NON_EVM_ADDRESS in bridgeData (the real Solana address goes in AcrossV4Data)
  const NON_EVM_ADDRESS = '0x11f111f111f111F111f111f111F111f111f111F1'
  const bridgeDataReceiver = isSolana
    ? NON_EVM_ADDRESS // Use NON_EVM_ADDRESS for Solana
    : WITH_DEST_CALL
    ? RECEIVER_ADDRESS_DST
    : walletAddress

  const bridgeData: ILiFi.BridgeDataStruct = {
    transactionId: utils.randomBytes(32),
    bridge: 'acrossV4',
    integrator: 'demoScript',
    referrer: constants.AddressZero,
    sendingAssetId: isNativeTX(TRANSACTION_TYPE)
      ? constants.AddressZero
      : sendingAssetIdSrc,
    receiver: bridgeDataReceiver,
    minAmount: fromAmount,
    destinationChainId: toChainId,
    hasSourceSwaps:
      TRANSACTION_TYPE === ITransactionTypeEnum.ERC20_WITH_SRC ||
      TRANSACTION_TYPE === ITransactionTypeEnum.NATIVE_WITH_SRC,
    hasDestinationCall: WITH_DEST_CALL,
  }
  consola.info('📋 bridgeData prepared')

  // Calculate required input amount for source swap if needed
  let finalFromAmount = BigNumber.from(fromAmount)
  const srcSwapData: LibSwap.SwapDataStruct[] = []

  if (bridgeData.hasSourceSwaps)
    try {
      // Different handling for ERC20 vs Native source swaps
      if (TRANSACTION_TYPE === ITransactionTypeEnum.ERC20_WITH_SRC) {
        const srcSwap = await getUniswapDataERC20toExactERC20(
          ADDRESS_UNISWAP_OPT,
          fromChainId,
          ADDRESS_USDT_OPT,
          ADDRESS_USDC_OPT,
          BigNumber.from(fromAmount),
          DIAMOND_ADDRESS_SRC,
          true
        )
        srcSwapData.push(srcSwap)
      } else if (TRANSACTION_TYPE === ITransactionTypeEnum.NATIVE_WITH_SRC) {
        const srcSwap = await getUniswapDataERC20toExactETH(
          ADDRESS_UNISWAP_OPT,
          fromChainId,
          ADDRESS_USDT_OPT,
          BigNumber.from(fromAmount),
          DIAMOND_ADDRESS_SRC,
          true
        )
        srcSwapData.push(srcSwap)
      }

      if (!srcSwapData[0]) throw new Error('No source swap data available')

      // Set minAmount to exactly what we want as output
      bridgeData.minAmount = fromAmount
      finalFromAmount = BigNumber.from(fromAmount)

      consola.info(
        'Required input amount:',
        srcSwapData[0].fromAmount.toString()
      )
    } catch (error) {
      consola.error('Error in source swap calculation:', error)
      throw error
    }

  // Single approval of the sending asset to the Diamond contract (only when sending TX)
  if (SEND_TX)
    if (bridgeData.hasSourceSwaps && srcSwapData[0])
      await ensureBalanceAndAllowanceToDiamond(
        ADDRESS_USDT_OPT,
        wallet,
        DIAMOND_ADDRESS_SRC,
        BigNumber.from(srcSwapData[0].fromAmount.toString()),
        false
      )
    else
      await ensureBalanceAndAllowanceToDiamond(
        sendingAssetIdSrc,
        wallet,
        DIAMOND_ADDRESS_SRC,
        BigNumber.from(bridgeData.minAmount),
        isNativeTX(TRANSACTION_TYPE)
      )

  // get a quote using adjusted amount
  const quote = await getAcrossQuote(
    sendingAssetId,
    receivingAssetId,
    fromChainId,
    toChainId,
    finalFromAmount.toString()
  )
  consola.info('📊 quote obtained')

  // calculate fees/minAmountOut and outputAmountPercent
  let minAmountOut = getMinAmountOut(quote, fromAmount)
  consola.info('💰 minAmountOut determined: ', minAmountOut.toString())

  // Calculate outputAmountPercent based on the relay fees from the quote
  const finalOutputAmountPercent = calculateOutputAmountPercentage(quote)
  logDebug('calculated outputAmountPercent: ' + finalOutputAmountPercent)

  // Display quote summary
  consola.info('\n📊 QUOTE SUMMARY:')
  consola.info(
    `💸 Relay Fee: ${quote.relayFeeTotal} (${quote.relayFeePct} basis points)`
  )
  consola.info(
    `⛽ Gas Fee: ${quote.relayGasFeeTotal} (${quote.relayGasFeePct} basis points)`
  )
  consola.info(
    `💰 Capital Fee: ${quote.capitalFeeTotal} (${quote.capitalFeePct} basis points)`
  )
  consola.info(
    `📈 LP Fee: ${quote.lpFee?.total || '0'} (${quote.lpFeePct} basis points)`
  )
  consola.info(
    `📦 Expected Output: ${formatAmount(minAmountOut.toString(), false)} on ${
      isSolana ? 'Solana' : 'Arbitrum'
    }`
  )
  consola.info(
    `⏱️  Estimated Fill Time: ${quote.estimatedFillTimeSec || 'N/A'} seconds`
  )
  consola.info('')

  const swapData = []
  let payload = '0x'
  let uniswapAddress, executorAddress
  // prepare swapData, if tx has destination call
  if (WITH_DEST_CALL) {
<<<<<<< HEAD
    if (isSolana) {
      throw new Error(
        'Destination call is not supported for Solana routes in this demo.'
      )
    }
=======
    if (isSolana)
      throw new Error(
        'Destination call is not supported for Solana routes in this demo.'
      )

>>>>>>> 2ba63bc6
    uniswapAddress = ADDRESS_UNISWAP_ARB
    executorAddress = deploymentsARB.Executor

    swapData[0] = await getUniswapSwapDataERC20ToERC20(
      uniswapAddress,
      toChainId,
      isNativeTX(TRANSACTION_TYPE) ? ADDRESS_WETH_ARB : ADDRESS_USDC_ARB,
      isNativeTX(TRANSACTION_TYPE) ? ADDRESS_USDC_ARB : ADDRESS_WETH_ARB,
      BigNumber.from(fromAmount),
      executorAddress,
      false
    )

    // prepare dest calldata, if tx has destination call
    payload = createDestCallPayload(bridgeData, swapData, walletAddress)
    consola.info('🎯 payload prepared')

    // get updated quote
    const quote = await getAcrossQuote(
      sendingAssetId,
      receivingAssetId,
      fromChainId,
      toChainId,
      fromAmount,
      RECEIVER_ADDRESS_DST, // must be a contract address when a message is provided
      payload
    )

    // update minAmountOut
    minAmountOut = getMinAmountOut(quote, fromAmount)
    consola.info(
      '💰 minAmountOut updated (with payload estimate): ',
      minAmountOut.toString()
    )

    // update swapdata with new inputAmount
    swapData[0] = await getUniswapSwapDataERC20ToERC20(
      uniswapAddress,
      toChainId,
      isNativeTX(TRANSACTION_TYPE) ? ADDRESS_WETH_ARB : ADDRESS_USDC_ARB,
      isNativeTX(TRANSACTION_TYPE) ? ADDRESS_USDC_ARB : ADDRESS_WETH_ARB,
      minAmountOut,
      executorAddress,
      false
    )

    // update payload accordingly
    payload = createDestCallPayload(bridgeData, swapData, walletAddress)
  }

  // prepare AcrossV4Data - note the differences from V3
  const acrossV4Data: AcrossFacetV4.AcrossV4DataStruct = {
    receiverAddress: isSolana
      ? ADDRESS_DEV_WALLET_SOLANA_BYTES32 // Use pre-converted Solana bytes32 address
      : leftPadAddressToBytes32(
          // For other chains, convert to bytes32
          WITH_DEST_CALL ? RECEIVER_ADDRESS_DST : walletAddress
        ), // bytes32
    refundAddress: leftPadAddressToBytes32(walletAddress),
    sendingAssetId: leftPadAddressToBytes32(sendingAssetId),
    receivingAssetId: isSolana
      ? receivingAssetId // Already in bytes32 format for Solana
      : leftPadAddressToBytes32(receivingAssetId), // Convert to bytes32 for other chains
    outputAmount: minAmountOut.toString(),
    outputAmountMultiplier: '1000000000000000000', // 1e18 for no adjustment
    exclusiveRelayer: WITH_EXCLUSIVE_RELAYER
      ? leftPadAddressToBytes32(EXCLUSIVE_RELAYER)
      : constants.HashZero,
    quoteTimestamp: quote.timestamp || '0',
    fillDeadline: quote.timestamp
      ? BigNumber.from(quote.timestamp)
          .add(60 * 60)
          .toString() // 60 minutes from now
      : '0',
    exclusivityParameter:
      WITH_EXCLUSIVE_RELAYER && quote.timestamp
        ? BigNumber.from(quote.timestamp)
            .add(5 * 60)
            .toString() // 5 minutes from now
        : '0',
    message: payload,
  }
  consola.info('📋 acrossV4Data prepared')

  // execute src transaction
  if (SEND_TX) {
    // create calldata from facet interface
    const executeTxData = bridgeData.hasSourceSwaps
      ? await acrossV4Facet.populateTransaction
          .swapAndStartBridgeTokensViaAcrossV4(
            bridgeData,
            srcSwapData,
            acrossV4Data
          )
          .then((tx: any) => tx.data)
      : await acrossV4Facet.populateTransaction
          .startBridgeTokensViaAcrossV4(bridgeData, acrossV4Data)
          .then((tx: any) => tx.data)

    // determine msg.value
    const msgValue = BigNumber.from(
      isNativeTX(TRANSACTION_TYPE) && !bridgeData.hasSourceSwaps
        ? bridgeData.minAmount
        : 0
    )

    consola.info('🚀 executing bridge transaction now...')
    const transactionResponse = await sendTransaction(
      wallet,
      acrossV4Facet.address,
      executeTxData,
      msgValue
    )
    logDebug(`calldata: ${transactionResponse.data}\n`)

    consola.info('\n🎉 BRIDGE TRANSACTION EXECUTED SUCCESSFULLY!')
    consola.info(`📤 Deposit TX Hash: ${transactionResponse.hash}`)
    consola.info(
      `🔗 Explorer Link: ${EXPLORER_BASE_URL}${transactionResponse.hash}`
    )
    consola.info(
      `💰 Amount Deposited: ${formatAmount(
        fromAmount,
        isNativeTX(TRANSACTION_TYPE)
      )}`
    )
    consola.info(`📥 Destination: ${isSolana ? 'Solana' : 'Arbitrum'}`)
    consola.info(
      `👤 Receiver: ${
        isSolana ? 'S5ARSDD3ddZqqqqqb2EUE2h2F1XQHBk7bErRW1WPGe4' : walletAddress
      }`
    )
    consola.info(
      `⏱️  Expected Fill Time: ${quote.estimatedFillTimeSec || 'N/A'} seconds`
    )
    consola.info('')
  }
}

main()
  .then(() => {
    consola.info('Script successfully completed')
    process.exit(0)
  })
  .catch((error) => {
    consola.error(error)
    consola.info('Script ended with errors :(')
    process.exit(1)
  })<|MERGE_RESOLUTION|>--- conflicted
+++ resolved
@@ -586,19 +586,11 @@
   let uniswapAddress, executorAddress
   // prepare swapData, if tx has destination call
   if (WITH_DEST_CALL) {
-<<<<<<< HEAD
-    if (isSolana) {
-      throw new Error(
-        'Destination call is not supported for Solana routes in this demo.'
-      )
-    }
-=======
     if (isSolana)
       throw new Error(
         'Destination call is not supported for Solana routes in this demo.'
       )
 
->>>>>>> 2ba63bc6
     uniswapAddress = ADDRESS_UNISWAP_ARB
     executorAddress = deploymentsARB.Executor
 
