--- conflicted
+++ resolved
@@ -5,12 +5,10 @@
   TypedDataDomain,
   TypedDataField,
   ethers,
-<<<<<<< HEAD
   utils,
-=======
->>>>>>> acead58c
 } from 'ethers'
 import deployments from '../../deployments/bsc.staging.json'
+
 import {
   ERC20,
   ERC20__factory,
@@ -76,7 +74,6 @@
 // get contracts
 let usdc_contract: ERC20
 let permit2Proxy_contract: Permit2Proxy
-<<<<<<< HEAD
 let permit2_contract: ethers.Contract
 
 interface WitnessValues {
@@ -84,8 +81,6 @@
   diamondAddress: string
   diamondCalldata: string
 }
-=======
->>>>>>> acead58c
 
 interface Witness {
   witness: WitnessValues
@@ -123,6 +118,8 @@
       ],
     },
   }
+
+  // logDebug(`Witness prepared: ${JSON.stringify(witness, null, 2)}`)
 
   // logDebug(`Witness prepared: ${JSON.stringify(witness, null, 2)}`)
 
@@ -194,10 +191,6 @@
 }
 
 const getValuesAndTypesHardcoded = (
-<<<<<<< HEAD
-=======
-  executor: Wallet,
->>>>>>> acead58c
   diamondAddress: string,
   diamondCalldata: string,
   nonce: string,
@@ -251,7 +244,6 @@
       },
     ],
   }
-<<<<<<< HEAD
 
   const values = {
     permitted: {
@@ -270,29 +262,6 @@
 
   return { types, values }
 }
-=======
-
-  const values = {
-    permitted: {
-      token: srcTokenAddress,
-      amount: testAmount,
-    },
-    spender: PERMIT_2_PROXY,
-    nonce: nonce,
-    deadline: deadline,
-    witness: {
-      tokenReceiver: PERMIT_2_PROXY,
-      diamondAddress: diamondAddress,
-      diamondCalldata: diamondCalldata,
-    },
-  }
-
-  return { types, values }
-}
-
-const getPermitObject = async (signer: Wallet) => {
-  const nonce = await signer.getTransactionCount()
->>>>>>> acead58c
 
 const getPermitObject = async (signer: Wallet) => {
   // build permit object
@@ -323,7 +292,6 @@
 
   // get witness data
   const witness = getWitness(PERMIT_2_PROXY, diamondAddress, diamondCalldata)
-<<<<<<< HEAD
 
   const { values, types } = getValuesAndTypesHardcoded(
     diamondAddress,
@@ -331,15 +299,6 @@
     permit.nonce.toString(),
     permit.deadline.toString()
   )
-=======
-
-  // const { values, types } = getValuesAndTypesHardcoded(
-  //   executor,
-  //   diamondAddress,
-  //   diamondCalldata,
-  //   permit.nonce.toString(),
-  //   permit.deadline.toString()
-  // )
 
   // get typed data that can be sent to user for signing
   // const { domain, types, values } = SignatureTransfer.getPermitData(
@@ -349,40 +308,14 @@
   //   witness
   // )
 
-  const unsignedData = {
-    domain,
-    types,
-    values,
-  }
-
-  logDebug(`unsignedData: ${JSON.stringify(unsignedData, null, 2)}`)
->>>>>>> acead58c
-
-  // get typed data that can be sent to user for signing
-  // const { domain, types, values } = SignatureTransfer.getPermitData(
-  //   permit,
-  //   PERMIT2_ADDRESS,
-  //   SRC_CHAIN_ID,
-  //   witness
-  // )
-
   // the "domain" created by SignatureTransfer.getPermitData() is erroneous (issue is the missing/wrong chainId value)
   // if we use this manually created domain, signature can be produced
-<<<<<<< HEAD
   // https://github.com/Uniswap/permit2/blob/main/src/EIP712.sol << here is defined how the Permit2 DOMAIN_SEPARATOR is constructed
   const domain: TypedDataDomain = {
     name: 'Permit2',
     chainId: 56,
     verifyingContract: PERMIT2_ADDRESS,
   }
-=======
-  // const domain: TypedDataDomain = {
-  //   name: 'GaslessTx',
-  //   version: '1',
-  //   chainId: 56,
-  //   verifyingContract: PERMIT2_ADDRESS,
-  // }
->>>>>>> acead58c
 
   //    /// @notice Builds a domain separator using the current chainId and contract address.
   //    function _buildDomainSeparator(bytes32 typeHash, bytes32 nameHash) private view returns (bytes32) {
@@ -400,6 +333,7 @@
   const typedValues = values as PermitTransferFrom
 
   logSuccess('Data prepared for signing')
+  // logDebug(`permit: ${JSON.stringify(permit, null, 2)}`)
   // logDebug(`permit: ${JSON.stringify(permit, null, 2)}`)
 
   return {
@@ -433,6 +367,7 @@
   )
 
   logDebug(``)
+  logDebug(``)
   logDebug(`witnessData: ${JSON.stringify(witnessData)}`)
   logSuccess(`Witness data encoded`)
 
@@ -446,6 +381,8 @@
 
   // get wallet
   const provider = new providers.JsonRpcProvider(RPC_URL)
+  signer = new Wallet(PRIVATE_KEY_OWNER as string, provider)
+  executor = new Wallet(PRIVATE_KEY_EXECUTOR as string, provider)
   signer = new Wallet(PRIVATE_KEY_OWNER as string, provider)
   executor = new Wallet(PRIVATE_KEY_EXECUTOR as string, provider)
 
@@ -458,7 +395,6 @@
     PERMIT_2_PROXY,
     executor
   )
-<<<<<<< HEAD
   permit2_contract = new ethers.Contract(
     PERMIT2_ADDRESS,
     ['function DOMAIN_SEPARATOR() public returns (bytes32)'],
@@ -469,20 +405,6 @@
 const compareSignatures = (signature: string) => {
   const targetSignatureFromWorkingTestCase =
     '0x8fee744a8348c4c9b579c35b72b89e13905108e7607773228cc3267ff45a82de4e3e35a1587e1fbf977baf1b6ac692079899a3d6dc678a9b5f2c89fbcc59e3b81b'
-=======
-}
-
-// ###########################################################
-
-const main_usePermit2SDK = async () => {
-  console.log(`Starting main_Permit2SDK`)
-
-  prepareWalletsAndContracts()
-
-  // give infinite approval from wallet to Uniswap Permit2 contract, if not existing already
-  if ((await usdc_contract.allowance(signer.address, PERMIT_2_BSC)).isZero())
-    await maxApproveTokenToPermit2(signer, usdc_contract, PERMIT_2_BSC)
->>>>>>> acead58c
 
   console.log(
     `\n\n>>>>>>>>>>>>>>>>>>>>>>>>>>>>>>>>>>>>>>>>>>>>>>>>>>>>>>>>>>>>>>>>>>>>>>>>>>>>>>>>>>>>>>>>>>>`
@@ -523,90 +445,7 @@
 const getEncodedTypeHash = () => {
   console.log(`before encodedTypeHash`)
 
-<<<<<<< HEAD
   const encodedType = utils.toUtf8Bytes(FULL_WITNESS_TYPESTRING)
-=======
-  // create permit
-  const permitForSignature: PermitTransferFrom = {
-    permitted: {
-      token: BSC_USDC_ADDRESS,
-      amount: testAmount,
-    },
-    spender: PERMIT_2_PROXY,
-    nonce: 1,
-    deadline: constants.MaxUint256.toString(),
-  }
-  // create witness
-  const witness = getWitness(PERMIT_2_PROXY, diamondAddress, diamondCalldata)
-
-  // prepare data for signing
-  const { domain, types, values } = SignatureTransfer.getPermitData(
-    permitForSignature,
-    PERMIT2_ADDRESS,
-    SRC_CHAIN_ID,
-    witness
-  )
-
-  // sign permit message
-  const signature = await signer._signTypedData(domain, types, values)
-
-  // encode witnessData as bytes value (will be a function argument for the call)
-  const witnessData = encodeWitnessData(diamondAddress, diamondCalldata)
-
-  // verify signature
-  const expectedSignerAddress = signer.address
-  const recoveredAddress = utils.verifyTypedData(
-    domain,
-    types,
-    values,
-    signature
-  )
-  logDebug(
-    `Signer address (${signer.address}) successfully recovered: ${
-      recoveredAddress === expectedSignerAddress
-    }`
-  )
-
-  const permitForCall = {
-    permitted: {
-      token: BSC_USDC_ADDRESS,
-      amount: testAmount,
-    },
-    nonce: 1,
-    deadline: constants.MaxUint256.toString(),
-  }
-
-  // logDebug(`signature: ${JSON.stringify(signature)}`)
-  logDebug(`permitForSignature: ${JSON.stringify(permitForSignature, null, 2)}`)
-  logDebug(`permitForCall: ${JSON.stringify(permitForCall, null, 2)}`)
-  // logDebug(`permit2Proxy: ${JSON.stringify(permit2Proxy)}`)
-
-  // trigger transaction using calldata and user signature
-  const tx = await permit2Proxy_contract.callDiamondWithPermit2SignatureSingle(
-    permitForCall,
-    testAmount,
-    witnessData,
-    signer.address,
-    signature
-  )
-
-  await tx.wait()
-
-  logSuccess('\n\n script successfully completed')
-}
-
-const main_useHardcodedValues = async () => {
-  console.log(`Starting main_HardcodedValues`)
-
-  prepareWalletsAndContracts()
-
-  // give infinite approval from wallet to Uniswap Permit2 contract, if not existing already
-  if ((await usdc_contract.allowance(signer.address, PERMIT_2_BSC)).isZero())
-    await maxApproveTokenToPermit2(signer, usdc_contract, PERMIT_2_BSC)
-
-  // fetch route from LI.FI API and extract diamondAddress and diamondCalldata
-  const { diamondAddress, diamondCalldata } = await getRouteFromLiFiAPI(signer)
->>>>>>> acead58c
 
   const encodedTypeHash = utils.keccak256(encodedType)
 
@@ -715,16 +554,11 @@
 
   // console.log(`values received: ${encodedValues}`)
 
-<<<<<<< HEAD
   // the next two steps mimic the behavior of abi.encodePacked() in Solidity
   // 1: Convert separator and domainSeparator to binary/Uint8Array
   const separatorBytes = utils.toUtf8Bytes(separator)
   const domainSeparatorBytes = utils.arrayify(domainSeparator)
   const encodedValuesBytes = utils.arrayify(encodedValues)
-=======
-  // encode witnessData as bytes value (will be a function argument for the call)
-  const witnessData = encodeWitnessData(diamondAddress, diamondCalldata)
->>>>>>> acead58c
 
   // 2: Concatenate all Uint8Arrays
   const concatenatedBytes = utils.concat([
@@ -824,7 +658,6 @@
   // console.log(`combinedDataToSign: ${JSON.stringify(combinedDataToSign)}`)
   // compareDigest(combinedDataToSign)
 
-<<<<<<< HEAD
   // Sign the combined data
 
   // @ DEV: with this code I was able to produce the correct signature based on the correct digest, so the signing seems to work if I pass in the right values
@@ -858,16 +691,6 @@
   // Call Permit2Proxy to execute a gasless transaction
   const tx = await permit2Proxy_contract.callDiamondWithPermit2SignatureSingle(
     permitForCall,
-=======
-  // logDebug(`signature: ${JSON.stringify(signature)}`)
-  // logDebug(`permit: ${JSON.stringify(permit, null, 2)}`)
-  // logDebug(`permit2Proxy: ${JSON.stringify(permit2Proxy)}`)
-
-  // trigger transaction using calldata and user signature
-  const tx = await permit2Proxy_contract.callDiamondWithPermit2SignatureSingle(
-    // adjustedPermit,
-    permit,
->>>>>>> acead58c
     testAmount,
     // getEncodedWitness(),
     ethers.utils.defaultAbiCoder.encode(
@@ -882,123 +705,11 @@
 
   await tx.wait()
 
-<<<<<<< HEAD
   console.log(`Transaction hash: ${tx.hash}`)
 }
 
 // main_usePermit2SDK()
 // main_useHardcodedValues()
-=======
-  logSuccess('\n\n script successfully completed')
-}
-
-// approach suggested by ChatGPT
-async function main_useAlternativeSignatureApproach() {
-  console.log(`Starting main_alternativeSignatureApproach`)
-
-  prepareWalletsAndContracts()
-
-  // give infinite approval from wallet to Uniswap Permit2 contract, if not existing already
-  if ((await usdc_contract.allowance(signer.address, PERMIT_2_BSC)).isZero())
-    await maxApproveTokenToPermit2(signer, usdc_contract, PERMIT_2_BSC)
-
-  // fetch route from LI.FI API and extract diamondAddress and diamondCalldata
-  const { diamondAddress, diamondCalldata } = await getRouteFromLiFiAPI(signer)
-
-  // Prepare the Permit2 signature details
-  // const nonce = await permit2.nonces(tokenAddress, owner)
-  const nonce = 284
-  const deadline = Math.floor(Date.now() / 1000) + 3600 // Signature deadline, 1 hour from now
-
-  // // Define the permit structure based on your Permit2 contract requirements
-  // const permitForSignature = {
-  //   permitted: {
-  //     token: BSC_USDC_ADDRESS,
-  //     amount: testAmount,
-  //   },
-  //   spender: PERMIT_2_PROXY,
-  //   nonce,
-  //   deadline,
-  // }
-
-  // Define witness structure according to your contract requirements
-  const witness = {
-    tokenReceiver: PERMIT_2_PROXY,
-    diamondAddress: diamondAddress,
-    diamondCalldata: diamondCalldata,
-  }
-
-  // Encode the permit and witness data for signing
-  const permitDataToSign = ethers.utils.defaultAbiCoder.encode(
-    ['tuple(address token, uint256 amount)', 'address', 'uint256', 'uint256'],
-    [[BSC_USDC_ADDRESS, testAmount], PERMIT_2_PROXY, nonce, deadline]
-  )
-  // const permitDataToSign = ethers.utils.defaultAbiCoder.encode(
-  //   ['tuple(address token, uint256 amount)', 'uint256', 'uint256'],
-  //   [[BSC_USDC_ADDRESS, testAmount], nonce, deadline]
-  // )
-  const witnessDataToSign = ethers.utils.defaultAbiCoder.encode(
-    // ['address', 'address', 'bytes'],
-    [
-      'tuple(address tokenReceiver, address diamondAddress, bytes diamondCalldata)',
-    ],
-    [
-      witness.tokenReceiver,
-      witness.diamondAddress,
-      ethers.utils.arrayify(witness.diamondCalldata),
-    ]
-  )
-
-  // Combine permit and witness data for signing
-  const combinedDataToSign = ethers.utils.keccak256(
-    ethers.utils.solidityPack(
-      ['bytes', 'bytes'],
-      [permitDataToSign, witnessDataToSign]
-    )
-  )
-
-  // Sign the combined data
-  const signature = await signer.signMessage(
-    ethers.utils.arrayify(combinedDataToSign)
-  )
-
-  // logDebug(`permit: ${JSON.stringify(permitForSignature, null, 2)}`)
-  logDebug(`witness: ${JSON.stringify(witness, null, 2)}`)
-  logDebug(`signature: ${signature}`)
-
-  // create permit parameter for contract call (has less properties than the one that was signed)
-  const permitForCall = {
-    permitted: {
-      token: BSC_USDC_ADDRESS,
-      amount: testAmount,
-    },
-    nonce,
-    deadline,
-  }
-
-  // Call Permit2Proxy to execute a gasless transaction
-  const tx = await permit2Proxy_contract.callDiamondWithPermit2SignatureSingle(
-    permitForCall,
-    testAmount,
-    ethers.utils.defaultAbiCoder.encode(
-      // ['address', 'address', 'bytes'],
-      [
-        'tuple(address tokenReceiver, address diamondAddress, bytes diamondCalldata)',
-      ],
-      [PERMIT_2_PROXY, diamondAddress, diamondCalldata]
-    ),
-    signer.address,
-    signature
-  )
-
-  await tx.wait()
-
-  console.log(`Transaction hash: ${tx.hash}`)
-}
-
-// main()
-// main_usePermit2SDK()
->>>>>>> acead58c
 main_useAlternativeSignatureApproach()
   .then(() => {
     console.log('Success')
