import path from 'path'
import { fileURLToPath } from 'url'

import { config } from 'dotenv'
import { BigNumber, constants, Contract, providers, Wallet } from 'ethers'
import {
  createPublicClient,
  createWalletClient,
  formatEther,
  formatUnits,
  getContract,
  http,
  parseAbi,
  zeroAddress,
  type Abi,
  type PublicClient,
  type WalletClient,
} from 'viem'
import { privateKeyToAccount } from 'viem/accounts'

import globalConfig from '../../../config/global.json'
import networks from '../../../config/networks.json'
import { ERC20__factory } from '../../../typechain'
import type { LibSwap } from '../../../typechain/AcrossFacetV3'
import { EnvironmentEnum, type SupportedChain } from '../../common/types'
import { node_url } from '../../utils/network'
import { getViemChainForNetworkName } from '../../utils/viemScriptHelpers'

config()

export const DEV_WALLET_ADDRESS = globalConfig.devWallet

export const DEFAULT_DEST_PAYLOAD_ABI = [
  'bytes32', // Transaction Id
  'tuple(address callTo, address approveTo, address sendingAssetId, address receivingAssetId, uint256 fromAmount, bytes callData, bool requiresDeposit)[]', // Swap Data
  'address', // Receiver
]

export enum ITransactionTypeEnum {
  ERC20, // bridge ERC20 only
  NATIVE, // bridge native only
  ERC20_WITH_SRC, // swap and bridge ERC20
  NATIVE_WITH_SRC, // swap and bridge native
  ERC20_WITH_DEST, // bridge ERC20 with destination call
  NATIVE_WITH_DEST, // bridge native with destination call
}

export const isNativeTX = (type: ITransactionTypeEnum): boolean => {
  return (
    type === ITransactionTypeEnum.NATIVE ||
    type === ITransactionTypeEnum.NATIVE_WITH_DEST ||
    type === ITransactionTypeEnum.NATIVE_WITH_SRC
  )
}

// Common token addresses on various chains
export const ADDRESS_USDC_ETH = '0xA0b86991c6218b36c1d19D4a2e9Eb0cE3606eB48'
export const ADDRESS_USDT_ETH = '0xdAC17F958D2ee523a2206206994597C13D831ec7'
export const ADDRESS_USDC_POL = '0x3c499c542cEF5E3811e1192ce70d8cC03d5c3359'
export const ADDRESS_USDT_POL = '0xc2132D05D31c914a87C6611C10748AEb04B58e8F'
export const ADDRESS_USDC_OPT = '0x0b2C639c533813f4Aa9D7837CAf62653d097Ff85'
export const ADDRESS_USDT_OPT = '0x94b008aA00579c1307B0EF2c499aD98a8ce58e58'
export const ADDRESS_USDC_ARB = '0xaf88d065e77c8cC2239327C5EDb3A432268e5831'
export const ADDRESS_USDT_ARB = '0xFd086bC7CD5C481DCC9C85ebE478A1C0b69FCbb9'
export const ADDRESS_USDC_SOL_BYTES32 =
  '0xc6fa7af3bedbad3a3d65f36aabc97431b1bbe4c2d2f6e0e47ca60203452f5d61'
export const ADDRESS_USDC_SOL = 'EPjFWdd5AufqSSqeM2qN1xzybapC8G4wEGGkZwyTDt1v'
export const ADDRESS_USDCe_OPT = '0x7F5c764cBc14f9669B88837ca1490cCa17c31607'
export const ADDRESS_WETH_ETH = '0xC02aaA39b223FE8D0A0e5C4F27eAD9083C756Cc2'
export const ADDRESS_WETH_OPT = '0x4200000000000000000000000000000000000006'
export const ADDRESS_WETH_POL = '0x7ceB23fD6bC0adD59E62ac25578270cFf1b9f619'
export const ADDRESS_WETH_ARB = '0x82aF49447D8a07e3bd95BD0d56f35241523fBab1'
export const ADDRESS_WMATIC_POL = '0x0d500B1d8E8eF31E21C99d1Db9A6444d3ADf1270 '

// common uniswap addresses on various chains
export const ADDRESS_UNISWAP_ETH = '0x7a250d5630B4cF539739dF2C5dAcb4c659F2488D'
export const ADDRESS_UNISWAP_BSC = '0x4752ba5dbc23f44d87826276bf6fd6b1c372ad24'
export const ADDRESS_UNISWAP_POL = '0xedf6066a2b290C185783862C7F4776A2C8077AD1'
export const ADDRESS_UNISWAP_OPT = '0x4A7b5Da61326A6379179b40d00F57E5bbDC962c2'
export const ADDRESS_UNISWAP_ARB = '0x4752ba5dbc23f44d87826276bf6fd6b1c372ad24'
// const UNISWAP_ADDRESS_DST = '0x4A7b5Da61326A6379179b40d00F57E5bbDC962c2' // Uniswap OPT

//
export const ADDRESS_DEV_WALLET_SOLANA_BYTES32 =
  '0x066c3a098d50715ef7f3902e25bead0dd33bd58acb6e30c67969faff35856401' // Solana address: S5ARSDD3ddZqqqqqb2EUE2h2F1XQHBk7bErRW1WPGe4
export const ADDRESS_DEV_WALLET_V4 =
  '0x2b2c52B1b63c4BfC7F1A310a1734641D8e34De62'

/// ############# HELPER FUNCTIONS ###################### ///

///
export const leftPadAddressToBytes32 = (address: string): string => {
  // Convert address to bytes32 format: pad with zeros to make it 32 bytes
  return '0x000000000000000000000000' + address.slice(2)
}

export const getProvider = (
  networkName: string
): providers.FallbackProvider => {
  const rpcProviderSrc = new providers.JsonRpcProvider(node_url(networkName))
  return new providers.FallbackProvider([rpcProviderSrc])
}

export const getWalletFromPrivateKeyInDotEnv = (
  provider: providers.FallbackProvider
): Wallet => {
  return new Wallet(process.env.PRIVATE_KEY as string, provider)
}

export const sendTransaction = async (
  wallet: Wallet,
  to: string,
  data: string,
  msgValue = BigNumber.from(0)
) => {
  const gasPrice = await wallet.provider.getGasPrice()
  const maxPriorityFeePerGas = gasPrice.mul(2)
  const maxFeePerGas = gasPrice.mul(3)

  if (!maxPriorityFeePerGas || !maxFeePerGas)
    throw Error('error while estimating gas fees')

  const tx = {
    to,
    data,
    value: msgValue,
    maxPriorityFeePerGas,
    maxFeePerGas,
    gasLimit: await wallet.estimateGas({ to, data, value: msgValue }),
  }
  // console.log(`tx: ${JSON.stringify(tx, null, 2)}`)

  const transactionResponse = await wallet.sendTransaction(tx)
  // console.log('transaction hash:', transactionResponse.hash)

  // Wait for the transaction to be mined
  await transactionResponse.wait()
  // console.log('transaction mined')

  return transactionResponse
}

// makes sure the sending wallet has sufficient balance and registers approval in the sending token from wallet to our diamond
export const ensureBalanceAndAllowanceToDiamond = async (
  tokenAddress: string,
  wallet: Wallet,
  diamondAddress: string,
  amount: BigNumber,
  isNative = false
) => {
  // check allowance only for ERC20
  const token = ERC20__factory.connect(tokenAddress, wallet)
  if (!isNative) {
    // get current allowance in srcToken
    const allowance = await token.allowance(wallet.address, diamondAddress)
    // console.log('current allowance: %s ', allowance)

    // set allowance
    if (amount.gt(allowance)) {
      const approveTxData = token.interface.encodeFunctionData('approve', [
        diamondAddress,
        amount,
      ])

      await sendTransaction(wallet, tokenAddress, approveTxData)
      console.log(`allowance set to: ${amount} `)
    }
  }

  // check if wallet has sufficient balance
  let balance
  if (isNative || tokenAddress === constants.AddressZero)
    balance = await wallet.getBalance()
  else balance = await token.balanceOf(wallet.address)
  if (amount.gt(balance))
    throw Error(
      `Wallet has insufficient balance (should have ${amount} but only has ${balance})`
    )
  console.log(
    `Current wallet balance in sendingAsset is sufficient: ${balance}`
  )
}

export const getUniswapSwapDataERC20ToERC20 = async (
  uniswapAddress: string,
  chainId: number,
  sendingAssetId: string,
  receivingAssetId: string,
  fromAmount: BigNumber,
  receiverAddress: string,
  requiresDeposit = true,
  minAmountOut = 0,
  deadline = Math.floor(Date.now() / 1000) + 60 * 60
) => {
  // prepare destSwap callData
  const provider = getProviderForChainId(chainId)
  const UNISWAP_ABI = [
    'function swapExactTokensForTokens(uint amountIn, uint amountOutMin, address[] calldata path, address to, uint deadline) external payable returns (uint[] memory amounts)',
  ] as const

  const uniswap = new Contract(
    uniswapAddress,
    UNISWAP_ABI,
    provider
  ) as Contract & {
    populateTransaction: {
      swapExactTokensForTokens: (
        amountIn: BigNumber,
        amountOutMin: BigNumber,
        path: string[],
        to: string,
        deadline: number
      ) => Promise<{ data: string }>
    }
  }

  const path = [sendingAssetId, receivingAssetId]

  // get minAmountOut from Uniswap router
  console.log(`finalFromAmount  : ${fromAmount}`)

  const finalMinAmountOut = BigNumber.from(
    minAmountOut === 0
      ? (
          await getAmountsOutUniswap(
            uniswapAddress,
            chainId,
            [sendingAssetId, receivingAssetId],
            fromAmount
          )
        )[1]
      : minAmountOut
  )
  console.log(`finalMinAmountOut: ${finalMinAmountOut}`)

  const uniswapCalldata =
    await uniswap.populateTransaction.swapExactTokensForTokens(
      fromAmount,
      finalMinAmountOut,
      path,
      receiverAddress,
      deadline
    )

  if (!uniswapCalldata) throw Error('Could not create Uniswap calldata')

  // construct LibSwap.SwapData
  const swapData: LibSwap.SwapDataStruct = {
    callTo: uniswapAddress,
    approveTo: uniswapAddress,
    sendingAssetId,
    receivingAssetId,
    fromAmount,
    callData: uniswapCalldata.data,
    requiresDeposit,
  }

  return swapData
}

export const getUniswapDataERC20toExactETH = async (
  uniswapAddress: string,
  chainId: number,
  sendingAssetId: string, // USDT
  exactAmountOut: BigNumber, // Desired ETH output
  receiverAddress: string,
  requiresDeposit = true,
  deadline = Math.floor(Date.now() / 1000) + 60 * 60
) => {
  // Get provider for the chain
  const provider = getProviderForChainId(chainId)

  const uniswap = new Contract(
    uniswapAddress,
    [
      'function getAmountsIn(uint amountOut, address[] calldata path) external view returns (uint[] memory amounts)',
      'function swapTokensForExactETH(uint amountOut, uint amountInMax, address[] calldata path, address to, uint deadline) external returns (uint[] memory amounts)',
    ],
    provider
  ) as Contract & {
    populateTransaction: {
      swapTokensForExactETH: (
        amountOut: BigNumber,
        amountInMax: BigNumber,
        path: string[],
        to: string,
        deadline: number
      ) => Promise<{ data: string }>
    }
  }

  const path = [sendingAssetId, ADDRESS_WETH_OPT]

  try {
    // Get the required USDT input amount for the exact ETH output
    const amounts = await uniswap.getAmountsIn(exactAmountOut, path)
    const requiredUsdtAmount = amounts[0]
    const maxAmountIn = BigNumber.from(requiredUsdtAmount).mul(105).div(100) // 5% max slippage

    console.log('Required USDT input:', requiredUsdtAmount.toString())
    console.log('Max USDT input with slippage:', maxAmountIn.toString())
    console.log('Exact ETH output:', exactAmountOut.toString())

    const uniswapCalldata = (
      await uniswap.populateTransaction.swapTokensForExactETH(
        exactAmountOut,
        maxAmountIn,
        path,
        receiverAddress,
        deadline
      )
    ).data

    if (!uniswapCalldata) throw Error('Could not create Uniswap calldata')

    return {
      callTo: uniswapAddress,
      approveTo: uniswapAddress,
      sendingAssetId, // USDT address
      receivingAssetId: constants.AddressZero, // ETH (zero address)
      fromAmount: maxAmountIn, // Required USDT amount with slippage
      callData: uniswapCalldata,
      requiresDeposit,
    }
  } catch (error) {
    console.error('Error in Uniswap contract interaction:', error)
    throw error
  }
}

export const getUniswapDataERC20toExactERC20 = async (
  uniswapAddress: string,
  chainId: number,
  sendingAssetId: string,
  receivingAssetId: string,
  exactAmountOut: BigNumber,
  receiverAddress: string,
  requiresDeposit = true,
  deadline = Math.floor(Date.now() / 1000) + 60 * 60
) => {
  // Get provider for the chain
  const provider = getProviderForChainId(chainId)

  const uniswap = new Contract(
    uniswapAddress,
    [
      'function getAmountsIn(uint amountOut, address[] calldata path) external view returns (uint[] memory amounts)',
      'function swapTokensForExactTokens(uint amountOut, uint amountInMax, address[] calldata path, address to, uint deadline) external returns (uint[] memory amounts)',
    ],
    provider
  ) as Contract & {
    populateTransaction: {
      swapTokensForExactTokens: (
        amountOut: BigNumber,
        amountInMax: BigNumber,
        path: string[],
        to: string,
        deadline: number
      ) => Promise<{ data: string }>
    }
  }

  const path = [sendingAssetId, receivingAssetId]

  try {
    // Get the required input amount for the exact output
    const amounts = await uniswap.getAmountsIn(exactAmountOut, path)
    const requiredInputAmount = amounts[0]
    const maxAmountIn = BigNumber.from(requiredInputAmount).mul(105).div(100) // 5% max slippage

    console.log('Preparing Uniswap calldata for ERC20 to ERC20 swap:')
    console.log('Input Token             :', sendingAssetId)
    console.log('Output Token            :', receivingAssetId)
    console.log('Required input amount   :', requiredInputAmount.toString())
    console.log('Max input with slippage :', maxAmountIn.toString())
    console.log('Exact output amount     :', exactAmountOut.toString())

    const uniswapCalldata = (
      await uniswap.populateTransaction.swapTokensForExactTokens(
        exactAmountOut,
        maxAmountIn,
        path,
        receiverAddress,
        deadline
      )
    ).data

    if (!uniswapCalldata) throw Error('Could not create Uniswap calldata')

    return {
      callTo: uniswapAddress,
      approveTo: uniswapAddress,
      sendingAssetId,
      receivingAssetId,
      fromAmount: maxAmountIn,
      callData: uniswapCalldata,
      requiresDeposit,
    }
  } catch (error) {
    console.error('Error in Uniswap contract interaction:', error)
    throw error
  }
}

export const getUniswapSwapDataERC20ToETH = async (
  uniswapAddress: string,
  chainId: number,
  sendingAssetId: string,
  receivingAssetId: string,
  fromAmount: BigNumber,
  receiverAddress: string,
  requiresDeposit = true,
  minAmountOut = 0,
  deadline = Math.floor(Date.now() / 1000) + 60 * 60
) => {
  // prepare destSwap callData
  const provider = getProviderForChainId(chainId)
  const UNISWAP_ABI = [
    'function swapExactTokensForETH(uint amountIn, uint amountOutMin, address[] calldata path, address to, uint deadline) external payable returns (uint[] memory amounts)',
  ] as const

  const uniswap = new Contract(
    uniswapAddress,
    UNISWAP_ABI,
    provider
  ) as Contract & {
    populateTransaction: {
      swapExactTokensForETH: (
        amountIn: BigNumber,
        amountOutMin: BigNumber,
        path: string[],
        to: string,
        deadline: number
      ) => Promise<{ data: string }>
    }
  }

  const path = [sendingAssetId, receivingAssetId]

  // get minAmountOut from Uniswap router
  console.log(`finalFromAmount  : ${fromAmount}`)

  const finalMinAmountOut = BigNumber.from(
    minAmountOut === 0
      ? (
          await getAmountsOutUniswap(
            uniswapAddress,
            chainId,
            [sendingAssetId, receivingAssetId],
            fromAmount
          )
        )[1]
      : minAmountOut
  )
  console.log(`finalMinAmountOut: ${finalMinAmountOut}`)

  const uniswapCalldata =
    await uniswap.populateTransaction.swapExactTokensForETH(
      fromAmount,
      finalMinAmountOut,
      path,
      receiverAddress,
      deadline
    )

  if (!uniswapCalldata) throw Error('Could not create Uniswap calldata')

  // construct LibSwap.SwapData
  const swapData: LibSwap.SwapDataStruct = {
    callTo: uniswapAddress,
    approveTo: uniswapAddress,
    sendingAssetId,
    receivingAssetId: '0x0000000000000000000000000000000000000000',
    fromAmount,
    callData: uniswapCalldata.data,
    requiresDeposit,
  }

  return swapData
}

export const getAmountsOutUniswap = async (
  uniswapAddress: string,
  chainId: number,
  path: string[],
  fromAmount: BigNumber
): Promise<string[]> => {
  const provider = getProviderForChainId(chainId)
  console.log('Getting amounts out from Uniswap:')
  console.log('- Router:', uniswapAddress)
  console.log('- Chain ID:', chainId)
  console.log('- Path:', path)
  console.log('- From Amount:', fromAmount.toString())

  // prepare ABI
  const uniswapABI = parseAbi([
    'function getAmountsOut(uint256, address[]) public view returns(uint256[])',
  ])

  // get uniswap contract
  const uniswap = new Contract(
    uniswapAddress,
    uniswapABI,
    provider
  ) as Contract & {
    callStatic: {
      getAmountsOut: (amountIn: string, path: string[]) => Promise<string[]>
    }
  }

  try {
    // Call Uniswap contract to get amountsOut
    const amounts = await uniswap.callStatic.getAmountsOut(
      fromAmount.toString(),
      path
    )

    console.log(
      'Amounts returned:',
      amounts.map((a: any) => a.toString())
    )

    if (!amounts || amounts.length < 2)
      throw new Error('Invalid amounts returned from Uniswap')

    return amounts
  } catch (error: any) {
    console.error('Error calling Uniswap contract:', error)
    throw new Error(`Failed to get amounts out: ${error.message}`)
  }
}

export const getNetworkNameForChainId = (chainId: number): string => {
  const network = Object.entries(networks).find(
    ([, info]) => info.chainId === chainId
  )

  if (!network) throw Error(`Could not find a network with chainId ${chainId}`)

  return network[0]
}

const getProviderForChainId = (chainId: number) => {
  // get network name for chainId
  const networkName = getNetworkNameForChainId(chainId)

  // get provider for network name
  const provider = getProvider(networkName)
  if (!provider)
    throw Error(`Could not find a provider for network ${networkName}`)
  else return provider
}

/**
 * Convert an Ethereum address to a 32-byte hexadecimal string.
 * The address is stripped of its "0x" prefix and zero-padded to 64 characters.
 *
 */
export const zeroPadAddressToBytes32 = (address: string): `0x${string}` => {
  if (!/^0x[a-fA-F0-9]{40}$/.test(address))
    throw new Error('Invalid Ethereum address format')

  const hexAddress = address.replace(/^0x/, '')
  return `0x${hexAddress.padStart(64, '0')}`
}

/**
 * Converts an Ethereum address to a 32-byte hexadecimal string,
 * mimicking Solidity's `bytes32(bytes20(uint160(address)))` conversion.
 * The address is right-padded with zeros to fit into a 32-byte value.
 *
 * @param address - A valid Ethereum address (20 bytes).
 * @returns A 32-byte hexadecimal string representation of the address.
 */
export function addressToBytes32RightPadded(address: string): `0x${string}` {
  if (!/^0x[a-fA-F0-9]{40}$/.test(address))
    throw new Error('Invalid Ethereum address format')

  const hex = address.replace(/^0x/, '').toLowerCase()
  return `0x${hex.padEnd(64, '0')}`
}

/**
 * Retrieve the value of an environment variable.
 * Throws an error if the environment variable is not defined.
 */
export const getEnvVar = (varName: string): string => {
  const value = process.env[varName]
  if (!value)
    throw new Error(`Missing required environment variable: ${varName}`)

  return value
}

/**
 * Normalize a private key to ensure it starts with "0x".
 * If the private key already starts with "0x", it is returned unchanged.
 *
 */
const normalizePrivateKey = (pk: string): `0x${string}` => {
  // Private key should be 64 characters (32 bytes) excluding '0x'
  const cleanPk = pk.replace(/^0x/, '')
  if (!/^[a-fA-F0-9]{64}$/.test(cleanPk))
    throw new Error('Invalid private key format')

  if (!pk.startsWith('0x')) return `0x${pk}`

  return pk as `0x${string}`
}

/**
 * Return the correct RPC environment variable
 * (e.g. `ETH_NODE_URI_ARBITRUM` or `ETH_NODE_URI_MAINNET`)
 */
const getRpcUrl = (chain: SupportedChain) => {
  const envKey = `ETH_NODE_URI_${chain.toUpperCase()}`
  return getEnvVar(envKey)
}

/**
 * Utility function to dynamically import the deployments file for a chain.
 */
export const getDeployments = async (
  chain: SupportedChain,
  environment: EnvironmentEnum = EnvironmentEnum.staging
) => {
  const __dirname = path.dirname(fileURLToPath(import.meta.url))
  const fileName =
    environment === EnvironmentEnum.production
      ? `${chain}.json`
      : `${chain}.staging.json`
  const filePath = path.resolve(__dirname, `../../../deployments/${fileName}`)

  try {
    const deployments = await import(filePath)
    return deployments
  } catch (error) {
    throw new Error(
      `Deployments file not found for ${chain} (${environment}): ${filePath}`
    )
  }
}

/**
 * Sets up the environment for interacting with a blockchain network and its contracts.
 *
 * This function initializes public and wallet clients, retrieves deployment information,
 * and prepares a specific contract instance for interaction.
 */
export const setupEnvironment = async (
  chain: SupportedChain,
<<<<<<< HEAD
  diamondABI: Narrow<readonly any[]> | null,
=======
  facetAbi: Abi | readonly unknown[] | null,
>>>>>>> dc6cdb81
  environment: EnvironmentEnum = EnvironmentEnum.staging,
  customRpcUrl?: string
) => {
  // Use customRpcUrl if provided, otherwise fallback to getRpcUrl
  const RPC_URL = customRpcUrl || getRpcUrl(chain)
  const PRIVATE_KEY = getPrivateKeyForEnvironment(environment)
  const typedPrivateKey = normalizePrivateKey(PRIVATE_KEY)

  const viemChain = getViemChainForNetworkName(chain)

  const publicClient = createPublicClient({
    chain: viemChain,
    transport: http(RPC_URL),
  })

  const walletAccount = privateKeyToAccount(typedPrivateKey)

  const walletClient = createWalletClient({
    chain: viemChain,
    transport: http(RPC_URL),
    account: walletAccount,
  })

  const deployments = diamondABI
    ? await getDeployments(chain, environment)
    : null

  const client = { public: publicClient, wallet: walletClient }

  const lifiDiamondAddress = deployments
    ? (deployments.LiFiDiamond as `0x${string}`)
    : null

  const lifiDiamondContract =
    diamondABI && lifiDiamondAddress
      ? getContract({
          address: lifiDiamondAddress,
          abi: diamondABI,
          client,
        })
      : null

  return {
    walletAccount,
    lifiDiamondContract,
    lifiDiamondAddress,
    publicClient,
    walletClient,
    client,
    chain: viemChain,
  }
}

/**
 * Retrieves a specific element from the configuration for a given blockchain chain.
 */
export const getConfigElement = (
  config: Record<string, any>,
  chain: SupportedChain,
  elementKey: string
) => {
  const chainConfig = config[chain]
  if (!chainConfig || !chainConfig[elementKey])
    throw new Error(
      `Element '${elementKey}' not found for chain '${chain}' in the config.`
    )

  return chainConfig[elementKey]
}

/**
 * Executes a blockchain transaction, validates its receipt (optional), and handles errors.
 */
export const getUniswapDataExactETHToERC20 = async (
  uniswapAddress: string,
  chainId: number,
  exactETHAmount: bigint,
  receivingAssetId: string,
  receiverAddress: string,
  requiresDeposit = false,
  deadline = Math.floor(Date.now() / 1000) + 60 * 60
) => {
  const provider = getProviderForChainId(chainId)

  const uniswap = new Contract(
    uniswapAddress,
    [
      'function getAmountsOut(uint amountIn, address[] calldata path) external view returns (uint[] memory amounts)',
      'function swapExactETHForTokens(uint amountOutMin, address[] calldata path, address to, uint deadline) external payable returns (uint[] memory amounts)',
    ],
    provider
  ) as Contract & {
    callStatic: {
      getAmountsOut: (amountIn: string, path: string[]) => Promise<string[]>
    }
    populateTransaction: {
      swapExactETHForTokens: (
        amountOutMin: BigNumber,
        path: string[],
        to: string,
        deadline: number
      ) => Promise<{ data: string }>
    }
  }

  const path = [ADDRESS_WETH_ETH, receivingAssetId]

  try {
    // Get the expected output amount for the exact ETH input
    const amounts = await uniswap.callStatic.getAmountsOut(
      exactETHAmount.toString(),
      path
    )
    const expectedOutput = amounts[1] as string
    const minAmountOut = BigNumber.from(expectedOutput).mul(95).div(100) // 5% slippage tolerance

    console.log('Exact ETH input:', formatEther(exactETHAmount))
    console.log('Expected USDC output:', formatUnits(BigInt(expectedOutput), 6))
    console.log(
      'Min USDC output with slippage:',
      formatUnits(minAmountOut.toBigInt(), 6)
    )

    const uniswapCalldata = (
      await uniswap.populateTransaction.swapExactETHForTokens(
        minAmountOut,
        path,
        receiverAddress,
        deadline
      )
    ).data

    if (!uniswapCalldata) throw Error('Could not create Uniswap calldata')

    return {
      callTo: uniswapAddress,
      approveTo: uniswapAddress,
      sendingAssetId: zeroAddress, // ETH
      receivingAssetId,
      fromAmount: exactETHAmount,
      callData: uniswapCalldata,
      requiresDeposit,
    }
  } catch (error) {
    console.error('Error in Uniswap contract interaction:', error)
    throw error
  }
}

export const executeTransaction = async <T>(
  transaction: () => Promise<T>,
  transactionDescription: string,
  publicClient?: any,
  validateReceipt = false
): Promise<T | null> => {
  try {
    console.info(`Executing: ${transactionDescription}`)
    const result = await transaction()
    console.info(
      `${transactionDescription} broadcasted successfully with hash: ${result}`
    )

    if (validateReceipt && publicClient) {
      console.info(`Waiting for transaction receipt...`)
      const receipt = await publicClient.waitForTransactionReceipt({
        hash: result as any,
      })
      if (receipt.status === 'success')
        console.info(
          `${transactionDescription} completed successfully, included in a block.`
        )
      else {
        console.error(
          `${transactionDescription} failed. Receipt failure:`,
          receipt
        )
        process.exit(1)
      }
    }

    return result
  } catch (error) {
    console.error(`${transactionDescription} failed:`, error)
    process.exit(1)
  }
}

/**
 * Ensures that the address wallet has the required token balance.
 */
export const ensureBalance = async (
  asset: any,
  walletAddress: string,
  requiredAmount: bigint,
  publicClient: any = null
): Promise<void> => {
  let balance: bigint

  if (asset === zeroAddress)
    // Special case: asset represents the native token (e.g. ETH).
    // Retrieve the native balance using the public client.
    balance = await publicClient.getBalance({ address: walletAddress })
  // Standard ERC20 balance check using the asset's balanceOf method.
  else balance = (await asset.read.balanceOf([walletAddress])) as bigint

  if (balance < requiredAmount) {
    console.error(
      `Insufficient balance. Required: ${requiredAmount}, Available: ${balance}`
    )
    process.exit(1)
  } else console.info(`Balance: ${balance}`)
}

/**
 * Ensures that the owner wallet has approved the required allowance for a spender.
 */
export const ensureAllowance = async (
  tokenContract: any,
  ownerAddress: string,
  spenderAddress: string,
  requiredAmount: bigint,
  publicClient: any
): Promise<void> => {
  const allowance: bigint = (await tokenContract.read.allowance([
    ownerAddress,
    spenderAddress,
  ])) as bigint

  if (allowance < requiredAmount) {
    console.info(`Required amount: ${requiredAmount}`)
    console.info(`Allowance is insufficient. Approving required amount...`)
    const hash = await tokenContract.write.approve([
      spenderAddress,
      requiredAmount,
    ])
    console.info(`Approval transaction broadcasted (hash): ${hash}`)

    const receipt = await publicClient.waitForTransactionReceipt({ hash })
    if (receipt.status === 'success')
      console.info(
        'Token allowance approved successfully, included in a block.'
      )
    else {
      console.error(
        'Approval transaction failed. Receipt indicates a failure:',
        receipt
      )
      process.exit(1)
    }
  } else console.info('Sufficient allowance already exists.')
}

export function parseAmountToHumanReadable(
  amount: bigint | string,
  decimals: number | bigint
): number {
  const rawAmount = typeof amount === 'bigint' ? amount : BigInt(amount)
  const rawDecimals = typeof decimals === 'bigint' ? Number(decimals) : decimals
  return Number(formatUnits(rawAmount, rawDecimals))
}

export const getPrivateKeyForEnvironment = (
  environment: EnvironmentEnum
): string => {
  return environment === EnvironmentEnum.production
    ? getEnvVar('PRIVATE_KEY_PRODUCTION')
    : getEnvVar('PRIVATE_KEY')
}

/**
 * Creates a contract object with the expected interface for helper functions.
 *
 * This function creates a standardized contract interface that provides type-safe
 * access to common ERC20 token functions (balanceOf, allowance, approve) with
 * proper error handling for each async operation.
 *
 * @param address - The contract address as a string
 * @param abi - The contract ABI definition
 * @param publicClient - The viem public client for read operations
 * @param walletClient - The viem wallet client for write operations
 * @returns An object with read and write methods for token operations
 */
export const createContractObject = (
  address: string,
  abi: Abi,
  publicClient: PublicClient,
  walletClient: WalletClient
) => ({
  read: {
    balanceOf: async (args: [string]): Promise<bigint> => {
      try {
        return (await publicClient.readContract({
          address: address as `0x${string}`,
          abi,
          functionName: 'balanceOf',
          args,
        })) as bigint
      } catch (error) {
        console.error(`[${address}] Failed to read balanceOf:`, error)
        throw new Error(
          `Failed to read balanceOf for address ${args[0]}: ${error}`
        )
      }
    },
    allowance: async (args: [string, string]): Promise<bigint> => {
      try {
        return (await publicClient.readContract({
          address: address as `0x${string}`,
          abi,
          functionName: 'allowance',
          args,
        })) as bigint
      } catch (error) {
        console.error(`[${address}] Failed to read allowance:`, error)
        throw new Error(
          `Failed to read allowance for owner ${args[0]} and spender ${args[1]}: ${error}`
        )
      }
    },
  },
  write: {
    approve: async (args: [string, bigint]): Promise<`0x${string}`> => {
      try {
        return await walletClient.writeContract({
          address: address as `0x${string}`,
          abi,
          functionName: 'approve',
          args,
        } as any)
      } catch (error) {
        console.error(`[${address}] Failed to approve:`, error)
        throw new Error(
          `Failed to approve spender ${args[0]} for amount ${args[1]}: ${error}`
        )
      }
    },
  },
})<|MERGE_RESOLUTION|>--- conflicted
+++ resolved
@@ -649,11 +649,7 @@
  */
 export const setupEnvironment = async (
   chain: SupportedChain,
-<<<<<<< HEAD
-  diamondABI: Narrow<readonly any[]> | null,
-=======
-  facetAbi: Abi | readonly unknown[] | null,
->>>>>>> dc6cdb81
+  diamondABI: Abi | readonly unknown[] | null,
   environment: EnvironmentEnum = EnvironmentEnum.staging,
   customRpcUrl?: string
 ) => {
