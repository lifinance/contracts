import { privateKeyToAccount } from 'viem/accounts'
import path from 'path'
import { fileURLToPath } from 'url'
import { providers, Wallet, BigNumber, constants, Contract } from 'ethers'
import { node_url } from '../../utils/network'
import { addressToBytes32 as addressToBytes32Lz } from '@layerzerolabs/lz-v2-utilities'
import { ERC20__factory } from '../../../typechain'
import { LibSwap } from '../../../typechain/AcrossFacetV3'
import {
  Chain,
  Narrow,
  createPublicClient,
  createWalletClient,
  getContract,
  http,
  parseAbi,
  formatEther,
  formatUnits,
  zeroAddress,
} from 'viem'
import networks from '../../../config/networks.json'
import { Environment } from '../../utils/viemScriptHelpers'
import { SupportedChain, viemChainMap } from './demoScriptChainConfig'
import { getViemChainForNetworkName } from '../../utils/viemScriptHelpers'
import { config } from 'dotenv'

config()

export const DEV_WALLET_ADDRESS = '0x2b2c52B1b63c4BfC7F1A310a1734641D8e34De62'

export const DEFAULT_DEST_PAYLOAD_ABI = [
  'bytes32', // Transaction Id
  'tuple(address callTo, address approveTo, address sendingAssetId, address receivingAssetId, uint256 fromAmount, bytes callData, bool requiresDeposit)[]', // Swap Data
  'address', // Receiver
]

export enum TX_TYPE {
  ERC20,
  NATIVE,
  ERC20_WITH_SRC,
  NATIVE_WITH_SRC,
  ERC20_WITH_DEST,
  NATIVE_WITH_DEST,
}

export const isNativeTX = (type: TX_TYPE): boolean => {
  return (
    type === TX_TYPE.NATIVE ||
    type === TX_TYPE.NATIVE_WITH_DEST ||
    type === TX_TYPE.NATIVE_WITH_SRC
  )
}

// Common token addresses on mainnet
export const ADDRESS_USDC_ETH = '0xA0b86991c6218b36c1d19D4a2e9Eb0cE3606eB48'
export const ADDRESS_USDT_ETH = '0xdAC17F958D2ee523a2206206994597C13D831ec7'
export const ADDRESS_USDC_POL = '0x3c499c542cEF5E3811e1192ce70d8cC03d5c3359'
export const ADDRESS_USDT_POL = '0xc2132D05D31c914a87C6611C10748AEb04B58e8F'
export const ADDRESS_USDC_OPT = '0x0b2C639c533813f4Aa9D7837CAf62653d097Ff85'
export const ADDRESS_USDT_OPT = '0x94b008aA00579c1307B0EF2c499aD98a8ce58e58'
export const ADDRESS_USDC_ARB = '0xaf88d065e77c8cC2239327C5EDb3A432268e5831'
export const ADDRESS_USDT_ARB = '0xFd086bC7CD5C481DCC9C85ebE478A1C0b69FCbb9'
export const ADDRESS_USDCe_OPT = '0x7F5c764cBc14f9669B88837ca1490cCa17c31607'
export const ADDRESS_WETH_ETH = '0xC02aaA39b223FE8D0A0e5C4F27eAD9083C756Cc2'
export const ADDRESS_WETH_OPT = '0x4200000000000000000000000000000000000006'
export const ADDRESS_WETH_POL = '0x7ceB23fD6bC0adD59E62ac25578270cFf1b9f619'
export const ADDRESS_WETH_ARB = '0x82aF49447D8a07e3bd95BD0d56f35241523fBab1'
export const ADDRESS_WMATIC_POL = '0x0d500B1d8E8eF31E21C99d1Db9A6444d3ADf1270 '

export const ADDRESS_UNISWAP_ETH = '0x7a250d5630B4cF539739dF2C5dAcb4c659F2488D'
export const ADDRESS_UNISWAP_BSC = '0x4752ba5dbc23f44d87826276bf6fd6b1c372ad24'
export const ADDRESS_UNISWAP_POL = '0xedf6066a2b290C185783862C7F4776A2C8077AD1'
export const ADDRESS_UNISWAP_OPT = '0x4A7b5Da61326A6379179b40d00F57E5bbDC962c2'
export const ADDRESS_UNISWAP_ARB = '0x4752ba5dbc23f44d87826276bf6fd6b1c372ad24'
// const UNISWAP_ADDRESS_DST = '0x4A7b5Da61326A6379179b40d00F57E5bbDC962c2' // Uniswap OPT

/// ############# HELPER FUNCTIONS ###################### ///

///
export const addressToBytes32 = (address: string) => {
  return addressToBytes32Lz(address)
}

export const getProvider = (
  networkName: string
): providers.FallbackProvider => {
  const rpcProviderSrc = new providers.JsonRpcProvider(node_url(networkName))
  return new providers.FallbackProvider([rpcProviderSrc])
}

export const getWalletFromPrivateKeyInDotEnv = (
  provider: providers.FallbackProvider
): Wallet => {
  return new Wallet(process.env.PRIVATE_KEY as string, provider)
}

export const sendTransaction = async (
  wallet: Wallet,
  to: string,
  data: string,
  msgValue = BigNumber.from(0)
) => {
  const gasPrice = await wallet.provider.getGasPrice()
  const maxPriorityFeePerGas = gasPrice.mul(2)
  const maxFeePerGas = gasPrice.mul(3)

  if (!maxPriorityFeePerGas || !maxFeePerGas)
    throw Error('error while estimating gas fees')

  const tx = {
    to,
    data,
    value: msgValue,
    maxPriorityFeePerGas,
    maxFeePerGas,
    gasLimit: await wallet.estimateGas({ to, data, value: msgValue }),
  }
  // console.log(`tx: ${JSON.stringify(tx, null, 2)}`)

  const transactionResponse = await wallet.sendTransaction(tx)
  // console.log('transaction hash:', transactionResponse.hash)

  // Wait for the transaction to be mined
  await transactionResponse.wait()
  // console.log('transaction mined')

  return transactionResponse
}

// makes sure the sending wallet has sufficient balance and registers approval in the sending token from wallet to our diamond
export const ensureBalanceAndAllowanceToDiamond = async (
  tokenAddress: string,
  wallet: Wallet,
  diamondAddress: string,
  amount: BigNumber,
  isNative = false
) => {
  // check allowance only for ERC20
  const token = ERC20__factory.connect(tokenAddress, wallet)
  if (!isNative) {
    // get current allowance in srcToken
    const allowance = await token.allowance(wallet.address, diamondAddress)
    // console.log('current allowance: %s ', allowance)

    // set allowance
    if (amount.gt(allowance)) {
      const approveTxData = token.interface.encodeFunctionData('approve', [
        diamondAddress,
        amount,
      ])

      await sendTransaction(wallet, tokenAddress, approveTxData)
      console.log(`allowance set to: ${amount} `)
    }
  }

  // check if wallet has sufficient balance
  let balance
  if (isNative || tokenAddress == constants.AddressZero)
    balance = await wallet.getBalance()
  else balance = await token.balanceOf(wallet.address)
  if (amount.gt(balance))
    throw Error(
      `Wallet has insufficient balance (should have ${amount} but only has ${balance})`
    )
  console.log(
    `Current wallet balance in sendingAsset is sufficient: ${balance}`
  )
}

export const getUniswapSwapDataERC20ToERC20 = async (
  uniswapAddress: string,
  chainId: number,
  sendingAssetId: string,
  receivingAssetId: string,
  fromAmount: BigNumber,
  receiverAddress: string,
  requiresDeposit = true,
  minAmountOut = 0,
  deadline = Math.floor(Date.now() / 1000) + 60 * 60
) => {
  // prepare destSwap callData
  const uniswap = new Contract(uniswapAddress, [
    'function swapExactTokensForTokens(uint amountIn, uint amountOutMin, address[] calldata path, address to, uint deadline) external payable returns (uint[] memory amounts)',
  ])
  const path = [sendingAssetId, receivingAssetId]

  // get minAmountOut from Uniswap router
  console.log(`finalFromAmount  : ${fromAmount}`)

  let finalMinAmountOut: BigNumber
  if (minAmountOut.toString() !== '0') {
    finalMinAmountOut = minAmountOut
  } else {
    const amountsOut = await getAmountsOutUniswap(
      uniswapAddress,
      chainId,
      [sendingAssetId, receivingAssetId],
      fromAmount
    )
    // Use the second element (index 1) as the estimated output
    finalMinAmountOut = BigNumber.from(amountsOut[1]).mul(99).div(100)
  }
  console.log(`finalMinAmountOut: ${finalMinAmountOut}`)

  const uniswapCalldata = (
    await uniswap.populateTransaction.swapExactTokensForTokens(
      fromAmount, // amountIn
      finalMinAmountOut,
      path,
      receiverAddress,
      deadline
    )
  ).data

  if (!uniswapCalldata) throw Error('Could not create Uniswap calldata')

  // construct LibSwap.SwapData
  const swapData: LibSwap.SwapDataStruct = {
    callTo: uniswapAddress,
    approveTo: uniswapAddress,
    sendingAssetId,
    receivingAssetId,
    fromAmount,
    callData: uniswapCalldata,
    requiresDeposit,
  }

  return swapData
}

export const getUniswapDataERC20toExactETH = async (
  uniswapAddress: string,
  chainId: number,
  sendingAssetId: string, // USDT
  exactAmountOut: BigNumber, // Desired ETH output
  receiverAddress: string,
  requiresDeposit = true,
  deadline = Math.floor(Date.now() / 1000) + 60 * 60
) => {
  // Get provider for the chain
  const provider = getProviderForChainId(chainId)

  const uniswap = new Contract(
    uniswapAddress,
    [
      'function getAmountsIn(uint amountOut, address[] calldata path) external view returns (uint[] memory amounts)',
      'function swapTokensForExactETH(uint amountOut, uint amountInMax, address[] calldata path, address to, uint deadline) external returns (uint[] memory amounts)',
    ],
    provider // Connect the contract to the provider
  )

  const path = [sendingAssetId, ADDRESS_WETH_OPT]

  try {
    // Get the required USDT input amount for the exact ETH output
    const amounts = await uniswap.getAmountsIn(exactAmountOut, path)
    const requiredUsdtAmount = amounts[0]
    const maxAmountIn = BigNumber.from(requiredUsdtAmount).mul(105).div(100) // 5% max slippage

    console.log('Required USDT input:', requiredUsdtAmount.toString())
    console.log('Max USDT input with slippage:', maxAmountIn.toString())
    console.log('Exact ETH output:', exactAmountOut.toString())

    const uniswapCalldata = (
      await uniswap.populateTransaction.swapTokensForExactETH(
        exactAmountOut,
        maxAmountIn,
        path,
        receiverAddress,
        deadline
      )
    ).data

    if (!uniswapCalldata) throw Error('Could not create Uniswap calldata')

    return {
      callTo: uniswapAddress,
      approveTo: uniswapAddress,
      sendingAssetId, // USDT address
      receivingAssetId: constants.AddressZero, // ETH (zero address)
      fromAmount: maxAmountIn, // Required USDT amount with slippage
      callData: uniswapCalldata,
      requiresDeposit,
    }
  } catch (error) {
    console.error('Error in Uniswap contract interaction:', error)
    throw error
  }
}

export const getUniswapDataERC20toExactERC20 = async (
  uniswapAddress: string,
  chainId: number,
  sendingAssetId: string,
  receivingAssetId: string,
  exactAmountOut: BigNumber,
  receiverAddress: string,
  requiresDeposit = true,
  deadline = Math.floor(Date.now() / 1000) + 60 * 60
) => {
  // Get provider for the chain
  const provider = getProviderForChainId(chainId)

  const uniswap = new Contract(
    uniswapAddress,
    [
      'function getAmountsIn(uint amountOut, address[] calldata path) external view returns (uint[] memory amounts)',
      'function swapTokensForExactTokens(uint amountOut, uint amountInMax, address[] calldata path, address to, uint deadline) external returns (uint[] memory amounts)',
    ],
    provider
  )

  const path = [sendingAssetId, receivingAssetId]

  try {
    // Get the required input amount for the exact output
    const amounts = await uniswap.getAmountsIn(exactAmountOut, path)
    const requiredInputAmount = amounts[0]
    const maxAmountIn = BigNumber.from(requiredInputAmount).mul(105).div(100) // 5% max slippage

    console.log('Required input amount:', requiredInputAmount.toString())
    console.log('Max input with slippage:', maxAmountIn.toString())
    console.log('Exact output amount:', exactAmountOut.toString())

    const uniswapCalldata = (
      await uniswap.populateTransaction.swapTokensForExactTokens(
        exactAmountOut,
        maxAmountIn,
        path,
        receiverAddress,
        deadline
      )
    ).data

    if (!uniswapCalldata) throw Error('Could not create Uniswap calldata')

    return {
      callTo: uniswapAddress,
      approveTo: uniswapAddress,
      sendingAssetId,
      receivingAssetId,
      fromAmount: maxAmountIn,
      callData: uniswapCalldata,
      requiresDeposit,
    }
  } catch (error) {
    console.error('Error in Uniswap contract interaction:', error)
    throw error
  }
}

export const getUniswapSwapDataERC20ToETH = async (
  uniswapAddress: string,
  chainId: number,
  sendingAssetId: string,
  receivingAssetId: string,
  fromAmount: BigNumber,
  receiverAddress: string,
  requiresDeposit = true,
  minAmountOut = 0,
  deadline = Math.floor(Date.now() / 1000) + 60 * 60
) => {
  // prepare destSwap callData
  const uniswap = new Contract(uniswapAddress, [
    'function swapExactTokensForETH(uint amountIn, uint amountOutMin, address[] calldata path, address to, uint deadline) external payable returns (uint[] memory amounts)',
  ])
  const path = [sendingAssetId, receivingAssetId]

  // get minAmountOut from Uniswap router
  console.log(`finalFromAmount  : ${fromAmount}`)

  const finalMinAmountOut =
    minAmountOut == 0
      ? await getAmountsOutUniswap(
          uniswapAddress,
          chainId,
          [sendingAssetId, receivingAssetId],
          fromAmount
        )
      : minAmountOut
  console.log(`finalMinAmountOut: ${finalMinAmountOut}`)

  const uniswapCalldata = (
    await uniswap.populateTransaction.swapExactTokensForETH(
      fromAmount, // amountIn
      finalMinAmountOut,
      path,
      receiverAddress,
      deadline
    )
  ).data

  if (!uniswapCalldata) throw Error('Could not create Uniswap calldata')

  // construct LibSwap.SwapData
  const swapData: LibSwap.SwapDataStruct = {
    callTo: uniswapAddress,
    approveTo: uniswapAddress,
    sendingAssetId,
    receivingAssetId: '0x0000000000000000000000000000000000000000',
    fromAmount,
    callData: uniswapCalldata,
    requiresDeposit,
  }

  return swapData
}

export const getAmountsOutUniswap = async (
  uniswapAddress: string,
  chainId: number,
  path: string[],
  fromAmount: BigNumber
): Promise<string[]> => {
  const provider = getProviderForChainId(chainId)
  console.log('Getting amounts out from Uniswap:')
  console.log('- Router:', uniswapAddress)
  console.log('- Chain ID:', chainId)
  console.log('- Path:', path)
  console.log('- From Amount:', fromAmount.toString())

  // prepare ABI
  const uniswapABI = parseAbi([
    'function getAmountsOut(uint256, address[]) public view returns(uint256[])',
  ])

  // get uniswap contract
  const uniswap = new Contract(uniswapAddress, uniswapABI, provider)

  try {
    // Call Uniswap contract to get amountsOut
    const amounts = await uniswap.callStatic.getAmountsOut(
      fromAmount.toString(),
      path
    )

    console.log(
      'Amounts returned:',
      amounts.map((a: any) => a.toString())
    )

    if (!amounts || amounts.length < 2) {
      throw new Error('Invalid amounts returned from Uniswap')
    }

    return amounts
  } catch (error) {
    console.error('Error calling Uniswap contract:', error)
    throw new Error(`Failed to get amounts out: ${error.message}`)
  }
}

export const getNetworkNameForChainId = (chainId: number): string => {
  const network = Object.entries(networks).find(
    ([, info]) => info.chainId === chainId
  )

  if (!network) throw Error(`Could not find a network with chainId ${chainId}`)

  return network[0]
}

const getProviderForChainId = (chainId: number) => {
  // get network name for chainId
  const networkName = getNetworkNameForChainId(chainId)

  // get provider for network name
  const provider = getProvider(networkName)
  if (!provider)
    throw Error(`Could not find a provider for network ${networkName}`)
  else return provider
}

/**
 * Convert an Ethereum address to a 32-byte hexadecimal string.
 * The address is stripped of its "0x" prefix and zero-padded to 64 characters.
 *
 */
export const zeroPadAddressToBytes32 = (address: string): `0x${string}` => {
  if (!/^0x[a-fA-F0-9]{40}$/.test(address)) {
    throw new Error('Invalid Ethereum address format')
  }
  const hexAddress = address.replace(/^0x/, '')
  return `0x${hexAddress.padStart(64, '0')}`
}

/**
 * Converts an Ethereum address to a 32-byte hexadecimal string,
 * mimicking Solidity's `bytes32(bytes20(uint160(address)))` conversion.
 * The address is right-padded with zeros to fit into a 32-byte value.
 *
 * @param address - A valid Ethereum address (20 bytes).
 * @returns A 32-byte hexadecimal string representation of the address.
 */
export function addressToBytes32RightPadded(address: string): `0x${string}` {
  if (!/^0x[a-fA-F0-9]{40}$/.test(address)) {
    throw new Error('Invalid Ethereum address format')
  }
  const hex = address.replace(/^0x/, '').toLowerCase()
  return `0x${hex.padEnd(64, '0')}`
}

/**
 * Retrieve the value of an environment variable.
 * Throws an error if the environment variable is not defined.
 */
export const getEnvVar = (varName: string): string => {
  const value = process.env[varName]
  if (!value) {
    throw new Error(`Missing required environment variable: ${varName}`)
  }
  return value
}

/**
 * Normalize a private key to ensure it starts with "0x".
 * If the private key already starts with "0x", it is returned unchanged.
 *
 */
const normalizePrivateKey = (pk: string): `0x${string}` => {
  // Private key should be 64 characters (32 bytes) excluding '0x'
  const cleanPk = pk.replace(/^0x/, '')
  if (!/^[a-fA-F0-9]{64}$/.test(cleanPk)) {
    throw new Error('Invalid private key format')
  }
  if (!pk.startsWith('0x')) {
    return `0x${pk}` as `0x${string}`
  }
  return pk as `0x${string}`
}

/**
 * Return the correct RPC environment variable
 * (e.g. `ETH_NODE_URI_ARBITRUM` or `ETH_NODE_URI_MAINNET`)
 */
const getRpcUrl = (chain: SupportedChain) => {
  const envKey = `ETH_NODE_URI_${chain.toUpperCase()}`
  return getEnvVar(envKey) as string
}

/**
 * Return the `Chain` object from viem. If you request a chain that doesn't
 * exist in `viemChainMap`, this will throw an error.
 */
const getViemChain = (chain: SupportedChain): Chain => {
  const viemChain = viemChainMap[chain]
  if (!viemChain) {
    throw new Error(
      `No viem chain object defined for chain: ${chain}. Please take a look at viemChainMap`
    )
  }
  return viemChain
}

/**
 * Utility function to dynamically import the deployments file for a chain.
 */
export const getDeployments = async (
  chain: SupportedChain,
  environment: Environment = Environment.staging
) => {
  const __dirname = path.dirname(fileURLToPath(import.meta.url))
  const fileName =
    environment === Environment.production
      ? `${chain}.json`
      : `${chain}.staging.json`
  const filePath = path.resolve(__dirname, `../../../deployments/${fileName}`)

  try {
    const deployments = await import(filePath)
    return deployments
  } catch (error) {
    throw new Error(
      `Deployments file not found for ${chain} (${environment}): ${filePath}`
    )
  }
}

/**
 * Sets up the environment for interacting with a blockchain network and its contracts.
 *
 * This function initializes public and wallet clients, retrieves deployment information,
 * and prepares a specific contract instance for interaction.
 */
export const setupEnvironment = async (
  chain: SupportedChain,
  facetAbi: Narrow<readonly any[]> | null,
  environment: Environment = Environment.staging,
  customRpcUrl?: string
) => {
  // Use customRpcUrl if provided, otherwise fallback to getRpcUrl
  const RPC_URL = customRpcUrl || getRpcUrl(chain)
  const PRIVATE_KEY = getPrivateKeyForEnvironment(environment)
  const typedPrivateKey = normalizePrivateKey(PRIVATE_KEY)

  const viemChain = getViemChainForNetworkName(chain)

  const publicClient = createPublicClient({
    chain: viemChain,
    transport: http(RPC_URL),
  })

  const walletAccount = privateKeyToAccount(typedPrivateKey)

  const walletClient = createWalletClient({
    chain: viemChain,
    transport: http(RPC_URL),
    account: walletAccount,
  })

  const deployments = facetAbi ? await getDeployments(chain, environment) : null

  const client = { public: publicClient, wallet: walletClient }

  const lifiDiamondAddress = deployments
    ? (deployments.LiFiDiamond as `0x${string}`)
    : null

  const lifiDiamondContract =
    facetAbi && lifiDiamondAddress
      ? getContract({
          address: lifiDiamondAddress,
          abi: facetAbi,
          client,
        })
      : null

  return {
    walletAccount,
    lifiDiamondContract,
    lifiDiamondAddress,
    publicClient,
    walletClient,
    client,
    chain: viemChain,
  }
}

/**
 * Retrieves a specific element from the configuration for a given blockchain chain.
 */
export const getConfigElement = (
  config: Record<string, any>,
  chain: SupportedChain,
  elementKey: string
) => {
  const chainConfig = config[chain]
  if (!chainConfig || !chainConfig[elementKey]) {
    throw new Error(
      `Element '${elementKey}' not found for chain '${chain}' in the config.`
    )
  }
  return chainConfig[elementKey]
}

/**
 * Executes a blockchain transaction, validates its receipt (optional), and handles errors.
 */
export const getUniswapDataExactETHToERC20 = async (
  uniswapAddress: string,
  chainId: number,
  exactETHAmount: bigint,
  receivingAssetId: string,
  receiverAddress: string,
  requiresDeposit = false,
  deadline = Math.floor(Date.now() / 1000) + 60 * 60
) => {
  const provider = getProviderForChainId(chainId)

  const uniswap = new Contract(
    uniswapAddress,
    [
      'function getAmountsOut(uint amountIn, address[] calldata path) external view returns (uint[] memory amounts)',
      'function swapExactETHForTokens(uint amountOutMin, address[] calldata path, address to, uint deadline) external payable returns (uint[] memory amounts)',
    ],
    provider
  )

  const path = [ADDRESS_WETH_ETH, receivingAssetId]

  try {
    // Get the expected output amount for the exact ETH input
    const amounts = await uniswap.getAmountsOut(exactETHAmount, path)
    const expectedOutput = amounts[1]
    const minAmountOut = BigNumber.from(expectedOutput).mul(95).div(100) // 5% slippage tolerance

    console.log('Exact ETH input:', formatEther(exactETHAmount))
    console.log('Expected USDC output:', formatUnits(expectedOutput, 6))
    console.log('Min USDC output with slippage:', formatUnits(minAmountOut, 6))

    const uniswapCalldata = (
      await uniswap.populateTransaction.swapExactETHForTokens(
        minAmountOut,
        path,
        receiverAddress,
        deadline
      )
    ).data

    if (!uniswapCalldata) throw Error('Could not create Uniswap calldata')

    return {
      callTo: uniswapAddress,
      approveTo: uniswapAddress,
      sendingAssetId: zeroAddress, // ETH
      receivingAssetId,
      fromAmount: exactETHAmount,
      callData: uniswapCalldata,
      requiresDeposit,
    }
  } catch (error) {
    console.error('Error in Uniswap contract interaction:', error)
    throw error
  }
}

export const executeTransaction = async <T>(
  transaction: () => Promise<T>,
  transactionDescription: string,
  publicClient?: any,
  validateReceipt = false
): Promise<T | null> => {
  try {
    console.info(`Executing: ${transactionDescription}`)
    const result = await transaction()
    console.info(
      `${transactionDescription} broadcasted successfully with hash: ${result}`
    )

    if (validateReceipt && publicClient) {
      console.info(`Waiting for transaction receipt...`)
      const receipt = await publicClient.waitForTransactionReceipt({
        hash: result as any,
      })
      if (receipt.status === 'success') {
        console.info(
          `${transactionDescription} completed successfully, included in a block.`
        )
      } else {
        console.error(
          `${transactionDescription} failed. Receipt failure:`,
          receipt
        )
        process.exit(1)
      }
    }

    return result
  } catch (error) {
    console.error(`${transactionDescription} failed:`, error)
    process.exit(1)
  }
}

/**
 * Ensures that the address wallet has the required token balance.
 */
export const ensureBalance = async (
  asset: any,
  walletAddress: string,
  requiredAmount: bigint,
  publicClient: any = null
): Promise<void> => {
  let balance: bigint

  if (asset === zeroAddress) {
    // Special case: asset represents the native token (e.g. ETH).
    // Retrieve the native balance using the public client.
    balance = await publicClient.getBalance({ address: walletAddress })
  } else {
    // Standard ERC20 balance check using the asset's balanceOf method.
    balance = (await asset.read.balanceOf([walletAddress])) as bigint
  }

  if (balance < requiredAmount) {
    console.error(
      `Insufficient balance. Required: ${requiredAmount}, Available: ${balance}`
    )
    process.exit(1)
  } else {
    console.info(`Balance: ${balance}`)
  }
}

/**
 * Ensures that the owner wallet has approved the required allowance for a spender.
 */
export const ensureAllowance = async (
  tokenContract: any,
  ownerAddress: string,
  spenderAddress: string,
  requiredAmount: bigint,
  publicClient: any
): Promise<void> => {
  const allowance: bigint = (await tokenContract.read.allowance([
    ownerAddress,
    spenderAddress,
  ])) as bigint

  if (allowance < requiredAmount) {
    console.info(`Required amount: ${requiredAmount}`)
    console.info(`Allowance is insufficient. Approving required amount...`)
    const hash = await tokenContract.write.approve([
      spenderAddress,
      requiredAmount,
    ])
    console.info(`Approval transaction broadcasted (hash): ${hash}`)

    const receipt = await publicClient.waitForTransactionReceipt({ hash })
    if (receipt.status === 'success') {
      console.info(
        'Token allowance approved successfully, included in a block.'
      )
    } else {
      console.error(
        'Approval transaction failed. Receipt indicates a failure:',
        receipt
      )
      process.exit(1)
    }
  } else {
    console.info('Sufficient allowance already exists.')
  }
}

<<<<<<< HEAD
export function parseAmountToHumanReadable(
  amount: bigint | string,
  decimals: number | bigint
): number {
  const rawAmount = typeof amount === 'bigint' ? amount : BigInt(amount)
  const rawDecimals = typeof decimals === 'bigint' ? Number(decimals) : decimals
  return Number(formatUnits(rawAmount, rawDecimals))
=======
export const getPrivateKeyForEnvironment = (
  environment: Environment
): string => {
  return environment === Environment.production
    ? getEnvVar('PRIVATE_KEY_PRODUCTION')
    : getEnvVar('PRIVATE_KEY')
>>>>>>> dd699e27
}<|MERGE_RESOLUTION|>--- conflicted
+++ resolved
@@ -824,7 +824,6 @@
   }
 }
 
-<<<<<<< HEAD
 export function parseAmountToHumanReadable(
   amount: bigint | string,
   decimals: number | bigint
@@ -832,12 +831,12 @@
   const rawAmount = typeof amount === 'bigint' ? amount : BigInt(amount)
   const rawDecimals = typeof decimals === 'bigint' ? Number(decimals) : decimals
   return Number(formatUnits(rawAmount, rawDecimals))
-=======
+}
+
 export const getPrivateKeyForEnvironment = (
   environment: Environment
 ): string => {
   return environment === Environment.production
     ? getEnvVar('PRIVATE_KEY_PRODUCTION')
     : getEnvVar('PRIVATE_KEY')
->>>>>>> dd699e27
 }