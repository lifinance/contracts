import path from 'path'
import { fileURLToPath } from 'url'

<<<<<<< HEAD
import { Keypair, PublicKey } from '@solana/web3.js'
=======
import { consola } from 'consola'
>>>>>>> 53144df0
import { config } from 'dotenv'
import {
  BigNumber,
  constants,
  Contract,
  providers,
  utils,
  Wallet,
} from 'ethers'
import {
  createPublicClient,
  createWalletClient,
  formatEther,
  formatUnits,
  getAddress,
  getContract,
  http,
  parseAbi,
  zeroAddress,
  type Abi,
  type PublicClient,
  type WalletClient,
} from 'viem'
import { privateKeyToAccount } from 'viem/accounts'

import globalConfig from '../../../config/global.json'
import networks from '../../../config/networks.json'
import type { ILiFi } from '../../../typechain'
import { ERC20__factory } from '../../../typechain'
import type { LibSwap } from '../../../typechain/AcrossFacetV3'
import { EnvironmentEnum, type SupportedChain } from '../../common/types'
import { node_url } from '../../utils/network'
import { getViemChainForNetworkName } from '../../utils/viemScriptHelpers'

config()

export const DEV_WALLET_ADDRESS = globalConfig.devWallet

// NON_EVM_ADDRESS constant from LiFiData.sol - used as receiver address when bridging to non-EVM chains
export const NON_EVM_ADDRESS = getAddress(
  '0x11f111f111f111F111f111f111F111f111f111F1'
)

export const DEFAULT_DEST_PAYLOAD_ABI = [
  'bytes32', // Transaction Id
  'tuple(address callTo, address approveTo, address sendingAssetId, address receivingAssetId, uint256 fromAmount, bytes callData, bool requiresDeposit)[]', // Swap Data
  'address', // Receiver
]

export enum ITransactionTypeEnum {
  ERC20, // bridge ERC20 only
  NATIVE, // bridge native only
  ERC20_WITH_SRC, // swap and bridge ERC20
  NATIVE_WITH_SRC, // swap and bridge native
  ERC20_WITH_DEST, // bridge ERC20 with destination call
  NATIVE_WITH_DEST, // bridge native with destination call
}

export const isNativeTX = (type: ITransactionTypeEnum): boolean => {
  return (
    type === ITransactionTypeEnum.NATIVE ||
    type === ITransactionTypeEnum.NATIVE_WITH_DEST ||
    type === ITransactionTypeEnum.NATIVE_WITH_SRC
  )
}

// Common token addresses on various chains
export const ADDRESS_USDC_ETH = '0xA0b86991c6218b36c1d19D4a2e9Eb0cE3606eB48'
export const ADDRESS_USDT_ETH = '0xdAC17F958D2ee523a2206206994597C13D831ec7'
export const ADDRESS_USDC_POL = '0x3c499c542cEF5E3811e1192ce70d8cC03d5c3359'
export const ADDRESS_USDT_POL = '0xc2132D05D31c914a87C6611C10748AEb04B58e8F'
export const ADDRESS_USDC_OPT = '0x0b2C639c533813f4Aa9D7837CAf62653d097Ff85'
export const ADDRESS_USDT_OPT = '0x94b008aA00579c1307B0EF2c499aD98a8ce58e58'
export const ADDRESS_USDC_ARB = '0xaf88d065e77c8cC2239327C5EDb3A432268e5831'
export const ADDRESS_USDT_ARB = '0xFd086bC7CD5C481DCC9C85ebE478A1C0b69FCbb9'
export const ADDRESS_USDC_SOL_BYTES32 =
  '0xc6fa7af3bedbad3a3d65f36aabc97431b1bbe4c2d2f6e0e47ca60203452f5d61'
export const ADDRESS_USDC_SOL = 'EPjFWdd5AufqSSqeM2qN1xzybapC8G4wEGGkZwyTDt1v'
export const ADDRESS_USDCe_OPT = '0x7F5c764cBc14f9669B88837ca1490cCa17c31607'
export const ADDRESS_WETH_ETH = '0xC02aaA39b223FE8D0A0e5C4F27eAD9083C756Cc2'
export const ADDRESS_WETH_OPT = '0x4200000000000000000000000000000000000006'
export const ADDRESS_WETH_POL = '0x7ceB23fD6bC0adD59E62ac25578270cFf1b9f619'
export const ADDRESS_WETH_ARB = '0x82aF49447D8a07e3bd95BD0d56f35241523fBab1'
export const ADDRESS_WETH_BASE = '0x4200000000000000000000000000000000000006'
export const ADDRESS_WMATIC_POL = '0x0d500B1d8E8eF31E21C99d1Db9A6444d3ADf1270'
export const ADDRESS_USDC_BASE = '0x833589fCD6eDb6E08f4c7C32D4f71b54bdA02913'

// common uniswap addresses on various chains
export const ADDRESS_UNISWAP_ETH = '0x7a250d5630B4cF539739dF2C5dAcb4c659F2488D'
export const ADDRESS_UNISWAP_BSC = '0x4752ba5dbc23f44d87826276bf6fd6b1c372ad24'
export const ADDRESS_UNISWAP_POL = '0xedf6066a2b290C185783862C7F4776A2C8077AD1'
export const ADDRESS_UNISWAP_OPT = '0x4A7b5Da61326A6379179b40d00F57E5bbDC962c2'
export const ADDRESS_UNISWAP_ARB = '0x4752ba5dbc23f44d87826276bf6fd6b1c372ad24'
export const ADDRESS_UNISWAP_BASE = '0x6BDED42c6DA8FBf0d2bA55B2fa120C5e0c8D7891'
// const UNISWAP_ADDRESS_DST = '0x4A7b5Da61326A6379179b40d00F57E5bbDC962c2' // Uniswap OPT

//
export const ADDRESS_DEV_WALLET_SOLANA_BYTES32 =
  '0x066c3a098d50715ef7f3902e25bead0dd33bd58acb6e30c67969faff35856401' // Solana address: S5ARSDD3ddZqqqqqb2EUE2h2F1XQHBk7bErRW1WPGe4
export const ADDRESS_DEV_WALLET_V4 =
  '0x2b2c52B1b63c4BfC7F1A310a1734641D8e34De62'

/// ############# HELPER FUNCTIONS ###################### ///

///
export const leftPadAddressToBytes32 = (address: string): string => {
  // Convert address to bytes32 format: pad with zeros to make it 32 bytes
  return '0x000000000000000000000000' + address.slice(2)
}

export const getProvider = (
  networkName: string
): providers.FallbackProvider => {
  const rpcProviderSrc = new providers.JsonRpcProvider(node_url(networkName))
  return new providers.FallbackProvider([rpcProviderSrc])
}

export const getWalletFromPrivateKeyInDotEnv = (
  provider: providers.FallbackProvider
): Wallet => {
  return new Wallet(process.env.PRIVATE_KEY as string, provider)
}

export const sendTransaction = async (
  wallet: Wallet,
  to: string,
  data: string,
  msgValue = BigNumber.from(0)
) => {
  const gasPrice = await wallet.provider.getGasPrice()
  const maxPriorityFeePerGas = gasPrice.mul(2)
  const maxFeePerGas = gasPrice.mul(3)

  if (!maxPriorityFeePerGas || !maxFeePerGas)
    throw Error('error while estimating gas fees')

  const tx = {
    to,
    data,
    value: msgValue,
    maxPriorityFeePerGas,
    maxFeePerGas,
    gasLimit: await wallet.estimateGas({ to, data, value: msgValue }),
  }
  // console.log(`tx: ${JSON.stringify(tx, null, 2)}`)

  const transactionResponse = await wallet.sendTransaction(tx)
  // console.log('transaction hash:', transactionResponse.hash)

  // Wait for the transaction to be mined
  await transactionResponse.wait()
  // console.log('transaction mined')

  return transactionResponse
}

// makes sure the sending wallet has sufficient balance and registers approval in the sending token from wallet to our diamond
export const ensureBalanceAndAllowanceToDiamond = async (
  tokenAddress: string,
  wallet: Wallet,
  diamondAddress: string,
  amount: BigNumber,
  isNative = false
) => {
  // check allowance only for ERC20
  const token = ERC20__factory.connect(tokenAddress, wallet)
  if (!isNative) {
    // get current allowance in srcToken
    const allowance = await token.allowance(wallet.address, diamondAddress)
    // console.log('current allowance: %s ', allowance)

    // set allowance
    if (amount.gt(allowance)) {
      const approveTxData = token.interface.encodeFunctionData('approve', [
        diamondAddress,
        amount,
      ])

      await sendTransaction(wallet, tokenAddress, approveTxData)
      console.log(`allowance set to: ${amount} `)
    }
  }

  // check if wallet has sufficient balance
  let balance
  if (isNative || tokenAddress === constants.AddressZero)
    balance = await wallet.getBalance()
  else balance = await token.balanceOf(wallet.address)
  if (amount.gt(balance))
    throw Error(
      `Wallet has insufficient balance (should have ${amount} but only has ${balance})`
    )
  console.log(
    `Current wallet balance in sendingAsset is sufficient: ${balance}`
  )
}

export const getUniswapSwapDataERC20ToERC20 = async (
  uniswapAddress: string,
  chainId: number,
  sendingAssetId: string,
  receivingAssetId: string,
  fromAmount: BigNumber,
  receiverAddress: string,
  requiresDeposit = true,
  minAmountOut = 0,
  deadline = Math.floor(Date.now() / 1000) + 60 * 60
) => {
  // prepare destSwap callData
  const provider = getProviderForChainId(chainId)
  const UNISWAP_ABI = [
    'function swapExactTokensForTokens(uint amountIn, uint amountOutMin, address[] calldata path, address to, uint deadline) external payable returns (uint[] memory amounts)',
  ] as const

  const uniswap = new Contract(
    uniswapAddress,
    UNISWAP_ABI,
    provider
  ) as Contract & {
    populateTransaction: {
      swapExactTokensForTokens: (
        amountIn: BigNumber,
        amountOutMin: BigNumber,
        path: string[],
        to: string,
        deadline: number
      ) => Promise<{ data: string }>
    }
  }

  const path = [sendingAssetId, receivingAssetId]

  // get minAmountOut from Uniswap router
  console.log(`finalFromAmount  : ${fromAmount}`)

  const finalMinAmountOut = BigNumber.from(
    minAmountOut === 0
      ? (
          await getAmountsOutUniswap(
            uniswapAddress,
            chainId,
            [sendingAssetId, receivingAssetId],
            fromAmount
          )
        )[1]
      : minAmountOut
  )
  console.log(`finalMinAmountOut: ${finalMinAmountOut}`)

  const uniswapCalldata =
    await uniswap.populateTransaction.swapExactTokensForTokens(
      fromAmount,
      finalMinAmountOut,
      path,
      receiverAddress,
      deadline
    )

  if (!uniswapCalldata) throw Error('Could not create Uniswap calldata')

  // construct LibSwap.SwapData
  const swapData: LibSwap.SwapDataStruct = {
    callTo: uniswapAddress,
    approveTo: uniswapAddress,
    sendingAssetId,
    receivingAssetId,
    fromAmount,
    callData: uniswapCalldata.data,
    requiresDeposit,
  }

  return swapData
}

export const getUniswapDataERC20toExactETH = async (
  uniswapAddress: string,
  chainId: number,
  sendingAssetId: string, // USDT
  exactAmountOut: BigNumber, // Desired ETH output
  receiverAddress: string,
  requiresDeposit = true,
  deadline = Math.floor(Date.now() / 1000) + 60 * 60
) => {
  // Get provider for the chain
  const provider = getProviderForChainId(chainId)

  const uniswap = new Contract(
    uniswapAddress,
    [
      'function getAmountsIn(uint amountOut, address[] calldata path) external view returns (uint[] memory amounts)',
      'function swapTokensForExactETH(uint amountOut, uint amountInMax, address[] calldata path, address to, uint deadline) external returns (uint[] memory amounts)',
    ],
    provider
  ) as Contract & {
    populateTransaction: {
      swapTokensForExactETH: (
        amountOut: BigNumber,
        amountInMax: BigNumber,
        path: string[],
        to: string,
        deadline: number
      ) => Promise<{ data: string }>
    }
  }

  const path = [sendingAssetId, ADDRESS_WETH_OPT]

  try {
    // Get the required USDT input amount for the exact ETH output
    const amounts = await uniswap.getAmountsIn(exactAmountOut, path)
    const requiredUsdtAmount = amounts[0]
    const maxAmountIn = BigNumber.from(requiredUsdtAmount).mul(105).div(100) // 5% max slippage

    console.log('Required USDT input:', requiredUsdtAmount.toString())
    console.log('Max USDT input with slippage:', maxAmountIn.toString())
    console.log('Exact ETH output:', exactAmountOut.toString())

    const uniswapCalldata = (
      await uniswap.populateTransaction.swapTokensForExactETH(
        exactAmountOut,
        maxAmountIn,
        path,
        receiverAddress,
        deadline
      )
    ).data

    if (!uniswapCalldata) throw Error('Could not create Uniswap calldata')

    return {
      callTo: uniswapAddress,
      approveTo: uniswapAddress,
      sendingAssetId, // USDT address
      receivingAssetId: constants.AddressZero, // ETH (zero address)
      fromAmount: maxAmountIn, // Required USDT amount with slippage
      callData: uniswapCalldata,
      requiresDeposit,
    }
  } catch (error) {
    console.error('Error in Uniswap contract interaction:', error)
    throw error
  }
}

export const getUniswapDataERC20toExactERC20 = async (
  uniswapAddress: string,
  chainId: number,
  sendingAssetId: string,
  receivingAssetId: string,
  exactAmountOut: BigNumber,
  receiverAddress: string,
  requiresDeposit = true,
  deadline = Math.floor(Date.now() / 1000) + 60 * 60
) => {
  // Get provider for the chain
  const provider = getProviderForChainId(chainId)

  const uniswap = new Contract(
    uniswapAddress,
    [
      'function getAmountsIn(uint amountOut, address[] calldata path) external view returns (uint[] memory amounts)',
      'function swapTokensForExactTokens(uint amountOut, uint amountInMax, address[] calldata path, address to, uint deadline) external returns (uint[] memory amounts)',
    ],
    provider
  ) as Contract & {
    populateTransaction: {
      swapTokensForExactTokens: (
        amountOut: BigNumber,
        amountInMax: BigNumber,
        path: string[],
        to: string,
        deadline: number
      ) => Promise<{ data: string }>
    }
  }

  const path = [sendingAssetId, receivingAssetId]

  try {
    // Get the required input amount for the exact output
    const amounts = await uniswap.getAmountsIn(exactAmountOut, path)
    const requiredInputAmount = amounts[0]
    const maxAmountIn = BigNumber.from(requiredInputAmount).mul(105).div(100) // 5% max slippage

    console.log('Preparing Uniswap calldata for ERC20 to ERC20 swap:')
    console.log('Input Token             :', sendingAssetId)
    console.log('Output Token            :', receivingAssetId)
    console.log('Required input amount   :', requiredInputAmount.toString())
    console.log('Max input with slippage :', maxAmountIn.toString())
    console.log('Exact output amount     :', exactAmountOut.toString())

    const uniswapCalldata = (
      await uniswap.populateTransaction.swapTokensForExactTokens(
        exactAmountOut,
        maxAmountIn,
        path,
        receiverAddress,
        deadline
      )
    ).data

    if (!uniswapCalldata) throw Error('Could not create Uniswap calldata')

    return {
      callTo: uniswapAddress,
      approveTo: uniswapAddress,
      sendingAssetId,
      receivingAssetId,
      fromAmount: maxAmountIn,
      callData: uniswapCalldata,
      requiresDeposit,
    }
  } catch (error) {
    console.error('Error in Uniswap contract interaction:', error)
    throw error
  }
}

export const getUniswapSwapDataERC20ToETH = async (
  uniswapAddress: string,
  chainId: number,
  sendingAssetId: string,
  receivingAssetId: string,
  fromAmount: BigNumber,
  receiverAddress: string,
  requiresDeposit = true,
  minAmountOut = 0,
  deadline = Math.floor(Date.now() / 1000) + 60 * 60
) => {
  // prepare destSwap callData
  const provider = getProviderForChainId(chainId)
  const UNISWAP_ABI = [
    'function swapExactTokensForETH(uint amountIn, uint amountOutMin, address[] calldata path, address to, uint deadline) external payable returns (uint[] memory amounts)',
  ] as const

  const uniswap = new Contract(
    uniswapAddress,
    UNISWAP_ABI,
    provider
  ) as Contract & {
    populateTransaction: {
      swapExactTokensForETH: (
        amountIn: BigNumber,
        amountOutMin: BigNumber,
        path: string[],
        to: string,
        deadline: number
      ) => Promise<{ data: string }>
    }
  }

  const path = [sendingAssetId, receivingAssetId]

  // get minAmountOut from Uniswap router
  console.log(`finalFromAmount  : ${fromAmount}`)

  const finalMinAmountOut = BigNumber.from(
    minAmountOut === 0
      ? (
          await getAmountsOutUniswap(
            uniswapAddress,
            chainId,
            [sendingAssetId, receivingAssetId],
            fromAmount
          )
        )[1]
      : minAmountOut
  )
  console.log(`finalMinAmountOut: ${finalMinAmountOut}`)

  const uniswapCalldata =
    await uniswap.populateTransaction.swapExactTokensForETH(
      fromAmount,
      finalMinAmountOut,
      path,
      receiverAddress,
      deadline
    )

  if (!uniswapCalldata) throw Error('Could not create Uniswap calldata')

  // construct LibSwap.SwapData
  const swapData: LibSwap.SwapDataStruct = {
    callTo: uniswapAddress,
    approveTo: uniswapAddress,
    sendingAssetId,
    receivingAssetId: '0x0000000000000000000000000000000000000000',
    fromAmount,
    callData: uniswapCalldata.data,
    requiresDeposit,
  }

  return swapData
}

export const getAmountsOutUniswap = async (
  uniswapAddress: string,
  chainId: number,
  path: string[],
  fromAmount: BigNumber
): Promise<string[]> => {
  const provider = getProviderForChainId(chainId)
  console.log('Getting amounts out from Uniswap:')
  console.log('- Router:', uniswapAddress)
  console.log('- Chain ID:', chainId)
  console.log('- Path:', path)
  console.log('- From Amount:', fromAmount.toString())

  // prepare ABI
  const uniswapABI = parseAbi([
    'function getAmountsOut(uint256, address[]) public view returns(uint256[])',
  ])

  // get uniswap contract
  const uniswap = new Contract(
    uniswapAddress,
    uniswapABI,
    provider
  ) as Contract & {
    callStatic: {
      getAmountsOut: (amountIn: string, path: string[]) => Promise<string[]>
    }
  }

  try {
    // Call Uniswap contract to get amountsOut
    const amounts = await uniswap.callStatic.getAmountsOut(
      fromAmount.toString(),
      path
    )

    console.log(
      'Amounts returned:',
      amounts.map((a: any) => a.toString())
    )

    if (!amounts || amounts.length < 2)
      throw new Error('Invalid amounts returned from Uniswap')

    return amounts
  } catch (error: any) {
    console.error('Error calling Uniswap contract:', error)
    throw new Error(`Failed to get amounts out: ${error.message}`)
  }
}

export const getNetworkNameForChainId = (chainId: number): string => {
  const network = Object.entries(networks).find(
    ([, info]) => info.chainId === chainId
  )

  if (!network) throw Error(`Could not find a network with chainId ${chainId}`)

  return network[0]
}

const getProviderForChainId = (chainId: number) => {
  // get network name for chainId
  const networkName = getNetworkNameForChainId(chainId)

  // get provider for network name
  const provider = getProvider(networkName)
  if (!provider)
    throw Error(`Could not find a provider for network ${networkName}`)
  else return provider
}

/**
 * Convert an Ethereum address to a 32-byte hexadecimal string.
 * The address is stripped of its "0x" prefix and zero-padded to 64 characters.
 *
 */
export const zeroPadAddressToBytes32 = (address: string): `0x${string}` => {
  if (!/^0x[a-fA-F0-9]{40}$/.test(address))
    throw new Error('Invalid Ethereum address format')

  const hexAddress = address.replace(/^0x/, '')
  return `0x${hexAddress.padStart(64, '0')}`
}

/**
 * Converts an Ethereum address to a 32-byte hexadecimal string,
 * mimicking Solidity's `bytes32(bytes20(uint160(address)))` conversion.
 * The address is right-padded with zeros to fit into a 32-byte value.
 *
 * @param address - A valid Ethereum address (20 bytes).
 * @returns A 32-byte hexadecimal string representation of the address.
 */
export function addressToBytes32RightPadded(address: string): `0x${string}` {
  if (!/^0x[a-fA-F0-9]{40}$/.test(address))
    throw new Error('Invalid Ethereum address format')

  const hex = address.replace(/^0x/, '').toLowerCase()
  return `0x${hex.padEnd(64, '0')}`
}

/**
 * Retrieve the value of an environment variable.
 * Throws an error if the environment variable is not defined.
 */
export const getEnvVar = (varName: string): string => {
  const value = process.env[varName]
  if (!value)
    throw new Error(`Missing required environment variable: ${varName}`)

  return value
}

/**
 * Normalize a private key to ensure it starts with "0x".
 * If the private key already starts with "0x", it is returned unchanged.
 *
 */
const normalizePrivateKey = (pk: string): `0x${string}` => {
  // Private key should be 64 characters (32 bytes) excluding '0x'
  const cleanPk = pk.replace(/^0x/, '')
  if (!/^[a-fA-F0-9]{64}$/.test(cleanPk))
    throw new Error('Invalid private key format')

  if (!pk.startsWith('0x')) return `0x${pk}`

  return pk as `0x${string}`
}

/**
 * Return the correct RPC environment variable
 * (e.g. `ETH_NODE_URI_ARBITRUM` or `ETH_NODE_URI_MAINNET`)
 */
const getRpcUrl = (chain: SupportedChain) => {
  const envKey = `ETH_NODE_URI_${chain.toUpperCase()}`
  return getEnvVar(envKey)
}

/**
 * Utility function to dynamically import the deployments file for a chain.
 */
export const getDeployments = async (
  chain: SupportedChain,
  environment: EnvironmentEnum = EnvironmentEnum.staging
) => {
  const __dirname = path.dirname(fileURLToPath(import.meta.url))
  const fileName =
    environment === EnvironmentEnum.production
      ? `${chain}.json`
      : `${chain}.staging.json`
  const filePath = path.resolve(__dirname, `../../../deployments/${fileName}`)

  try {
    const deployments = await import(filePath)
    return deployments
  } catch (error) {
    throw new Error(
      `Deployments file not found for ${chain} (${environment}): ${filePath}`
    )
  }
}

/**
 * Sets up the environment for interacting with a blockchain network and its contracts.
 *
 * This function initializes public and wallet clients, retrieves deployment information,
 * and prepares a specific contract instance for interaction.
 */
export const setupEnvironment = async (
  chain: SupportedChain,
  diamondABI: Abi | readonly unknown[] | null,
  environment: EnvironmentEnum = EnvironmentEnum.staging,
  customRpcUrl?: string
) => {
  // Use customRpcUrl if provided, otherwise fallback to getRpcUrl
  const RPC_URL = customRpcUrl || getRpcUrl(chain)
  const PRIVATE_KEY = getPrivateKeyForEnvironment(environment)
  const typedPrivateKey = normalizePrivateKey(PRIVATE_KEY)

  const viemChain = getViemChainForNetworkName(chain)

  const publicClient = createPublicClient({
    chain: viemChain,
    transport: http(RPC_URL),
  })

  const walletAccount = privateKeyToAccount(typedPrivateKey)

  const walletClient = createWalletClient({
    chain: viemChain,
    transport: http(RPC_URL),
    account: walletAccount,
  })

  const deployments = diamondABI
    ? await getDeployments(chain, environment)
    : null

  const client = { public: publicClient, wallet: walletClient }

  const lifiDiamondAddress = deployments
    ? (deployments.LiFiDiamond as `0x${string}`)
    : null

  const lifiDiamondContract =
    diamondABI && lifiDiamondAddress
      ? getContract({
          address: lifiDiamondAddress,
          abi: diamondABI,
          client,
        })
      : null

  return {
    walletAccount,
    lifiDiamondContract,
    lifiDiamondAddress,
    publicClient,
    walletClient,
    client,
    chain: viemChain,
  }
}

/**
 * Retrieves a specific element from the configuration for a given blockchain chain.
 */
export const getConfigElement = (
  config: Record<string, any>,
  chain: SupportedChain,
  elementKey: string
) => {
  const chainConfig = config[chain]
  if (!chainConfig || !chainConfig[elementKey])
    throw new Error(
      `Element '${elementKey}' not found for chain '${chain}' in the config.`
    )

  return chainConfig[elementKey]
}

/**
 * Executes a blockchain transaction, validates its receipt (optional), and handles errors.
 */
export const getUniswapDataExactETHToERC20 = async (
  uniswapAddress: string,
  chainId: number,
  exactETHAmount: bigint,
  receivingAssetId: string,
  receiverAddress: string,
  requiresDeposit = false,
  deadline = Math.floor(Date.now() / 1000) + 60 * 60
) => {
  const provider = getProviderForChainId(chainId)

  const uniswap = new Contract(
    uniswapAddress,
    [
      'function getAmountsOut(uint amountIn, address[] calldata path) external view returns (uint[] memory amounts)',
      'function swapExactETHForTokens(uint amountOutMin, address[] calldata path, address to, uint deadline) external payable returns (uint[] memory amounts)',
    ],
    provider
  ) as Contract & {
    callStatic: {
      getAmountsOut: (amountIn: string, path: string[]) => Promise<string[]>
    }
    populateTransaction: {
      swapExactETHForTokens: (
        amountOutMin: BigNumber,
        path: string[],
        to: string,
        deadline: number
      ) => Promise<{ data: string }>
    }
  }

  const path = [ADDRESS_WETH_ETH, receivingAssetId]

  try {
    // Get the expected output amount for the exact ETH input
    const amounts = await uniswap.callStatic.getAmountsOut(
      exactETHAmount.toString(),
      path
    )
    const expectedOutput = amounts[1] as string
    const minAmountOut = BigNumber.from(expectedOutput).mul(95).div(100) // 5% slippage tolerance

    console.log('Exact ETH input:', formatEther(exactETHAmount))
    console.log('Expected USDC output:', formatUnits(BigInt(expectedOutput), 6))
    console.log(
      'Min USDC output with slippage:',
      formatUnits(minAmountOut.toBigInt(), 6)
    )

    const uniswapCalldata = (
      await uniswap.populateTransaction.swapExactETHForTokens(
        minAmountOut,
        path,
        receiverAddress,
        deadline
      )
    ).data

    if (!uniswapCalldata) throw Error('Could not create Uniswap calldata')

    return {
      callTo: uniswapAddress,
      approveTo: uniswapAddress,
      sendingAssetId: zeroAddress, // ETH
      receivingAssetId,
      fromAmount: exactETHAmount,
      callData: uniswapCalldata,
      requiresDeposit,
    }
  } catch (error) {
    console.error('Error in Uniswap contract interaction:', error)
    throw error
  }
}

export const executeTransaction = async <T>(
  transaction: () => Promise<T>,
  transactionDescription: string,
  publicClient?: any,
  validateReceipt = false
): Promise<T | null> => {
  try {
    console.info(`Executing: ${transactionDescription}`)
    const result = await transaction()
    console.info(
      `${transactionDescription} broadcasted successfully with hash: ${result}`
    )

    if (validateReceipt && publicClient) {
      console.info(`Waiting for transaction receipt...`)
      const receipt = await publicClient.waitForTransactionReceipt({
        hash: result as any,
      })
      if (receipt.status === 'success')
        console.info(
          `${transactionDescription} completed successfully, included in a block.`
        )
      else {
        console.error(
          `${transactionDescription} failed. Receipt failure:`,
          receipt
        )
        process.exit(1)
      }
    }

    return result
  } catch (error) {
    console.error(`${transactionDescription} failed:`, error)
    process.exit(1)
  }
}

/**
 * Ensures that the address wallet has the required token balance.
 */
export const ensureBalance = async (
  asset: any,
  walletAddress: string,
  requiredAmount: bigint,
  publicClient: any = null
): Promise<void> => {
  let balance: bigint

  if (asset === zeroAddress)
    // Special case: asset represents the native token (e.g. ETH).
    // Retrieve the native balance using the public client.
    balance = await publicClient.getBalance({ address: walletAddress })
  // Standard ERC20 balance check using the asset's balanceOf method.
  else balance = (await asset.read.balanceOf([walletAddress])) as bigint

  if (balance < requiredAmount) {
    console.error(
      `Insufficient balance. Required: ${requiredAmount}, Available: ${balance}`
    )
    process.exit(1)
  } else console.info(`Balance: ${balance}`)
}

/**
 * Ensures that the owner wallet has approved the required allowance for a spender.
 */
export const ensureAllowance = async (
  tokenContract: any,
  ownerAddress: string,
  spenderAddress: string,
  requiredAmount: bigint,
  publicClient: any
): Promise<void> => {
  const allowance: bigint = (await tokenContract.read.allowance([
    ownerAddress,
    spenderAddress,
  ])) as bigint

  if (allowance < requiredAmount) {
    console.info(`Required amount: ${requiredAmount}`)
    console.info(`Allowance is insufficient. Approving required amount...`)
    const hash = await tokenContract.write.approve([
      spenderAddress,
      requiredAmount,
    ])
    console.info(`Approval transaction broadcasted (hash): ${hash}`)

    const receipt = await publicClient.waitForTransactionReceipt({ hash })
    if (receipt.status === 'success')
      console.info(
        'Token allowance approved successfully, included in a block.'
      )
    else {
      console.error(
        'Approval transaction failed. Receipt indicates a failure:',
        receipt
      )
      process.exit(1)
    }
  } else console.info('Sufficient allowance already exists.')
}

export function parseAmountToHumanReadable(
  amount: bigint | string,
  decimals: number | bigint
): number {
  const rawAmount = typeof amount === 'bigint' ? amount : BigInt(amount)
  const rawDecimals = typeof decimals === 'bigint' ? Number(decimals) : decimals
  return Number(formatUnits(rawAmount, rawDecimals))
}

export const getPrivateKeyForEnvironment = (
  environment: EnvironmentEnum
): string => {
  return environment === EnvironmentEnum.production
    ? getEnvVar('PRIVATE_KEY_PRODUCTION')
    : getEnvVar('PRIVATE_KEY')
}

/**
 * Creates a contract object with the expected interface for helper functions.
 *
 * This function creates a standardized contract interface that provides type-safe
 * access to common ERC20 token functions (balanceOf, allowance, approve) with
 * proper error handling for each async operation.
 *
 * @param address - The contract address as a string
 * @param abi - The contract ABI definition
 * @param publicClient - The viem public client for read operations
 * @param walletClient - The viem wallet client for write operations
 * @returns An object with read and write methods for token operations
 */
export const createContractObject = (
  address: string,
  abi: Abi,
  publicClient: PublicClient,
  walletClient: WalletClient
) => ({
  read: {
    balanceOf: async (args: [string]): Promise<bigint> => {
      try {
        return (await publicClient.readContract({
          address: address as `0x${string}`,
          abi,
          functionName: 'balanceOf',
          args,
        })) as bigint
      } catch (error) {
        console.error(`[${address}] Failed to read balanceOf:`, error)
        throw new Error(
          `Failed to read balanceOf for address ${args[0]}: ${error}`
        )
      }
    },
    allowance: async (args: [string, string]): Promise<bigint> => {
      try {
        return (await publicClient.readContract({
          address: address as `0x${string}`,
          abi,
          functionName: 'allowance',
          args,
        })) as bigint
      } catch (error) {
        console.error(`[${address}] Failed to read allowance:`, error)
        throw new Error(
          `Failed to read allowance for owner ${args[0]} and spender ${args[1]}: ${error}`
        )
      }
    },
  },
  write: {
    approve: async (args: [string, bigint]): Promise<`0x${string}`> => {
      try {
        return await walletClient.writeContract({
          address: address as `0x${string}`,
          abi,
          functionName: 'approve',
          args,
        } as any)
      } catch (error) {
        console.error(`[${address}] Failed to approve:`, error)
        throw new Error(
          `Failed to approve spender ${args[0]} for amount ${args[1]}: ${error}`
        )
      }
    },
  },
})

/**
<<<<<<< HEAD
 * Derives a Solana address from an Ethereum private key
 * Uses the Ethereum private key as a seed for Ed25519 keypair generation
 *
 * @param ethPrivateKey - Ethereum private key (with or without 0x prefix)
 * @returns Solana address in base58 format
 */
export function deriveSolanaAddress(ethPrivateKey: string): string {
  // Remove '0x' prefix if present
  const seed = ethPrivateKey.replace('0x', '')

  // Use first 32 bytes (64 hex chars) of the private key as seed for Ed25519
  const seedBytes = new Uint8Array(32)
  for (let i = 0; i < 32; i++)
    seedBytes[i] = parseInt(seed.slice(i * 2, i * 2 + 2), 16)

  // Create Solana keypair from seed
  const keypair = Keypair.fromSeed(seedBytes)

  return keypair.publicKey.toBase58()
}

/**
 * Converts a Solana base58 address to bytes32 hex format
 *
 * @param solanaAddress - Solana address in base58 format
 * @returns Address as bytes32 hex string
 */
export function solanaAddressToBytes32(solanaAddress: string): `0x${string}` {
  const publicKey = new PublicKey(solanaAddress)
  const bytes = publicKey.toBytes()
  const hex = '0x' + Buffer.from(bytes).toString('hex').padStart(64, '0')
  return hex as `0x${string}`
=======
 * Logs a BridgeDataStruct in a formatted, human-readable way
 * @param bridgeData The BridgeDataStruct to log
 */
export function logBridgeDataStruct(bridgeData: ILiFi.BridgeDataStruct): void {
  // Convert transactionId to hex string if it's bytes
  // Handle both string (hex) and BytesLike (Uint8Array, etc.) types
  let transactionIdHex: string
  if (typeof bridgeData.transactionId === 'string') {
    transactionIdHex = bridgeData.transactionId
  } else {
    // It's BytesLike (Uint8Array or similar), convert to hex
    transactionIdHex = utils.hexlify(
      bridgeData.transactionId as utils.BytesLike
    )
  }

  // Format referrer address
  const referrerDisplay =
    bridgeData.referrer === constants.AddressZero
      ? `${bridgeData.referrer} (zero address)`
      : bridgeData.referrer

  consola.info('📋 BridgeData:')
  consola.info(`  transactionId:     ${transactionIdHex}`)
  consola.info(`  bridge:           ${bridgeData.bridge}`)
  consola.info(`  integrator:       ${bridgeData.integrator}`)
  consola.info(`  referrer:         ${referrerDisplay}`)
  consola.info(`  sendingAssetId:   ${bridgeData.sendingAssetId}`)
  consola.info(`  receiver:         ${bridgeData.receiver}`)
  consola.info(`  minAmount:        ${bridgeData.minAmount}`)
  consola.info(`  destinationChainId: ${bridgeData.destinationChainId}`)
  consola.info(`  hasSourceSwaps:   ${bridgeData.hasSourceSwaps}`)
  consola.info(`  hasDestinationCall: ${bridgeData.hasDestinationCall}`)
>>>>>>> 53144df0
}<|MERGE_RESOLUTION|>--- conflicted
+++ resolved
@@ -1,11 +1,8 @@
 import path from 'path'
 import { fileURLToPath } from 'url'
 
-<<<<<<< HEAD
 import { Keypair, PublicKey } from '@solana/web3.js'
-=======
 import { consola } from 'consola'
->>>>>>> 53144df0
 import { config } from 'dotenv'
 import {
   BigNumber,
@@ -1012,7 +1009,6 @@
 })
 
 /**
-<<<<<<< HEAD
  * Derives a Solana address from an Ethereum private key
  * Uses the Ethereum private key as a seed for Ed25519 keypair generation
  *
@@ -1045,7 +1041,9 @@
   const bytes = publicKey.toBytes()
   const hex = '0x' + Buffer.from(bytes).toString('hex').padStart(64, '0')
   return hex as `0x${string}`
-=======
+}
+
+/**
  * Logs a BridgeDataStruct in a formatted, human-readable way
  * @param bridgeData The BridgeDataStruct to log
  */
@@ -1079,5 +1077,4 @@
   consola.info(`  destinationChainId: ${bridgeData.destinationChainId}`)
   consola.info(`  hasSourceSwaps:   ${bridgeData.hasSourceSwaps}`)
   consola.info(`  hasDestinationCall: ${bridgeData.hasDestinationCall}`)
->>>>>>> 53144df0
 }