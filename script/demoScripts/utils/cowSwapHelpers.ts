--- conflicted
+++ resolved
@@ -56,13 +56,7 @@
  * Encode the executeHooks call for the CowShed factory
  */
 export function encodeCowShedExecuteHooks(
-  calls: Array<{
-    target: string
-    value: bigint
-    callData: string
-    allowFailure: boolean
-    isDelegateCall: boolean
-  }>,
+  calls: any[],
   nonce: `0x${string}`,
   deadline: bigint,
   owner: `0x${string}`,
@@ -79,7 +73,7 @@
       calls.map((call) => ({
         target: getAddress(call.target),
         value: call.value,
-        callData: call.callData as `0x${string}`,
+        callData: call.callData,
         allowFailure: call.allowFailure,
         isDelegateCall: call.isDelegateCall,
       })),
@@ -93,23 +87,7 @@
 
 export interface ICowShedPostHooksConfig {
   chainId: number
-  walletClient: {
-    account: {
-      address: string
-    }
-    signMessage: (args: { message: string }) => Promise<`0x${string}`>
-    signTypedData: (args: {
-      domain: {
-        name: string
-        version: string
-        chainId: bigint
-        verifyingContract: `0x${string}`
-      }
-      types: Record<string, Array<{ name: string; type: string }>>
-      primaryType: string
-      message: Record<string, unknown>
-    }) => Promise<`0x${string}`>
-  }
+  walletClient: any
   usdcAddress: string
   receivedAmount: bigint
   lifiDiamondAddress: string
@@ -196,18 +174,10 @@
     body: JSON.stringify(quoteParams),
   })
 
-<<<<<<< HEAD
-  if (!quoteResponse.ok) 
-    throw new Error(
-      `Failed to get quote from Relay API: ${quoteResponse.statusText}`
-    )
-  
-=======
   if (!quoteResponse.ok)
     throw new Error(
       `Failed to get quote from Relay API: ${quoteResponse.statusText}`
     )
->>>>>>> 80642b89
 
   const quoteData = await quoteResponse.json()
   const relayRequestId = quoteData.steps[0].requestId
@@ -220,18 +190,10 @@
     { headers: { 'Content-Type': 'application/json' } }
   )
 
-<<<<<<< HEAD
-  if (!signatureResponse.ok) 
-    throw new Error(
-      `Failed to get signature from Relay API: ${signatureResponse.statusText}`
-    )
-  
-=======
   if (!signatureResponse.ok)
     throw new Error(
       `Failed to get signature from Relay API: ${signatureResponse.statusText}`
     )
->>>>>>> 80642b89
 
   const signatureData = await signatureResponse.json()
   const relaySignature = signatureData.signature as `0x${string}`
@@ -336,13 +298,13 @@
   // Create calldata with the needle in place of minAmount (will be patched by Patcher)
   const bridgeDataWithNeedle = {
     ...typedBridgeData,
-    minAmount: BigInt(minAmountNeedle), // Convert needle to bigint
+    minAmount: minAmountNeedle, // Pass as hex string directly
   }
 
   const relayCalldata = encodeFunctionData({
     abi: relayFacetAbi,
     functionName: 'startBridgeTokensViaRelay',
-    args: [bridgeDataWithNeedle, typedRelayData],
+    args: [bridgeDataWithNeedle as any, typedRelayData],
   })
 
   // Find the needle position in the calldata
