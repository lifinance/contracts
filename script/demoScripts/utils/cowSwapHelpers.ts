--- conflicted
+++ resolved
@@ -85,11 +85,7 @@
   })
 }
 
-<<<<<<< HEAD
-export interface ICowShedPostHooksConfiguration {
-=======
 export interface ICowShedPostHooksConfig {
->>>>>>> 68f96fea
   chainId: number
   walletClient: any
   usdcAddress: string
@@ -103,13 +99,7 @@
 /**
  * Setup CowShed post hooks for bridging USDC to BASE using Relay
  */
-<<<<<<< HEAD
-export async function setupCowShedPostHooks(
-  config: ICowShedPostHooksConfiguration
-) {
-=======
 export async function setupCowShedPostHooks(config: ICowShedPostHooksConfig) {
->>>>>>> 68f96fea
   const {
     chainId,
     walletClient,
