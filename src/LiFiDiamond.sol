// SPDX-License-Identifier: MIT
pragma solidity 0.8.17;

import { LibDiamond } from "./Libraries/LibDiamond.sol";
import { IDiamondCut } from "./Interfaces/IDiamondCut.sol";
import { LibUtil } from "./Libraries/LibUtil.sol";

<<<<<<< HEAD
=======
/// @title LIFI Diamond
/// @author LI.FI (https://li.fi)
/// @notice Base EIP-2535 Diamond Proxy Contract.
>>>>>>> cbed1df6
/// @custom:version 1.0.0
contract LiFiDiamond {
    constructor(address _contractOwner, address _diamondCutFacet) payable {
        LibDiamond.setContractOwner(_contractOwner);

        // Add the diamondCut external function from the diamondCutFacet
        IDiamondCut.FacetCut[] memory cut = new IDiamondCut.FacetCut[](1);
        bytes4[] memory functionSelectors = new bytes4[](1);
        functionSelectors[0] = IDiamondCut.diamondCut.selector;
        cut[0] = IDiamondCut.FacetCut({
            facetAddress: _diamondCutFacet,
            action: IDiamondCut.FacetCutAction.Add,
            functionSelectors: functionSelectors
        });
        LibDiamond.diamondCut(cut, address(0), "");
    }

    // Find facet for function that is called and execute the
    // function if a facet is found and return any value.
    // solhint-disable-next-line no-complex-fallback
    fallback() external payable {
        LibDiamond.DiamondStorage storage ds;
        bytes32 position = LibDiamond.DIAMOND_STORAGE_POSITION;

        // get diamond storage
        // solhint-disable-next-line no-inline-assembly
        assembly {
            ds.slot := position
        }

        // get facet from function selector
        address facet = ds.selectorToFacetAndPosition[msg.sig].facetAddress;

        if (facet == address(0)) {
            revert LibDiamond.FunctionDoesNotExist();
        }

        // Execute external function from facet using delegatecall and return any value.
        // solhint-disable-next-line no-inline-assembly
        assembly {
            // copy function selector and any arguments
            calldatacopy(0, 0, calldatasize())
            // execute function call using the facet
            let result := delegatecall(gas(), facet, 0, calldatasize(), 0, 0)
            // get any return value
            returndatacopy(0, 0, returndatasize())
            // return any return value or error back to the caller
            switch result
            case 0 {
                revert(0, returndatasize())
            }
            default {
                return(0, returndatasize())
            }
        }
    }

    // Able to receive ether
    // solhint-disable-next-line no-empty-blocks
    receive() external payable {}
}<|MERGE_RESOLUTION|>--- conflicted
+++ resolved
@@ -5,12 +5,9 @@
 import { IDiamondCut } from "./Interfaces/IDiamondCut.sol";
 import { LibUtil } from "./Libraries/LibUtil.sol";
 
-<<<<<<< HEAD
-=======
 /// @title LIFI Diamond
 /// @author LI.FI (https://li.fi)
 /// @notice Base EIP-2535 Diamond Proxy Contract.
->>>>>>> cbed1df6
 /// @custom:version 1.0.0
 contract LiFiDiamond {
     constructor(address _contractOwner, address _diamondCutFacet) payable {
