--- conflicted
+++ resolved
@@ -41,13 +41,9 @@
 
         // get facet from function selector
         address facet = ds.selectorToFacetAndPosition[msg.sig].facetAddress;
-<<<<<<< HEAD
-        require(!LibUtil.isZeroAddress(facet), "Diamond: Function does not exist");
-=======
-        if (facet == address(0)) {
+        if (LibUtil.isZeroAddress(facet)) {
             revert FunctionDoesNotExist();
         }
->>>>>>> 85cb2305
 
         // Execute external function from facet using delegatecall and return any value.
         // solhint-disable-next-line no-inline-assembly
