--- conflicted
+++ resolved
@@ -49,11 +49,8 @@
         if (address(assetId) == NATIVE_ASSETID) return;
         if (spender == NULL_ADDRESS) revert NullAddrIsNotAValidSpender();
         uint256 allowance = assetId.allowance(address(this), spender);
-<<<<<<< HEAD
-        if (allowance < amount) SafeERC20.safeApprove(IERC20(assetId), spender, MAX_UINT);
-=======
-        if (allowance < amount) SafeERC20.safeIncreaseAllowance(IERC20(assetId), spender, MAX_INT - allowance);
->>>>>>> 0b2ac927
+
+        if (allowance < amount) SafeERC20.safeIncreaseAllowance(IERC20(assetId), spender, MAX_UINT - allowance);
     }
 
     /// @notice Transfers tokens from the inheriting contract to a given
