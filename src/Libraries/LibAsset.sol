// SPDX-License-Identifier: UNLICENSED
pragma solidity 0.8.13;
import { NullAddrIsNotAnERC20Token, NullAddrIsNotAValidSpender, NoTransferToNullAddress, InvalidAmount, NativeValueWithERC, NativeAssetTransferFailed } from "../Errors/GenericErrors.sol";
import "@openzeppelin/contracts/token/ERC20/utils/SafeERC20.sol";
import "@openzeppelin/contracts/token/ERC20/IERC20.sol";

/// @title LibAsset
/// @author Connext <support@connext.network>
/// @notice This library contains helpers for dealing with onchain transfers
///         of assets, including accounting for the native asset `assetId`
///         conventions and any noncompliant ERC20 transfers
library LibAsset {
    uint256 private constant MAX_INT = type(uint256).max;

    address internal constant NULL_ADDRESS = address(0);

    /// @dev All native assets use the empty address for their asset id
    ///      by convention

    address internal constant NATIVE_ASSETID = NULL_ADDRESS; //address(0)

    /// @notice Gets the balance of the inheriting contract for the given asset
    /// @param assetId The asset identifier to get the balance of
    /// @return Balance held by contracts using this library
    function getOwnBalance(address assetId) internal view returns (uint256) {
        return assetId == NATIVE_ASSETID ? address(this).balance : IERC20(assetId).balanceOf(address(this));
    }

    /// @notice Transfers ether from the inheriting contract to a given
    ///         recipient
    /// @param recipient Address to send ether to
    /// @param amount Amount to send to given recipient
    function transferNativeAsset(address payable recipient, uint256 amount) private {
        if (recipient == NULL_ADDRESS) revert NoTransferToNullAddress();
        // solhint-disable-next-line avoid-low-level-calls
        (bool success, ) = recipient.call{ value: amount }("");
        if (!success) revert NativeAssetTransferFailed();
    }

    /// @notice If the current allowance is insufficient, the allowance for a given spender
    /// is set to MAX_INT.
    /// @param assetId Token address to transfer
    /// @param spender Address to give spend approval to
    /// @param amount Amount to approve for spending
    function maxApproveERC20(
        IERC20 assetId,
        address spender,
        uint256 amount
    ) internal {
        if (address(assetId) == NATIVE_ASSETID) return;
        if (spender == NULL_ADDRESS) revert NullAddrIsNotAValidSpender();
        uint256 allowance = assetId.allowance(address(this), spender);
        if (allowance < amount) SafeERC20.safeApprove(IERC20(assetId), spender, MAX_INT);
    }

    /// @notice Transfers tokens from the inheriting contract to a given
    ///         recipient
    /// @param assetId Token address to transfer
    /// @param recipient Address to send token to
    /// @param amount Amount to send to given recipient
    function transferERC20(
        address assetId,
        address recipient,
        uint256 amount
    ) private {
        if (isNativeAsset(assetId)) revert NullAddrIsNotAnERC20Token();
        SafeERC20.safeTransfer(IERC20(assetId), recipient, amount);
    }

    /// @notice Transfers tokens from a sender to a given recipient
    /// @param assetId Token address to transfer
    /// @param from Address of sender/owner
    /// @param to Address of recipient/spender
    /// @param amount Amount to transfer from owner to spender
    function transferFromERC20(
        address assetId,
        address from,
        address to,
        uint256 amount
    ) internal {
        if (assetId == NATIVE_ASSETID) revert NullAddrIsNotAnERC20Token();
        if (to == NULL_ADDRESS) revert NoTransferToNullAddress();

        IERC20 asset = IERC20(assetId);
        uint256 prevBalance = asset.balanceOf(to);
        SafeERC20.safeTransferFrom(asset, from, to, amount);
        if (asset.balanceOf(to) - prevBalance != amount) revert InvalidAmount();
    }

    /// @notice Deposits an asset into the contract and performs checks to avoid NativeValueWithERC
    /// @param tokenId Token to deposit
    /// @param amount Amount to deposit
    /// @param isNative Wether the token is native or ERC20
    function depositAsset(
        address tokenId,
        uint256 amount,
        bool isNative
    ) internal {
        if (amount == 0) revert InvalidAmount();
        if (isNative) {
            if (msg.value < amount) revert InvalidAmount();
        } else {
<<<<<<< HEAD
            if (msg.value != 0) revert NativeValueWithERC();
            transferFromERC20(tokenId, msg.sender, address(this), amount);
=======
            uint256 _fromTokenBalance = LibAsset.getOwnBalance(tokenId);
            LibAsset.transferFromERC20(tokenId, msg.sender, address(this), amount);
            if (LibAsset.getOwnBalance(tokenId) - _fromTokenBalance != amount) revert InvalidAmount();
>>>>>>> 90b8d64d
        }
    }

    /// @notice Overload for depositAsset(address tokenId, uint256 amount, bool isNative)
    /// @param tokenId Token to deposit
    /// @param amount Amount to deposit
    function depositAsset(address tokenId, uint256 amount) internal {
        return depositAsset(tokenId, amount, tokenId == NATIVE_ASSETID);
    }

    /// @notice Determines whether the given assetId is the native asset
    /// @param assetId The asset identifier to evaluate
    /// @return Boolean indicating if the asset is the native asset
    function isNativeAsset(address assetId) internal pure returns (bool) {
        return assetId == NATIVE_ASSETID;
    }

    /// @notice Wrapper function to transfer a given asset (native or erc20) to
    ///         some recipient. Should handle all non-compliant return value
    ///         tokens as well by using the SafeERC20 contract by open zeppelin.
    /// @param assetId Asset id for transfer (address(0) for native asset,
    ///                token address for erc20s)
    /// @param recipient Address to send asset to
    /// @param amount Amount to send to given recipient
    function transferAsset(
        address assetId,
        address payable recipient,
        uint256 amount
    ) internal {
        (assetId == NATIVE_ASSETID)
            ? transferNativeAsset(recipient, amount)
            : transferERC20(assetId, recipient, amount);
    }

    /// @dev Checks whether the given address is a contract and contains code
    function isContract(address _contractAddr) internal view returns (bool) {
        uint256 size;
        // solhint-disable-next-line no-inline-assembly
        assembly {
            size := extcodesize(_contractAddr)
        }
        return size > 0;
    }
}<|MERGE_RESOLUTION|>--- conflicted
+++ resolved
@@ -100,14 +100,8 @@
         if (isNative) {
             if (msg.value < amount) revert InvalidAmount();
         } else {
-<<<<<<< HEAD
             if (msg.value != 0) revert NativeValueWithERC();
             transferFromERC20(tokenId, msg.sender, address(this), amount);
-=======
-            uint256 _fromTokenBalance = LibAsset.getOwnBalance(tokenId);
-            LibAsset.transferFromERC20(tokenId, msg.sender, address(this), amount);
-            if (LibAsset.getOwnBalance(tokenId) - _fromTokenBalance != amount) revert InvalidAmount();
->>>>>>> 90b8d64d
         }
     }
 
