--- conflicted
+++ resolved
@@ -7,10 +7,6 @@
 import { InvalidReceiver, NullAddrIsNotAValidSpender, InvalidAmount, NullAddrIsNotAnERC20Token } from "../Errors/GenericErrors.sol";
 
 /// @title LibAsset
-<<<<<<< HEAD
-/// @custom:version 2.1.2
-=======
->>>>>>> adcf0089
 /// @author LI.FI (https://li.fi)
 /// @custom:version 2.1.2
 /// @notice This library contains helpers for dealing with onchain transfers
