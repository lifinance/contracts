--- conflicted
+++ resolved
@@ -6,13 +6,9 @@
 import { SafeTransferLib } from "solady/utils/SafeTransferLib.sol";
 
 // solhint-disable-next-line max-line-length
-import { InvalidReceiver, NullAddrIsNotAValidSpender, InvalidAmount } from "../Errors/GenericErrors.sol";
+import { InvalidReceiver, NullAddrIsNotAValidSpender, InvalidAmount, NullAddrIsNotAnERC20Token } from "../Errors/GenericErrors.sol";
 
 /// @title LibAsset
-<<<<<<< HEAD
-/// @custom:version 2.1.2
-=======
->>>>>>> dc6cdb81
 /// @author LI.FI (https://li.fi)
 /// @custom:version 2.1.2
 /// @notice This library contains helpers for dealing with onchain transfers
@@ -102,6 +98,11 @@
         address recipient,
         uint256 amount
     ) internal {
+        // check if native asset
+        if (isNativeAsset(assetId)) {
+            revert NullAddrIsNotAnERC20Token();
+        }
+
         // make sure a meaningful receiver address was provided
         if (recipient == NULL_ADDRESS) {
             revert InvalidReceiver();
