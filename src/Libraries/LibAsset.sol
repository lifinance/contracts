--- conflicted
+++ resolved
@@ -1,10 +1,6 @@
 // SPDX-License-Identifier: UNLICENSED
 pragma solidity 0.8.16;
-<<<<<<< HEAD
 import { InsufficientBalance, NullAddrIsNotAnERC20Token, NullAddrIsNotAValidSpender, NoTransferToNullAddress, InvalidAmount, NativeValueWithERC, NativeAssetTransferFailed } from "../Errors/GenericErrors.sol";
-=======
-import { NotEnoughBalance, NullAddrIsNotAnERC20Token, NullAddrIsNotAValidSpender, NoTransferToNullAddress, InvalidAmount, NativeValueWithERC, NativeAssetTransferFailed } from "../Errors/GenericErrors.sol";
->>>>>>> 941f91c3
 import "@openzeppelin/contracts/token/ERC20/utils/SafeERC20.sol";
 import "@openzeppelin/contracts/token/ERC20/IERC20.sol";
 import { LibSwap } from "./LibSwap.sol";
@@ -36,7 +32,7 @@
     /// @param amount Amount to send to given recipient
     function transferNativeAsset(address payable recipient, uint256 amount) private {
         if (recipient == NULL_ADDRESS) revert NoTransferToNullAddress();
-        if (amount > address(this).balance) revert NotEnoughBalance(amount, address(this).balance);
+        if (amount > address(this).balance) revert InsufficientBalance(amount, address(this).balance);
         // solhint-disable-next-line avoid-low-level-calls
         (bool success, ) = recipient.call{ value: amount }("");
         if (!success) revert NativeAssetTransferFailed();
@@ -71,7 +67,7 @@
     ) private {
         if (isNativeAsset(assetId)) revert NullAddrIsNotAnERC20Token();
         uint256 assetBalance = IERC20(assetId).balanceOf(address(this));
-        if (amount > assetBalance) revert NotEnoughBalance(amount, assetBalance);
+        if (amount > assetBalance) revert InsufficientBalance(amount, assetBalance);
         SafeERC20.safeTransfer(IERC20(assetId), recipient, amount);
     }
 
