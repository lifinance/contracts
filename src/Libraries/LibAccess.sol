// SPDX-License-Identifier: MIT
pragma solidity 0.8.13;

import { CannotAuthoriseSelf } from "../Errors/GenericErrors.sol";

/// @title Access Library
/// @author LI.FI (https://li.fi)
/// @notice Provides functionality for managing method level access control
library LibAccess {
    /// Types ///
    bytes32 internal constant NAMESPACE = keccak256("com.lifi.library.access.management");

    /// Storage ///
    struct AccessStorage {
        mapping(bytes4 => mapping(address => bool)) execAccess;
    }

    /// Errors ///
    error UnAuthorized();

    /// Events ///
    event AccessGranted(address indexed account, bytes4 indexed method);
    event AccessRevoked(address indexed account, bytes4 indexed method);

    /// @dev Fetch local storage
    function accessStorage() internal pure returns (AccessStorage storage accStor) {
<<<<<<< HEAD
        bytes32 position = ACCESS_MANAGEMENT_POSITION;

=======
        bytes32 position = NAMESPACE;
>>>>>>> debda51b
        // solhint-disable-next-line no-inline-assembly
        assembly {
            accStor.slot := position
        }
    }

    /// @notice Gives an address permission to execute a method
    /// @param selector The method selector to execute
    /// @param executor The address to grant permission to
    function addAccess(bytes4 selector, address executor) internal {
        if (executor == address(this)) {
            revert CannotAuthoriseSelf();
        }
        AccessStorage storage accStor = accessStorage();
        accStor.execAccess[selector][executor] = true;
        emit AccessGranted(executor, selector);
    }

    /// @notice Revokes permission to execute a method
    /// @param selector The method selector to execute
    /// @param executor The address to revoke permission from
    function removeAccess(bytes4 selector, address executor) internal {
        AccessStorage storage accStor = accessStorage();
        accStor.execAccess[selector][executor] = false;
        emit AccessRevoked(executor, selector);
    }

    /// @notice Enforces access control by reverting if `msg.sender`
    ///     has not been given permission to execute `msg.sig`
    function enforceAccessControl() internal view {
        AccessStorage storage accStor = accessStorage();
        if (accStor.execAccess[msg.sig][msg.sender] != true) revert UnAuthorized();
    }
}<|MERGE_RESOLUTION|>--- conflicted
+++ resolved
@@ -24,12 +24,7 @@
 
     /// @dev Fetch local storage
     function accessStorage() internal pure returns (AccessStorage storage accStor) {
-<<<<<<< HEAD
-        bytes32 position = ACCESS_MANAGEMENT_POSITION;
-
-=======
         bytes32 position = NAMESPACE;
->>>>>>> debda51b
         // solhint-disable-next-line no-inline-assembly
         assembly {
             accStor.slot := position
