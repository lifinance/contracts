// SPDX-License-Identifier: MIT
pragma solidity 0.8.13;

import { IDiamondCut } from "../Interfaces/IDiamondCut.sol";
<<<<<<< HEAD
import { LibUtil } from "../Libraries/LibUtil.sol";
=======
import { OnlyContractOwner } from "../Errors/GenericErrors.sol";
>>>>>>> 85cb2305

library LibDiamond {
    bytes32 internal constant DIAMOND_STORAGE_POSITION = keccak256("diamond.standard.diamond.storage");

    // Diamond specific errors
    error IncorrectFacetCutAction();
    error NoSelectorsInFace();
    error FunctionAlreadyExists();
    error FacetAddressIsZero();
    error FacetAddressIsNotZero();
    error FacetContainsNoCode();
    error FunctionDoesNotExist();
    error FunctionIsImmutable();
    error InitZeroButCalldataNotEmpty();
    error CalldataEmptyButInitNotZero();
    error InitReverted();
    // ----------------

    struct FacetAddressAndPosition {
        address facetAddress;
        uint96 functionSelectorPosition; // position in facetFunctionSelectors.functionSelectors array
    }

    struct FacetFunctionSelectors {
        bytes4[] functionSelectors;
        uint256 facetAddressPosition; // position of facetAddress in facetAddresses array
    }

    struct DiamondStorage {
        // maps function selector to the facet address and
        // the position of the selector in the facetFunctionSelectors.selectors array
        mapping(bytes4 => FacetAddressAndPosition) selectorToFacetAndPosition;
        // maps facet addresses to function selectors
        mapping(address => FacetFunctionSelectors) facetFunctionSelectors;
        // facet addresses
        address[] facetAddresses;
        // Used to query if a contract implements an interface.
        // Used to implement ERC-165.
        mapping(bytes4 => bool) supportedInterfaces;
        // owner of the contract
        address contractOwner;
    }

    function diamondStorage() internal pure returns (DiamondStorage storage ds) {
        bytes32 position = DIAMOND_STORAGE_POSITION;
        // solhint-disable-next-line no-inline-assembly
        assembly {
            ds.slot := position
        }
    }

    event OwnershipTransferred(address indexed previousOwner, address indexed newOwner);

    function setContractOwner(address _newOwner) internal {
        DiamondStorage storage ds = diamondStorage();
        address previousOwner = ds.contractOwner;
        ds.contractOwner = _newOwner;
        emit OwnershipTransferred(previousOwner, _newOwner);
    }

    function contractOwner() internal view returns (address contractOwner_) {
        contractOwner_ = diamondStorage().contractOwner;
    }

    function enforceIsContractOwner() internal view {
        if (msg.sender != diamondStorage().contractOwner) revert OnlyContractOwner();
    }

    event DiamondCut(IDiamondCut.FacetCut[] _diamondCut, address _init, bytes _calldata);

    // Internal function version of diamondCut
    function diamondCut(
        IDiamondCut.FacetCut[] memory _diamondCut,
        address _init,
        bytes memory _calldata
    ) internal {
        for (uint256 facetIndex; facetIndex < _diamondCut.length; facetIndex++) {
            IDiamondCut.FacetCutAction action = _diamondCut[facetIndex].action;
            if (action == IDiamondCut.FacetCutAction.Add) {
                addFunctions(_diamondCut[facetIndex].facetAddress, _diamondCut[facetIndex].functionSelectors);
            } else if (action == IDiamondCut.FacetCutAction.Replace) {
                replaceFunctions(_diamondCut[facetIndex].facetAddress, _diamondCut[facetIndex].functionSelectors);
            } else if (action == IDiamondCut.FacetCutAction.Remove) {
                removeFunctions(_diamondCut[facetIndex].facetAddress, _diamondCut[facetIndex].functionSelectors);
            } else {
                revert IncorrectFacetCutAction();
            }
        }
        emit DiamondCut(_diamondCut, _init, _calldata);
        initializeDiamondCut(_init, _calldata);
    }

    function addFunctions(address _facetAddress, bytes4[] memory _functionSelectors) internal {
        if (_functionSelectors.length == 0) {
            revert NoSelectorsInFace();
        }
        DiamondStorage storage ds = diamondStorage();
<<<<<<< HEAD
        require(!LibUtil.isZeroAddress(_facetAddress), "LibDiamondCut: Add facet can't be address(0)");
=======
        if (_facetAddress == address(0)) {
            revert FacetAddressIsZero();
        }
>>>>>>> 85cb2305
        uint96 selectorPosition = uint96(ds.facetFunctionSelectors[_facetAddress].functionSelectors.length);
        // add new facet address if it does not exist
        if (selectorPosition == 0) {
            addFacet(ds, _facetAddress);
        }
        for (uint256 selectorIndex; selectorIndex < _functionSelectors.length; selectorIndex++) {
            bytes4 selector = _functionSelectors[selectorIndex];
            address oldFacetAddress = ds.selectorToFacetAndPosition[selector].facetAddress;
<<<<<<< HEAD
            require(LibUtil.isZeroAddress(oldFacetAddress), "LibDiamondCut: Can't add function that already exists");
=======
            if (oldFacetAddress != address(0)) {
                revert FunctionAlreadyExists();
            }
>>>>>>> 85cb2305
            addFunction(ds, selector, selectorPosition, _facetAddress);
            selectorPosition++;
        }
    }

    function replaceFunctions(address _facetAddress, bytes4[] memory _functionSelectors) internal {
        if (_functionSelectors.length == 0) {
            revert NoSelectorsInFace();
        }
        DiamondStorage storage ds = diamondStorage();
<<<<<<< HEAD
        require(!LibUtil.isZeroAddress(_facetAddress), "LibDiamondCut: Add facet can't be address(0)");
=======
        if (_facetAddress == address(0)) {
            revert FacetAddressIsZero();
        }
>>>>>>> 85cb2305
        uint96 selectorPosition = uint96(ds.facetFunctionSelectors[_facetAddress].functionSelectors.length);
        // add new facet address if it does not exist
        if (selectorPosition == 0) {
            addFacet(ds, _facetAddress);
        }
        for (uint256 selectorIndex; selectorIndex < _functionSelectors.length; selectorIndex++) {
            bytes4 selector = _functionSelectors[selectorIndex];
            address oldFacetAddress = ds.selectorToFacetAndPosition[selector].facetAddress;
            if (oldFacetAddress == _facetAddress) {
                revert FunctionAlreadyExists();
            }
            removeFunction(ds, oldFacetAddress, selector);
            addFunction(ds, selector, selectorPosition, _facetAddress);
            selectorPosition++;
        }
    }

    function removeFunctions(address _facetAddress, bytes4[] memory _functionSelectors) internal {
        if (_functionSelectors.length == 0) {
            revert NoSelectorsInFace();
        }
        DiamondStorage storage ds = diamondStorage();
        // if function does not exist then do nothing and return
<<<<<<< HEAD
        require(LibUtil.isZeroAddress(_facetAddress), "LibDiamondCut: Remove facet address must be address(0)");
=======
        if (_facetAddress != address(0)) {
            revert FacetAddressIsNotZero();
        }
>>>>>>> 85cb2305
        for (uint256 selectorIndex; selectorIndex < _functionSelectors.length; selectorIndex++) {
            bytes4 selector = _functionSelectors[selectorIndex];
            address oldFacetAddress = ds.selectorToFacetAndPosition[selector].facetAddress;
            removeFunction(ds, oldFacetAddress, selector);
        }
    }

    function addFacet(DiamondStorage storage ds, address _facetAddress) internal {
        enforceHasContractCode(_facetAddress);
        ds.facetFunctionSelectors[_facetAddress].facetAddressPosition = ds.facetAddresses.length;
        ds.facetAddresses.push(_facetAddress);
    }

    function addFunction(
        DiamondStorage storage ds,
        bytes4 _selector,
        uint96 _selectorPosition,
        address _facetAddress
    ) internal {
        ds.selectorToFacetAndPosition[_selector].functionSelectorPosition = _selectorPosition;
        ds.facetFunctionSelectors[_facetAddress].functionSelectors.push(_selector);
        ds.selectorToFacetAndPosition[_selector].facetAddress = _facetAddress;
    }

    function removeFunction(
        DiamondStorage storage ds,
        address _facetAddress,
        bytes4 _selector
    ) internal {
<<<<<<< HEAD
        require(!LibUtil.isZeroAddress(_facetAddress), "LibDiamondCut: Can't remove function that doesn't exist");
=======
        if (_facetAddress == address(0)) {
            revert FunctionDoesNotExist();
        }
>>>>>>> 85cb2305
        // an immutable function is a function defined directly in a diamond
        if (_facetAddress == address(this)) {
            revert FunctionIsImmutable();
        }
        // replace selector with last selector, then delete last selector
        uint256 selectorPosition = ds.selectorToFacetAndPosition[_selector].functionSelectorPosition;
        uint256 lastSelectorPosition = ds.facetFunctionSelectors[_facetAddress].functionSelectors.length - 1;
        // if not the same then replace _selector with lastSelector
        if (selectorPosition != lastSelectorPosition) {
            bytes4 lastSelector = ds.facetFunctionSelectors[_facetAddress].functionSelectors[lastSelectorPosition];
            ds.facetFunctionSelectors[_facetAddress].functionSelectors[selectorPosition] = lastSelector;
            ds.selectorToFacetAndPosition[lastSelector].functionSelectorPosition = uint96(selectorPosition);
        }
        // delete the last selector
        ds.facetFunctionSelectors[_facetAddress].functionSelectors.pop();
        delete ds.selectorToFacetAndPosition[_selector];

        // if no more selectors for facet address then delete the facet address
        if (lastSelectorPosition == 0) {
            // replace facet address with last facet address and delete last facet address
            uint256 lastFacetAddressPosition = ds.facetAddresses.length - 1;
            uint256 facetAddressPosition = ds.facetFunctionSelectors[_facetAddress].facetAddressPosition;
            if (facetAddressPosition != lastFacetAddressPosition) {
                address lastFacetAddress = ds.facetAddresses[lastFacetAddressPosition];
                ds.facetAddresses[facetAddressPosition] = lastFacetAddress;
                ds.facetFunctionSelectors[lastFacetAddress].facetAddressPosition = facetAddressPosition;
            }
            ds.facetAddresses.pop();
            delete ds.facetFunctionSelectors[_facetAddress].facetAddressPosition;
        }
    }

    function initializeDiamondCut(address _init, bytes memory _calldata) internal {
<<<<<<< HEAD
        if (LibUtil.isZeroAddress(_init)) {
            require(_calldata.length == 0, "LibDiamondCut: _init is address(0) but_calldata is not empty");
=======
        if (_init == address(0)) {
            if (_calldata.length != 0) {
                revert InitZeroButCalldataNotEmpty();
            }
>>>>>>> 85cb2305
        } else {
            if (_calldata.length == 0) {
                revert CalldataEmptyButInitNotZero();
            }
            if (_init != address(this)) {
                enforceHasContractCode(_init);
            }
            // solhint-disable-next-line avoid-low-level-calls
            (bool success, bytes memory error) = _init.delegatecall(_calldata);
            if (!success) {
                if (error.length > 0) {
                    // bubble up the error
                    revert(string(error));
                } else {
                    revert InitReverted();
                }
            }
        }
    }

    function enforceHasContractCode(address _contract) internal view {
        uint256 contractSize;
        // solhint-disable-next-line no-inline-assembly
        assembly {
            contractSize := extcodesize(_contract)
        }
        if (contractSize == 0) {
            revert FacetContainsNoCode();
        }
    }
}<|MERGE_RESOLUTION|>--- conflicted
+++ resolved
@@ -2,11 +2,8 @@
 pragma solidity 0.8.13;
 
 import { IDiamondCut } from "../Interfaces/IDiamondCut.sol";
-<<<<<<< HEAD
 import { LibUtil } from "../Libraries/LibUtil.sol";
-=======
 import { OnlyContractOwner } from "../Errors/GenericErrors.sol";
->>>>>>> 85cb2305
 
 library LibDiamond {
     bytes32 internal constant DIAMOND_STORAGE_POSITION = keccak256("diamond.standard.diamond.storage");
@@ -104,13 +101,9 @@
             revert NoSelectorsInFace();
         }
         DiamondStorage storage ds = diamondStorage();
-<<<<<<< HEAD
-        require(!LibUtil.isZeroAddress(_facetAddress), "LibDiamondCut: Add facet can't be address(0)");
-=======
-        if (_facetAddress == address(0)) {
+        if (LibUtil.isZeroAddress(_facetAddress)) {
             revert FacetAddressIsZero();
         }
->>>>>>> 85cb2305
         uint96 selectorPosition = uint96(ds.facetFunctionSelectors[_facetAddress].functionSelectors.length);
         // add new facet address if it does not exist
         if (selectorPosition == 0) {
@@ -119,13 +112,9 @@
         for (uint256 selectorIndex; selectorIndex < _functionSelectors.length; selectorIndex++) {
             bytes4 selector = _functionSelectors[selectorIndex];
             address oldFacetAddress = ds.selectorToFacetAndPosition[selector].facetAddress;
-<<<<<<< HEAD
-            require(LibUtil.isZeroAddress(oldFacetAddress), "LibDiamondCut: Can't add function that already exists");
-=======
-            if (oldFacetAddress != address(0)) {
+            if (!LibUtil.isZeroAddress(oldFacetAddress)) {
                 revert FunctionAlreadyExists();
             }
->>>>>>> 85cb2305
             addFunction(ds, selector, selectorPosition, _facetAddress);
             selectorPosition++;
         }
@@ -136,13 +125,9 @@
             revert NoSelectorsInFace();
         }
         DiamondStorage storage ds = diamondStorage();
-<<<<<<< HEAD
-        require(!LibUtil.isZeroAddress(_facetAddress), "LibDiamondCut: Add facet can't be address(0)");
-=======
-        if (_facetAddress == address(0)) {
+        if (LibUtil.isZeroAddress(_facetAddress)) {
             revert FacetAddressIsZero();
         }
->>>>>>> 85cb2305
         uint96 selectorPosition = uint96(ds.facetFunctionSelectors[_facetAddress].functionSelectors.length);
         // add new facet address if it does not exist
         if (selectorPosition == 0) {
@@ -166,13 +151,9 @@
         }
         DiamondStorage storage ds = diamondStorage();
         // if function does not exist then do nothing and return
-<<<<<<< HEAD
-        require(LibUtil.isZeroAddress(_facetAddress), "LibDiamondCut: Remove facet address must be address(0)");
-=======
-        if (_facetAddress != address(0)) {
+        if (LibUtil.isZeroAddress(_facetAddress)) {
             revert FacetAddressIsNotZero();
         }
->>>>>>> 85cb2305
         for (uint256 selectorIndex; selectorIndex < _functionSelectors.length; selectorIndex++) {
             bytes4 selector = _functionSelectors[selectorIndex];
             address oldFacetAddress = ds.selectorToFacetAndPosition[selector].facetAddress;
@@ -202,13 +183,9 @@
         address _facetAddress,
         bytes4 _selector
     ) internal {
-<<<<<<< HEAD
-        require(!LibUtil.isZeroAddress(_facetAddress), "LibDiamondCut: Can't remove function that doesn't exist");
-=======
-        if (_facetAddress == address(0)) {
+        if (LibUtil.isZeroAddress(_facetAddress)) {
             revert FunctionDoesNotExist();
         }
->>>>>>> 85cb2305
         // an immutable function is a function defined directly in a diamond
         if (_facetAddress == address(this)) {
             revert FunctionIsImmutable();
@@ -242,15 +219,8 @@
     }
 
     function initializeDiamondCut(address _init, bytes memory _calldata) internal {
-<<<<<<< HEAD
-        if (LibUtil.isZeroAddress(_init)) {
-            require(_calldata.length == 0, "LibDiamondCut: _init is address(0) but_calldata is not empty");
-=======
-        if (_init == address(0)) {
-            if (_calldata.length != 0) {
-                revert InitZeroButCalldataNotEmpty();
-            }
->>>>>>> 85cb2305
+        if (LibUtil.isZeroAddress(_init) && _calldata.length != 0) {
+            revert InitZeroButCalldataNotEmpty();
         } else {
             if (_calldata.length == 0) {
                 revert CalldataEmptyButInitNotZero();
