// SPDX-License-Identifier: LGPL-3.0-only
pragma solidity ^0.8.17;

import { TimelockController } from "@openzeppelin/contracts/governance/TimelockController.sol";
import { InvalidConfig } from "../Errors/GenericErrors.sol";

/// @title LiFiTimelockController
/// @author LI.FI (https://li.fi)
<<<<<<< HEAD
/// @notice Custom version of Openzeppelin TimelockController to add timelock functionality
/// for any diamondCuts on PROD diamonds
/// @custom:version 1.0.0
=======
/// @notice Custom version of Openzeppelin TimelockController to add timelock functionality for any diamondCuts on PROD diamonds
/// @custom:version 1.0.1
>>>>>>> 1f648d3e
/// @notice Interface for diamond pause functionality
/// @dev This interface defines the unpauseDiamond function that must be implemented by the diamond contract
interface EmergencyPause {
    /// @notice Unpauses the diamond with specified blacklist
    /// @param _blacklist Array of addresses to exclude from reactivation
    function unpauseDiamond(address[] calldata _blacklist) external;
}

contract LiFiTimelockController is TimelockController {
    /// @notice The address of the diamond contract that this timelock controls
    address public diamond;

    /// @notice Emitted when the diamond address is updated
    /// @param diamond The new diamond address
    event DiamondAddressUpdated(address indexed diamond);

    /// @param _minDelay Initial minimum delay for operations
    /// @param _proposers Accounts to be granted proposer and canceller roles
    /// @param _executors Accounts to be granted executor role
    /// @param _cancellerWallet Address of the wallet that will be granted CANCELLER role
    /// @param _admin The address that will be the admin of the TimelockController (= the LI.FI MultiSig SAFE)
    /// @param _diamond The address of the diamond contract that this timelock controls
    constructor(
        uint256 _minDelay,
        address[] memory _proposers,
        address[] memory _executors,
        address _cancellerWallet,
        address _admin,
        address _diamond
    ) TimelockController(_minDelay, _proposers, _executors, _admin) {
        // validate constructor parameters
        if (
            _minDelay == 0 ||
            _proposers.length == 0 ||
            _executors.length == 0 ||
            _cancellerWallet == address(0) ||
            _admin == address(0) ||
            _diamond == address(0)
        ) revert InvalidConfig();

        diamond = _diamond;

        // grant CANCELLER role to deployer wallet
        _grantRole(CANCELLER_ROLE, _cancellerWallet);

        emit DiamondAddressUpdated(diamond);
    }

    /// @notice Updates the address of the diamond contract
    /// @dev Can only be called by admin role or if the role is open (granted to address(0))
    /// @param _diamond The new diamond address to set
    function setDiamondAddress(
        address _diamond
    ) external onlyRole(TIMELOCK_ADMIN_ROLE) {
        diamond = _diamond;
        emit DiamondAddressUpdated(diamond);
    }

    /// @notice Unpauses the diamond contract by re-adding all facetAddress-to-function-selector mappings to storage
    ///         This function bypasses the minDelay so that we are able to unpause our diamond without any minDelay
    ///         The unpause function can only remove existing facets (blacklist), not add new code,
    ///         therefore we consider this minDelay exception to be safe
    /// @dev Can only be executed by the TimelockController admin (= the LI.FI MultiSig SAFE)
    /// @param _blacklist The address(es) of facet(s) that should not be reactivated
    /// @custom:security This function intentionally bypasses timelock delay for emergency unpausing
    function unpauseDiamond(
        address[] calldata _blacklist
    ) external onlyRole(TIMELOCK_ADMIN_ROLE) {
        // call the diamond directly (bypassing the minDelay)
        EmergencyPause(diamond).unpauseDiamond(_blacklist);
    }
}<|MERGE_RESOLUTION|>--- conflicted
+++ resolved
@@ -6,14 +6,9 @@
 
 /// @title LiFiTimelockController
 /// @author LI.FI (https://li.fi)
-<<<<<<< HEAD
 /// @notice Custom version of Openzeppelin TimelockController to add timelock functionality
 /// for any diamondCuts on PROD diamonds
-/// @custom:version 1.0.0
-=======
-/// @notice Custom version of Openzeppelin TimelockController to add timelock functionality for any diamondCuts on PROD diamonds
 /// @custom:version 1.0.1
->>>>>>> 1f648d3e
 /// @notice Interface for diamond pause functionality
 /// @dev This interface defines the unpauseDiamond function that must be implemented by the diamond contract
 interface EmergencyPause {
