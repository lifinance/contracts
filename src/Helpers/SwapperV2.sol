// SPDX-License-Identifier: MIT
pragma solidity 0.8.16;

import { ILiFi } from "../Interfaces/ILiFi.sol";
import { LibSwap } from "../Libraries/LibSwap.sol";
import { LibAsset } from "../Libraries/LibAsset.sol";
import { LibAllowList } from "../Libraries/LibAllowList.sol";
import { InvalidAmount, ContractCallNotAllowed, NoSwapDataProvided, CumulativeSlippageTooHigh } from "../Errors/GenericErrors.sol";

/// @title Swapper
/// @author LI.FI (https://li.fi)
/// @notice Abstract contract to provide swap functionality
contract SwapperV2 is ILiFi {
    /// Storage ///

    /// Modifiers ///

    /// @dev Sends any leftover balances back to the user
    modifier noLeftovers(LibSwap.Swap[] calldata _swaps, address payable _leftoverReceiver) {
        uint256 nSwaps = _swaps.length;
        if (nSwaps != 1) {
            uint256[] memory initialBalances = _fetchBalances(_swaps);
            address finalAsset = _swaps[nSwaps - 1].receivingAssetId;
            uint256 curBalance = 0;
            uint256 newBalance = 0;
            _;

<<<<<<< HEAD
            for (uint256 i = 0; i < nSwaps - 1; i++) {
                address curAsset = _swaps[i].receivingAssetId;
                if (curAsset == finalAsset) continue; // Handle multi-to-one swaps
                newBalance = LibAsset.getOwnBalance(curAsset);
                curBalance = newBalance > initialBalances[i] ? newBalance - initialBalances[i] : newBalance;
                if (curBalance > 0) LibAsset.transferAsset(curAsset, _leftoverReceiver, curBalance);
=======
            for (uint256 i = 0; i < nSwaps - 1; ) {
                address curAsset = _swapData[i].receivingAssetId;
                // Handle multi-to-one swaps
                if (curAsset != finalAsset) {
                    newBalance = LibAsset.getOwnBalance(curAsset);
                    curBalance = newBalance > initialBalances[i] ? newBalance - initialBalances[i] : newBalance;
                    if (curBalance > 0) LibAsset.transferAsset(curAsset, _leftoverReceiver, curBalance);
                }
                unchecked {
                    ++i;
                }
>>>>>>> 2327439a
            }
        } else _;
    }

    /// Internal Methods ///

    /// @dev Validates input before executing swaps
    /// @param _lifiData LiFi tracking data
    /// @param _swapData Array of data used to execute swaps
    /// @param _leftoverReceiver The address to send leftover funds to
    function _executeAndCheckSwaps(
        LiFiData memory _lifiData,
        LibSwap.SwapData calldata _swapData,
        address payable _leftoverReceiver
    ) internal returns (uint256) {
        LibSwap.Swap[] calldata swaps = _swapData.swaps;
        uint256 nSwaps = swaps.length;
        if (nSwaps == 0) revert NoSwapDataProvided();
        address finalTokenId = swaps[swaps.length - 1].receivingAssetId;
        uint256 swapBalance = LibAsset.getOwnBalance(finalTokenId);
        _executeSwaps(_lifiData, swaps, _leftoverReceiver);
        uint256 newBalance = LibAsset.getOwnBalance(finalTokenId);
        swapBalance = newBalance > swapBalance ? newBalance - swapBalance : newBalance;
        if (swapBalance < _swapData.minReturnAmount) revert CumulativeSlippageTooHigh();
        return swapBalance;
    }

    /// Private Methods ///

    /// @dev Executes swaps and checks that DEXs used are in the allowList
    /// @param _lifiData LiFi tracking data
    /// @param _swaps Array of data used to execute swaps
    function _executeSwaps(
        LiFiData memory _lifiData,
        LibSwap.Swap[] calldata _swaps,
        address payable _leftoverReceiver
<<<<<<< HEAD
    ) internal noLeftovers(_swaps, _leftoverReceiver) {
        for (uint256 i = 0; i < _swaps.length; i++) {
            LibSwap.Swap calldata currentSwap = _swaps[i];
=======
    ) internal noLeftovers(_swapData, _leftoverReceiver) {
        for (uint256 i = 0; i < _swapData.length; ) {
            LibSwap.SwapData calldata currentSwapData = _swapData[i];
>>>>>>> 2327439a
            if (
                !((LibAsset.isNativeAsset(currentSwap.sendingAssetId) ||
                    LibAllowList.contractIsAllowed(currentSwap.approveTo)) &&
                    LibAllowList.contractIsAllowed(currentSwap.callTo) &&
                    LibAllowList.selectorIsAllowed(bytes4(currentSwap.callData[:4])))
            ) revert ContractCallNotAllowed();
<<<<<<< HEAD
            LibSwap.swap(_lifiData.transactionId, currentSwap);
=======
            LibSwap.swap(_lifiData.transactionId, currentSwapData);
            unchecked {
                ++i;
            }
>>>>>>> 2327439a
        }
    }

    /// @dev Fetches balances of tokens to be swapped before swapping.
    /// @param _swaps Array of data used to execute swaps
    /// @return uint256[] Array of token balances.
    function _fetchBalances(LibSwap.Swap[] calldata _swaps) private view returns (uint256[] memory) {
        uint256 length = _swaps.length;
        uint256[] memory balances = new uint256[](length);
<<<<<<< HEAD
        for (uint256 i = 0; i < length; i++) {
            balances[i] = LibAsset.getOwnBalance(_swaps[i].receivingAssetId);
=======
        for (uint256 i = 0; i < length; ) {
            balances[i] = LibAsset.getOwnBalance(_swapData[i].receivingAssetId);
            unchecked {
                ++i;
            }
>>>>>>> 2327439a
        }
        return balances;
    }
}<|MERGE_RESOLUTION|>--- conflicted
+++ resolved
@@ -16,7 +16,7 @@
     /// Modifiers ///
 
     /// @dev Sends any leftover balances back to the user
-    modifier noLeftovers(LibSwap.Swap[] calldata _swaps, address payable _leftoverReceiver) {
+    modifier noLeftovers(LibSwap.SwapData[] calldata _swaps, address payable _leftoverReceiver) {
         uint256 nSwaps = _swaps.length;
         if (nSwaps != 1) {
             uint256[] memory initialBalances = _fetchBalances(_swaps);
@@ -25,26 +25,14 @@
             uint256 newBalance = 0;
             _;
 
-<<<<<<< HEAD
-            for (uint256 i = 0; i < nSwaps - 1; i++) {
+            for (uint256 i = 0; i < nSwaps - 1; ) {
                 address curAsset = _swaps[i].receivingAssetId;
-                if (curAsset == finalAsset) continue; // Handle multi-to-one swaps
-                newBalance = LibAsset.getOwnBalance(curAsset);
-                curBalance = newBalance > initialBalances[i] ? newBalance - initialBalances[i] : newBalance;
-                if (curBalance > 0) LibAsset.transferAsset(curAsset, _leftoverReceiver, curBalance);
-=======
-            for (uint256 i = 0; i < nSwaps - 1; ) {
-                address curAsset = _swapData[i].receivingAssetId;
                 // Handle multi-to-one swaps
                 if (curAsset != finalAsset) {
                     newBalance = LibAsset.getOwnBalance(curAsset);
                     curBalance = newBalance > initialBalances[i] ? newBalance - initialBalances[i] : newBalance;
                     if (curBalance > 0) LibAsset.transferAsset(curAsset, _leftoverReceiver, curBalance);
                 }
-                unchecked {
-                    ++i;
-                }
->>>>>>> 2327439a
             }
         } else _;
     }
@@ -52,77 +40,63 @@
     /// Internal Methods ///
 
     /// @dev Validates input before executing swaps
-    /// @param _lifiData LiFi tracking data
-    /// @param _swapData Array of data used to execute swaps
+    /// @param _transactionId the transaction id associated with the operation
+    /// @param _minAmount the minimum amount of the final asset to receive
+    /// @param _swaps Array of data used to execute swaps
     /// @param _leftoverReceiver The address to send leftover funds to
     function _executeAndCheckSwaps(
-        LiFiData memory _lifiData,
-        LibSwap.SwapData calldata _swapData,
+        bytes32 _transactionId,
+        uint256 _minAmount,
+        LibSwap.SwapData[] calldata _swaps,
         address payable _leftoverReceiver
     ) internal returns (uint256) {
-        LibSwap.Swap[] calldata swaps = _swapData.swaps;
-        uint256 nSwaps = swaps.length;
-        if (nSwaps == 0) revert NoSwapDataProvided();
-        address finalTokenId = swaps[swaps.length - 1].receivingAssetId;
+        if (_swaps.length == 0) revert NoSwapDataProvided();
+        address finalTokenId = _swaps[_swaps.length - 1].receivingAssetId;
         uint256 swapBalance = LibAsset.getOwnBalance(finalTokenId);
-        _executeSwaps(_lifiData, swaps, _leftoverReceiver);
+        _executeSwaps(_transactionId, _swaps, _leftoverReceiver);
         uint256 newBalance = LibAsset.getOwnBalance(finalTokenId);
         swapBalance = newBalance > swapBalance ? newBalance - swapBalance : newBalance;
-        if (swapBalance < _swapData.minReturnAmount) revert CumulativeSlippageTooHigh();
+        if (swapBalance < _minAmount) revert CumulativeSlippageTooHigh();
         return swapBalance;
     }
 
     /// Private Methods ///
 
     /// @dev Executes swaps and checks that DEXs used are in the allowList
-    /// @param _lifiData LiFi tracking data
+    /// @param _transactionId the transaction id associated with the operation
     /// @param _swaps Array of data used to execute swaps
+    /// @param _leftoverReceiver The address to send leftover funds to
     function _executeSwaps(
-        LiFiData memory _lifiData,
-        LibSwap.Swap[] calldata _swaps,
+        bytes32 _transactionId,
+        LibSwap.SwapData[] calldata _swaps,
         address payable _leftoverReceiver
-<<<<<<< HEAD
     ) internal noLeftovers(_swaps, _leftoverReceiver) {
-        for (uint256 i = 0; i < _swaps.length; i++) {
-            LibSwap.Swap calldata currentSwap = _swaps[i];
-=======
-    ) internal noLeftovers(_swapData, _leftoverReceiver) {
-        for (uint256 i = 0; i < _swapData.length; ) {
-            LibSwap.SwapData calldata currentSwapData = _swapData[i];
->>>>>>> 2327439a
+        for (uint256 i = 0; i < _swaps.length; ) {
+            LibSwap.SwapData calldata currentSwap = _swaps[i];
             if (
                 !((LibAsset.isNativeAsset(currentSwap.sendingAssetId) ||
                     LibAllowList.contractIsAllowed(currentSwap.approveTo)) &&
                     LibAllowList.contractIsAllowed(currentSwap.callTo) &&
                     LibAllowList.selectorIsAllowed(bytes4(currentSwap.callData[:4])))
             ) revert ContractCallNotAllowed();
-<<<<<<< HEAD
-            LibSwap.swap(_lifiData.transactionId, currentSwap);
-=======
-            LibSwap.swap(_lifiData.transactionId, currentSwapData);
+            LibSwap.swap(_transactionId, currentSwap);
             unchecked {
                 ++i;
             }
->>>>>>> 2327439a
         }
     }
 
     /// @dev Fetches balances of tokens to be swapped before swapping.
     /// @param _swaps Array of data used to execute swaps
     /// @return uint256[] Array of token balances.
-    function _fetchBalances(LibSwap.Swap[] calldata _swaps) private view returns (uint256[] memory) {
+    function _fetchBalances(LibSwap.SwapData[] calldata _swaps) private view returns (uint256[] memory) {
         uint256 length = _swaps.length;
         uint256[] memory balances = new uint256[](length);
-<<<<<<< HEAD
-        for (uint256 i = 0; i < length; i++) {
+        for (uint256 i = 0; i < length; ) {
             balances[i] = LibAsset.getOwnBalance(_swaps[i].receivingAssetId);
-=======
-        for (uint256 i = 0; i < length; ) {
-            balances[i] = LibAsset.getOwnBalance(_swapData[i].receivingAssetId);
             unchecked {
                 ++i;
             }
->>>>>>> 2327439a
         }
         return balances;
     }
