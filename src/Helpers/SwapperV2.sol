--- conflicted
+++ resolved
@@ -1,8 +1,4 @@
-<<<<<<< HEAD
-// SPDX-License-Identifier: MIT
-=======
 // SPDX-License-Identifier: LGPL-3.0-only
->>>>>>> bd3e39fb
 pragma solidity ^0.8.17;
 
 import { ILiFi } from "../Interfaces/ILiFi.sol";
@@ -11,17 +7,10 @@
 import { LibAllowList } from "../Libraries/LibAllowList.sol";
 import { ContractCallNotAllowed, NoSwapDataProvided, CumulativeSlippageTooHigh } from "../Errors/GenericErrors.sol";
 
-<<<<<<< HEAD
-/// @title Swapper V2
+/// @title SwapperV2
 /// @author LI.FI (https://li.fi)
 /// @notice Abstract contract to provide swap functionality with leftover token handling
 /// @custom:version 1.1.0
-=======
-/// @title SwapperV2
-/// @author LI.FI (https://li.fi)
-/// @notice Abstract contract to provide swap functionality
-/// @custom:version 1.0.1
->>>>>>> bd3e39fb
 contract SwapperV2 is ILiFi {
     /// Types ///
 
