--- conflicted
+++ resolved
@@ -13,8 +13,7 @@
 /// @title Hop Facet
 /// @author LI.FI (https://li.fi)
 /// @notice Provides functionality for bridging through Hop
-<<<<<<< HEAD
-contract HopFacet is ILiFi, SwapperV2, ReentrancyGuard {
+contract HopFacet is ILiFi, ReentrancyGuard, SwapperV2 {
     /// Storage ///
 
     bytes32 internal constant NAMESPACE = keccak256("com.lifi.facets.hop");
@@ -24,9 +23,6 @@
         bool initialized;
     }
 
-=======
-contract HopFacet is ILiFi, ReentrancyGuard, SwapperV2 {
->>>>>>> 941f91c3
     /// Types ///
 
     struct Config {
