--- conflicted
+++ resolved
@@ -65,29 +65,7 @@
         }
         if (!LibAsset.isNativeAsset(address(_lifiData.sendingAssetId)) && msg.value != 0) revert NativeValueWithERC();
         _hopData.amount = _executeAndCheckSwaps(_lifiData, _swapData, payable(msg.sender));
-<<<<<<< HEAD
         _startBridge(_lifiData, _hopData, true);
-=======
-        if (_hopData.amount == 0) {
-            revert InvalidAmount();
-        }
-        _startBridge(_hopData);
-
-        emit LiFiTransferStarted(
-            _lifiData.transactionId,
-            "hop",
-            "",
-            _lifiData.integrator,
-            _lifiData.referrer,
-            _swapData[0].sendingAssetId,
-            _lifiData.receivingAssetId,
-            _hopData.recipient,
-            _swapData[0].fromAmount,
-            _hopData.toChainId,
-            true,
-            false
-        );
->>>>>>> 31f7043c
     }
 
     /// private Methods ///
