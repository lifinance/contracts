--- conflicted
+++ resolved
@@ -13,11 +13,7 @@
 /// @title Hop Facet
 /// @author LI.FI (https://li.fi)
 /// @notice Provides functionality for bridging through Hop
-<<<<<<< HEAD
-contract HopFacet is ILiFi, SwapperV2, ReentrancyGuard, Validatable {
-=======
-contract HopFacet is ILiFi, ReentrancyGuard, SwapperV2 {
->>>>>>> 941f91c3
+contract HopFacet is ILiFi, ReentrancyGuard, SwapperV2, Validatable {
     /// Types ///
     struct HopData {
         address bridge;
