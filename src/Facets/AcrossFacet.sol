// SPDX-License-Identifier: MIT
pragma solidity 0.8.17;

import "@openzeppelin/contracts/token/ERC20/IERC20.sol";
import { ILiFi } from "../Interfaces/ILiFi.sol";
import { IAcrossSpokePool } from "../Interfaces/IAcrossSpokePool.sol";
import { LibAsset } from "../Libraries/LibAsset.sol";
import { LibSwap } from "../Libraries/LibSwap.sol";
import { ReentrancyGuard } from "../Helpers/ReentrancyGuard.sol";
import { SwapperV2 } from "../Helpers/SwapperV2.sol";
import { Validatable } from "../Helpers/Validatable.sol";

/// @title Across Facet
/// @author LI.FI (https://li.fi)
/// @notice Provides functionality for bridging through Across Protocol
contract AcrossFacet is ILiFi, ReentrancyGuard, SwapperV2, Validatable {
    /// Storage ///

    bytes32 internal constant NAMESPACE = keccak256("com.lifi.facets.across");

    /// @notice The contract address of the spoke pool on the source chain.
    IAcrossSpokePool private immutable spokePool;

    /// @notice The WETH address on the current chain.
    address private immutable wrappedNative;

    /// Errors
    error QuoteTimeout();

    /// Types ///

    /// @param relayerFeePct The relayer fee in token percentage with 18 decimals.
    /// @param quoteTimestamp The timestamp associated with the suggested fee.
    struct AcrossData {
        uint64 relayerFeePct;
        uint32 quoteTimestamp;
    }

    /// Constructor ///

    /// @notice Initialize the contract.
    /// @param _spokePool The contract address of the spoke pool on the source chain.
    /// @param _wrappedNative The address of the wrapped native token on the source chain.
    constructor(IAcrossSpokePool _spokePool, address _wrappedNative) {
        spokePool = _spokePool;
        wrappedNative = _wrappedNative;
    }

    /// External Methods ///

    /// @notice Bridges tokens via Across
    /// @param _bridgeData the core information needed for bridging
    /// @param _acrossData data specific to Across
    function startBridgeTokensViaAcross(
        ILiFi.BridgeData memory _bridgeData,
        AcrossData calldata _acrossData
    )
        external
        payable
        nonReentrant
        refundExcessNative(payable(msg.sender))
        validateBridgeData(_bridgeData)
        doesNotContainSourceSwaps(_bridgeData)
        doesNotContainDestinationCalls(_bridgeData)
    {
        LibAsset.depositAsset(
            _bridgeData.sendingAssetId,
            _bridgeData.minAmount
        );
        _startBridge(_bridgeData, _acrossData);
    }

    /// @notice Performs a swap before bridging via Across
    /// @param _bridgeData the core information needed for bridging
    /// @param _swapData an array of swap related data for performing swaps before bridging
    /// @param _acrossData data specific to Across
    function swapAndStartBridgeTokensViaAcross(
        ILiFi.BridgeData memory _bridgeData,
        LibSwap.SwapData[] calldata _swapData,
        AcrossData memory _acrossData
    )
        external
        payable
        nonReentrant
        refundExcessNative(payable(msg.sender))
        containsSourceSwaps(_bridgeData)
        doesNotContainDestinationCalls(_bridgeData)
        validateBridgeData(_bridgeData)
    {
        _bridgeData.minAmount = _depositAndSwap(
            _bridgeData.transactionId,
            _bridgeData.minAmount,
            _swapData,
            payable(msg.sender)
        );
        _startBridge(_bridgeData, _acrossData);
    }

    /// Internal Methods ///

    /// @dev Contains the business logic for the bridge via Across
    /// @param _bridgeData the core information needed for bridging
    /// @param _acrossData data specific to Across
<<<<<<< HEAD
    function _startBridge(
        ILiFi.BridgeData memory _bridgeData,
        AcrossData memory _acrossData
    ) internal {
        if (block.chainid == _bridgeData.destinationChainId)
            revert CannotBridgeToSameNetwork();
=======
    function _startBridge(ILiFi.BridgeData memory _bridgeData, AcrossData memory _acrossData) internal {
>>>>>>> 4c4c6bdd
        bool isNative = _bridgeData.sendingAssetId == LibAsset.NATIVE_ASSETID;
        address sendingAsset = _bridgeData.sendingAssetId;
        if (isNative) sendingAsset = wrappedNative;
        else
            LibAsset.maxApproveERC20(
                IERC20(_bridgeData.sendingAssetId),
                address(spokePool),
                _bridgeData.minAmount
            );

        spokePool.deposit{ value: isNative ? _bridgeData.minAmount : 0 }(
            _bridgeData.receiver,
            sendingAsset,
            _bridgeData.minAmount,
            _bridgeData.destinationChainId,
            _acrossData.relayerFeePct,
            _acrossData.quoteTimestamp
        );

        emit LiFiTransferStarted(_bridgeData);
    }
}<|MERGE_RESOLUTION|>--- conflicted
+++ resolved
@@ -101,16 +101,10 @@
     /// @dev Contains the business logic for the bridge via Across
     /// @param _bridgeData the core information needed for bridging
     /// @param _acrossData data specific to Across
-<<<<<<< HEAD
     function _startBridge(
         ILiFi.BridgeData memory _bridgeData,
         AcrossData memory _acrossData
     ) internal {
-        if (block.chainid == _bridgeData.destinationChainId)
-            revert CannotBridgeToSameNetwork();
-=======
-    function _startBridge(ILiFi.BridgeData memory _bridgeData, AcrossData memory _acrossData) internal {
->>>>>>> 4c4c6bdd
         bool isNative = _bridgeData.sendingAssetId == LibAsset.NATIVE_ASSETID;
         address sendingAsset = _bridgeData.sendingAssetId;
         if (isNative) sendingAsset = wrappedNative;
