--- conflicted
+++ resolved
@@ -14,14 +14,9 @@
 /// @title Across Facet
 /// @author LI.FI (https://li.fi)
 /// @notice Provides functionality for bridging through Across Protocol
-<<<<<<< HEAD
 contract AcrossFacet is ILiFi, ReentrancyGuard, SwapperV2, Validatable {
-=======
-contract AcrossFacet is ILiFi, ReentrancyGuard, SwapperV2 {
     /// Errors
     error QuoteTimeout();
-
->>>>>>> 941f91c3
     /// Types ///
 
     /// @param weth The contract address of the WETH token on the current chain.
@@ -84,29 +79,13 @@
     /// @dev Contains the business logic for the bridge via Across
     /// @param _bridgeData the core information needed for bridging
     /// @param _acrossData data specific to Across
-<<<<<<< HEAD
     function _startBridge(ILiFi.BridgeData memory _bridgeData, AcrossData memory _acrossData) internal {
+        if (_acrossData.quoteTimestamp > block.timestamp + 10 minutes) {
+            revert QuoteTimeout();
+        }
         bool isNative = _bridgeData.sendingAssetId == LibAsset.NATIVE_ASSETID;
         if (isNative) _bridgeData.sendingAssetId = _acrossData.weth;
         else LibAsset.maxApproveERC20(IERC20(_bridgeData.sendingAssetId), _acrossData.spokePool, _bridgeData.minAmount);
-=======
-    /// @param _hasSourceSwaps whether or not the bridge has source swaps
-    function _startBridge(
-        LiFiData calldata _lifiData,
-        AcrossData memory _acrossData,
-        bool _hasSourceSwaps
-    ) internal {
-        if (_acrossData.quoteTimestamp > block.timestamp + 10 minutes) {
-            revert QuoteTimeout();
-        }
-
-        bool isNative = _acrossData.token == LibAsset.NATIVE_ASSETID;
-        if (isNative) {
-            _acrossData.token = _acrossData.weth;
-        } else {
-            LibAsset.maxApproveERC20(IERC20(_acrossData.token), _acrossData.spokePool, _acrossData.amount);
-        }
->>>>>>> 941f91c3
 
         IAcrossSpokePool pool = IAcrossSpokePool(_acrossData.spokePool);
         pool.deposit{ value: isNative ? _bridgeData.minAmount : 0 }(
