// SPDX-License-Identifier: MIT
pragma solidity 0.8.16;

import "@openzeppelin/contracts/token/ERC20/ERC20.sol";
import "@openzeppelin/contracts/token/ERC20/IERC20.sol";
import { ILiFi } from "../Interfaces/ILiFi.sol";
import { IAcrossSpokePool } from "../Interfaces/IAcrossSpokePool.sol";
import { LibAsset } from "../Libraries/LibAsset.sol";
import { LibSwap } from "../Libraries/LibSwap.sol";
import { ReentrancyGuard } from "../Helpers/ReentrancyGuard.sol";
import { SwapperV2 } from "../Helpers/SwapperV2.sol";

/// @title Across Facet
/// @author LI.FI (https://li.fi)
/// @notice Provides functionality for bridging through Across Protocol
contract AcrossFacet is ILiFi, ReentrancyGuard, SwapperV2 {
<<<<<<< HEAD
    /// Storage ///

    /// @notice The contract address of the spoke pool on the source chain.
    IAcrossSpokePool private immutable spokePool;
=======
    /// Errors
    error QuoteTimeout();
>>>>>>> 02be66b9

    /// Types ///

    /// @param weth The contract address of the WETH token on the current chain.
    /// @param assetId The contract address of the token being bridged.
    /// @param amount The amount of tokens to bridge.
    /// @param receiver The address of the token receiver after bridging.
    /// @param destinationChainId The chainId of the chain to bridge to.
    /// @param relayerFeePct The relayer fee in token percentage with 18 decimals.
    /// @param quoteTimestamp The timestamp associated with the suggested fee.
    struct AcrossData {
        address weth;
        address assetId;
        uint256 amount;
        address receiver;
        uint256 destinationChainId;
        uint64 relayerFeePct;
        uint32 quoteTimestamp;
    }

    /// Constructor ///

    /// @notice Initialize the contract.
    /// @param _spokePool The contract address of the spoke pool on the source chain.
    constructor(IAcrossSpokePool _spokePool) {
        spokePool = _spokePool;
    }

    /// External Methods ///

    /// @notice Bridges tokens via Across
    /// @param _lifiData data used purely for tracking and analytics
    /// @param _acrossData data specific to Across
    function startBridgeTokensViaAcross(LiFiData calldata _lifiData, AcrossData calldata _acrossData)
        external
        payable
        nonReentrant
    {
        LibAsset.depositAsset(_acrossData.assetId, _acrossData.amount);
        _startBridge(_lifiData, _acrossData, false);
    }

    /// @notice Performs a swap before bridging via Across
    /// @param _lifiData data used purely for tracking and analytics
    /// @param _swapData an array of swap related data for performing swaps before bridging
    /// @param _acrossData data specific to Across
    function swapAndStartBridgeTokensViaAcross(
        LiFiData calldata _lifiData,
        LibSwap.SwapData[] calldata _swapData,
        AcrossData memory _acrossData
    ) external payable nonReentrant {
        _acrossData.amount = _executeAndCheckSwaps(_lifiData, _swapData, payable(msg.sender));
        _startBridge(_lifiData, _acrossData, true);
    }

    /// Internal Methods ///

    /// @dev Contains the business logic for the bridge via Across
    /// @param _lifiData data used purely for tracking and analytics
    /// @param _acrossData data specific to Across
    /// @param _hasSourceSwaps whether or not the bridge has source swaps
    function _startBridge(
        LiFiData calldata _lifiData,
        AcrossData memory _acrossData,
        bool _hasSourceSwaps
    ) internal {
<<<<<<< HEAD
        bool isNative = _acrossData.assetId == LibAsset.NATIVE_ASSETID;
        if (isNative) _acrossData.assetId = _acrossData.weth;
        else LibAsset.maxApproveERC20(IERC20(_acrossData.assetId), address(spokePool), _acrossData.amount);
=======
        if (_acrossData.quoteTimestamp > block.timestamp + 10 minutes) {
            revert QuoteTimeout();
        }

        bool isNative = _acrossData.token == LibAsset.NATIVE_ASSETID;
        if (isNative) {
            _acrossData.token = _acrossData.weth;
        } else {
            LibAsset.maxApproveERC20(IERC20(_acrossData.token), _acrossData.spokePool, _acrossData.amount);
        }
>>>>>>> 02be66b9

        spokePool.deposit{ value: isNative ? _acrossData.amount : 0 }(
            _acrossData.receiver,
            _acrossData.assetId,
            _acrossData.amount,
            _acrossData.destinationChainId,
            _acrossData.relayerFeePct,
            _acrossData.quoteTimestamp
        );

        emit LiFiTransferStarted(
            _lifiData.transactionId,
            "across",
            "",
            _lifiData.integrator,
            _lifiData.referrer,
            _acrossData.assetId,
            _lifiData.receivingAssetId,
            _acrossData.receiver,
            _acrossData.amount,
            _acrossData.destinationChainId,
            _hasSourceSwaps,
            false
        );
    }
}<|MERGE_RESOLUTION|>--- conflicted
+++ resolved
@@ -14,15 +14,14 @@
 /// @author LI.FI (https://li.fi)
 /// @notice Provides functionality for bridging through Across Protocol
 contract AcrossFacet is ILiFi, ReentrancyGuard, SwapperV2 {
-<<<<<<< HEAD
     /// Storage ///
 
     /// @notice The contract address of the spoke pool on the source chain.
     IAcrossSpokePool private immutable spokePool;
-=======
+
     /// Errors
+
     error QuoteTimeout();
->>>>>>> 02be66b9
 
     /// Types ///
 
@@ -89,22 +88,16 @@
         AcrossData memory _acrossData,
         bool _hasSourceSwaps
     ) internal {
-<<<<<<< HEAD
-        bool isNative = _acrossData.assetId == LibAsset.NATIVE_ASSETID;
-        if (isNative) _acrossData.assetId = _acrossData.weth;
-        else LibAsset.maxApproveERC20(IERC20(_acrossData.assetId), address(spokePool), _acrossData.amount);
-=======
         if (_acrossData.quoteTimestamp > block.timestamp + 10 minutes) {
             revert QuoteTimeout();
         }
 
-        bool isNative = _acrossData.token == LibAsset.NATIVE_ASSETID;
+        bool isNative = _acrossData.assetId == LibAsset.NATIVE_ASSETID;
         if (isNative) {
-            _acrossData.token = _acrossData.weth;
+            _acrossData.assetId = _acrossData.weth;
         } else {
-            LibAsset.maxApproveERC20(IERC20(_acrossData.token), _acrossData.spokePool, _acrossData.amount);
+            LibAsset.maxApproveERC20(IERC20(_acrossData.assetId), address(spokePool), _acrossData.amount);
         }
->>>>>>> 02be66b9
 
         spokePool.deposit{ value: isNative ? _acrossData.amount : 0 }(
             _acrossData.receiver,
