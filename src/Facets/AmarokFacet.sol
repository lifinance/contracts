--- conflicted
+++ resolved
@@ -12,16 +12,7 @@
 /// @title Amarok Facet
 /// @author LI.FI (https://li.fi)
 /// @notice Provides functionality for bridging through Connext Amarok
-<<<<<<< HEAD
 contract AmarokFacet is ILiFi, ReentrancyGuard, SwapperV2, Validatable {
-    uint32 immutable srcChainDomain;
-
-    /// Types ///
-
-    struct AmarokData {
-        address connextHandler;
-=======
-contract AmarokFacet is ILiFi, ReentrancyGuard, SwapperV2 {
     /// Storage ///
 
     /// @notice The contract address of the connext handler on the source chain.
@@ -31,8 +22,6 @@
     uint32 private immutable srcChainDomain;
 
     /// Types ///
-
-    /// @param assetId The contract address of the token being bridged on sending chain.
     /// @param destinationDomain The final domain (i.e. where `execute` / `reconcile` are called). Must match nomad domain schema
     /// @param receiver The address you are sending funds (and potentially data) to
     /// @param amount The amount of transferring asset supplied by the user in the `xcall`
@@ -44,9 +33,7 @@
     /// @param relayerFee The amount of relayer fee the tx called xcall with
     /// @param slippageTol Max bps of original due to slippage (i.e. would be 9995 to tolerate .05% slippage)
     /// @param originMinOut Minimum amount received on swaps for adopted <> local on origin chain
-    struct BridgeData {
-        address assetId;
->>>>>>> 6713488d
+    struct AmarokData {
         uint32 dstChainDomain;
         bytes callData;
         bool forceSlow;
@@ -138,13 +125,8 @@
             originMinOut: _amarokData.originMinOut
         });
 
-<<<<<<< HEAD
-        LibAsset.maxApproveERC20(IERC20(_bridgeData.sendingAssetId), _amarokData.connextHandler, _bridgeData.minAmount);
-        IConnextHandler(_amarokData.connextHandler).xcall(xcallArgs);
-=======
-        LibAsset.maxApproveERC20(IERC20(_bridgeData.assetId), address(connextHandler), _amount);
+        LibAsset.maxApproveERC20(IERC20(_bridgeData.sendingAssetId), address(connextHandler), _bridgeData.minAmount);
         connextHandler.xcall(xcallArgs);
->>>>>>> 6713488d
 
         emit LiFiTransferStarted(_bridgeData);
     }
