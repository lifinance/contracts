// SPDX-License-Identifier: MIT
pragma solidity 0.8.16;

import { ITransactionManager } from "../Interfaces/ITransactionManager.sol";
import { ILiFi } from "../Interfaces/ILiFi.sol";
import { LibAsset, IERC20 } from "../Libraries/LibAsset.sol";
import { ReentrancyGuard } from "../Helpers/ReentrancyGuard.sol";
import { LibUtil } from "../Libraries/LibUtil.sol";
import { SwapperV2, LibSwap } from "../Helpers/SwapperV2.sol";
import { InvalidReceiver, InvalidFallbackAddress } from "../Errors/GenericErrors.sol";

/// @title NXTP (Connext) Facet
/// @author LI.FI (https://li.fi)
/// @notice Provides functionality for bridging through NXTP (Connext)
contract NXTPFacet is ILiFi, SwapperV2, ReentrancyGuard {
    /// Types ///
    struct NXTPData {
        address nxtpTxManager;
        ITransactionManager.InvariantTransactionData invariantData;
        uint256 amount;
        uint256 expiry;
        bytes encryptedCallData;
        bytes encodedBid;
        bytes bidSignature;
        bytes encodedMeta;
    }

    /// External Methods ///

    /// @notice This function starts a cross-chain transaction using the NXTP protocol
    /// @param _lifiData data used purely for tracking and analytics
    /// @param _nxtpData data needed to complete an NXTP cross-chain transaction
    function startBridgeTokensViaNXTP(LiFiData calldata _lifiData, NXTPData calldata _nxtpData)
        external
        payable
        nonReentrant
    {
        LibAsset.depositAsset(_nxtpData.invariantData.sendingAssetId, _nxtpData.amount);
        _startBridge(_lifiData, _nxtpData, true);
    }

    /// @notice This function performs a swap or multiple swaps and then starts a cross-chain transaction
    ///         using the NXTP protocol.
    /// @param _lifiData data used purely for tracking and analytics
    /// @param _swapData array of data needed for swaps
    /// @param _nxtpData data needed to complete an NXTP cross-chain transaction
    function swapAndStartBridgeTokensViaNXTP(
        LiFiData calldata _lifiData,
        LibSwap.SwapData[] calldata _swapData,
        NXTPData memory _nxtpData
    ) external payable nonReentrant {
        _nxtpData.amount = _executeAndCheckSwaps(_lifiData, _swapData, payable(msg.sender));
        _startBridge(_lifiData, _nxtpData, true);
    }

    /// @notice Completes a cross-chain transaction on the receiving chain using the NXTP protocol.
    /// @param _lifiData data used purely for tracking and analytics
    /// @param assetId token received on the receiving chain
    /// @param receiver address that will receive the tokens
    /// @param amount number of tokens received
    function completeBridgeTokensViaNXTP(
        LiFiData calldata _lifiData,
        address assetId,
        address receiver,
        uint256 amount
    ) external payable nonReentrant {
        LibAsset.depositAsset(assetId, amount);
        LibAsset.transferAsset(assetId, payable(receiver), amount);
        emit LiFiTransferCompleted(_lifiData.transactionId, assetId, receiver, amount, block.timestamp);
    }

    /// @notice Performs a swap before completing a cross-chain transaction
    ///         on the receiving chain using the NXTP protocol.
    /// @param _lifiData data used purely for tracking and analytics
    /// @param _swapData array of data needed for swaps
    /// @param finalAssetId token received on the receiving chain
    /// @param receiver address that will receive the tokens
    function swapAndCompleteBridgeTokensViaNXTP(
        LiFiData calldata _lifiData,
        LibSwap.SwapData[] calldata _swapData,
        address finalAssetId,
        address receiver
    ) external payable nonReentrant {
        uint256 swapBalance = _executeAndCheckSwaps(_lifiData, _swapData, payable(receiver));
        LibAsset.transferAsset(finalAssetId, payable(receiver), swapBalance);
        emit LiFiTransferCompleted(_lifiData.transactionId, finalAssetId, receiver, swapBalance, block.timestamp);
    }

    /// Private Methods ///

    /// @dev Contains the business logic for the bridge via NXTP
    /// @param _lifiData data used purely for tracking and analytics
    /// @param _nxtpData data specific to NXTP
    /// @param _hasSourceSwaps whether or not the bridge has source swaps
    function _startBridge(
        LiFiData calldata _lifiData,
        NXTPData memory _nxtpData,
        bool _hasSourceSwaps
    ) private {
        ITransactionManager txManager = ITransactionManager(_nxtpData.nxtpTxManager);
        IERC20 sendingAssetId = IERC20(_nxtpData.invariantData.sendingAssetId);
        // Give Connext approval to bridge tokens
        LibAsset.maxApproveERC20(IERC20(sendingAssetId), _nxtpData.nxtpTxManager, _nxtpData.amount);

<<<<<<< HEAD
=======
        uint256 value = LibAsset.isNativeAsset(address(sendingAssetId)) ? _nxtpData.amount : 0;
        address sendingChainFallback = _nxtpData.invariantData.sendingChainFallback;
        address receivingAddress = _nxtpData.invariantData.receivingAddress;

        if (LibUtil.isZeroAddress(sendingChainFallback)) {
            revert InvalidFallbackAddress();
        }
        if (LibUtil.isZeroAddress(receivingAddress)) {
            revert InvalidReceiver();
        }

>>>>>>> 48d8f5e0
        // Initiate bridge transaction on sending chain
        txManager.prepare{ value: LibAsset.isNativeAsset(address(sendingAssetId)) ? _nxtpData.amount : 0 }(
            ITransactionManager.PrepareArgs(
                _nxtpData.invariantData,
                _nxtpData.amount,
                _nxtpData.expiry,
                _nxtpData.encryptedCallData,
                _nxtpData.encodedBid,
                _nxtpData.bidSignature,
                _nxtpData.encodedMeta
            )
        );

        emit LiFiTransferStarted(
            _lifiData.transactionId,
            "nxtp",
            "",
            _lifiData.integrator,
            _lifiData.referrer,
            _nxtpData.invariantData.sendingAssetId,
            _lifiData.receivingAssetId,
            _nxtpData.invariantData.receivingAddress,
            _nxtpData.amount,
            _nxtpData.invariantData.receivingChainId,
            _hasSourceSwaps,
            !LibUtil.isZeroAddress(_nxtpData.invariantData.callTo)
        );
    }
}<|MERGE_RESOLUTION|>--- conflicted
+++ resolved
@@ -102,20 +102,18 @@
         // Give Connext approval to bridge tokens
         LibAsset.maxApproveERC20(IERC20(sendingAssetId), _nxtpData.nxtpTxManager, _nxtpData.amount);
 
-<<<<<<< HEAD
-=======
-        uint256 value = LibAsset.isNativeAsset(address(sendingAssetId)) ? _nxtpData.amount : 0;
-        address sendingChainFallback = _nxtpData.invariantData.sendingChainFallback;
-        address receivingAddress = _nxtpData.invariantData.receivingAddress;
+        {
+            address sendingChainFallback = _nxtpData.invariantData.sendingChainFallback;
+            address receivingAddress = _nxtpData.invariantData.receivingAddress;
 
-        if (LibUtil.isZeroAddress(sendingChainFallback)) {
-            revert InvalidFallbackAddress();
-        }
-        if (LibUtil.isZeroAddress(receivingAddress)) {
-            revert InvalidReceiver();
+            if (LibUtil.isZeroAddress(sendingChainFallback)) {
+                revert InvalidFallbackAddress();
+            }
+            if (LibUtil.isZeroAddress(receivingAddress)) {
+                revert InvalidReceiver();
+            }
         }
 
->>>>>>> 48d8f5e0
         // Initiate bridge transaction on sending chain
         txManager.prepare{ value: LibAsset.isNativeAsset(address(sendingAssetId)) ? _nxtpData.amount : 0 }(
             ITransactionManager.PrepareArgs(
