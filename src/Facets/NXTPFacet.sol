--- conflicted
+++ resolved
@@ -56,7 +56,6 @@
     function swapAndStartBridgeTokensViaNXTP(
         ILiFi.BridgeData memory _bridgeData,
         LibSwap.SwapData[] calldata _swapData,
-<<<<<<< HEAD
         NXTPData calldata _nxtpData
     ) external payable containsSourceSwaps(_bridgeData) validateBridgeData(_bridgeData) nonReentrant {
         if (hasDestinationCall(_nxtpData) != _bridgeData.hasDestinationCall) {
@@ -72,51 +71,6 @@
             payable(msg.sender)
         );
         _startBridge(_bridgeData, _nxtpData);
-    }
-
-    /// @notice Completes a cross-chain transaction on the receiving chain using the NXTP protocol.
-    /// @param _bridgeData the core information needed for bridging
-    /// @param assetId token received on the receiving chain
-    /// @param receiver address that will receive the tokens
-    /// @param amount number of tokens received
-    function completeBridgeTokensViaNXTP(
-        ILiFi.BridgeData memory _bridgeData,
-        address assetId,
-        address receiver,
-        uint256 amount
-    ) external payable nonReentrant {
-        LibAsset.depositAsset(assetId, amount);
-        LibAsset.transferAsset(assetId, payable(receiver), amount);
-        emit LiFiTransferCompleted(_bridgeData.transactionId, assetId, receiver, amount, block.timestamp);
-    }
-
-    /// @notice Performs a swap before completing a cross-chain transaction
-    ///         on the receiving chain using the NXTP protocol.
-    /// @param _bridgeData the core information needed for bridging
-    /// @param _swapData array of data needed for swaps
-    /// @param finalAssetId token received on the receiving chain
-    /// @param receiver address that will receive the tokens
-    function swapAndCompleteBridgeTokensViaNXTP(
-        ILiFi.BridgeData memory _bridgeData,
-        LibSwap.SwapData[] calldata _swapData,
-        address finalAssetId,
-        address receiver
-    ) external payable nonReentrant {
-        uint256 swapBalance = _executeAndCheckSwaps(
-            _bridgeData.transactionId,
-            _bridgeData.minAmount,
-            _swapData,
-            payable(receiver)
-        );
-        LibAsset.transferAsset(finalAssetId, payable(receiver), swapBalance);
-        emit LiFiTransferCompleted(_bridgeData.transactionId, finalAssetId, receiver, swapBalance, block.timestamp);
-=======
-        NXTPData memory _nxtpData
-    ) external payable nonReentrant {
-        _nxtpData.amount = _executeAndCheckSwaps(_lifiData, _swapData, payable(msg.sender));
-
-        _startBridge(_lifiData, _nxtpData, true);
->>>>>>> f62da901
     }
 
     /// Private Methods ///
