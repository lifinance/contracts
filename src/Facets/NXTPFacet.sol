// SPDX-License-Identifier: MIT
pragma solidity 0.8.16;

import { ITransactionManager } from "../Interfaces/ITransactionManager.sol";
import { ILiFi } from "../Interfaces/ILiFi.sol";
import { LibAsset, IERC20 } from "../Libraries/LibAsset.sol";
import { ReentrancyGuard } from "../Helpers/ReentrancyGuard.sol";
import { LibUtil } from "../Libraries/LibUtil.sol";
import { SwapperV2, LibSwap } from "../Helpers/SwapperV2.sol";
import { InvalidReceiver, InformationMismatch, InvalidFallbackAddress } from "../Errors/GenericErrors.sol";
import { Validatable } from "../Helpers/Validatable.sol";

/// @title NXTP (Connext) Facet
/// @author LI.FI (https://li.fi)
/// @notice Provides functionality for bridging through NXTP (Connext)
<<<<<<< HEAD
contract NXTPFacet is ILiFi, ReentrancyGuard, SwapperV2, Validatable {
    /// Errors ///
    error InvariantDataMismatch(string message);
=======
contract NXTPFacet is ILiFi, ReentrancyGuard, SwapperV2 {
    /// Storage ///

    /// @notice The contract address of the transaction manager on the source chain.
    ITransactionManager private immutable txManager;
>>>>>>> 6713488d

    /// Types ///

    struct NXTPData {
        ITransactionManager.InvariantTransactionData invariantData;
        uint256 expiry;
        bytes encryptedCallData;
        bytes encodedBid;
        bytes bidSignature;
        bytes encodedMeta;
    }

    /// Constructor ///

    /// @notice Initialize the contract.
    /// @param _txManager The contract address of the transaction manager on the source chain.
    constructor(ITransactionManager _txManager) {
        txManager = _txManager;
    }

    /// External Methods ///

    /// @notice This function starts a cross-chain transaction using the NXTP protocol
    /// @param _bridgeData the core information needed for bridging
    /// @param _nxtpData data needed to complete an NXTP cross-chain transaction
    function startBridgeTokensViaNXTP(ILiFi.BridgeData memory _bridgeData, NXTPData calldata _nxtpData)
        external
        payable
        refundExcessNative(payable(msg.sender))
        doesNotContainSourceSwaps(_bridgeData)
        validateBridgeData(_bridgeData)
        nonReentrant
    {
        if (hasDestinationCall(_nxtpData) != _bridgeData.hasDestinationCall) {
            revert InformationMismatch();
        }
        validateInvariantData(_nxtpData.invariantData, _bridgeData);
        LibAsset.depositAsset(_nxtpData.invariantData.sendingAssetId, _bridgeData.minAmount);
        _startBridge(_bridgeData, _nxtpData);
    }

    /// @notice This function performs a swap or multiple swaps and then starts a cross-chain transaction
    ///         using the NXTP protocol.
    /// @param _bridgeData the core information needed for bridging
    /// @param _swapData array of data needed for swaps
    /// @param _nxtpData data needed to complete an NXTP cross-chain transaction
    function swapAndStartBridgeTokensViaNXTP(
        ILiFi.BridgeData memory _bridgeData,
        LibSwap.SwapData[] calldata _swapData,
        NXTPData calldata _nxtpData
    )
        external
        payable
        refundExcessNative(payable(msg.sender))
        containsSourceSwaps(_bridgeData)
        validateBridgeData(_bridgeData)
        nonReentrant
    {
        if (hasDestinationCall(_nxtpData) != _bridgeData.hasDestinationCall) {
            revert InformationMismatch();
        }

        validateInvariantData(_nxtpData.invariantData, _bridgeData);
        _bridgeData.minAmount = _depositAndSwap(
            _bridgeData.transactionId,
            _bridgeData.minAmount,
            _swapData,
            payable(msg.sender)
        );
        _startBridge(_bridgeData, _nxtpData);
    }

    /// Private Methods ///

    /// @dev Contains the business logic for the bridge via NXTP
    /// @param _bridgeData the core information needed for bridging
    /// @param _nxtpData data specific to NXTP
<<<<<<< HEAD
    function _startBridge(ILiFi.BridgeData memory _bridgeData, NXTPData memory _nxtpData) private {
        ITransactionManager txManager = ITransactionManager(_nxtpData.nxtpTxManager);
        IERC20 sendingAssetId = IERC20(_nxtpData.invariantData.sendingAssetId);
        // Give Connext approval to bridge tokens
        LibAsset.maxApproveERC20(IERC20(sendingAssetId), _nxtpData.nxtpTxManager, _bridgeData.minAmount);
=======
    /// @param _hasSourceSwaps whether or not the bridge has source swaps
    function _startBridge(
        LiFiData calldata _lifiData,
        NXTPData memory _nxtpData,
        bool _hasSourceSwaps
    ) private {
        IERC20 sendingAssetId = IERC20(_nxtpData.invariantData.sendingAssetId);
        // Give Connext approval to bridge tokens
        LibAsset.maxApproveERC20(IERC20(sendingAssetId), address(txManager), _nxtpData.amount);
>>>>>>> 6713488d

        {
            address sendingChainFallback = _nxtpData.invariantData.sendingChainFallback;
            address receivingAddress = _nxtpData.invariantData.receivingAddress;

            if (LibUtil.isZeroAddress(sendingChainFallback)) {
                revert InvalidFallbackAddress();
            }
            if (LibUtil.isZeroAddress(receivingAddress)) {
                revert InvalidReceiver();
            }
        }

        // Initiate bridge transaction on sending chain
        txManager.prepare{ value: LibAsset.isNativeAsset(address(sendingAssetId)) ? _bridgeData.minAmount : 0 }(
            ITransactionManager.PrepareArgs(
                _nxtpData.invariantData,
                _bridgeData.minAmount,
                _nxtpData.expiry,
                _nxtpData.encryptedCallData,
                _nxtpData.encodedBid,
                _nxtpData.bidSignature,
                _nxtpData.encodedMeta
            )
        );

        emit LiFiTransferStarted(_bridgeData);
    }

    function validateInvariantData(
        ITransactionManager.InvariantTransactionData calldata _invariantData,
        ILiFi.BridgeData memory _bridgeData
    ) private pure {
        if (_invariantData.sendingAssetId != _bridgeData.sendingAssetId) {
            revert InvariantDataMismatch("sendingAssetId");
        }
        if (_invariantData.receivingAddress != _bridgeData.receiver) {
            revert InvariantDataMismatch("receivingAddress");
        }
        if (_invariantData.receivingChainId != _bridgeData.destinationChainId) {
            revert InvariantDataMismatch("receivingChainId");
        }
    }

    function hasDestinationCall(NXTPData memory _nxtpData) private pure returns (bool) {
        return _nxtpData.encryptedCallData.length > 0;
    }
}<|MERGE_RESOLUTION|>--- conflicted
+++ resolved
@@ -13,17 +13,14 @@
 /// @title NXTP (Connext) Facet
 /// @author LI.FI (https://li.fi)
 /// @notice Provides functionality for bridging through NXTP (Connext)
-<<<<<<< HEAD
 contract NXTPFacet is ILiFi, ReentrancyGuard, SwapperV2, Validatable {
-    /// Errors ///
-    error InvariantDataMismatch(string message);
-=======
-contract NXTPFacet is ILiFi, ReentrancyGuard, SwapperV2 {
     /// Storage ///
 
     /// @notice The contract address of the transaction manager on the source chain.
     ITransactionManager private immutable txManager;
->>>>>>> 6713488d
+
+    /// Errors ///
+    error InvariantDataMismatch(string message);
 
     /// Types ///
 
@@ -101,23 +98,10 @@
     /// @dev Contains the business logic for the bridge via NXTP
     /// @param _bridgeData the core information needed for bridging
     /// @param _nxtpData data specific to NXTP
-<<<<<<< HEAD
     function _startBridge(ILiFi.BridgeData memory _bridgeData, NXTPData memory _nxtpData) private {
-        ITransactionManager txManager = ITransactionManager(_nxtpData.nxtpTxManager);
         IERC20 sendingAssetId = IERC20(_nxtpData.invariantData.sendingAssetId);
         // Give Connext approval to bridge tokens
-        LibAsset.maxApproveERC20(IERC20(sendingAssetId), _nxtpData.nxtpTxManager, _bridgeData.minAmount);
-=======
-    /// @param _hasSourceSwaps whether or not the bridge has source swaps
-    function _startBridge(
-        LiFiData calldata _lifiData,
-        NXTPData memory _nxtpData,
-        bool _hasSourceSwaps
-    ) private {
-        IERC20 sendingAssetId = IERC20(_nxtpData.invariantData.sendingAssetId);
-        // Give Connext approval to bridge tokens
-        LibAsset.maxApproveERC20(IERC20(sendingAssetId), address(txManager), _nxtpData.amount);
->>>>>>> 6713488d
+        LibAsset.maxApproveERC20(IERC20(sendingAssetId), address(txManager), _bridgeData.minAmount);
 
         {
             address sendingChainFallback = _nxtpData.invariantData.sendingChainFallback;
