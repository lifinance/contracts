// SPDX-License-Identifier: MIT
pragma solidity 0.8.16;

import { ITransactionManager } from "../Interfaces/ITransactionManager.sol";
import { ILiFi } from "../Interfaces/ILiFi.sol";
import { LibAsset, IERC20 } from "../Libraries/LibAsset.sol";
import { ReentrancyGuard } from "../Helpers/ReentrancyGuard.sol";
<<<<<<< HEAD
=======
import { LibUtil } from "../Libraries/LibUtil.sol";
>>>>>>> 31f7043c
import { SwapperV2, LibSwap } from "../Helpers/SwapperV2.sol";
import { InvalidReceiver, InvalidFallbackAddress } from "../Errors/GenericErrors.sol";

/// @title NXTP (Connext) Facet
/// @author LI.FI (https://li.fi)
/// @notice Provides functionality for bridging through NXTP (Connext)
contract NXTPFacet is ILiFi, SwapperV2, ReentrancyGuard {
    /// Types ///
    struct NXTPData {
        address nxtpTxManager;
        ITransactionManager.InvariantTransactionData invariantData;
        uint256 amount;
        uint256 expiry;
        bytes encryptedCallData;
        bytes encodedBid;
        bytes bidSignature;
        bytes encodedMeta;
    }

    /// External Methods ///

    /// @notice This function starts a cross-chain transaction using the NXTP protocol
    /// @param _lifiData data used purely for tracking and analytics
    /// @param _nxtpData data needed to complete an NXTP cross-chain transaction
    function startBridgeTokensViaNXTP(LiFiData calldata _lifiData, NXTPData calldata _nxtpData)
        external
        payable
        nonReentrant
    {
        LibAsset.depositAsset(_nxtpData.invariantData.sendingAssetId, _nxtpData.amount);
        _startBridge(_nxtpData);

        emit LiFiTransferStarted(
            _lifiData.transactionId,
            "nxtp",
            "",
            _lifiData.integrator,
            _lifiData.referrer,
            _nxtpData.invariantData.sendingAssetId,
            _lifiData.receivingAssetId,
            _nxtpData.invariantData.receivingAddress,
            _nxtpData.amount,
            _nxtpData.invariantData.receivingChainId,
            false,
            !LibUtil.isZeroAddress(_nxtpData.invariantData.callTo)
        );
    }

    /// @notice This function performs a swap or multiple swaps and then starts a cross-chain transaction
    ///         using the NXTP protocol.
    /// @param _lifiData data used purely for tracking and analytics
    /// @param _swapData array of data needed for swaps
    /// @param _nxtpData data needed to complete an NXTP cross-chain transaction
    function swapAndStartBridgeTokensViaNXTP(
        LiFiData calldata _lifiData,
        LibSwap.SwapData[] calldata _swapData,
        NXTPData memory _nxtpData
    ) external payable nonReentrant {
        _nxtpData.amount = _executeAndCheckSwaps(_lifiData, _swapData, payable(msg.sender));
        _startBridge(_nxtpData);

        emit LiFiTransferStarted(
            _lifiData.transactionId,
            "nxtp",
            "",
            _lifiData.integrator,
            _lifiData.referrer,
            _swapData[0].sendingAssetId,
            _lifiData.receivingAssetId,
            _nxtpData.invariantData.receivingAddress,
            _swapData[0].fromAmount,
            _nxtpData.invariantData.receivingChainId,
            true,
            !LibUtil.isZeroAddress(_nxtpData.invariantData.callTo)
        );
    }

    /// @notice Completes a cross-chain transaction on the receiving chain using the NXTP protocol.
    /// @param _lifiData data used purely for tracking and analytics
    /// @param assetId token received on the receiving chain
    /// @param receiver address that will receive the tokens
    /// @param amount number of tokens received
    function completeBridgeTokensViaNXTP(
        LiFiData calldata _lifiData,
        address assetId,
        address receiver,
        uint256 amount
    ) external payable nonReentrant {
        LibAsset.depositAsset(assetId, amount);
        LibAsset.transferAsset(assetId, payable(receiver), amount);
        emit LiFiTransferCompleted(_lifiData.transactionId, assetId, receiver, amount, block.timestamp);
    }

    /// @notice Performs a swap before completing a cross-chain transaction
    ///         on the receiving chain using the NXTP protocol.
    /// @param _lifiData data used purely for tracking and analytics
    /// @param _swapData array of data needed for swaps
    /// @param finalAssetId token received on the receiving chain
    /// @param receiver address that will receive the tokens
    function swapAndCompleteBridgeTokensViaNXTP(
        LiFiData calldata _lifiData,
        LibSwap.SwapData[] calldata _swapData,
        address finalAssetId,
        address receiver
    ) external payable nonReentrant {
        uint256 swapBalance = _executeAndCheckSwaps(_lifiData, _swapData, payable(receiver));
        LibAsset.transferAsset(finalAssetId, payable(receiver), swapBalance);
        emit LiFiTransferCompleted(_lifiData.transactionId, finalAssetId, receiver, swapBalance, block.timestamp);
    }

    /// Private Methods ///

    /// @dev Contains the business logic for the bridge via NXTP
    /// @param _nxtpData data specific to NXTP
    function _startBridge(NXTPData memory _nxtpData) private {
        ITransactionManager txManager = ITransactionManager(_nxtpData.nxtpTxManager);
        IERC20 sendingAssetId = IERC20(_nxtpData.invariantData.sendingAssetId);
        // Give Connext approval to bridge tokens
        LibAsset.maxApproveERC20(IERC20(sendingAssetId), _nxtpData.nxtpTxManager, _nxtpData.amount);

        uint256 value = LibAsset.isNativeAsset(address(sendingAssetId)) ? _nxtpData.amount : 0;
        address sendingChainFallback = _nxtpData.invariantData.sendingChainFallback;
        address receivingAddress = _nxtpData.invariantData.receivingAddress;

        if (LibUtil.isZeroAddress(sendingChainFallback)) {
            revert InvalidFallbackAddress();
        }
        if (LibUtil.isZeroAddress(receivingAddress)) {
            revert InvalidReceiver();
        }

        // Initiate bridge transaction on sending chain
        txManager.prepare{ value: value }(
            ITransactionManager.PrepareArgs(
                _nxtpData.invariantData,
                _nxtpData.amount,
                _nxtpData.expiry,
                _nxtpData.encryptedCallData,
                _nxtpData.encodedBid,
                _nxtpData.bidSignature,
                _nxtpData.encodedMeta
            )
        );
    }
}<|MERGE_RESOLUTION|>--- conflicted
+++ resolved
@@ -5,10 +5,7 @@
 import { ILiFi } from "../Interfaces/ILiFi.sol";
 import { LibAsset, IERC20 } from "../Libraries/LibAsset.sol";
 import { ReentrancyGuard } from "../Helpers/ReentrancyGuard.sol";
-<<<<<<< HEAD
-=======
 import { LibUtil } from "../Libraries/LibUtil.sol";
->>>>>>> 31f7043c
 import { SwapperV2, LibSwap } from "../Helpers/SwapperV2.sol";
 import { InvalidReceiver, InvalidFallbackAddress } from "../Errors/GenericErrors.sol";
 
