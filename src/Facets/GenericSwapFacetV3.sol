--- conflicted
+++ resolved
@@ -11,15 +11,9 @@
 
 /// @title GenericSwapFacetV3
 /// @author LI.FI (https://li.fi)
-<<<<<<< HEAD
 /// @notice Provides gas-optimized functionality for fee collection and for swapping through any whitelisted DEX
 /// @dev Can only execute calldata for whitelisted function selectors
-/// @custom:version 1.0.1
-=======
-/// @notice Provides gas-optimized functionality for fee collection and for swapping through any APPROVED DEX
-/// @dev Can only execute calldata for APPROVED function selectors
 /// @custom:version 1.0.2
->>>>>>> b413404d
 contract GenericSwapFacetV3 is ILiFi {
     using SafeTransferLib for ERC20;
 
