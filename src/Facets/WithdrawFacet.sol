--- conflicted
+++ resolved
@@ -4,13 +4,10 @@
 import { IERC20 } from "@openzeppelin/contracts/token/ERC20/IERC20.sol";
 import { SafeERC20 } from "@openzeppelin/contracts/token/ERC20/utils/SafeERC20.sol";
 import { LibDiamond } from "../Libraries/LibDiamond.sol";
-<<<<<<< HEAD
 import { LibUtil } from "../Libraries/LibUtil.sol";
-=======
 import { LibAsset } from "../Libraries/LibAsset.sol";
 import { LibAccess } from "../Libraries/LibAccess.sol";
 
->>>>>>> bb78b35c
 /// @title Withdraw Facet
 /// @author LI.FI (https://li.fi)
 /// @notice Allows admin to withdraw funds that are kept in the contract by accident
@@ -72,9 +69,6 @@
         uint256 _amount
     ) external {
         LibDiamond.enforceIsContractOwner();
-<<<<<<< HEAD
-        address sendTo = (LibUtil.isZeroAddress(_to)) ? msg.sender : _to;
-=======
         _withdrawAsset(_assetAddress, _to, _amount);
     }
 
@@ -89,8 +83,7 @@
         address _to,
         uint256 _amount
     ) internal {
-        address sendTo = (_to == address(0)) ? msg.sender : _to;
->>>>>>> bb78b35c
+        address sendTo = (LibUtil.isZeroAddress(_to)) ? msg.sender : _to;
         uint256 assetBalance;
         if (_assetAddress == NATIVE_ASSET) {
             address self = address(this); // workaround for a possible solidity bug
