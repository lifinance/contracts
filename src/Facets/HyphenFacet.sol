--- conflicted
+++ resolved
@@ -27,11 +27,8 @@
         address router;
     }
 
-<<<<<<< HEAD
     /// External Methods ///
 
-=======
->>>>>>> c2f0cddc
     /// @notice Bridges tokens via Hyphen
     /// @param _lifiData data used purely for tracking and analytics
     /// @param _hyphenData data specific to Hyphen
