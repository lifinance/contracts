// SPDX-License-Identifier: MIT
pragma solidity 0.8.16;

import { ILiFi } from "../Interfaces/ILiFi.sol";
import { IHyphenRouter } from "../Interfaces/IHyphenRouter.sol";
import { LibAsset, IERC20 } from "../Libraries/LibAsset.sol";
import { ReentrancyGuard } from "../Helpers/ReentrancyGuard.sol";
import { SwapperV2, LibSwap } from "../Helpers/SwapperV2.sol";
import { LibUtil } from "../Libraries/LibUtil.sol";
import { InvalidReceiver, InvalidAmount, CannotBridgeToSameNetwork } from "../Errors/GenericErrors.sol";

/// @title Hyphen Facet
/// @author LI.FI (https://li.fi)
/// @notice Provides functionality for bridging through Hyphen
<<<<<<< HEAD
contract HyphenFacet is ILiFi, SwapperV2, ReentrancyGuard {
    /// Storage ///

    /// @notice The contract address of the router on the source chain.
    IHyphenRouter private immutable router;

=======
contract HyphenFacet is ILiFi, ReentrancyGuard, SwapperV2 {
>>>>>>> 941f91c3
    /// Types ///

    /// @param assetId The contract address of the token being bridged.
    /// @param amount The amount of tokens to bridge.
    /// @param receiver The address of the token receiver after bridging.
    /// @param toChainId The chainId of the chain to bridge to.
    struct HyphenData {
        address assetId;
        uint256 amount;
        address receiver;
        uint256 toChainId;
    }

    /// Constructor ///

    /// @notice Initialize the contract.
    /// @param _router The contract address of the router on the source chain.
    constructor(IHyphenRouter _router) {
        router = _router;
    }

    /// External Methods ///

    /// @notice Bridges tokens via Hyphen
    /// @param _lifiData data used purely for tracking and analytics
    /// @param _hyphenData data specific to Hyphen
    function startBridgeTokensViaHyphen(LiFiData calldata _lifiData, HyphenData calldata _hyphenData)
        external
        payable
        nonReentrant
    {
        if (LibUtil.isZeroAddress(_hyphenData.receiver)) {
            revert InvalidReceiver();
        }
        if (_hyphenData.amount == 0) {
            revert InvalidAmount();
        }

        LibAsset.depositAsset(_hyphenData.assetId, _hyphenData.amount);
        _startBridge(_lifiData, _hyphenData, false);
    }

    /// @notice Performs a swap before bridging via Hyphen
    /// @param _lifiData data used purely for tracking and analytics
    /// @param _swapData an array of swap related data for performing swaps before bridging
    /// @param _hyphenData data specific to Hyphen
    function swapAndStartBridgeTokensViaHyphen(
        LiFiData calldata _lifiData,
        LibSwap.SwapData[] calldata _swapData,
        HyphenData memory _hyphenData
    ) external payable nonReentrant {
        if (LibUtil.isZeroAddress(_hyphenData.receiver)) {
            revert InvalidReceiver();
        }

        _hyphenData.amount = _executeAndCheckSwaps(_lifiData, _swapData, payable(msg.sender));
        _startBridge(_lifiData, _hyphenData, true);
    }

    /// Private Methods ///

    /// @dev Contains the business logic for the bridge via Hyphen
    /// @param _lifiData data used purely for tracking and analytics
    /// @param _hyphenData data specific to Hyphen
    /// @param _hasSourceSwaps whether or not the bridge has source swaps
    function _startBridge(
        LiFiData calldata _lifiData,
        HyphenData memory _hyphenData,
        bool _hasSourceSwaps
    ) private {
        if (!LibAsset.isNativeAsset(_hyphenData.assetId)) {
            // Give the Hyphen router approval to bridge tokens
            LibAsset.maxApproveERC20(IERC20(_hyphenData.assetId), address(router), _hyphenData.amount);

            router.depositErc20(
                _hyphenData.toChainId,
                _hyphenData.assetId,
                _hyphenData.receiver,
                _hyphenData.amount,
                "LIFI"
            );
        } else {
            router.depositNative{ value: _hyphenData.amount }(_hyphenData.receiver, _hyphenData.toChainId, "LIFI");
        }

        emit LiFiTransferStarted(
            _lifiData.transactionId,
            "hyphen",
            "",
            _lifiData.integrator,
            _lifiData.referrer,
            _hyphenData.assetId,
            _lifiData.receivingAssetId,
            _hyphenData.receiver,
            _hyphenData.amount,
            _hyphenData.toChainId,
            _hasSourceSwaps,
            false
        );
    }
}<|MERGE_RESOLUTION|>--- conflicted
+++ resolved
@@ -12,16 +12,12 @@
 /// @title Hyphen Facet
 /// @author LI.FI (https://li.fi)
 /// @notice Provides functionality for bridging through Hyphen
-<<<<<<< HEAD
-contract HyphenFacet is ILiFi, SwapperV2, ReentrancyGuard {
+contract HyphenFacet is ILiFi, ReentrancyGuard, SwapperV2 {
     /// Storage ///
 
     /// @notice The contract address of the router on the source chain.
     IHyphenRouter private immutable router;
 
-=======
-contract HyphenFacet is ILiFi, ReentrancyGuard, SwapperV2 {
->>>>>>> 941f91c3
     /// Types ///
 
     /// @param assetId The contract address of the token being bridged.
