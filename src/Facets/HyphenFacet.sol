--- conflicted
+++ resolved
@@ -31,7 +31,6 @@
         uint256 toChainId;
     }
 
-<<<<<<< HEAD
     /// Constructor ///
 
     /// @notice Initialize the contract.
@@ -40,8 +39,6 @@
         router = _router;
     }
 
-=======
->>>>>>> 2327439a
     /// External Methods ///
 
     /// @notice Bridges tokens via Hyphen
