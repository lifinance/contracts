// SPDX-License-Identifier: MIT
pragma solidity 0.8.16;

import { ILiFi } from "../Interfaces/ILiFi.sol";
import { IHyphenRouter } from "../Interfaces/IHyphenRouter.sol";
import { LibAsset, IERC20 } from "../Libraries/LibAsset.sol";
import { ReentrancyGuard } from "../Helpers/ReentrancyGuard.sol";
import { SwapperV2, LibSwap } from "../Helpers/SwapperV2.sol";
import { LibUtil } from "../Libraries/LibUtil.sol";
import { InvalidReceiver, InvalidAmount, CannotBridgeToSameNetwork } from "../Errors/GenericErrors.sol";
import { Validatable } from "../Helpers/Validatable.sol";

/// @title Hyphen Facet
/// @author LI.FI (https://li.fi)
/// @notice Provides functionality for bridging through Hyphen
<<<<<<< HEAD
contract HyphenFacet is ILiFi, SwapperV2, ReentrancyGuard, Validatable {
=======
contract HyphenFacet is ILiFi, ReentrancyGuard, SwapperV2 {
>>>>>>> 941f91c3
    /// Types ///

    /// @param token The contract address of the token being bridged.
    /// @param amount The amount of tokens to bridge.
    /// @param recipient The address of the token recipient after bridging.
    /// @param toChainId The chainId of the chain to bridge to.
    struct HyphenData {
        address router;
    }

    /// External Methods ///

    /// @notice Bridges tokens via Hyphen
    /// @param _bridgeData the core information needed for bridging
    /// @param _hyphenData data specific to Hyphen
    function startBridgeTokensViaHyphen(ILiFi.BridgeData memory _bridgeData, HyphenData calldata _hyphenData)
        external
        payable
        refundExcessNative(payable(msg.sender))
        doesNotContainSourceSwaps(_bridgeData)
        validateBridgeData(_bridgeData)
        nonReentrant
    {
        LibAsset.depositAsset(_bridgeData.sendingAssetId, _bridgeData.minAmount);
        _startBridge(_bridgeData, _hyphenData);
    }

    /// @notice Performs a swap before bridging via Hyphen
    /// @param _bridgeData the core information needed for bridging
    /// @param _swapData an array of swap related data for performing swaps before bridging
    /// @param _hyphenData data specific to Hyphen
    function swapAndStartBridgeTokensViaHyphen(
        ILiFi.BridgeData memory _bridgeData,
        LibSwap.SwapData[] calldata _swapData,
        HyphenData memory _hyphenData
    )
        external
        payable
        refundExcessNative(payable(msg.sender))
        containsSourceSwaps(_bridgeData)
        validateBridgeData(_bridgeData)
        nonReentrant
    {
        LibAsset.depositAssets(_swapData);
        _bridgeData.minAmount = _executeAndCheckSwaps(
            _bridgeData.transactionId,
            _bridgeData.minAmount,
            _swapData,
            payable(msg.sender)
        );
        _startBridge(_bridgeData, _hyphenData);
    }

    /// Private Methods ///

    /// @dev Contains the business logic for the bridge via Hyphen
    /// @param _bridgeData the core information needed for bridging
    /// @param _hyphenData data specific to Hyphen
    function _startBridge(ILiFi.BridgeData memory _bridgeData, HyphenData memory _hyphenData) private {
        if (!LibAsset.isNativeAsset(_bridgeData.sendingAssetId)) {
            // Give the Hyphen router approval to bridge tokens
            LibAsset.maxApproveERC20(IERC20(_bridgeData.sendingAssetId), _hyphenData.router, _bridgeData.minAmount);

            IHyphenRouter(_hyphenData.router).depositErc20(
                _bridgeData.destinationChainId,
                _bridgeData.sendingAssetId,
                _bridgeData.receiver,
                _bridgeData.minAmount,
                "LIFI"
            );
        } else {
            IHyphenRouter(_hyphenData.router).depositNative{ value: _bridgeData.minAmount }(
                _bridgeData.receiver,
                _bridgeData.destinationChainId,
                "LIFI"
            );
        }

        emit LiFiTransferStarted(_bridgeData);
    }
}<|MERGE_RESOLUTION|>--- conflicted
+++ resolved
@@ -13,11 +13,7 @@
 /// @title Hyphen Facet
 /// @author LI.FI (https://li.fi)
 /// @notice Provides functionality for bridging through Hyphen
-<<<<<<< HEAD
-contract HyphenFacet is ILiFi, SwapperV2, ReentrancyGuard, Validatable {
-=======
-contract HyphenFacet is ILiFi, ReentrancyGuard, SwapperV2 {
->>>>>>> 941f91c3
+contract HyphenFacet is ILiFi, ReentrancyGuard, SwapperV2, Validatable {
     /// Types ///
 
     /// @param token The contract address of the token being bridged.
