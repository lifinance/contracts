--- conflicted
+++ resolved
@@ -8,16 +8,12 @@
 /// @notice A simple registry to track LIFI periphery contracts
 contract PeripheryRegistryFacet {
     /// Storage ///
-<<<<<<< HEAD
+
     bytes32 internal constant NAMESPACE =
         keccak256("com.lifi.facets.periphery_registry");
-=======
-
-    bytes32 internal constant NAMESPACE = keccak256("com.lifi.facets.periphery_registry");
 
     /// Types ///
 
->>>>>>> 4c4c6bdd
     struct Storage {
         mapping(string => address) contracts;
     }
