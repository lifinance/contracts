// SPDX-License-Identifier: MIT
pragma solidity 0.8.16;

import { IAxelarGasService } from "@axelar-network/axelar-cgp-solidity/contracts/interfaces/IAxelarGasService.sol";
import { IAxelarGateway } from "@axelar-network/axelar-cgp-solidity/contracts/interfaces/IAxelarGateway.sol";
import { LibDiamond } from "../Libraries/LibDiamond.sol";
import { RecoveryAddressCannotBeZero, NativeAssetNotSupported, TokenNotSupported, InvalidAmount, InvalidDestinationChain } from "../Errors/GenericErrors.sol";
import { LibAsset } from "../Libraries/LibAsset.sol";
import { IERC20 } from "@openzeppelin/contracts/token/ERC20/IERC20.sol";
import { ERC20 } from "@openzeppelin/contracts/token/ERC20/ERC20.sol";
import { Strings } from "@openzeppelin/contracts/utils/Strings.sol";

contract AxelarFacet {
    /// Storage
<<<<<<< HEAD

    /// @notice The contract address of the gateway on the source chain.
    IAxelarGateway private immutable gateway;

    /// @notice The contract address of the gas service on the source chain.
    IAxelarGasService private immutable gasService;
=======
    bytes32 internal constant NAMESPACE = keccak256("com.lifi.facets.axelar");

    /// Events ///
    event LifiXChainTXStarted(uint256 indexed destinationChain, address indexed callTo, bytes callData);
    event ChainNameRegistered(uint256 indexed chainID, string chainName);

    struct Storage {
        IAxelarGateway gateway;
        IAxelarGasService gasReceiver;
        mapping(uint256 => string) chainIdToName;
    }

    /// @param destinationChain the chain to execute on
    /// @param destinationAddress the address of the LiFi contract on the destinationChain
    /// @param callTo the address of the contract to call
    /// @param callData the encoded calldata for the contract call
    struct AxelarCallParameters {
        uint256 destinationChain;
        address destinationAddress;
        address callTo;
        bytes callData;
    }
>>>>>>> 2327439a

    /// Errors
    error SymbolDoesNotExist();

    /// Constructor ///

    /// @notice Initialize the contract.
    /// @param _gateway The contract address of the gateway on the source chain.
    /// @param _gasService The contract address of the gas service on the source chain.
    constructor(IAxelarGateway _gateway, IAxelarGasService _gasService) {
        gateway = _gateway;
        gasService = _gasService;
    }

<<<<<<< HEAD
    /// External Methods ///

    /// @notice Initiates a cross-chain contract call via Axelar Network
    /// @param destinationChain the chain to execute on
    /// @param destinationAddress the address of the LiFi contract on the destinationChain
    /// @param callTo the address of the contract to call
    /// @param callData the encoded calldata for the contract call
    function executeCallViaAxelar(
        string calldata destinationChain,
        string calldata destinationAddress,
        address callTo,
        bytes calldata callData
    ) external payable {
        bytes memory payload = abi.encodePacked(callTo, callData);
=======
    function setChainName(uint256 _chainId, string calldata _name) external {
        LibDiamond.enforceIsContractOwner();
        Storage storage s = getStorage();
        s.chainIdToName[_chainId] = _name;
        emit ChainNameRegistered(_chainId, _name);
    }

    /// @notice Initiates a cross-chain contract call via Axelar Network
    /// @param params the parameters for the cross-chain call
    function executeCallViaAxelar(AxelarCallParameters calldata params) external payable {
        Storage storage s = getStorage();
        bytes memory payload = abi.encodePacked(params.callTo, params.callData);

        string memory _destinationChain = s.chainIdToName[params.destinationChain];
        if (bytes(_destinationChain).length == 0) {
            revert InvalidDestinationChain();
        }
        string memory _destinationAddress = Strings.toHexString(params.destinationAddress);
>>>>>>> 2327439a

        // Pay gas up front
        gasService.payNativeGasForContractCall{ value: msg.value }(
            address(this),
            _destinationChain,
            _destinationAddress,
            payload,
            msg.sender
        );

<<<<<<< HEAD
        gateway.callContract(destinationChain, destinationAddress, payload);
=======
        s.gateway.callContract(_destinationChain, _destinationAddress, payload);
        emit LifiXChainTXStarted(params.destinationChain, params.callTo, params.callData);
>>>>>>> 2327439a
    }

    /// @notice Initiates a cross-chain contract call while sending a token via Axelar Network
    /// @param params the parameters for the cross-chain call
    /// @param token the address of token to send with the transaction
    /// @param amount the amount of tokens to send
    /// @param recoveryAddress the address to send the tokens to if the transaction fails on the destination chain
    function executeCallWithTokenViaAxelar(
        AxelarCallParameters calldata params,
        address token,
        uint256 amount,
        address recoveryAddress
    ) external payable {
        if (recoveryAddress == address(0)) {
            revert RecoveryAddressCannotBeZero();
        }
        if (LibAsset.isNativeAsset(token)) {
            revert NativeAssetNotSupported();
        }
        if (amount == 0) {
            revert InvalidAmount();
        }

<<<<<<< HEAD
        {
            address tokenAddress = gateway.tokenAddresses(symbol);
=======
        string memory tokenSymbol = ERC20(token).symbol();
        Storage storage s = getStorage();
        IAxelarGateway gateway = s.gateway;
        {
            address tokenAddress = gateway.tokenAddresses(tokenSymbol);
>>>>>>> 2327439a
            if (LibAsset.isNativeAsset(tokenAddress)) {
                revert TokenNotSupported();
            }
            LibAsset.transferFromERC20(tokenAddress, msg.sender, address(this), amount);
            LibAsset.maxApproveERC20(IERC20(tokenAddress), address(gateway), amount);
        }

        bytes memory payload = abi.encodePacked(params.callTo, recoveryAddress, params.callData);
        string memory _destinationChain = s.chainIdToName[params.destinationChain];
        if (bytes(_destinationChain).length == 0) {
            revert InvalidDestinationChain();
        }
        string memory _destinationAddress = Strings.toHexString(params.destinationAddress);

        // Pay gas up front
        if (msg.value > 0) {
<<<<<<< HEAD
            _payGasWithToken(destinationChain, destinationAddress, symbol, amount, payload);
        }

        gateway.callContractWithToken(destinationChain, destinationAddress, payload, symbol, amount);
    }

    function _payGasWithToken(
        string calldata destinationChain,
        string calldata destinationAddress,
        string calldata symbol,
=======
            _payGasWithToken(s, _destinationChain, _destinationAddress, tokenSymbol, amount, payload);
        }

        gateway.callContractWithToken(_destinationChain, _destinationAddress, payload, tokenSymbol, amount);
        emit LifiXChainTXStarted(params.destinationChain, params.callTo, params.callData);
    }

    function _payGasWithToken(
        Storage storage s,
        string memory destinationChain,
        string memory destinationAddress,
        string memory symbol,
>>>>>>> 2327439a
        uint256 amount,
        bytes memory payload
    ) private {
        gasService.payNativeGasForContractCallWithToken{ value: msg.value }(
            address(this),
            destinationChain,
            destinationAddress,
            payload,
            symbol,
            amount,
            msg.sender
        );
    }
}<|MERGE_RESOLUTION|>--- conflicted
+++ resolved
@@ -11,24 +11,19 @@
 import { Strings } from "@openzeppelin/contracts/utils/Strings.sol";
 
 contract AxelarFacet {
-    /// Storage
-<<<<<<< HEAD
+    /// Storage ///
+
+    bytes32 internal constant NAMESPACE = keccak256("com.lifi.facets.axelar");
 
     /// @notice The contract address of the gateway on the source chain.
     IAxelarGateway private immutable gateway;
 
     /// @notice The contract address of the gas service on the source chain.
     IAxelarGasService private immutable gasService;
-=======
-    bytes32 internal constant NAMESPACE = keccak256("com.lifi.facets.axelar");
 
-    /// Events ///
-    event LifiXChainTXStarted(uint256 indexed destinationChain, address indexed callTo, bytes callData);
-    event ChainNameRegistered(uint256 indexed chainID, string chainName);
+    /// Types ///
 
     struct Storage {
-        IAxelarGateway gateway;
-        IAxelarGasService gasReceiver;
         mapping(uint256 => string) chainIdToName;
     }
 
@@ -42,9 +37,14 @@
         address callTo;
         bytes callData;
     }
->>>>>>> 2327439a
+
+    /// Events ///
+
+    event LifiXChainTXStarted(uint256 indexed destinationChain, address indexed callTo, bytes callData);
+    event ChainNameRegistered(uint256 indexed chainID, string chainName);
 
     /// Errors
+
     error SymbolDoesNotExist();
 
     /// Constructor ///
@@ -57,22 +57,8 @@
         gasService = _gasService;
     }
 
-<<<<<<< HEAD
     /// External Methods ///
 
-    /// @notice Initiates a cross-chain contract call via Axelar Network
-    /// @param destinationChain the chain to execute on
-    /// @param destinationAddress the address of the LiFi contract on the destinationChain
-    /// @param callTo the address of the contract to call
-    /// @param callData the encoded calldata for the contract call
-    function executeCallViaAxelar(
-        string calldata destinationChain,
-        string calldata destinationAddress,
-        address callTo,
-        bytes calldata callData
-    ) external payable {
-        bytes memory payload = abi.encodePacked(callTo, callData);
-=======
     function setChainName(uint256 _chainId, string calldata _name) external {
         LibDiamond.enforceIsContractOwner();
         Storage storage s = getStorage();
@@ -86,28 +72,24 @@
         Storage storage s = getStorage();
         bytes memory payload = abi.encodePacked(params.callTo, params.callData);
 
-        string memory _destinationChain = s.chainIdToName[params.destinationChain];
-        if (bytes(_destinationChain).length == 0) {
+        string memory destinationChain = s.chainIdToName[params.destinationChain];
+        if (bytes(destinationChain).length == 0) {
             revert InvalidDestinationChain();
         }
-        string memory _destinationAddress = Strings.toHexString(params.destinationAddress);
->>>>>>> 2327439a
+        string memory destinationAddress = Strings.toHexString(params.destinationAddress);
 
         // Pay gas up front
         gasService.payNativeGasForContractCall{ value: msg.value }(
             address(this),
-            _destinationChain,
-            _destinationAddress,
+            destinationChain,
+            destinationAddress,
             payload,
             msg.sender
         );
 
-<<<<<<< HEAD
         gateway.callContract(destinationChain, destinationAddress, payload);
-=======
-        s.gateway.callContract(_destinationChain, _destinationAddress, payload);
+
         emit LifiXChainTXStarted(params.destinationChain, params.callTo, params.callData);
->>>>>>> 2327439a
     }
 
     /// @notice Initiates a cross-chain contract call while sending a token via Axelar Network
@@ -131,16 +113,10 @@
             revert InvalidAmount();
         }
 
-<<<<<<< HEAD
-        {
-            address tokenAddress = gateway.tokenAddresses(symbol);
-=======
         string memory tokenSymbol = ERC20(token).symbol();
         Storage storage s = getStorage();
-        IAxelarGateway gateway = s.gateway;
         {
             address tokenAddress = gateway.tokenAddresses(tokenSymbol);
->>>>>>> 2327439a
             if (LibAsset.isNativeAsset(tokenAddress)) {
                 revert TokenNotSupported();
             }
@@ -149,39 +125,26 @@
         }
 
         bytes memory payload = abi.encodePacked(params.callTo, recoveryAddress, params.callData);
-        string memory _destinationChain = s.chainIdToName[params.destinationChain];
-        if (bytes(_destinationChain).length == 0) {
+        string memory destinationChain = s.chainIdToName[params.destinationChain];
+        if (bytes(destinationChain).length == 0) {
             revert InvalidDestinationChain();
         }
-        string memory _destinationAddress = Strings.toHexString(params.destinationAddress);
+        string memory destinationAddress = Strings.toHexString(params.destinationAddress);
 
         // Pay gas up front
         if (msg.value > 0) {
-<<<<<<< HEAD
-            _payGasWithToken(destinationChain, destinationAddress, symbol, amount, payload);
+            _payGasWithToken(destinationChain, destinationAddress, tokenSymbol, amount, payload);
         }
 
-        gateway.callContractWithToken(destinationChain, destinationAddress, payload, symbol, amount);
-    }
+        gateway.callContractWithToken(destinationChain, destinationAddress, payload, tokenSymbol, amount);
 
-    function _payGasWithToken(
-        string calldata destinationChain,
-        string calldata destinationAddress,
-        string calldata symbol,
-=======
-            _payGasWithToken(s, _destinationChain, _destinationAddress, tokenSymbol, amount, payload);
-        }
-
-        gateway.callContractWithToken(_destinationChain, _destinationAddress, payload, tokenSymbol, amount);
         emit LifiXChainTXStarted(params.destinationChain, params.callTo, params.callData);
     }
 
     function _payGasWithToken(
-        Storage storage s,
         string memory destinationChain,
         string memory destinationAddress,
         string memory symbol,
->>>>>>> 2327439a
         uint256 amount,
         bytes memory payload
     ) private {
@@ -195,4 +158,13 @@
             msg.sender
         );
     }
+
+    /// @dev fetch local storage
+    function getStorage() private pure returns (Storage storage s) {
+        bytes32 namespace = NAMESPACE;
+        // solhint-disable-next-line no-inline-assembly
+        assembly {
+            s.slot := namespace
+        }
+    }
 }