--- conflicted
+++ resolved
@@ -12,11 +12,7 @@
 /// @title OmniBridge Facet
 /// @author LI.FI (https://li.fi)
 /// @notice Provides functionality for bridging through OmniBridge
-<<<<<<< HEAD
 contract OmniBridgeFacet is ILiFi, ReentrancyGuard, SwapperV2, Validatable {
-    /// Types ///
-=======
-contract OmniBridgeFacet is ILiFi, ReentrancyGuard, SwapperV2 {
     /// Storage ///
 
     /// @notice The chain id of Gnosis.
@@ -24,25 +20,11 @@
 
     /// @notice The contract address of the foreign omni bridge on the source chain.
     IOmniBridge private immutable foreignOmniBridge;
->>>>>>> 6713488d
+
+    /// Types ///
 
     /// @notice The contract address of the weth omni bridge on the source chain.
     IOmniBridge private immutable wethOmniBridge;
-
-    /// Types ///
-
-<<<<<<< HEAD
-    struct OmniData {
-        address bridge;
-=======
-    /// @param assetId The contract address of the token being bridged.
-    /// @param amount The amount of tokens to bridge.
-    /// @param receiver The address of the token receiver after bridging.
-    struct BridgeData {
-        address assetId;
-        uint256 amount;
-        address receiver;
-    }
 
     /// Constructor ///
 
@@ -52,15 +34,13 @@
     constructor(IOmniBridge _foreignOmniBridge, IOmniBridge _wethOmniBridge) {
         foreignOmniBridge = _foreignOmniBridge;
         wethOmniBridge = _wethOmniBridge;
->>>>>>> 6713488d
     }
 
     /// External Methods ///
 
     /// @notice Bridges tokens via OmniBridge
     /// @param _bridgeData Data contaning core information for bridging
-    /// @param _omniData Data specific to bridge
-    function startBridgeTokensViaOmniBridge(ILiFi.BridgeData memory _bridgeData, OmniData calldata _omniData)
+    function startBridgeTokensViaOmniBridge(ILiFi.BridgeData memory _bridgeData)
         external
         payable
         refundExcessNative(payable(msg.sender))
@@ -69,17 +49,15 @@
         nonReentrant
     {
         LibAsset.depositAsset(_bridgeData.sendingAssetId, _bridgeData.minAmount);
-        _startBridge(_bridgeData, _omniData);
+        _startBridge(_bridgeData);
     }
 
     /// @notice Performs a swap before bridging via OmniBridge
     /// @param _bridgeData Data contaning core information for bridging
     /// @param _swapData An array of swap related data for performing swaps before bridging
-    /// @param _omniData Data specific to bridge
     function swapAndStartBridgeTokensViaOmniBridge(
         ILiFi.BridgeData memory _bridgeData,
-        LibSwap.SwapData[] calldata _swapData,
-        OmniData calldata _omniData
+        LibSwap.SwapData[] calldata _swapData
     )
         external
         payable
@@ -94,41 +72,23 @@
             _swapData,
             payable(msg.sender)
         );
-        _startBridge(_bridgeData, _omniData);
+        _startBridge(_bridgeData);
     }
 
     /// Private Methods ///
 
     /// @dev Contains the business logic for the bridge via OmniBridge
-<<<<<<< HEAD
     /// @param _bridgeData Data contaning core information for bridging
-    /// @param _omniData Data specific to OmniBridge
-    function _startBridge(ILiFi.BridgeData memory _bridgeData, OmniData calldata _omniData) private {
-        IOmniBridge bridge = IOmniBridge(_omniData.bridge);
+    function _startBridge(ILiFi.BridgeData memory _bridgeData) private {
         if (LibAsset.isNativeAsset(_bridgeData.sendingAssetId)) {
-            bridge.wrapAndRelayTokens{ value: _bridgeData.minAmount }(_bridgeData.receiver);
+            wethOmniBridge.wrapAndRelayTokens{ value: _bridgeData.minAmount }(_bridgeData.receiver);
         } else {
-            LibAsset.maxApproveERC20(IERC20(_bridgeData.sendingAssetId), _omniData.bridge, _bridgeData.minAmount);
-
-            bridge.relayTokens(_bridgeData.sendingAssetId, _bridgeData.receiver, _bridgeData.minAmount);
-=======
-    /// @param _lifiData Data used purely for tracking and analytics
-    /// @param _bridgeData Data specific to OmniBridge
-    /// @param _amount Amount to bridge
-    /// @param _hasSourceSwap Did swap on sending chain
-    function _startBridge(
-        LiFiData calldata _lifiData,
-        BridgeData calldata _bridgeData,
-        uint256 _amount,
-        bool _hasSourceSwap
-    ) private {
-        if (LibAsset.isNativeAsset(_bridgeData.assetId)) {
-            wethOmniBridge.wrapAndRelayTokens{ value: _amount }(_bridgeData.receiver);
-        } else {
-            LibAsset.maxApproveERC20(IERC20(_bridgeData.assetId), address(foreignOmniBridge), _amount);
-
-            foreignOmniBridge.relayTokens(_bridgeData.assetId, _bridgeData.receiver, _amount);
->>>>>>> 6713488d
+            LibAsset.maxApproveERC20(
+                IERC20(_bridgeData.sendingAssetId),
+                address(foreignOmniBridge),
+                _bridgeData.minAmount
+            );
+            foreignOmniBridge.relayTokens(_bridgeData.sendingAssetId, _bridgeData.receiver, _bridgeData.minAmount);
         }
 
         emit LiFiTransferStarted(_bridgeData);
