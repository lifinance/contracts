--- conflicted
+++ resolved
@@ -12,11 +12,7 @@
 /// @title OmniBridge Facet
 /// @author LI.FI (https://li.fi)
 /// @notice Provides functionality for bridging through OmniBridge
-<<<<<<< HEAD
-contract OmniBridgeFacet is ILiFi, SwapperV2, ReentrancyGuard, Validatable {
-=======
-contract OmniBridgeFacet is ILiFi, ReentrancyGuard, SwapperV2 {
->>>>>>> 941f91c3
+contract OmniBridgeFacet is ILiFi, ReentrancyGuard, SwapperV2, Validatable {
     /// Types ///
 
     uint64 internal constant GNOSIS_CHAIN_ID = 100;
