// SPDX-License-Identifier: MIT
pragma solidity ^0.8.17;

import { ILiFi } from "../Interfaces/ILiFi.sol";
import { LibSwap } from "../Libraries/LibSwap.sol";
import { AmarokFacet } from "./AmarokFacet.sol";
import { AcrossFacetV3 } from "./AcrossFacetV3.sol";
import { StargateFacetV2 } from "./StargateFacetV2.sol";
import { StargateFacet } from "./StargateFacet.sol";
import { AcrossFacetV3 } from "./AcrossFacetV3.sol";
import { CelerIMFacetBase, CelerIM } from "lifi/Helpers/CelerIMFacetBase.sol";
import { StandardizedCallFacet } from "lifi/Facets/StandardizedCallFacet.sol";
import { LibBytes } from "../Libraries/LibBytes.sol";
import { GenericSwapFacetV3 } from "lifi/Facets/GenericSwapFacetV3.sol";
import { InvalidCallData } from "../Errors/GenericErrors.sol";

/// @title CalldataVerificationFacet
/// @author LI.FI (https://li.fi)
/// @notice Provides functionality for verifying calldata
<<<<<<< HEAD
/// @custom:version 1.2.0
=======
/// @custom:version 1.1.2
>>>>>>> f83f108b
contract CalldataVerificationFacet {
    using LibBytes for bytes;

    /// @notice Extracts the bridge data from the calldata
    /// @param data The calldata to extract the bridge data from
    /// @return bridgeData The bridge data extracted from the calldata
    function extractBridgeData(
        bytes calldata data
    ) external pure returns (ILiFi.BridgeData memory bridgeData) {
        bridgeData = _extractBridgeData(data);
    }

    /// @notice Extracts the swap data from the calldata
    /// @param data The calldata to extract the swap data from
    /// @return swapData The swap data extracted from the calldata
    function extractSwapData(
        bytes calldata data
    ) external pure returns (LibSwap.SwapData[] memory swapData) {
        swapData = _extractSwapData(data);
    }

    /// @notice Extracts the bridge data and swap data from the calldata
    /// @param data The calldata to extract the bridge data and swap data from
    /// @return bridgeData The bridge data extracted from the calldata
    /// @return swapData The swap data extracted from the calldata
    function extractData(
        bytes calldata data
    )
        external
        pure
        returns (
            ILiFi.BridgeData memory bridgeData,
            LibSwap.SwapData[] memory swapData
        )
    {
        bridgeData = _extractBridgeData(data);
        if (bridgeData.hasSourceSwaps) {
            swapData = _extractSwapData(data);
        }
    }

    /// @notice Extracts the main parameters from the calldata
    /// @param data The calldata to extract the main parameters from
    /// @return bridge The bridge extracted from the calldata
    /// @return sendingAssetId The sending asset id extracted from the calldata
    /// @return receiver The receiver extracted from the calldata
    /// @return amount The min amountfrom the calldata
    /// @return destinationChainId The destination chain id extracted from the calldata
    /// @return hasSourceSwaps Whether the calldata has source swaps
    /// @return hasDestinationCall Whether the calldata has a destination call
    function extractMainParameters(
        bytes calldata data
    )
        external
        pure
        returns (
            string memory bridge,
            address sendingAssetId,
            address receiver,
            uint256 amount,
            uint256 destinationChainId,
            bool hasSourceSwaps,
            bool hasDestinationCall
        )
    {
        ILiFi.BridgeData memory bridgeData = _extractBridgeData(data);

        if (bridgeData.hasSourceSwaps) {
            LibSwap.SwapData[] memory swapData = _extractSwapData(data);
            sendingAssetId = swapData[0].sendingAssetId;
            amount = swapData[0].fromAmount;
        } else {
            sendingAssetId = bridgeData.sendingAssetId;
            amount = bridgeData.minAmount;
        }

        return (
            bridgeData.bridge,
            sendingAssetId,
            bridgeData.receiver,
            amount,
            bridgeData.destinationChainId,
            bridgeData.hasSourceSwaps,
            bridgeData.hasDestinationCall
        );
    }

    /// @notice Extracts the non-EVM address from the calldata
    /// @param data The calldata to extract the non-EVM address from
    /// @return nonEVMAddress The non-EVM address extracted from the calldata
    function extractNonEVMAddress(
        bytes calldata data
    ) external pure returns (bytes32 nonEVMAddress) {
        bytes memory callData;

        if (
            bytes4(data[:4]) == StandardizedCallFacet.standardizedCall.selector
        ) {
            // standardizedCall
            callData = abi.decode(data[4:], (bytes));
        } else {
            callData = data;
        }

        // Non-EVM address is always the first parameter of bridge specific data
        if (_extractBridgeData(data).hasSourceSwaps) {
            assembly {
                let offset := mload(add(callData, 0x64)) // Get the offset of the bridge specific data
                nonEVMAddress := mload(add(callData, add(offset, 0x24))) // Get the non-EVM address
            }
        } else {
            assembly {
                let offset := mload(add(callData, 0x44)) // Get the offset of the bridge specific data
                nonEVMAddress := mload(add(callData, add(offset, 0x24))) // Get the non-EVM address
            }
        }
    }

    /// @notice Extracts the generic swap parameters from the calldata
    /// @param data The calldata to extract the generic swap parameters from
    /// @return sendingAssetId The sending asset id extracted from the calldata
    /// @return amount The amount extracted from the calldata
    /// @return receiver The receiver extracted from the calldata
    /// @return receivingAssetId The receiving asset id extracted from the calldata
    /// @return receivingAmount The receiving amount extracted from the calldata
    function extractGenericSwapParameters(
        bytes calldata data
    )
        public
        pure
        returns (
            address sendingAssetId,
            uint256 amount,
            address receiver,
            address receivingAssetId,
            uint256 receivingAmount
        )
    {
        // valid callData for a genericSwap call should have at least 484 bytes:
        // Function selector: 4 bytes
        // _transactionId: 32 bytes
        // _integrator: 64 bytes
        // _referrer: 64 bytes
        // _receiver: 32 bytes
        // _minAmountOut: 32 bytes
        // _swapData: 256 bytes
        if (data.length <= 484) {
            revert InvalidCallData();
        }

        LibSwap.SwapData[] memory swapData;
        bytes memory callData;
        bytes4 functionSelector = bytes4(data[:4]);

        // check if this is a call via StandardizedCallFacet
        if (
            functionSelector == StandardizedCallFacet.standardizedCall.selector
        ) {
            // extract nested function selector and calldata
            // will always start at position 68
            functionSelector = bytes4(data[68:72]);
            callData = data[68:];
            // callData = abi.decode(data[4:], (bytes)); // this one is also valid, even though the calldata differs slightly (add. padding)
        } else {
            callData = data;
        }

        if (
            functionSelector ==
            GenericSwapFacetV3.swapTokensSingleV3ERC20ToERC20.selector ||
            functionSelector ==
            GenericSwapFacetV3.swapTokensSingleV3ERC20ToNative.selector ||
            functionSelector ==
            GenericSwapFacetV3.swapTokensSingleV3NativeToERC20.selector
        ) {
            // single swap
            swapData = new LibSwap.SwapData[](1);

            // extract parameters from calldata
            (, , , receiver, receivingAmount, swapData[0]) = abi.decode(
                callData.slice(4, callData.length - 4),
                (bytes32, string, string, address, uint256, LibSwap.SwapData)
            );
        } else {
            // multi swap or GenericSwap V1 call
            (, , , receiver, receivingAmount, swapData) = abi.decode(
                callData.slice(4, callData.length - 4),
                (bytes32, string, string, address, uint256, LibSwap.SwapData[])
            );
        }

        // extract missing return parameters from swapData
        sendingAssetId = swapData[0].sendingAssetId;
        amount = swapData[0].fromAmount;
        receivingAssetId = swapData[swapData.length - 1].receivingAssetId;
    }

    /// @notice Validates the calldata
    /// @param data The calldata to validate
    /// @param bridge The bridge to validate or empty string to ignore
    /// @param sendingAssetId The sending asset id to validate
    ///        or 0xFFfFfFffFFfffFFfFFfFFFFFffFFFffffFfFFFfF to ignore
    /// @param receiver The receiver to validate
    ///        or 0xFFfFfFffFFfffFFfFFfFFFFFffFFFffffFfFFFfF to ignore
    /// @param amount The amount to validate or type(uint256).max to ignore
    /// @param destinationChainId The destination chain id to validate
    ///        or type(uint256).max to ignore
    /// @param hasSourceSwaps Whether the calldata has source swaps
    /// @param hasDestinationCall Whether the calldata has a destination call
    /// @return isValid Returns true if the calldata is valid
    function validateCalldata(
        bytes calldata data,
        string calldata bridge,
        address sendingAssetId,
        address receiver,
        uint256 amount,
        uint256 destinationChainId,
        bool hasSourceSwaps,
        bool hasDestinationCall
    ) external pure returns (bool isValid) {
        ILiFi.BridgeData memory bridgeData = _extractBridgeData(data);

        bytes32 bridgeNameHash = keccak256(abi.encodePacked(bridge));
        return
            // Check bridge
            (bridgeNameHash == keccak256(abi.encodePacked("")) ||
                keccak256(abi.encodePacked(bridgeData.bridge)) ==
                bridgeNameHash) &&
            // Check sendingAssetId
            (sendingAssetId == 0xFFfFfFffFFfffFFfFFfFFFFFffFFFffffFfFFFfF ||
                bridgeData.sendingAssetId == sendingAssetId) &&
            // Check receiver
            (receiver == 0xFFfFfFffFFfffFFfFFfFFFFFffFFFffffFfFFFfF ||
                bridgeData.receiver == receiver) &&
            // Check amount
            (amount == type(uint256).max || bridgeData.minAmount == amount) &&
            // Check destinationChainId
            (destinationChainId == type(uint256).max ||
                bridgeData.destinationChainId == destinationChainId) &&
            // Check hasSourceSwaps
            bridgeData.hasSourceSwaps == hasSourceSwaps &&
            // Check hasDestinationCall
            bridgeData.hasDestinationCall == hasDestinationCall;
    }

    /// @notice Validates the destination calldata
    /// @param data The calldata to validate
    /// @param callTo The callTo address to validate
    /// @param dstCalldata The destination calldata to validate
<<<<<<< HEAD
    /// @return isValid Returns true if the calldata is valid
=======
    /// @return isValid Returns true if the calldata matches with the provided parameters
>>>>>>> f83f108b
    function validateDestinationCalldata(
        bytes calldata data,
        bytes calldata callTo,
        bytes calldata dstCalldata
    ) external pure returns (bool isValid) {
        bytes memory callData = data;

        // Handle standardizedCall
        if (
            bytes4(data[:4]) == StandardizedCallFacet.standardizedCall.selector
        ) {
            callData = abi.decode(data[4:], (bytes));
        }

        bytes4 selector = abi.decode(callData, (bytes4));

        // ---------------------------------------
        // Case: Amarok
        if (selector == AmarokFacet.startBridgeTokensViaAmarok.selector) {
            (, AmarokFacet.AmarokData memory amarokData) = abi.decode(
                callData.slice(4, callData.length - 4),
                (ILiFi.BridgeData, AmarokFacet.AmarokData)
            );

            return
                keccak256(dstCalldata) == keccak256(amarokData.callData) &&
                abi.decode(callTo, (address)) == amarokData.callTo;
        }
        if (
            selector == AmarokFacet.swapAndStartBridgeTokensViaAmarok.selector
        ) {
            (, , AmarokFacet.AmarokData memory amarokData) = abi.decode(
                callData.slice(4, callData.length - 4),
                (ILiFi.BridgeData, LibSwap.SwapData[], AmarokFacet.AmarokData)
            );
            return
                keccak256(dstCalldata) == keccak256(amarokData.callData) &&
                abi.decode(callTo, (address)) == amarokData.callTo;
        }

        // ---------------------------------------
        // Case: Stargate
        if (selector == StargateFacet.startBridgeTokensViaStargate.selector) {
            (, StargateFacet.StargateData memory stargateData) = abi.decode(
                callData.slice(4, callData.length - 4),
                (ILiFi.BridgeData, StargateFacet.StargateData)
            );
            return
                keccak256(dstCalldata) == keccak256(stargateData.callData) &&
                keccak256(callTo) == keccak256(stargateData.callTo);
        }
        if (
            selector ==
            StargateFacet.swapAndStartBridgeTokensViaStargate.selector
        ) {
            (, , StargateFacet.StargateData memory stargateData) = abi.decode(
                callData.slice(4, callData.length - 4),
                (
                    ILiFi.BridgeData,
                    LibSwap.SwapData[],
                    StargateFacet.StargateData
                )
            );
            return
                keccak256(dstCalldata) == keccak256(stargateData.callData) &&
                keccak256(callTo) == keccak256(stargateData.callTo);
        }

        // ---------------------------------------
        // Case: StargateV2

        if (
            selector == StargateFacetV2.startBridgeTokensViaStargate.selector
        ) {
            (, StargateFacetV2.StargateData memory stargateDataV2) = abi
                .decode(
                    callData.slice(4, callData.length - 4),
                    (ILiFi.BridgeData, StargateFacetV2.StargateData)
                );

            return
                keccak256(dstCalldata) ==
                keccak256(stargateDataV2.sendParams.composeMsg) &&
                _compareBytesToBytes32CallTo(
                    callTo,
                    stargateDataV2.sendParams.to
                );
        }
        if (
            selector ==
            StargateFacetV2.swapAndStartBridgeTokensViaStargate.selector
        ) {
            (, , StargateFacetV2.StargateData memory stargateDataV2) = abi
                .decode(
                    callData.slice(4, callData.length - 4),
                    (
                        ILiFi.BridgeData,
                        LibSwap.SwapData[],
                        StargateFacetV2.StargateData
                    )
                );

            return
                keccak256(dstCalldata) ==
                keccak256(stargateDataV2.sendParams.composeMsg) &&
                _compareBytesToBytes32CallTo(
                    callTo,
                    stargateDataV2.sendParams.to
                );
        }

        // ---------------------------------------
        // Case: Celer
        if (
            selector == CelerIMFacetBase.startBridgeTokensViaCelerIM.selector
        ) {
            (, CelerIM.CelerIMData memory celerIMData) = abi.decode(
                callData.slice(4, callData.length - 4),
                (ILiFi.BridgeData, CelerIM.CelerIMData)
            );
            return
                keccak256(dstCalldata) == keccak256(celerIMData.callData) &&
                keccak256(callTo) == keccak256(celerIMData.callTo);
        }
        if (
            selector ==
            CelerIMFacetBase.swapAndStartBridgeTokensViaCelerIM.selector
        ) {
            (, , CelerIM.CelerIMData memory celerIMData) = abi.decode(
                callData.slice(4, callData.length - 4),
                (ILiFi.BridgeData, LibSwap.SwapData[], CelerIM.CelerIMData)
            );
            return
                keccak256(dstCalldata) == keccak256(celerIMData.callData) &&
                keccak256(callTo) == keccak256((celerIMData.callTo));
        }
        // Case: AcrossV3
        if (selector == AcrossFacetV3.startBridgeTokensViaAcrossV3.selector) {
            (, AcrossFacetV3.AcrossV3Data memory acrossV3Data) = abi.decode(
                callData.slice(4, callData.length - 4),
                (ILiFi.BridgeData, AcrossFacetV3.AcrossV3Data)
            );

            return
                keccak256(dstCalldata) == keccak256(acrossV3Data.message) &&
                keccak256(callTo) ==
                keccak256(abi.encode(acrossV3Data.receiverAddress));
        }
        if (
            selector ==
            AcrossFacetV3.swapAndStartBridgeTokensViaAcrossV3.selector
        ) {
            (, , AcrossFacetV3.AcrossV3Data memory acrossV3Data) = abi.decode(
                callData.slice(4, callData.length - 4),
                (
                    ILiFi.BridgeData,
                    LibSwap.SwapData[],
                    AcrossFacetV3.AcrossV3Data
                )
            );
            return
                keccak256(dstCalldata) == keccak256(acrossV3Data.message) &&
                keccak256(callTo) ==
                keccak256(abi.encode(acrossV3Data.receiverAddress));
        }

        // ---------------------------------------
        // Case: AcrossV3
        if (selector == AcrossFacetV3.startBridgeTokensViaAcrossV3.selector) {
            (, AcrossFacetV3.AcrossV3Data memory acrossV3Data) = abi.decode(
                callData.slice(4, callData.length - 4),
                (ILiFi.BridgeData, AcrossFacetV3.AcrossV3Data)
            );

            return
                keccak256(dstCalldata) == keccak256(acrossV3Data.message) &&
                keccak256(callTo) ==
                keccak256(abi.encode(acrossV3Data.receiverAddress));
        }
        if (
            selector ==
            AcrossFacetV3.swapAndStartBridgeTokensViaAcrossV3.selector
        ) {
            (, , AcrossFacetV3.AcrossV3Data memory acrossV3Data) = abi.decode(
                callData.slice(4, callData.length - 4),
                (
                    ILiFi.BridgeData,
                    LibSwap.SwapData[],
                    AcrossFacetV3.AcrossV3Data
                )
            );
            return
                keccak256(dstCalldata) == keccak256(acrossV3Data.message) &&
                keccak256(callTo) ==
                keccak256(abi.encode(acrossV3Data.receiverAddress));
        }

        // All other cases
        return false;
    }

    /// Internal Methods ///

    /// @notice Extracts the bridge data from the calldata
    /// @param data The calldata to extract the bridge data from
    /// @return bridgeData The bridge data extracted from the calldata
    function _extractBridgeData(
        bytes calldata data
    ) internal pure returns (ILiFi.BridgeData memory bridgeData) {
        if (
            bytes4(data[:4]) == StandardizedCallFacet.standardizedCall.selector
        ) {
            // StandardizedCall
            bytes memory unwrappedData = abi.decode(data[4:], (bytes));
            bridgeData = abi.decode(
                unwrappedData.slice(4, unwrappedData.length - 4),
                (ILiFi.BridgeData)
            );
            return bridgeData;
        }
        // normal call
        bridgeData = abi.decode(data[4:], (ILiFi.BridgeData));
    }

    /// @notice Extracts the swap data from the calldata
    /// @param data The calldata to extract the swap data from
    /// @return swapData The swap data extracted from the calldata
    function _extractSwapData(
        bytes calldata data
    ) internal pure returns (LibSwap.SwapData[] memory swapData) {
        if (
            bytes4(data[:4]) == StandardizedCallFacet.standardizedCall.selector
        ) {
            // standardizedCall
            bytes memory unwrappedData = abi.decode(data[4:], (bytes));
            (, swapData) = abi.decode(
                unwrappedData.slice(4, unwrappedData.length - 4),
                (ILiFi.BridgeData, LibSwap.SwapData[])
            );
            return swapData;
        }
        // normal call
        (, swapData) = abi.decode(
            data[4:],
            (ILiFi.BridgeData, LibSwap.SwapData[])
        );
    }

    function _compareBytesToBytes32CallTo(
        bytes memory callTo,
        bytes32 callToBytes32
    ) private pure returns (bool) {
        require(
            callTo.length >= 20,
            "Invalid callTo length; expected at least 20 bytes"
        );

        // Convert bytes to address type from callTo
        address callToAddress;
        assembly {
            callToAddress := mload(add(callTo, 32))
        }

        // Convert callToBytes32 to address type and compare them
        address callToAddressFromBytes32 = address(
            uint160(uint256(callToBytes32))
        );

        return callToAddress == callToAddressFromBytes32;
    }
}<|MERGE_RESOLUTION|>--- conflicted
+++ resolved
@@ -17,11 +17,7 @@
 /// @title CalldataVerificationFacet
 /// @author LI.FI (https://li.fi)
 /// @notice Provides functionality for verifying calldata
-<<<<<<< HEAD
 /// @custom:version 1.2.0
-=======
-/// @custom:version 1.1.2
->>>>>>> f83f108b
 contract CalldataVerificationFacet {
     using LibBytes for bytes;
 
@@ -271,11 +267,7 @@
     /// @param data The calldata to validate
     /// @param callTo The callTo address to validate
     /// @param dstCalldata The destination calldata to validate
-<<<<<<< HEAD
     /// @return isValid Returns true if the calldata is valid
-=======
-    /// @return isValid Returns true if the calldata matches with the provided parameters
->>>>>>> f83f108b
     function validateDestinationCalldata(
         bytes calldata data,
         bytes calldata callTo,
