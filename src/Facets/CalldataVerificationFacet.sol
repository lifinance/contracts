// SPDX-License-Identifier: MIT
pragma solidity ^0.8.17;

import { ILiFi } from "../Interfaces/ILiFi.sol";
import { LibSwap } from "../Libraries/LibSwap.sol";
import { AcrossFacetV3 } from "./AcrossFacetV3.sol";
import { StargateFacetV2 } from "./StargateFacetV2.sol";
<<<<<<< HEAD
import { AcrossFacetV3 } from "./AcrossFacetV3.sol";
=======
>>>>>>> 60e90249
import { CelerIMFacetBase, CelerIM } from "lifi/Helpers/CelerIMFacetBase.sol";
import { LibBytes } from "../Libraries/LibBytes.sol";
import { GenericSwapFacetV3 } from "lifi/Facets/GenericSwapFacetV3.sol";
import { InvalidCallData } from "../Errors/GenericErrors.sol";

/// @title CalldataVerificationFacet
/// @author LI.FI (https://li.fi)
/// @notice Provides functionality for verifying calldata
/// @custom:version 1.3.0
contract CalldataVerificationFacet {
    using LibBytes for bytes;

    /// @notice Extracts the bridge data from the calldata
    /// @param data The calldata to extract the bridge data from
    /// @return bridgeData The bridge data extracted from the calldata
    function extractBridgeData(
        bytes calldata data
    ) external pure returns (ILiFi.BridgeData memory bridgeData) {
        bridgeData = _extractBridgeData(data);
    }

    /// @notice Extracts the swap data from the calldata
    /// @param data The calldata to extract the swap data from
    /// @return swapData The swap data extracted from the calldata
    function extractSwapData(
        bytes calldata data
    ) external pure returns (LibSwap.SwapData[] memory swapData) {
        swapData = _extractSwapData(data);
    }

    /// @notice Extracts the bridge data and swap data from the calldata
    /// @param data The calldata to extract the bridge data and swap data from
    /// @return bridgeData The bridge data extracted from the calldata
    /// @return swapData The swap data extracted from the calldata
    function extractData(
        bytes calldata data
    )
        external
        pure
        returns (
            ILiFi.BridgeData memory bridgeData,
            LibSwap.SwapData[] memory swapData
        )
    {
        bridgeData = _extractBridgeData(data);
        if (bridgeData.hasSourceSwaps) {
            swapData = _extractSwapData(data);
        }
    }

    /// @notice Extracts the main parameters from the calldata
    /// @param data The calldata to extract the main parameters from
    /// @return bridge The bridge extracted from the calldata
    /// @return sendingAssetId The sending asset id extracted from the calldata
    /// @return receiver The receiver extracted from the calldata
    /// @return amount The min amountfrom the calldata
    /// @return destinationChainId The destination chain id extracted from the calldata
    /// @return hasSourceSwaps Whether the calldata has source swaps
    /// @return hasDestinationCall Whether the calldata has a destination call
    function extractMainParameters(
        bytes calldata data
    )
        external
        pure
        returns (
            string memory bridge,
            address sendingAssetId,
            address receiver,
            uint256 amount,
            uint256 destinationChainId,
            bool hasSourceSwaps,
            bool hasDestinationCall
        )
    {
        ILiFi.BridgeData memory bridgeData = _extractBridgeData(data);

        if (bridgeData.hasSourceSwaps) {
            LibSwap.SwapData[] memory swapData = _extractSwapData(data);
            sendingAssetId = swapData[0].sendingAssetId;
            amount = swapData[0].fromAmount;
        } else {
            sendingAssetId = bridgeData.sendingAssetId;
            amount = bridgeData.minAmount;
        }

        return (
            bridgeData.bridge,
            sendingAssetId,
            bridgeData.receiver,
            amount,
            bridgeData.destinationChainId,
            bridgeData.hasSourceSwaps,
            bridgeData.hasDestinationCall
        );
    }

    /// @notice Extracts the non-EVM address from the calldata
    /// @param data The calldata to extract the non-EVM address from
    /// @return nonEVMAddress The non-EVM address extracted from the calldata
    function extractNonEVMAddress(
        bytes calldata data
    ) external pure returns (bytes32 nonEVMAddress) {
        bytes memory callData = data;

        // Non-EVM address is always the first parameter of bridge specific data
        if (_extractBridgeData(data).hasSourceSwaps) {
            assembly {
                let offset := mload(add(callData, 0x64)) // Get the offset of the bridge specific data
                nonEVMAddress := mload(add(callData, add(offset, 0x24))) // Get the non-EVM address
            }
        } else {
            assembly {
                let offset := mload(add(callData, 0x44)) // Get the offset of the bridge specific data
                nonEVMAddress := mload(add(callData, add(offset, 0x24))) // Get the non-EVM address
            }
        }
    }

    /// @notice Extracts the generic swap parameters from the calldata
    /// @param data The calldata to extract the generic swap parameters from
    /// @return sendingAssetId The sending asset id extracted from the calldata
    /// @return amount The amount extracted from the calldata
    /// @return receiver The receiver extracted from the calldata
    /// @return receivingAssetId The receiving asset id extracted from the calldata
    /// @return receivingAmount The receiving amount extracted from the calldata
    function extractGenericSwapParameters(
        bytes calldata data
    )
        public
        pure
        returns (
            address sendingAssetId,
            uint256 amount,
            address receiver,
            address receivingAssetId,
            uint256 receivingAmount
        )
    {
        // valid callData for a genericSwap call should have at least 484 bytes:
        // Function selector: 4 bytes
        // _transactionId: 32 bytes
        // _integrator: 64 bytes
        // _referrer: 64 bytes
        // _receiver: 32 bytes
        // _minAmountOut: 32 bytes
        // _swapData: 256 bytes
        if (data.length <= 484) {
            revert InvalidCallData();
        }

        LibSwap.SwapData[] memory swapData;
        bytes4 functionSelector = bytes4(data[:4]);

        if (
            functionSelector ==
            GenericSwapFacetV3.swapTokensSingleV3ERC20ToERC20.selector ||
            functionSelector ==
            GenericSwapFacetV3.swapTokensSingleV3ERC20ToNative.selector ||
            functionSelector ==
            GenericSwapFacetV3.swapTokensSingleV3NativeToERC20.selector
        ) {
            // single swap
            swapData = new LibSwap.SwapData[](1);

            // extract parameters from calldata
            (, , , receiver, receivingAmount, swapData[0]) = abi.decode(
                data[4:],
                (bytes32, string, string, address, uint256, LibSwap.SwapData)
            );
        } else {
            // multi swap or GenericSwap V1 call
            (, , , receiver, receivingAmount, swapData) = abi.decode(
                data[4:],
                (bytes32, string, string, address, uint256, LibSwap.SwapData[])
            );
        }

        // extract missing return parameters from swapData
        sendingAssetId = swapData[0].sendingAssetId;
        amount = swapData[0].fromAmount;
        receivingAssetId = swapData[swapData.length - 1].receivingAssetId;
    }

    /// @notice Validates the calldata
    /// @param data The calldata to validate
    /// @param bridge The bridge to validate or empty string to ignore
    /// @param sendingAssetId The sending asset id to validate
    ///        or 0xFFfFfFffFFfffFFfFFfFFFFFffFFFffffFfFFFfF to ignore
    /// @param receiver The receiver to validate
    ///        or 0xFFfFfFffFFfffFFfFFfFFFFFffFFFffffFfFFFfF to ignore
    /// @param amount The amount to validate or type(uint256).max to ignore
    /// @param destinationChainId The destination chain id to validate
    ///        or type(uint256).max to ignore
    /// @param hasSourceSwaps Whether the calldata has source swaps
    /// @param hasDestinationCall Whether the calldata has a destination call
    /// @return isValid Returns true if the calldata is valid
    function validateCalldata(
        bytes calldata data,
        string calldata bridge,
        address sendingAssetId,
        address receiver,
        uint256 amount,
        uint256 destinationChainId,
        bool hasSourceSwaps,
        bool hasDestinationCall
    ) external pure returns (bool isValid) {
        ILiFi.BridgeData memory bridgeData = _extractBridgeData(data);

        bytes32 bridgeNameHash = keccak256(abi.encodePacked(bridge));
        return
            // Check bridge
            (bridgeNameHash == keccak256(abi.encodePacked("")) ||
                keccak256(abi.encodePacked(bridgeData.bridge)) ==
                bridgeNameHash) &&
            // Check sendingAssetId
            (sendingAssetId == 0xFFfFfFffFFfffFFfFFfFFFFFffFFFffffFfFFFfF ||
                bridgeData.sendingAssetId == sendingAssetId) &&
            // Check receiver
            (receiver == 0xFFfFfFffFFfffFFfFFfFFFFFffFFFffffFfFFFfF ||
                bridgeData.receiver == receiver) &&
            // Check amount
            (amount == type(uint256).max || bridgeData.minAmount == amount) &&
            // Check destinationChainId
            (destinationChainId == type(uint256).max ||
                bridgeData.destinationChainId == destinationChainId) &&
            // Check hasSourceSwaps
            bridgeData.hasSourceSwaps == hasSourceSwaps &&
            // Check hasDestinationCall
            bridgeData.hasDestinationCall == hasDestinationCall;
    }

    /// @notice Validates the destination calldata
    /// @param data The calldata to validate
    /// @param callTo The callTo address to validate
    /// @param dstCalldata The destination calldata to validate
    /// @return isValid Returns true if the calldata is valid
    function validateDestinationCalldata(
        bytes calldata data,
        bytes calldata callTo,
        bytes calldata dstCalldata
    ) external pure returns (bool isValid) {
<<<<<<< HEAD
        bytes memory callData = data;

        // Handle standardizedCall
        if (
            bytes4(data[:4]) == StandardizedCallFacet.standardizedCall.selector
        ) {
            callData = abi.decode(data[4:], (bytes));
        }

        bytes4 selector = abi.decode(callData, (bytes4));
=======
        bytes4 selector = bytes4(data[:4]);
>>>>>>> 60e90249

        // ---------------------------------------
        // Case: StargateV2

        if (
            selector == StargateFacetV2.startBridgeTokensViaStargate.selector
        ) {
            (, StargateFacetV2.StargateData memory stargateDataV2) = abi
                .decode(
                    data[4:],
                    (ILiFi.BridgeData, StargateFacetV2.StargateData)
                );

            return
                keccak256(dstCalldata) ==
                keccak256(stargateDataV2.sendParams.composeMsg) &&
                _compareBytesToBytes32CallTo(
                    callTo,
                    stargateDataV2.sendParams.to
                );
        }
        if (
            selector ==
            StargateFacetV2.swapAndStartBridgeTokensViaStargate.selector
        ) {
            (, , StargateFacetV2.StargateData memory stargateDataV2) = abi
                .decode(
                    data[4:],
                    (
                        ILiFi.BridgeData,
                        LibSwap.SwapData[],
                        StargateFacetV2.StargateData
                    )
                );

            return
                keccak256(dstCalldata) ==
                keccak256(stargateDataV2.sendParams.composeMsg) &&
                _compareBytesToBytes32CallTo(
                    callTo,
                    stargateDataV2.sendParams.to
                );
        }

        // ---------------------------------------
        // Case: Celer
        if (
            selector == CelerIMFacetBase.startBridgeTokensViaCelerIM.selector
        ) {
            (, CelerIM.CelerIMData memory celerIMData) = abi.decode(
                data[4:],
                (ILiFi.BridgeData, CelerIM.CelerIMData)
            );
            return
                keccak256(dstCalldata) == keccak256(celerIMData.callData) &&
                keccak256(callTo) == keccak256(celerIMData.callTo);
        }
        if (
            selector ==
            CelerIMFacetBase.swapAndStartBridgeTokensViaCelerIM.selector
        ) {
            (, , CelerIM.CelerIMData memory celerIMData) = abi.decode(
                data[4:],
                (ILiFi.BridgeData, LibSwap.SwapData[], CelerIM.CelerIMData)
            );
            return
                keccak256(dstCalldata) == keccak256(celerIMData.callData) &&
                keccak256(callTo) == keccak256((celerIMData.callTo));
        }
        // Case: AcrossV3
        if (selector == AcrossFacetV3.startBridgeTokensViaAcrossV3.selector) {
            (, AcrossFacetV3.AcrossV3Data memory acrossV3Data) = abi.decode(
                data[4:],
                (ILiFi.BridgeData, AcrossFacetV3.AcrossV3Data)
            );

            return
                keccak256(dstCalldata) == keccak256(acrossV3Data.message) &&
                keccak256(callTo) ==
                keccak256(abi.encode(acrossV3Data.receiverAddress));
        }
        if (
            selector ==
            AcrossFacetV3.swapAndStartBridgeTokensViaAcrossV3.selector
        ) {
            (, , AcrossFacetV3.AcrossV3Data memory acrossV3Data) = abi.decode(
                data[4:],
                (
                    ILiFi.BridgeData,
                    LibSwap.SwapData[],
                    AcrossFacetV3.AcrossV3Data
                )
            );
            return
                keccak256(dstCalldata) == keccak256(acrossV3Data.message) &&
                keccak256(callTo) ==
                keccak256(abi.encode(acrossV3Data.receiverAddress));
        }

        // ---------------------------------------
        // Case: AcrossV3
        if (selector == AcrossFacetV3.startBridgeTokensViaAcrossV3.selector) {
            (, AcrossFacetV3.AcrossV3Data memory acrossV3Data) = abi.decode(
                data[4:],
                (ILiFi.BridgeData, AcrossFacetV3.AcrossV3Data)
            );

            return
                keccak256(dstCalldata) == keccak256(acrossV3Data.message) &&
                keccak256(callTo) ==
                keccak256(abi.encode(acrossV3Data.receiverAddress));
        }
        if (
            selector ==
            AcrossFacetV3.swapAndStartBridgeTokensViaAcrossV3.selector
        ) {
            (, , AcrossFacetV3.AcrossV3Data memory acrossV3Data) = abi.decode(
                data[4:],
                (
                    ILiFi.BridgeData,
                    LibSwap.SwapData[],
                    AcrossFacetV3.AcrossV3Data
                )
            );
            return
                keccak256(dstCalldata) == keccak256(acrossV3Data.message) &&
                keccak256(callTo) ==
                keccak256(abi.encode(acrossV3Data.receiverAddress));
        }

        // All other cases
        return false;
    }

    /// Internal Methods ///

    /// @notice Extracts the bridge data from the calldata
    /// @param data The calldata to extract the bridge data from
    /// @return bridgeData The bridge data extracted from the calldata
    function _extractBridgeData(
        bytes calldata data
    ) internal pure returns (ILiFi.BridgeData memory bridgeData) {
        bridgeData = abi.decode(data[4:], (ILiFi.BridgeData));
    }

    /// @notice Extracts the swap data from the calldata
    /// @param data The calldata to extract the swap data from
    /// @return swapData The swap data extracted from the calldata
    function _extractSwapData(
        bytes calldata data
    ) internal pure returns (LibSwap.SwapData[] memory swapData) {
        (, swapData) = abi.decode(
            data[4:],
            (ILiFi.BridgeData, LibSwap.SwapData[])
        );
    }

    function _compareBytesToBytes32CallTo(
        bytes memory callTo,
        bytes32 callToBytes32
    ) private pure returns (bool) {
        require(
            callTo.length >= 20,
            "Invalid callTo length; expected at least 20 bytes"
        );

        // Convert bytes to address type from callTo
        address callToAddress;
        assembly {
            callToAddress := mload(add(callTo, 32))
        }

        // Convert callToBytes32 to address type and compare them
        address callToAddressFromBytes32 = address(
            uint160(uint256(callToBytes32))
        );

        return callToAddress == callToAddressFromBytes32;
    }
}<|MERGE_RESOLUTION|>--- conflicted
+++ resolved
@@ -5,10 +5,6 @@
 import { LibSwap } from "../Libraries/LibSwap.sol";
 import { AcrossFacetV3 } from "./AcrossFacetV3.sol";
 import { StargateFacetV2 } from "./StargateFacetV2.sol";
-<<<<<<< HEAD
-import { AcrossFacetV3 } from "./AcrossFacetV3.sol";
-=======
->>>>>>> 60e90249
 import { CelerIMFacetBase, CelerIM } from "lifi/Helpers/CelerIMFacetBase.sol";
 import { LibBytes } from "../Libraries/LibBytes.sol";
 import { GenericSwapFacetV3 } from "lifi/Facets/GenericSwapFacetV3.sol";
@@ -250,20 +246,7 @@
         bytes calldata callTo,
         bytes calldata dstCalldata
     ) external pure returns (bool isValid) {
-<<<<<<< HEAD
-        bytes memory callData = data;
-
-        // Handle standardizedCall
-        if (
-            bytes4(data[:4]) == StandardizedCallFacet.standardizedCall.selector
-        ) {
-            callData = abi.decode(data[4:], (bytes));
-        }
-
-        bytes4 selector = abi.decode(callData, (bytes4));
-=======
         bytes4 selector = bytes4(data[:4]);
->>>>>>> 60e90249
 
         // ---------------------------------------
         // Case: StargateV2
