--- conflicted
+++ resolved
@@ -156,10 +156,6 @@
         }
 
         LibSwap.SwapData[] memory swapData;
-<<<<<<< HEAD
-        bytes memory callData = data;
-=======
->>>>>>> 60e90249
         bytes4 functionSelector = bytes4(data[:4]);
 
         if (
@@ -250,64 +246,7 @@
         bytes calldata callTo,
         bytes calldata dstCalldata
     ) external pure returns (bool isValid) {
-<<<<<<< HEAD
-        bytes memory callData = data;
-        bytes4 selector = abi.decode(callData, (bytes4));
-
-        // ---------------------------------------
-        // Case: Amarok
-        if (selector == AmarokFacet.startBridgeTokensViaAmarok.selector) {
-            (, AmarokFacet.AmarokData memory amarokData) = abi.decode(
-                callData.slice(4, callData.length - 4),
-                (ILiFi.BridgeData, AmarokFacet.AmarokData)
-            );
-
-            return
-                keccak256(dstCalldata) == keccak256(amarokData.callData) &&
-                abi.decode(callTo, (address)) == amarokData.callTo;
-        }
-        if (
-            selector == AmarokFacet.swapAndStartBridgeTokensViaAmarok.selector
-        ) {
-            (, , AmarokFacet.AmarokData memory amarokData) = abi.decode(
-                callData.slice(4, callData.length - 4),
-                (ILiFi.BridgeData, LibSwap.SwapData[], AmarokFacet.AmarokData)
-            );
-            return
-                keccak256(dstCalldata) == keccak256(amarokData.callData) &&
-                abi.decode(callTo, (address)) == amarokData.callTo;
-        }
-
-        // ---------------------------------------
-        // Case: Stargate
-        if (selector == StargateFacet.startBridgeTokensViaStargate.selector) {
-            (, StargateFacet.StargateData memory stargateData) = abi.decode(
-                callData.slice(4, callData.length - 4),
-                (ILiFi.BridgeData, StargateFacet.StargateData)
-            );
-            return
-                keccak256(dstCalldata) == keccak256(stargateData.callData) &&
-                keccak256(callTo) == keccak256(stargateData.callTo);
-        }
-        if (
-            selector ==
-            StargateFacet.swapAndStartBridgeTokensViaStargate.selector
-        ) {
-            (, , StargateFacet.StargateData memory stargateData) = abi.decode(
-                callData.slice(4, callData.length - 4),
-                (
-                    ILiFi.BridgeData,
-                    LibSwap.SwapData[],
-                    StargateFacet.StargateData
-                )
-            );
-            return
-                keccak256(dstCalldata) == keccak256(stargateData.callData) &&
-                keccak256(callTo) == keccak256(stargateData.callTo);
-        }
-=======
         bytes4 selector = bytes4(data[:4]);
->>>>>>> 60e90249
 
         // ---------------------------------------
         // Case: StargateV2
