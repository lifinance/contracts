--- conflicted
+++ resolved
@@ -13,14 +13,11 @@
 /// @author Li.Finance (https://li.finance)
 /// @notice Provides functionality for bridging through Stargate
 contract StargateFacet is ILiFi, SwapperV2, ReentrancyGuard {
-<<<<<<< HEAD
     /// Storage ///
 
     /// @notice The contract address of the stargate router on the source chain.
     IStargateRouter private immutable router;
 
-=======
->>>>>>> f62da901
     /// Types ///
 
     /// @param dstChainId Destination chainId.
@@ -46,7 +43,6 @@
 
     error InvalidStargateRouter();
 
-<<<<<<< HEAD
     /// Events ///
 
     event StargateInitialized(address stargateRouter);
@@ -59,8 +55,6 @@
         router = _router;
     }
 
-=======
->>>>>>> f62da901
     /// External Methods ///
 
     /// @notice Bridges tokens via Stargate Bridge
@@ -106,81 +100,6 @@
         _startBridge(_lifiData, _stargateData, nativeFee, true);
     }
 
-<<<<<<< HEAD
-    /// @notice Completes a cross-chain transaction on the receiving chain.
-    /// @dev This function is called from Stargate Router.
-    /// @param * (unused) The remote chainId sending the tokens
-    /// @param * (unused) The remote Bridge address
-    /// @param * (unused) Nonce
-    /// @param * (unused) The token contract on the local chain
-    /// @param _amountLD The amount of local _token contract tokens
-    /// @param _payload The data to execute
-    function sgReceive(
-        uint16, // _srcChainId unused
-        bytes memory, // _srcAddress unused
-        uint256, // _nonce unused
-        address, // _token unused
-        uint256 _amountLD,
-        bytes memory _payload
-    ) external nonReentrant {
-        if (msg.sender != address(router)) {
-            revert InvalidStargateRouter();
-        }
-
-        (LiFiData memory lifiData, LibSwap.SwapData[] memory swapData, address assetId, address receiver) = abi.decode(
-            _payload,
-            (LiFiData, LibSwap.SwapData[], address, address)
-        );
-
-        if (swapData.length == 0) {
-            this.completeBridgeTokensViaStargate(lifiData, assetId, receiver, _amountLD);
-        } else {
-            this.swapAndCompleteBridgeTokensViaStargate(lifiData, swapData, assetId, receiver);
-        }
-    }
-
-    /// @notice Completes a cross-chain transaction on the receiving chain using the Stargate Bridge.
-    /// @param _lifiData data used purely for tracking and analytics
-    /// @param _assetId token received on the receiving chain
-    /// @param _receiver address that will receive the tokens
-    /// @param _amount number of tokens received
-    function completeBridgeTokensViaStargate(
-        LiFiData calldata _lifiData,
-        address _assetId,
-        address _receiver,
-        uint256 _amount
-    ) external nonReentrant {
-        if (msg.sender != address(this)) {
-            revert InvalidCaller();
-        }
-
-        LibAsset.transferAsset(_assetId, payable(_receiver), _amount);
-        emit LiFiTransferCompleted(_lifiData.transactionId, _assetId, _receiver, _amount, block.timestamp);
-    }
-
-    /// @notice Performs a swap before completing a cross-chain transaction
-    ///         on the receiving chain using the Stargate Bridge.
-    /// @param _lifiData data used purely for tracking and analytics
-    /// @param _swapData array of data needed for swaps
-    /// @param _finalAssetId token received on the receiving chain
-    /// @param _receiver address that will receive the tokens
-    function swapAndCompleteBridgeTokensViaStargate(
-        LiFiData calldata _lifiData,
-        LibSwap.SwapData[] calldata _swapData,
-        address _finalAssetId,
-        address _receiver
-    ) external nonReentrant {
-        if (msg.sender != address(this)) {
-            revert InvalidCaller();
-        }
-
-        uint256 swapBalance = _executeAndCheckSwaps(_lifiData, _swapData, payable(_receiver));
-        LibAsset.transferAsset(_finalAssetId, payable(_receiver), swapBalance);
-        emit LiFiTransferCompleted(_lifiData.transactionId, _finalAssetId, _receiver, swapBalance, block.timestamp);
-    }
-
-=======
->>>>>>> f62da901
     function quoteLayerZeroFee(StargateData calldata _stargateData) external view returns (uint256, uint256) {
         return
             router.quoteLayerZeroFee(
