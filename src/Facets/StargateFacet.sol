--- conflicted
+++ resolved
@@ -14,40 +14,21 @@
 /// @title Stargate Facet
 /// @author Li.Finance (https://li.finance)
 /// @notice Provides functionality for bridging through Stargate
-<<<<<<< HEAD
 
 contract StargateFacet is ILiFi, ReentrancyGuard, SwapperV2, Validatable {
     /// Storage ///
 
-    bytes32 internal constant NAMESPACE = keccak256("com.lifi.facets.stargate");
-    struct Storage {
-        address stargateRouter;
-    }
-=======
-contract StargateFacet is ILiFi, ReentrancyGuard, SwapperV2 {
-    /// Storage ///
-
     /// @notice The contract address of the stargate router on the source chain.
     IStargateRouter private immutable router;
->>>>>>> 6713488d
 
     /// Types ///
 
-    /// @param dstChainId Destination chainId.
-    /// @param srcPoolId Source pool id.
     /// @param dstPoolId Dest pool id.
-    /// @param amountLD Quantity to swap.
     /// @param minAmountLD The min qty you would accept on the destination.
     /// @param dstGasForCall Additional gas fee for extral call on the destination.
     /// @param callTo The address to send the tokens to on the destination.
     /// @param callData Additional payload.
     struct StargateData {
-<<<<<<< HEAD
-        address router;
-=======
-        uint16 dstChainId;
-        uint256 srcPoolId;
->>>>>>> 6713488d
         uint256 dstPoolId;
         uint256 minAmountLD;
         uint256 dstGasForCall;
@@ -62,25 +43,8 @@
 
     /// Events ///
 
-<<<<<<< HEAD
     event StargatePoolIdSet(address indexed token, uint256 poolId);
     event LayerZeroChainIdSet(uint256 indexed chainId, uint16 layerZeroChainId);
-    event StargateInitialized(address stargateRouter);
-
-    /// Init ///
-
-    /// @notice Initializes local variables for the Stargate facet
-    /// @param _stargateRouter address of the canonical Stargate router contract
-    function initStargate(address _stargateRouter) external {
-        LibDiamond.enforceIsContractOwner();
-        if (_stargateRouter == address(0)) {
-            revert InvalidConfig();
-        }
-        Storage storage s = getStorage();
-        s.stargateRouter = _stargateRouter;
-        emit StargateInitialized(_stargateRouter);
-=======
-    event StargateInitialized(address stargateRouter);
 
     /// Constructor ///
 
@@ -88,7 +52,6 @@
     /// @param _router The contract address of the stargate router on the source chain.
     constructor(IStargateRouter _router) {
         router = _router;
->>>>>>> 6713488d
     }
 
     /// External Methods ///
@@ -105,20 +68,8 @@
         noNativeAsset(_bridgeData)
         nonReentrant
     {
-<<<<<<< HEAD
         LibAsset.depositAsset(_bridgeData.sendingAssetId, _bridgeData.minAmount);
         _startBridge(_bridgeData, _stargateData, msg.value);
-=======
-        address token = getTokenFromPoolId(_stargateData.srcPoolId);
-
-        if (token == address(0)) {
-            revert TokenAddressIsZero();
-        }
-
-        LibAsset.depositAssetWithFee(token, _stargateData.amountLD, msg.value);
-
-        _startBridge(_lifiData, _stargateData, msg.value, false);
->>>>>>> 6713488d
     }
 
     /// @notice Performs a swap before bridging via Stargate Bridge
@@ -168,13 +119,8 @@
         returns (uint256, uint256)
     {
         return
-<<<<<<< HEAD
-            IStargateRouter(_stargateData.router).quoteLayerZeroFee(
+            router.quoteLayerZeroFee(
                 getLayerZeroChainId(_destinationChainId),
-=======
-            router.quoteLayerZeroFee(
-                _stargateData.dstChainId,
->>>>>>> 6713488d
                 1, // TYPE_SWAP_REMOTE on Bridge
                 _stargateData.callTo,
                 _stargateData.callData,
@@ -184,24 +130,11 @@
 
     /// Private Methods ///
 
-<<<<<<< HEAD
-=======
-    /// @notice Returns token address from poolId
-    /// @dev Get token address which registered on router's factory
-    /// @param _poolId PoolId of token
-    function getTokenFromPoolId(uint256 _poolId) private view returns (address) {
-        address factory = router.factory();
-        address pool = IFactory(factory).getPool(_poolId);
-        return IPool(pool).token();
-    }
-
->>>>>>> 6713488d
     /// @dev Contains the business logic for the bridge via Stargate Bridge
     /// @param _bridgeData Data used purely for tracking and analytics
     /// @param _stargateData Data specific to Stargate Bridge
     /// @param _nativeFee Native gas fee for the cross chain message
     function _startBridge(
-<<<<<<< HEAD
         ILiFi.BridgeData memory _bridgeData,
         StargateData calldata _stargateData,
         uint256 _nativeFee
@@ -214,29 +147,11 @@
             revert InformationMismatch();
         }
 
-        LibAsset.maxApproveERC20(IERC20(_bridgeData.sendingAssetId), _stargateData.router, _bridgeData.minAmount);
-
-        IStargateRouter(_stargateData.router).swap{ value: _nativeFee }(
+        LibAsset.maxApproveERC20(IERC20(_bridgeData.sendingAssetId), address(router), _bridgeData.minAmount);
+
+        router.swap{ value: _nativeFee }(
             getLayerZeroChainId(_bridgeData.destinationChainId),
             getStargatePoolId(_bridgeData.sendingAssetId),
-=======
-        LiFiData memory _lifiData,
-        StargateData memory _stargateData,
-        uint256 _nativeFee,
-        bool _hasSourceSwap
-    ) private {
-        address token = getTokenFromPoolId(_stargateData.srcPoolId);
-
-        if (token == address(0)) {
-            revert TokenAddressIsZero();
-        }
-
-        LibAsset.maxApproveERC20(IERC20(token), address(router), _stargateData.amountLD);
-
-        router.swap{ value: _nativeFee }(
-            _stargateData.dstChainId,
-            _stargateData.srcPoolId,
->>>>>>> 6713488d
             _stargateData.dstPoolId,
             payable(msg.sender),
             _bridgeData.minAmount,
@@ -249,15 +164,6 @@
         emit LiFiTransferStarted(_bridgeData);
     }
 
-    /// @dev fetch local storage
-    function getStorage() private pure returns (Storage storage s) {
-        bytes32 namespace = NAMESPACE;
-        // solhint-disable-next-line no-inline-assembly
-        assembly {
-            s.slot := namespace
-        }
-    }
-
     /// Mappings management ///
 
     /// @notice Sets the Stargate pool ID for a given token
