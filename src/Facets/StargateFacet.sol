--- conflicted
+++ resolved
@@ -59,9 +59,9 @@
     /// External Methods ///
 
     /// @notice Bridges tokens via Stargate Bridge
-    /// @param _lifiData Data used purely for tracking and analytics
+    /// @param _bridgeData Data used purely for tracking and analytics
     /// @param _stargateData Data specific to Stargate Bridge
-    function startBridgeTokensViaStargate(LiFiData calldata _lifiData, StargateData calldata _stargateData)
+    function startBridgeTokensViaStargate(ILiFi.BridgeData memory _bridgeData, StargateData calldata _stargateData)
         external
         payable
         nonReentrant
@@ -74,38 +74,37 @@
 
         LibAsset.depositAsset(token, _stargateData.amountLD);
 
-        _startBridge(_lifiData, _stargateData, msg.value, false);
+        _startBridge(_bridgeData, _stargateData, msg.value, false);
     }
 
     /// @notice Performs a swap before bridging via Stargate Bridge
-    /// @param _lifiData Data used purely for tracking and analytics
+    /// @param _bridgeData Data used purely for tracking and analytics
     /// @param _swapData An array of swap related data for performing swaps before bridging
     /// @param _stargateData Data specific to Stargate Bridge
     function swapAndStartBridgeTokensViaStargate(
-        LiFiData calldata _lifiData,
-        LibSwap.SwapData calldata _swapData,
+        ILiFi.BridgeData memory _bridgeData,
+        LibSwap.SwapData[] calldata _swapData,
         StargateData memory _stargateData
     ) external payable nonReentrant {
-        LibAsset.depositAssets(_swapData.swaps);
-        _stargateData.amountLD = _executeAndCheckSwaps(_lifiData, _swapData, payable(msg.sender));
-        LibSwap.Swap[] memory swaps = _swapData.swaps;
+        LibAsset.depositAssets(_swapData);
+        _stargateData.amountLD = _executeAndCheckSwaps(
+            _bridgeData.transactionId,
+            _bridgeData.minAmount,
+            _swapData,
+            payable(msg.sender)
+        );
+        LibSwap.SwapData[] memory swaps = _swapData;
         uint256 nativeFee = msg.value;
-<<<<<<< HEAD
-        for (uint8 i = 0; i < swaps.length; i++) {
+        for (uint8 i = 0; i < swaps.length; ) {
             if (LibAsset.isNativeAsset(swaps[i].sendingAssetId)) {
                 nativeFee -= swaps[i].fromAmount;
-=======
-        for (uint8 i = 0; i < _swapData.length; ) {
-            if (LibAsset.isNativeAsset(_swapData[i].sendingAssetId)) {
-                nativeFee -= _swapData[i].fromAmount;
->>>>>>> 2327439a
             }
             unchecked {
                 ++i;
             }
         }
 
-        _startBridge(_lifiData, _stargateData, nativeFee, true);
+        _startBridge(_bridgeData, _stargateData, nativeFee, true);
     }
 
     /// @notice Completes a cross-chain transaction on the receiving chain.
@@ -129,25 +128,27 @@
             revert InvalidStargateRouter();
         }
 
-        (LiFiData memory lifiData, LibSwap.SwapData memory swapData, address assetId, address receiver) = abi.decode(
-            _payload,
-            (LiFiData, LibSwap.SwapData, address, address)
-        );
-
-        if (swapData.swaps.length == 0) {
-            this.completeBridgeTokensViaStargate(lifiData, assetId, receiver, _amountLD);
+        (
+            ILiFi.BridgeData memory bridgeData,
+            LibSwap.SwapData[] memory swapData,
+            address assetId,
+            address receiver
+        ) = abi.decode(_payload, (ILiFi.BridgeData, LibSwap.SwapData[], address, address));
+
+        if (swapData.length == 0) {
+            this.completeBridgeTokensViaStargate(bridgeData, assetId, receiver, _amountLD);
         } else {
-            this.swapAndCompleteBridgeTokensViaStargate(lifiData, swapData, assetId, receiver);
+            this.swapAndCompleteBridgeTokensViaStargate(bridgeData, swapData, assetId, receiver);
         }
     }
 
     /// @notice Completes a cross-chain transaction on the receiving chain using the Stargate Bridge.
-    /// @param _lifiData data used purely for tracking and analytics
+    /// @param _bridgeData data used purely for tracking and analytics
     /// @param _assetId token received on the receiving chain
     /// @param _receiver address that will receive the tokens
     /// @param _amount number of tokens received
     function completeBridgeTokensViaStargate(
-        LiFiData calldata _lifiData,
+        ILiFi.BridgeData memory _bridgeData,
         address _assetId,
         address _receiver,
         uint256 _amount
@@ -157,18 +158,18 @@
         }
 
         LibAsset.transferAsset(_assetId, payable(_receiver), _amount);
-        emit LiFiTransferCompleted(_lifiData.transactionId, _assetId, _receiver, _amount, block.timestamp);
+        emit LiFiTransferCompleted(_bridgeData.transactionId, _assetId, _receiver, _amount, block.timestamp);
     }
 
     /// @notice Performs a swap before completing a cross-chain transaction
     ///         on the receiving chain using the Stargate Bridge.
-    /// @param _lifiData data used purely for tracking and analytics
+    /// @param _bridgeData data used purely for tracking and analytics
     /// @param _swapData array of data needed for swaps
     /// @param _finalAssetId token received on the receiving chain
     /// @param _receiver address that will receive the tokens
     function swapAndCompleteBridgeTokensViaStargate(
-        LiFiData calldata _lifiData,
-        LibSwap.SwapData calldata _swapData,
+        ILiFi.BridgeData memory _bridgeData,
+        LibSwap.SwapData[] calldata _swapData,
         address _finalAssetId,
         address _receiver
     ) external {
@@ -176,9 +177,14 @@
             revert InvalidCaller();
         }
 
-        uint256 swapBalance = _executeAndCheckSwaps(_lifiData, _swapData, payable(_receiver));
+        uint256 swapBalance = _executeAndCheckSwaps(
+            _bridgeData.transactionId,
+            _bridgeData.minAmount,
+            _swapData,
+            payable(_receiver)
+        );
         LibAsset.transferAsset(_finalAssetId, payable(_receiver), swapBalance);
-        emit LiFiTransferCompleted(_lifiData.transactionId, _finalAssetId, _receiver, swapBalance, block.timestamp);
+        emit LiFiTransferCompleted(_bridgeData.transactionId, _finalAssetId, _receiver, swapBalance, block.timestamp);
     }
 
     function quoteLayerZeroFee(StargateData calldata _stargateData) external view returns (uint256, uint256) {
@@ -205,12 +211,12 @@
     }
 
     /// @dev Contains the business logic for the bridge via Stargate Bridge
-    /// @param _lifiData Data used purely for tracking and analytics
+    /// @param _bridgeData Data used purely for tracking and analytics
     /// @param _stargateData Data specific to Stargate Bridge
     /// @param _nativeFee Native gas fee for the cross chain message
     /// @param _hasSourceSwap Did swap on sending chain
     function _startBridge(
-        LiFiData memory _lifiData,
+        ILiFi.BridgeData memory _bridgeData,
         StargateData memory _stargateData,
         uint256 _nativeFee,
         bool _hasSourceSwap
@@ -235,20 +241,7 @@
             _stargateData.callData
         );
 
-        emit LiFiTransferStarted(
-            _lifiData.transactionId,
-            "stargate",
-            "",
-            _lifiData.integrator,
-            _lifiData.referrer,
-            _lifiData.sendingAssetId,
-            _lifiData.receivingAssetId,
-            _lifiData.receiver,
-            _stargateData.amountLD,
-            _lifiData.destinationChainId,
-            _hasSourceSwap,
-            _stargateData.callData.length > 0
-        );
+        emit LiFiTransferStarted(_bridgeData);
     }
 
     /// @dev fetch local storage
