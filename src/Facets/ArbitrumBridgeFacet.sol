// SPDX-License-Identifier: MIT
pragma solidity 0.8.17;

import { ILiFi } from "../Interfaces/ILiFi.sol";
import { IGatewayRouter } from "../Interfaces/IGatewayRouter.sol";
import { LibAsset, IERC20 } from "../Libraries/LibAsset.sol";
import { ReentrancyGuard } from "../Helpers/ReentrancyGuard.sol";
import { InvalidAmount } from "../Errors/GenericErrors.sol";
import { SwapperV2, LibSwap } from "../Helpers/SwapperV2.sol";
import { Validatable } from "../Helpers/Validatable.sol";

/// @title Arbitrum Bridge Facet
/// @author Li.Finance (https://li.finance)
/// @notice Provides functionality for bridging through Arbitrum Bridge
contract ArbitrumBridgeFacet is
    ILiFi,
    ReentrancyGuard,
    SwapperV2,
    Validatable
{
    /// Storage ///

    /// @notice The contract address of the gateway router on the source chain.
    IGatewayRouter private immutable gatewayRouter;

    /// @notice The contract address of the inbox on the source chain.
    IGatewayRouter private immutable inbox;

    /// Types ///

    /// @param maxSubmissionCost Max gas deducted from user's L2 balance to cover base submission fee.
    /// @param maxGas Max gas deducted from user's L2 balance to cover L2 execution.
    /// @param maxGasPrice price bid for L2 execution.
    struct ArbitrumData {
        uint256 maxSubmissionCost;
        uint256 maxGas;
        uint256 maxGasPrice;
    }

    /// Constructor ///

    /// @notice Initialize the contract.
    /// @param _gatewayRouter The contract address of the gateway router on the source chain.
    /// @param _inbox The contract address of the inbox on the source chain.
    constructor(IGatewayRouter _gatewayRouter, IGatewayRouter _inbox) {
        gatewayRouter = _gatewayRouter;
        inbox = _inbox;
    }

    /// External Methods ///

    /// @notice Bridges tokens via Arbitrum Bridge
    /// @param _bridgeData Data containing core information for bridging
    /// @param _arbitrumData Data for gateway router address, asset id and amount
    function startBridgeTokensViaArbitrumBridge(
        ILiFi.BridgeData memory _bridgeData,
        ArbitrumData calldata _arbitrumData
    )
        external
        payable
        nonReentrant
        refundExcessNative(payable(msg.sender))
        doesNotContainSourceSwaps(_bridgeData)
        doesNotContainDestinationCalls(_bridgeData)
        validateBridgeData(_bridgeData)
    {
        uint256 cost = _arbitrumData.maxSubmissionCost +
            _arbitrumData.maxGas *
            _arbitrumData.maxGasPrice;

        LibAsset.depositAsset(
            _bridgeData.sendingAssetId,
            _bridgeData.minAmount
        );

        _startBridge(_bridgeData, _arbitrumData, cost);
    }

    /// @notice Performs a swap before bridging via Arbitrum Bridge
    /// @param _bridgeData Data containing core information for bridging
    /// @param _swapData An array of swap related data for performing swaps before bridging
    /// @param _arbitrumData Data for gateway router address, asset id and amount
    function swapAndStartBridgeTokensViaArbitrumBridge(
        ILiFi.BridgeData memory _bridgeData,
        LibSwap.SwapData[] calldata _swapData,
        ArbitrumData calldata _arbitrumData
    )
        external
        payable
        nonReentrant
        refundExcessNative(payable(msg.sender))
        containsSourceSwaps(_bridgeData)
        doesNotContainDestinationCalls(_bridgeData)
        validateBridgeData(_bridgeData)
    {
        uint256 cost = _arbitrumData.maxSubmissionCost +
            _arbitrumData.maxGas *
            _arbitrumData.maxGasPrice;

        _bridgeData.minAmount = _depositAndSwap(
            _bridgeData.transactionId,
            _bridgeData.minAmount,
            _swapData,
            payable(msg.sender),
            cost
        );

<<<<<<< HEAD
        _startBridge(
            _bridgeData,
            _arbitrumData,
            cost,
            address(this).balance - ethBalance
        );
=======
        if (LibAsset.isNativeAsset(_bridgeData.sendingAssetId)) {
            _bridgeData.minAmount -= cost;
        }

        _startBridge(_bridgeData, _arbitrumData, cost);
>>>>>>> 7938d407
    }

    /// Private Methods ///

    /// @dev Contains the business logic for the bridge via Arbitrum Bridge
    /// @param _bridgeData Data containing core information for bridging
    /// @param _arbitrumData Data for gateway router address, asset id and amount
    /// @param _cost Additional amount of native asset for the fee
    function _startBridge(
        ILiFi.BridgeData memory _bridgeData,
        ArbitrumData calldata _arbitrumData,
        uint256 _cost
    ) private {
        if (LibAsset.isNativeAsset(_bridgeData.sendingAssetId)) {
            inbox.unsafeCreateRetryableTicket{
                value: _bridgeData.minAmount + _cost
            }(
                _bridgeData.receiver,
                _bridgeData.minAmount, // l2CallValue
                _arbitrumData.maxSubmissionCost,
                _bridgeData.receiver, // excessFeeRefundAddress
                _bridgeData.receiver, // callValueRefundAddress
                _arbitrumData.maxGas,
                _arbitrumData.maxGasPrice,
                ""
            );
        } else {
            LibAsset.maxApproveERC20(
                IERC20(_bridgeData.sendingAssetId),
                gatewayRouter.getGateway(_bridgeData.sendingAssetId),
                _bridgeData.minAmount
            );
            gatewayRouter.outboundTransfer{ value: _cost }(
                _bridgeData.sendingAssetId,
                _bridgeData.receiver,
                _bridgeData.minAmount,
                _arbitrumData.maxGas,
                _arbitrumData.maxGasPrice,
                abi.encode(_arbitrumData.maxSubmissionCost, "")
            );
        }

        emit LiFiTransferStarted(_bridgeData);
    }
}<|MERGE_RESOLUTION|>--- conflicted
+++ resolved
@@ -105,20 +105,7 @@
             cost
         );
 
-<<<<<<< HEAD
-        _startBridge(
-            _bridgeData,
-            _arbitrumData,
-            cost,
-            address(this).balance - ethBalance
-        );
-=======
-        if (LibAsset.isNativeAsset(_bridgeData.sendingAssetId)) {
-            _bridgeData.minAmount -= cost;
-        }
-
         _startBridge(_bridgeData, _arbitrumData, cost);
->>>>>>> 7938d407
     }
 
     /// Private Methods ///
