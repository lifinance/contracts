--- conflicted
+++ resolved
@@ -105,29 +105,6 @@
         uint256 _cost,
         uint256 _receivedEther
     ) private {
-<<<<<<< HEAD
-        if (LibAsset.isNativeAsset(_bridgeData.assetId)) {
-            inbox.createRetryableTicketNoRefundAliasRewrite{ value: _amount + _cost }(
-                _bridgeData.receiver,
-                _amount, // l2CallValue
-                _bridgeData.maxSubmissionCost,
-                _bridgeData.receiver, // excessFeeRefundAddress
-                _bridgeData.receiver, // callValueRefundAddress
-                _bridgeData.maxGas,
-                _bridgeData.maxGasPrice,
-                ""
-            );
-        } else {
-            LibAsset.maxApproveERC20(IERC20(_bridgeData.assetId), _bridgeData.tokenRouter, _amount);
-            gatewayRouter.outboundTransfer{ value: _cost }(
-                _bridgeData.assetId,
-                _bridgeData.receiver,
-                _amount,
-                _bridgeData.maxGas,
-                _bridgeData.maxGasPrice,
-                abi.encode(_bridgeData.maxSubmissionCost, "")
-            );
-=======
         bool isNativeTransfer = LibAsset.isNativeAsset(_bridgeData.assetId);
 
         {
@@ -141,7 +118,6 @@
             _startNativeBridge(_bridgeData, _amount, _cost);
         } else {
             _startTokenBridge(_bridgeData, _amount, _cost);
->>>>>>> 93665f8c
         }
 
         emit LiFiTransferStarted(
@@ -165,7 +141,6 @@
         uint256 amount,
         uint256 cost
     ) private {
-        IGatewayRouter gatewayRouter = IGatewayRouter(_bridgeData.gatewayRouter);
         LibAsset.maxApproveERC20(IERC20(_bridgeData.assetId), _bridgeData.tokenRouter, amount);
         gatewayRouter.outboundTransfer{ value: cost }(
             _bridgeData.assetId,
