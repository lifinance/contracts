// SPDX-License-Identifier: MIT
pragma solidity 0.8.16;

import { ILiFi } from "../Interfaces/ILiFi.sol";
import { IGatewayRouter } from "../Interfaces/IGatewayRouter.sol";
import { LibAsset, IERC20 } from "../Libraries/LibAsset.sol";
import { ReentrancyGuard } from "../Helpers/ReentrancyGuard.sol";
import { InvalidAmount, InvalidReceiver, InvalidFee } from "../Errors/GenericErrors.sol";
import { SwapperV2, LibSwap } from "../Helpers/SwapperV2.sol";
import { IArbitrumInbox } from "../Interfaces/IArbitrumInbox.sol";
import { Validatable } from "../Helpers/Validatable.sol";

/// @title Arbitrum Bridge Facet
/// @author Li.Finance (https://li.finance)
/// @notice Provides functionality for bridging through Arbitrum Bridge
contract ArbitrumBridgeFacet is ILiFi, SwapperV2, ReentrancyGuard, Validatable {
    /// Types ///
    uint64 internal constant ARB_CHAIN_ID = 42161;

    struct ArbitrumData {
        address inbox;
        address gatewayRouter;
        address tokenRouter;
        uint256 maxSubmissionCost;
        uint256 maxGas;
        uint256 maxGasPrice;
    }

    /// External Methods ///

    /// @notice Bridges tokens via Arbitrum Bridge
<<<<<<< HEAD
    /// @param _bridgeData Data containing core information for bridging
    /// @param _arbitrumData Data for gateway router address, asset id and amount
    function startBridgeTokensViaArbitrumBridge(
        ILiFi.BridgeData memory _bridgeData,
        ArbitrumData calldata _arbitrumData
    ) external payable doesNotContainSourceSwaps(_bridgeData) validateBridgeData(_bridgeData) nonReentrant {
        uint256 cost = _arbitrumData.maxSubmissionCost + _arbitrumData.maxGas * _arbitrumData.maxGasPrice;
        LibAsset.depositAsset(_bridgeData.sendingAssetId, _bridgeData.minAmount);
        _startBridge(_bridgeData, _arbitrumData, _bridgeData.minAmount, cost);
=======
    /// @param _lifiData Data used purely for tracking and analytics
    /// @param _bridgeData Data for gateway router address, asset id and amount
    function startBridgeTokensViaArbitrumBridge(LiFiData calldata _lifiData, BridgeData calldata _bridgeData)
        external
        payable
        nonReentrant
    {
        if (_bridgeData.receiver == address(0)) {
            revert InvalidReceiver();
        }
        uint256 cost = _bridgeData.maxSubmissionCost + _bridgeData.maxGas * _bridgeData.maxGasPrice;
        LibAsset.depositAssetWithFee(_bridgeData.assetId, _bridgeData.amount, cost);
        _startBridge(_lifiData, _bridgeData, _bridgeData.amount, false, cost, msg.value);
>>>>>>> f62da901
    }

    /// @notice Performs a swap before bridging via Arbitrum Bridge
    /// @param _bridgeData Data containing core information for bridging
    /// @param _swapData An array of swap related data for performing swaps before bridging
    /// @param _arbitrumData Data for gateway router address, asset id and amount
    function swapAndStartBridgeTokensViaArbitrumBridge(
        ILiFi.BridgeData memory _bridgeData,
        LibSwap.SwapData[] calldata _swapData,
<<<<<<< HEAD
        ArbitrumData calldata _arbitrumData
    ) external payable containsSourceSwaps(_bridgeData) validateBridgeData(_bridgeData) nonReentrant {
        LibAsset.depositAssets(_swapData);
        uint256 amount = _executeAndCheckSwaps(
            _bridgeData.transactionId,
            _bridgeData.minAmount,
            _swapData,
            payable(msg.sender)
        );
        uint256 cost = _arbitrumData.maxSubmissionCost + _arbitrumData.maxGas * _arbitrumData.maxGasPrice;
        _startBridge(_bridgeData, _arbitrumData, amount, cost);
=======
        BridgeData calldata _bridgeData
    ) external payable nonReentrant {
        if (_bridgeData.receiver == address(0)) {
            revert InvalidReceiver();
        }
        uint256 ethBalance = address(this).balance - msg.value;
        uint256 amount = _executeAndCheckSwaps(_lifiData, _swapData, payable(msg.sender));
        uint256 cost = _bridgeData.maxSubmissionCost + _bridgeData.maxGas * _bridgeData.maxGasPrice;
        _startBridge(_lifiData, _bridgeData, amount, true, cost, address(this).balance - ethBalance);
>>>>>>> f62da901
    }

    /// Private Methods ///

    /// @dev Contains the business logic for the bridge via Arbitrum Bridge
    /// @param _bridgeData Data containing core information for bridging
    /// @param _arbitrumData Data for gateway router address, asset id and amount
    /// @param _amount Amount to bridge
<<<<<<< HEAD
    /// @param _cost Additional amount of native asset for the fee
=======
    /// @param _hasSourceSwap Did swap on sending chain
    /// @param _cost Fees paid for the bridge
    /// @param _receivedEther Amount of ether received from
>>>>>>> f62da901
    function _startBridge(
        ILiFi.BridgeData memory _bridgeData,
        ArbitrumData calldata _arbitrumData,
        uint256 _amount,
<<<<<<< HEAD
        uint256 _cost
    ) private validateBridgeData(_bridgeData) {
        if (LibAsset.isNativeAsset(_bridgeData.sendingAssetId)) {
            if (msg.sender != _bridgeData.receiver) {
                revert InvalidReceiver();
            }
            IArbitrumInbox(_arbitrumData.inbox).depositEth{ value: _amount }();
        } else {
            if (msg.value != _cost) {
                revert InvalidFee();
            }
            LibAsset.maxApproveERC20(IERC20(_bridgeData.sendingAssetId), _arbitrumData.tokenRouter, _amount);
            IGatewayRouter(_arbitrumData.gatewayRouter).outboundTransfer{ value: _cost }(
                _bridgeData.sendingAssetId,
                _bridgeData.receiver,
                _amount,
                _arbitrumData.maxGas,
                _arbitrumData.maxGasPrice,
                abi.encode(_arbitrumData.maxSubmissionCost, "")
            );
=======
        bool _hasSourceSwap,
        uint256 _cost,
        uint256 _receivedEther
    ) private {
        bool isNativeTransfer = LibAsset.isNativeAsset(_bridgeData.assetId);

        {
            uint256 requiredEther = isNativeTransfer ? _cost + _amount : _cost;
            if (_receivedEther < requiredEther) {
                revert InvalidAmount();
            }
        }

        if (isNativeTransfer) {
            _startNativeBridge(_bridgeData, _amount, _cost);
        } else {
            _startTokenBridge(_bridgeData, _amount, _cost);
>>>>>>> f62da901
        }

        emit LiFiTransferStarted(_bridgeData);
    }

    function _startTokenBridge(
        BridgeData calldata _bridgeData,
        uint256 amount,
        uint256 cost
    ) private {
        IGatewayRouter gatewayRouter = IGatewayRouter(_bridgeData.gatewayRouter);
        LibAsset.maxApproveERC20(IERC20(_bridgeData.assetId), _bridgeData.tokenRouter, amount);
        gatewayRouter.outboundTransfer{ value: cost }(
            _bridgeData.assetId,
            _bridgeData.receiver,
            amount,
            _bridgeData.maxGas,
            _bridgeData.maxGasPrice,
            abi.encode(_bridgeData.maxSubmissionCost, "")
        );
    }

    function _startNativeBridge(
        BridgeData calldata _bridgeData,
        uint256 amount,
        uint256 cost
    ) private {
        if (msg.sender != _bridgeData.receiver) {
            revert InvalidReceiver();
        }
        IArbitrumInbox(_bridgeData.inbox).depositEth{ value: amount + cost }();
    }
}<|MERGE_RESOLUTION|>--- conflicted
+++ resolved
@@ -29,7 +29,6 @@
     /// External Methods ///
 
     /// @notice Bridges tokens via Arbitrum Bridge
-<<<<<<< HEAD
     /// @param _bridgeData Data containing core information for bridging
     /// @param _arbitrumData Data for gateway router address, asset id and amount
     function startBridgeTokensViaArbitrumBridge(
@@ -39,21 +38,6 @@
         uint256 cost = _arbitrumData.maxSubmissionCost + _arbitrumData.maxGas * _arbitrumData.maxGasPrice;
         LibAsset.depositAsset(_bridgeData.sendingAssetId, _bridgeData.minAmount);
         _startBridge(_bridgeData, _arbitrumData, _bridgeData.minAmount, cost);
-=======
-    /// @param _lifiData Data used purely for tracking and analytics
-    /// @param _bridgeData Data for gateway router address, asset id and amount
-    function startBridgeTokensViaArbitrumBridge(LiFiData calldata _lifiData, BridgeData calldata _bridgeData)
-        external
-        payable
-        nonReentrant
-    {
-        if (_bridgeData.receiver == address(0)) {
-            revert InvalidReceiver();
-        }
-        uint256 cost = _bridgeData.maxSubmissionCost + _bridgeData.maxGas * _bridgeData.maxGasPrice;
-        LibAsset.depositAssetWithFee(_bridgeData.assetId, _bridgeData.amount, cost);
-        _startBridge(_lifiData, _bridgeData, _bridgeData.amount, false, cost, msg.value);
->>>>>>> f62da901
     }
 
     /// @notice Performs a swap before bridging via Arbitrum Bridge
@@ -63,7 +47,6 @@
     function swapAndStartBridgeTokensViaArbitrumBridge(
         ILiFi.BridgeData memory _bridgeData,
         LibSwap.SwapData[] calldata _swapData,
-<<<<<<< HEAD
         ArbitrumData calldata _arbitrumData
     ) external payable containsSourceSwaps(_bridgeData) validateBridgeData(_bridgeData) nonReentrant {
         LibAsset.depositAssets(_swapData);
@@ -75,17 +58,6 @@
         );
         uint256 cost = _arbitrumData.maxSubmissionCost + _arbitrumData.maxGas * _arbitrumData.maxGasPrice;
         _startBridge(_bridgeData, _arbitrumData, amount, cost);
-=======
-        BridgeData calldata _bridgeData
-    ) external payable nonReentrant {
-        if (_bridgeData.receiver == address(0)) {
-            revert InvalidReceiver();
-        }
-        uint256 ethBalance = address(this).balance - msg.value;
-        uint256 amount = _executeAndCheckSwaps(_lifiData, _swapData, payable(msg.sender));
-        uint256 cost = _bridgeData.maxSubmissionCost + _bridgeData.maxGas * _bridgeData.maxGasPrice;
-        _startBridge(_lifiData, _bridgeData, amount, true, cost, address(this).balance - ethBalance);
->>>>>>> f62da901
     }
 
     /// Private Methods ///
@@ -94,18 +66,11 @@
     /// @param _bridgeData Data containing core information for bridging
     /// @param _arbitrumData Data for gateway router address, asset id and amount
     /// @param _amount Amount to bridge
-<<<<<<< HEAD
     /// @param _cost Additional amount of native asset for the fee
-=======
-    /// @param _hasSourceSwap Did swap on sending chain
-    /// @param _cost Fees paid for the bridge
-    /// @param _receivedEther Amount of ether received from
->>>>>>> f62da901
     function _startBridge(
         ILiFi.BridgeData memory _bridgeData,
         ArbitrumData calldata _arbitrumData,
         uint256 _amount,
-<<<<<<< HEAD
         uint256 _cost
     ) private validateBridgeData(_bridgeData) {
         if (LibAsset.isNativeAsset(_bridgeData.sendingAssetId)) {
@@ -126,25 +91,6 @@
                 _arbitrumData.maxGasPrice,
                 abi.encode(_arbitrumData.maxSubmissionCost, "")
             );
-=======
-        bool _hasSourceSwap,
-        uint256 _cost,
-        uint256 _receivedEther
-    ) private {
-        bool isNativeTransfer = LibAsset.isNativeAsset(_bridgeData.assetId);
-
-        {
-            uint256 requiredEther = isNativeTransfer ? _cost + _amount : _cost;
-            if (_receivedEther < requiredEther) {
-                revert InvalidAmount();
-            }
-        }
-
-        if (isNativeTransfer) {
-            _startNativeBridge(_bridgeData, _amount, _cost);
-        } else {
-            _startTokenBridge(_bridgeData, _amount, _cost);
->>>>>>> f62da901
         }
 
         emit LiFiTransferStarted(_bridgeData);
@@ -152,29 +98,31 @@
 
     function _startTokenBridge(
         BridgeData calldata _bridgeData,
+        ArbitrumData calldata _arbitrumData,
         uint256 amount,
         uint256 cost
     ) private {
-        IGatewayRouter gatewayRouter = IGatewayRouter(_bridgeData.gatewayRouter);
-        LibAsset.maxApproveERC20(IERC20(_bridgeData.assetId), _bridgeData.tokenRouter, amount);
+        IGatewayRouter gatewayRouter = IGatewayRouter(_arbitrumData.gatewayRouter);
+        LibAsset.maxApproveERC20(IERC20(_bridgeData.sendingAssetId), _arbitrumData.tokenRouter, amount);
         gatewayRouter.outboundTransfer{ value: cost }(
-            _bridgeData.assetId,
+            _bridgeData.sendingAssetId,
             _bridgeData.receiver,
             amount,
-            _bridgeData.maxGas,
-            _bridgeData.maxGasPrice,
-            abi.encode(_bridgeData.maxSubmissionCost, "")
+            _arbitrumData.maxGas,
+            _arbitrumData.maxGasPrice,
+            abi.encode(_arbitrumData.maxSubmissionCost, "")
         );
     }
 
     function _startNativeBridge(
         BridgeData calldata _bridgeData,
+        ArbitrumData calldata _arbitrumData,
         uint256 amount,
         uint256 cost
     ) private {
         if (msg.sender != _bridgeData.receiver) {
             revert InvalidReceiver();
         }
-        IArbitrumInbox(_bridgeData.inbox).depositEth{ value: amount + cost }();
+        IArbitrumInbox(_arbitrumData.inbox).depositEth{ value: amount + cost }();
     }
 }