// SPDX-License-Identifier: MIT
pragma solidity 0.8.16;

import { ILiFi } from "../Interfaces/ILiFi.sol";
import { IGatewayRouter } from "../Interfaces/IGatewayRouter.sol";
import { LibAsset, IERC20 } from "../Libraries/LibAsset.sol";
import { ReentrancyGuard } from "../Helpers/ReentrancyGuard.sol";
import { InvalidAmount, InvalidReceiver } from "../Errors/GenericErrors.sol";
import { SwapperV2, LibSwap } from "../Helpers/SwapperV2.sol";
import { IArbitrumInbox } from "../Interfaces/IArbitrumInbox.sol";

/// @title Arbitrum Bridge Facet
/// @author Li.Finance (https://li.finance)
/// @notice Provides functionality for bridging through Arbitrum Bridge
contract ArbitrumBridgeFacet is ILiFi, SwapperV2, ReentrancyGuard {
    /// Types ///
    uint64 internal constant ARB_CHAIN_ID = 42161;

    struct BridgeData {
        address assetId;
        uint256 amount;
        address receiver;
        address inbox;
        address gatewayRouter;
        address tokenRouter;
        uint256 maxSubmissionCost;
        uint256 maxGas;
        uint256 maxGasPrice;
    }

    /// External Methods ///

    /// @notice Bridges tokens via Arbitrum Bridge
    /// @param _lifiData Data used purely for tracking and analytics
    /// @param _bridgeData Data for gateway router address, asset id and amount
    function startBridgeTokensViaArbitrumBridge(LiFiData calldata _lifiData, BridgeData calldata _bridgeData)
        external
        payable
        nonReentrant
    {
        if (_bridgeData.receiver == address(0)) {
            revert InvalidReceiver();
        }

<<<<<<< HEAD
        LibAsset.depositAsset(_bridgeData.assetId, _bridgeData.amount);
        _startBridge(_lifiData, _bridgeData, _bridgeData.amount, false, msg.value);
=======
        uint256 cost = _bridgeData.maxSubmissionCost + _bridgeData.maxGas * _bridgeData.maxGasPrice;
        LibAsset.depositAssetWithFee(_bridgeData.assetId, _bridgeData.amount, cost);
        _startBridge(_lifiData, _bridgeData, _bridgeData.amount, cost, false);
>>>>>>> c10767f1
    }

    /// @notice Performs a swap before bridging via Arbitrum Bridge
    /// @param _lifiData Data used purely for tracking and analytics
    /// @param _swapData An array of swap related data for performing swaps before bridging
    /// @param _bridgeData Data for gateway router address, asset id and amount
    function swapAndStartBridgeTokensViaArbitrumBridge(
        LiFiData calldata _lifiData,
        LibSwap.SwapData[] calldata _swapData,
        BridgeData calldata _bridgeData
    ) external payable nonReentrant {
        if (_bridgeData.receiver == address(0)) {
            revert InvalidReceiver();
        }

        uint256 amount = _executeAndCheckSwaps(_lifiData, _swapData, payable(msg.sender));
<<<<<<< HEAD
        _startBridge(_lifiData, _bridgeData, amount, true, amount);
=======
        uint256 cost = _bridgeData.maxSubmissionCost + _bridgeData.maxGas * _bridgeData.maxGasPrice;
        _startBridge(_lifiData, _bridgeData, amount, cost, true);
>>>>>>> c10767f1
    }

    /// Private Methods ///

    /// @dev Contains the business logic for the bridge via Arbitrum Bridge
    /// @param _lifiData Data used purely for tracking and analytics
    /// @param _bridgeData Data for gateway router address, asset id and amount
    /// @param _amount Amount to bridge
    /// @param _cost Additional amount of native asset for the fee
    /// @param _hasSourceSwap Did swap on sending chain
    function _startBridge(
        LiFiData calldata _lifiData,
        BridgeData calldata _bridgeData,
        uint256 _amount,
<<<<<<< HEAD
        bool _hasSourceSwap,
        uint256 receivedEther
    ) private {
        uint256 cost = _bridgeData.maxSubmissionCost + _bridgeData.maxGas * _bridgeData.maxGasPrice;
        bool isNativeTransfer = LibAsset.isNativeAsset(_bridgeData.assetId);

        {
            uint256 requiredEther = isNativeTransfer ? cost + _amount : cost;
            if (receivedEther < requiredEther) {
                revert InvalidAmount();
            }
        }

        if (isNativeTransfer) {
            _startNativeBridge(_bridgeData, _amount, cost);
        } else {
            _startTokenBridge(_bridgeData, _amount, cost);
=======
        uint256 _cost,
        bool _hasSourceSwap
    ) private {
        if (LibAsset.isNativeAsset(_bridgeData.assetId)) {
            if (msg.sender != _bridgeData.receiver) {
                revert InvalidReceiver();
            }
            IArbitrumInbox(_bridgeData.inbox).depositEth{ value: _amount }();
        } else {
            LibAsset.maxApproveERC20(IERC20(_bridgeData.assetId), _bridgeData.tokenRouter, _amount);
            IGatewayRouter(_bridgeData.gatewayRouter).outboundTransfer{ value: _cost }(
                _bridgeData.assetId,
                _bridgeData.receiver,
                _amount,
                _bridgeData.maxGas,
                _bridgeData.maxGasPrice,
                abi.encode(_bridgeData.maxSubmissionCost, "")
            );
>>>>>>> c10767f1
        }

        emit LiFiTransferStarted(
            _lifiData.transactionId,
            "arbitrum",
            "",
            _lifiData.integrator,
            _lifiData.referrer,
            _bridgeData.assetId,
            _lifiData.receivingAssetId,
            _bridgeData.receiver,
            _bridgeData.amount,
            ARB_CHAIN_ID,
            _hasSourceSwap,
            false
        );
    }

    function _startTokenBridge(
        BridgeData calldata _bridgeData,
        uint256 amount,
        uint256 cost
    ) private {
        IGatewayRouter gatewayRouter = IGatewayRouter(_bridgeData.gatewayRouter);
        LibAsset.maxApproveERC20(IERC20(_bridgeData.assetId), _bridgeData.tokenRouter, amount);
        gatewayRouter.outboundTransfer{ value: cost }(
            _bridgeData.assetId,
            _bridgeData.receiver,
            amount,
            _bridgeData.maxGas,
            _bridgeData.maxGasPrice,
            abi.encode(_bridgeData.maxSubmissionCost, "")
        );
    }

    function _startNativeBridge(
        BridgeData calldata _bridgeData,
        uint256 amount,
        uint256 cost
    ) private {
        IGatewayRouter gatewayRouter = IGatewayRouter(_bridgeData.gatewayRouter);
        gatewayRouter.createRetryableTicketNoRefundAliasRewrite{ value: cost + amount }(
            _bridgeData.receiver,
            amount, // l2CallValue
            _bridgeData.maxSubmissionCost,
            _bridgeData.receiver, // excessFeeRefundAddress
            _bridgeData.receiver, // callValueRefundAddress
            _bridgeData.maxGas,
            _bridgeData.maxGasPrice,
            ""
        );
    }
}<|MERGE_RESOLUTION|>--- conflicted
+++ resolved
@@ -41,15 +41,8 @@
         if (_bridgeData.receiver == address(0)) {
             revert InvalidReceiver();
         }
-
-<<<<<<< HEAD
         LibAsset.depositAsset(_bridgeData.assetId, _bridgeData.amount);
         _startBridge(_lifiData, _bridgeData, _bridgeData.amount, false, msg.value);
-=======
-        uint256 cost = _bridgeData.maxSubmissionCost + _bridgeData.maxGas * _bridgeData.maxGasPrice;
-        LibAsset.depositAssetWithFee(_bridgeData.assetId, _bridgeData.amount, cost);
-        _startBridge(_lifiData, _bridgeData, _bridgeData.amount, cost, false);
->>>>>>> c10767f1
     }
 
     /// @notice Performs a swap before bridging via Arbitrum Bridge
@@ -64,14 +57,10 @@
         if (_bridgeData.receiver == address(0)) {
             revert InvalidReceiver();
         }
-
+        uint256 ethBalance = address(this).balance - msg.value;
         uint256 amount = _executeAndCheckSwaps(_lifiData, _swapData, payable(msg.sender));
-<<<<<<< HEAD
-        _startBridge(_lifiData, _bridgeData, amount, true, amount);
-=======
-        uint256 cost = _bridgeData.maxSubmissionCost + _bridgeData.maxGas * _bridgeData.maxGasPrice;
-        _startBridge(_lifiData, _bridgeData, amount, cost, true);
->>>>>>> c10767f1
+        ethBalance = address(this).balance - ethBalance;
+        _startBridge(_lifiData, _bridgeData, amount, true, ethBalance);
     }
 
     /// Private Methods ///
@@ -80,22 +69,21 @@
     /// @param _lifiData Data used purely for tracking and analytics
     /// @param _bridgeData Data for gateway router address, asset id and amount
     /// @param _amount Amount to bridge
-    /// @param _cost Additional amount of native asset for the fee
     /// @param _hasSourceSwap Did swap on sending chain
+    /// @param _receivedEther Amount of ether received from
     function _startBridge(
         LiFiData calldata _lifiData,
         BridgeData calldata _bridgeData,
         uint256 _amount,
-<<<<<<< HEAD
         bool _hasSourceSwap,
-        uint256 receivedEther
+        uint256 _receivedEther
     ) private {
         uint256 cost = _bridgeData.maxSubmissionCost + _bridgeData.maxGas * _bridgeData.maxGasPrice;
         bool isNativeTransfer = LibAsset.isNativeAsset(_bridgeData.assetId);
 
         {
             uint256 requiredEther = isNativeTransfer ? cost + _amount : cost;
-            if (receivedEther < requiredEther) {
+            if (_receivedEther < requiredEther) {
                 revert InvalidAmount();
             }
         }
@@ -104,26 +92,6 @@
             _startNativeBridge(_bridgeData, _amount, cost);
         } else {
             _startTokenBridge(_bridgeData, _amount, cost);
-=======
-        uint256 _cost,
-        bool _hasSourceSwap
-    ) private {
-        if (LibAsset.isNativeAsset(_bridgeData.assetId)) {
-            if (msg.sender != _bridgeData.receiver) {
-                revert InvalidReceiver();
-            }
-            IArbitrumInbox(_bridgeData.inbox).depositEth{ value: _amount }();
-        } else {
-            LibAsset.maxApproveERC20(IERC20(_bridgeData.assetId), _bridgeData.tokenRouter, _amount);
-            IGatewayRouter(_bridgeData.gatewayRouter).outboundTransfer{ value: _cost }(
-                _bridgeData.assetId,
-                _bridgeData.receiver,
-                _amount,
-                _bridgeData.maxGas,
-                _bridgeData.maxGasPrice,
-                abi.encode(_bridgeData.maxSubmissionCost, "")
-            );
->>>>>>> c10767f1
         }
 
         emit LiFiTransferStarted(
@@ -164,16 +132,9 @@
         uint256 amount,
         uint256 cost
     ) private {
-        IGatewayRouter gatewayRouter = IGatewayRouter(_bridgeData.gatewayRouter);
-        gatewayRouter.createRetryableTicketNoRefundAliasRewrite{ value: cost + amount }(
-            _bridgeData.receiver,
-            amount, // l2CallValue
-            _bridgeData.maxSubmissionCost,
-            _bridgeData.receiver, // excessFeeRefundAddress
-            _bridgeData.receiver, // callValueRefundAddress
-            _bridgeData.maxGas,
-            _bridgeData.maxGasPrice,
-            ""
-        );
+        if (msg.sender != _bridgeData.receiver) {
+            revert InvalidReceiver();
+        }
+        IArbitrumInbox(_bridgeData.inbox).depositEth{ value: amount + cost }();
     }
 }