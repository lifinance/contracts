// SPDX-License-Identifier: MIT
pragma solidity 0.8.16;

import "@openzeppelin/contracts/token/ERC20/ERC20.sol";
import "@openzeppelin/contracts/token/ERC20/IERC20.sol";
import { ILiFi } from "../Interfaces/ILiFi.sol";
import { IWormholeRouter } from "../Interfaces/IWormholeRouter.sol";
import { LibDiamond } from "../Libraries/LibDiamond.sol";
import { LibAsset } from "../Libraries/LibAsset.sol";
import { LibSwap } from "../Libraries/LibSwap.sol";
import { ReentrancyGuard } from "../Helpers/ReentrancyGuard.sol";
import { InvalidAmount, CannotBridgeToSameNetwork, InvalidConfig, UnsupportedChainId } from "../Errors/GenericErrors.sol";
import { SwapperV2 } from "../Helpers/SwapperV2.sol";
import { LibDiamond } from "../Libraries/LibDiamond.sol";

/// @title Wormhole Facet
/// @author LI.FI (https://li.fi)
/// @notice Provides functionality for bridging through Wormhole
contract WormholeFacet is ILiFi, ReentrancyGuard, SwapperV2 {
<<<<<<< HEAD
    /// Stargate ///

    /// @notice The contract address of the wormhole router on the source chain.
    IWormholeRouter private immutable router;
=======
    bytes32 internal constant NAMESPACE = keccak256("com.lifi.facets.wormhole");

    /// Events ///

    event WormholeChainIdMapped(uint256 indexed lifiChainId, uint256 indexed wormholeChainId);
>>>>>>> 2327439a

    /// Types ///

    /// @param assetId The contract address of the token being bridged.
    /// @param amount The amount of tokens to bridge.
    /// @param receiver The address of the token receiver after bridging.
    /// @param toChainId The chainId of the chain to bridge to.
    /// @param arbiterFee The amount of token to pay a relayer (can be zero if no relayer is used).
    /// @param nonce A random nonce to associate with the tx.
    struct WormholeData {
        address assetId;
        uint256 amount;
<<<<<<< HEAD
        address receiver;
        uint16 toChainId;
=======
        address recipient;
        uint256 toChainId;
>>>>>>> 2327439a
        uint256 arbiterFee;
        uint32 nonce;
    }

<<<<<<< HEAD
    /// Constructor ///

    /// @notice Initialize the contract.
    /// @param _router The contract address of the wormhole router on the source chain.
    constructor(IWormholeRouter _router) {
        router = _router;
=======
    struct Storage {
        // Mapping between lifi chain id and wormhole chain id
        mapping(uint256 => uint16) wormholeChainId;
>>>>>>> 2327439a
    }

    /// External Methods ///

    /// @notice Bridges tokens via Wormhole
    /// @param _lifiData data used purely for tracking and analytics
    /// @param _wormholeData data specific to Wormhole
    function startBridgeTokensViaWormhole(LiFiData calldata _lifiData, WormholeData calldata _wormholeData)
        external
        payable
        nonReentrant
    {
        LibAsset.depositAsset(_wormholeData.assetId, _wormholeData.amount);
        _startBridge(_lifiData, _wormholeData, false);
    }

    /// @notice Performs a swap before bridging via Wormhole
    /// @param _lifiData data used purely for tracking and analytics
    /// @param _swapData an array of swap related data for performing swaps before bridging
    /// @param _wormholeData data specific to Wormhole
    function swapAndStartBridgeTokensViaWormhole(
        LiFiData calldata _lifiData,
        LibSwap.SwapData[] calldata _swapData,
        WormholeData memory _wormholeData
    ) external payable nonReentrant {
        _wormholeData.amount = _executeAndCheckSwaps(_lifiData, _swapData, payable(msg.sender));
        _startBridge(_lifiData, _wormholeData, true);
    }

    /// @notice Creates a mapping between a lifi chain id and a wormhole chain id
    /// @param _lifiChainId lifi chain id
    /// @param _wormholeChainId wormhole chain id
    function setWormholeChainId(uint256 _lifiChainId, uint16 _wormholeChainId) external {
        LibDiamond.enforceIsContractOwner();
        Storage storage s = getStorage();
        s.wormholeChainId[_lifiChainId] = _wormholeChainId;
        emit WormholeChainIdMapped(_lifiChainId, _wormholeChainId);
    }

    /// Private Methods ///

    /// @dev Contains the business logic for the bridge via Wormhole
    /// @param _lifiData data used purely for tracking and analytics
    /// @param _wormholeData data specific to Wormhole
    /// @param _hasSourceSwaps whether or not the bridge has source swaps
    function _startBridge(
        LiFiData calldata _lifiData,
        WormholeData memory _wormholeData,
        bool _hasSourceSwaps
    ) private {
<<<<<<< HEAD
        if (block.chainid == _wormholeData.toChainId) revert CannotBridgeToSameNetwork();
        LibAsset.maxApproveERC20(IERC20(_wormholeData.assetId), address(router), _wormholeData.amount);
        router.transferTokens(
            _wormholeData.assetId,
            _wormholeData.amount,
            _wormholeData.toChainId,
            bytes32(uint256(uint160(_wormholeData.receiver))),
=======
        Storage storage s = getStorage();
        uint16 toWormholeChainId = s.wormholeChainId[_wormholeData.toChainId];
        uint16 fromWormholeChainId = s.wormholeChainId[block.chainid];

        {
            if (block.chainid == _wormholeData.toChainId) revert CannotBridgeToSameNetwork();
            if (toWormholeChainId == 0) revert UnsupportedChainId(_wormholeData.toChainId);
            if (fromWormholeChainId == 0) revert UnsupportedChainId(block.chainid);
            if (fromWormholeChainId == toWormholeChainId) revert CannotBridgeToSameNetwork();
        }

        LibAsset.maxApproveERC20(IERC20(_wormholeData.token), _wormholeData.wormholeRouter, _wormholeData.amount);
        IWormholeRouter(_wormholeData.wormholeRouter).transferTokens(
            _wormholeData.token,
            _wormholeData.amount,
            toWormholeChainId,
            bytes32(uint256(uint160(_wormholeData.recipient))),
>>>>>>> 2327439a
            _wormholeData.arbiterFee,
            _wormholeData.nonce
        );

        emit LiFiTransferStarted(
            _lifiData.transactionId,
            "wormhole",
            "",
            _lifiData.integrator,
            _lifiData.referrer,
            _wormholeData.assetId,
            _lifiData.receivingAssetId,
            _wormholeData.receiver,
            _wormholeData.amount,
            _wormholeData.toChainId,
            _hasSourceSwaps,
            false
        );
    }

    /// @dev fetch local storage
    function getStorage() private pure returns (Storage storage s) {
        bytes32 namespace = NAMESPACE;
        // solhint-disable-next-line no-inline-assembly
        assembly {
            s.slot := namespace
        }
    }
}<|MERGE_RESOLUTION|>--- conflicted
+++ resolved
@@ -17,18 +17,23 @@
 /// @author LI.FI (https://li.fi)
 /// @notice Provides functionality for bridging through Wormhole
 contract WormholeFacet is ILiFi, ReentrancyGuard, SwapperV2 {
-<<<<<<< HEAD
     /// Stargate ///
+
+    bytes32 internal constant NAMESPACE = keccak256("com.lifi.facets.wormhole");
 
     /// @notice The contract address of the wormhole router on the source chain.
     IWormholeRouter private immutable router;
-=======
-    bytes32 internal constant NAMESPACE = keccak256("com.lifi.facets.wormhole");
+
+    /// Types ///
+
+    struct Storage {
+        // Mapping between lifi chain id and wormhole chain id
+        mapping(uint256 => uint16) wormholeChainId;
+    }
 
     /// Events ///
 
     event WormholeChainIdMapped(uint256 indexed lifiChainId, uint256 indexed wormholeChainId);
->>>>>>> 2327439a
 
     /// Types ///
 
@@ -41,29 +46,18 @@
     struct WormholeData {
         address assetId;
         uint256 amount;
-<<<<<<< HEAD
         address receiver;
         uint16 toChainId;
-=======
-        address recipient;
-        uint256 toChainId;
->>>>>>> 2327439a
         uint256 arbiterFee;
         uint32 nonce;
     }
 
-<<<<<<< HEAD
     /// Constructor ///
 
     /// @notice Initialize the contract.
     /// @param _router The contract address of the wormhole router on the source chain.
     constructor(IWormholeRouter _router) {
         router = _router;
-=======
-    struct Storage {
-        // Mapping between lifi chain id and wormhole chain id
-        mapping(uint256 => uint16) wormholeChainId;
->>>>>>> 2327439a
     }
 
     /// External Methods ///
@@ -114,33 +108,21 @@
         WormholeData memory _wormholeData,
         bool _hasSourceSwaps
     ) private {
-<<<<<<< HEAD
+        Storage storage s = getStorage();
+        uint16 toWormholeChainId = s.wormholeChainId[_wormholeData.toChainId];
+        uint16 fromWormholeChainId = s.wormholeChainId[block.chainid];
+
         if (block.chainid == _wormholeData.toChainId) revert CannotBridgeToSameNetwork();
+        if (toWormholeChainId == 0) revert UnsupportedChainId(_wormholeData.toChainId);
+        if (fromWormholeChainId == 0) revert UnsupportedChainId(block.chainid);
+        if (fromWormholeChainId == toWormholeChainId) revert CannotBridgeToSameNetwork();
+
         LibAsset.maxApproveERC20(IERC20(_wormholeData.assetId), address(router), _wormholeData.amount);
         router.transferTokens(
             _wormholeData.assetId,
             _wormholeData.amount,
-            _wormholeData.toChainId,
+            toWormholeChainId,
             bytes32(uint256(uint160(_wormholeData.receiver))),
-=======
-        Storage storage s = getStorage();
-        uint16 toWormholeChainId = s.wormholeChainId[_wormholeData.toChainId];
-        uint16 fromWormholeChainId = s.wormholeChainId[block.chainid];
-
-        {
-            if (block.chainid == _wormholeData.toChainId) revert CannotBridgeToSameNetwork();
-            if (toWormholeChainId == 0) revert UnsupportedChainId(_wormholeData.toChainId);
-            if (fromWormholeChainId == 0) revert UnsupportedChainId(block.chainid);
-            if (fromWormholeChainId == toWormholeChainId) revert CannotBridgeToSameNetwork();
-        }
-
-        LibAsset.maxApproveERC20(IERC20(_wormholeData.token), _wormholeData.wormholeRouter, _wormholeData.amount);
-        IWormholeRouter(_wormholeData.wormholeRouter).transferTokens(
-            _wormholeData.token,
-            _wormholeData.amount,
-            toWormholeChainId,
-            bytes32(uint256(uint160(_wormholeData.recipient))),
->>>>>>> 2327439a
             _wormholeData.arbiterFee,
             _wormholeData.nonce
         );
