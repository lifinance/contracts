// SPDX-License-Identifier: MIT
pragma solidity 0.8.16;

import "@openzeppelin/contracts/token/ERC20/ERC20.sol";
import "@openzeppelin/contracts/token/ERC20/IERC20.sol";
import { ILiFi } from "../Interfaces/ILiFi.sol";
import { IWormholeRouter } from "../Interfaces/IWormholeRouter.sol";
import { LibDiamond } from "../Libraries/LibDiamond.sol";
import { LibAsset } from "../Libraries/LibAsset.sol";
import { LibSwap } from "../Libraries/LibSwap.sol";
import { ReentrancyGuard } from "../Helpers/ReentrancyGuard.sol";
import { InvalidAmount, CannotBridgeToSameNetwork, InvalidConfig, UnsupportedChainId } from "../Errors/GenericErrors.sol";
import { SwapperV2 } from "../Helpers/SwapperV2.sol";
import { LibDiamond } from "../Libraries/LibDiamond.sol";

/// @title Wormhole Facet
/// @author LI.FI (https://li.fi)
/// @notice Provides functionality for bridging through Wormhole
contract WormholeFacet is ILiFi, ReentrancyGuard, SwapperV2 {
    /// Stargate ///

    bytes32 internal constant NAMESPACE = keccak256("com.lifi.facets.wormhole");

    /// @notice The contract address of the wormhole router on the source chain.
    IWormholeRouter private immutable router;

    /// Types ///

    struct Storage {
        // Mapping between lifi chain id and wormhole chain id
        mapping(uint256 => uint16) wormholeChainId;
    }

    /// Events ///

    event WormholeChainIdMapped(uint256 indexed lifiChainId, uint256 indexed wormholeChainId);

    /// Types ///

    /// @param assetId The contract address of the token being bridged.
    /// @param amount The amount of tokens to bridge.
    /// @param receiver The address of the token receiver after bridging.
    /// @param toChainId The chainId of the chain to bridge to.
    /// @param arbiterFee The amount of token to pay a relayer (can be zero if no relayer is used).
    /// @param nonce A random nonce to associate with the tx.
    struct WormholeData {
        address assetId;
        uint256 amount;
        address receiver;
        uint16 toChainId;
        uint256 arbiterFee;
        uint32 nonce;
    }

    /// Constructor ///

    /// @notice Initialize the contract.
    /// @param _router The contract address of the wormhole router on the source chain.
    constructor(IWormholeRouter _router) {
        router = _router;
    }

    /// External Methods ///

    /// @notice Bridges tokens via Wormhole
    /// @param _lifiData data used purely for tracking and analytics
    /// @param _wormholeData data specific to Wormhole
    function startBridgeTokensViaWormhole(LiFiData calldata _lifiData, WormholeData calldata _wormholeData)
        external
        payable
        nonReentrant
    {
        LibAsset.depositAsset(_wormholeData.assetId, _wormholeData.amount);
        _startBridge(_lifiData, _wormholeData, false);
    }

    /// @notice Performs a swap before bridging via Wormhole
    /// @param _lifiData data used purely for tracking and analytics
    /// @param _swapData an array of swap related data for performing swaps before bridging
    /// @param _wormholeData data specific to Wormhole
    function swapAndStartBridgeTokensViaWormhole(
        LiFiData calldata _lifiData,
        LibSwap.SwapData[] calldata _swapData,
        WormholeData memory _wormholeData
    ) external payable nonReentrant {
        _wormholeData.amount = _executeAndCheckSwaps(_lifiData, _swapData, payable(msg.sender));
        _startBridge(_lifiData, _wormholeData, true);
    }

    /// @notice Creates a mapping between a lifi chain id and a wormhole chain id
    /// @param _lifiChainId lifi chain id
    /// @param _wormholeChainId wormhole chain id
    function setWormholeChainId(uint256 _lifiChainId, uint16 _wormholeChainId) external {
        LibDiamond.enforceIsContractOwner();
        Storage storage s = getStorage();
        s.wormholeChainId[_lifiChainId] = _wormholeChainId;
        emit WormholeChainIdMapped(_lifiChainId, _wormholeChainId);
    }

    /// Private Methods ///

    /// @dev Contains the business logic for the bridge via Wormhole
    /// @param _lifiData data used purely for tracking and analytics
    /// @param _wormholeData data specific to Wormhole
    /// @param _hasSourceSwaps whether or not the bridge has source swaps
    function _startBridge(
        LiFiData calldata _lifiData,
        WormholeData memory _wormholeData,
        bool _hasSourceSwaps
    ) private {
        Storage storage s = getStorage();
        uint16 toWormholeChainId = s.wormholeChainId[_wormholeData.toChainId];
        uint16 fromWormholeChainId = s.wormholeChainId[block.chainid];

        if (block.chainid == _wormholeData.toChainId) revert CannotBridgeToSameNetwork();
        if (toWormholeChainId == 0) revert UnsupportedChainId(_wormholeData.toChainId);
        if (fromWormholeChainId == 0) revert UnsupportedChainId(block.chainid);
        if (fromWormholeChainId == toWormholeChainId) revert CannotBridgeToSameNetwork();

        LibAsset.maxApproveERC20(IERC20(_wormholeData.assetId), address(router), _wormholeData.amount);

<<<<<<< HEAD
        if (LibAsset.isNativeAsset(_wormholeData.assetId)) {
            router.wrapAndTransferETH{ value: _wormholeData.amount }(
                _wormholeData.toChainId,
                bytes32(uint256(uint160(_wormholeData.receiver))),
=======
        if (LibAsset.isNativeAsset(_wormholeData.token)) {
            IWormholeRouter(_wormholeData.wormholeRouter).wrapAndTransferETH{ value: _wormholeData.amount }(
                toWormholeChainId,
                bytes32(uint256(uint160(_wormholeData.recipient))),
>>>>>>> dd78b278
                _wormholeData.arbiterFee,
                _wormholeData.nonce
            );
        } else {
            router.transferTokens(
                _wormholeData.assetId,
                _wormholeData.amount,
<<<<<<< HEAD
                _wormholeData.toChainId,
                bytes32(uint256(uint160(_wormholeData.receiver))),
=======
                toWormholeChainId,
                bytes32(uint256(uint160(_wormholeData.recipient))),
>>>>>>> dd78b278
                _wormholeData.arbiterFee,
                _wormholeData.nonce
            );
        }

        emit LiFiTransferStarted(
            _lifiData.transactionId,
            "wormhole",
            "",
            _lifiData.integrator,
            _lifiData.referrer,
            _wormholeData.assetId,
            _lifiData.receivingAssetId,
            _wormholeData.receiver,
            _wormholeData.amount,
            _wormholeData.toChainId,
            _hasSourceSwaps,
            false
        );
    }

    /// @dev fetch local storage
    function getStorage() private pure returns (Storage storage s) {
        bytes32 namespace = NAMESPACE;
        // solhint-disable-next-line no-inline-assembly
        assembly {
            s.slot := namespace
        }
    }
}<|MERGE_RESOLUTION|>--- conflicted
+++ resolved
@@ -119,17 +119,10 @@
 
         LibAsset.maxApproveERC20(IERC20(_wormholeData.assetId), address(router), _wormholeData.amount);
 
-<<<<<<< HEAD
         if (LibAsset.isNativeAsset(_wormholeData.assetId)) {
             router.wrapAndTransferETH{ value: _wormholeData.amount }(
-                _wormholeData.toChainId,
+                toWormholeChainId,
                 bytes32(uint256(uint160(_wormholeData.receiver))),
-=======
-        if (LibAsset.isNativeAsset(_wormholeData.token)) {
-            IWormholeRouter(_wormholeData.wormholeRouter).wrapAndTransferETH{ value: _wormholeData.amount }(
-                toWormholeChainId,
-                bytes32(uint256(uint160(_wormholeData.recipient))),
->>>>>>> dd78b278
                 _wormholeData.arbiterFee,
                 _wormholeData.nonce
             );
@@ -137,13 +130,8 @@
             router.transferTokens(
                 _wormholeData.assetId,
                 _wormholeData.amount,
-<<<<<<< HEAD
-                _wormholeData.toChainId,
+                toWormholeChainId,
                 bytes32(uint256(uint160(_wormholeData.receiver))),
-=======
-                toWormholeChainId,
-                bytes32(uint256(uint160(_wormholeData.recipient))),
->>>>>>> dd78b278
                 _wormholeData.arbiterFee,
                 _wormholeData.nonce
             );
