--- conflicted
+++ resolved
@@ -18,13 +18,7 @@
 /// @title Wormhole Facet
 /// @author LI.FI (https://li.fi)
 /// @notice Provides functionality for bridging through Wormhole
-<<<<<<< HEAD
 contract WormholeFacet is ILiFi, ReentrancyGuard, SwapperV2, Validatable {
-=======
-contract WormholeFacet is ILiFi, ReentrancyGuard, SwapperV2 {
-    /// Stargate ///
-
->>>>>>> 6713488d
     bytes32 internal constant NAMESPACE = keccak256("com.lifi.facets.wormhole");
 
     /// @notice The contract address of the wormhole router on the source chain.
@@ -50,20 +44,10 @@
     /// @param arbiterFee The amount of token to pay a relayer (can be zero if no relayer is used).
     /// @param nonce A random nonce to associate with the tx.
     struct WormholeData {
-<<<<<<< HEAD
-        address wormholeRouter;
-=======
-        address assetId;
-        uint256 amount;
-        address receiver;
-        uint16 toChainId;
->>>>>>> 6713488d
         uint256 arbiterFee;
         uint32 nonce;
     }
 
-<<<<<<< HEAD
-=======
     /// Constructor ///
 
     /// @notice Initialize the contract.
@@ -72,7 +56,6 @@
         router = _router;
     }
 
->>>>>>> 6713488d
     /// External Methods ///
 
     /// @notice Bridges tokens via Wormhole
@@ -86,13 +69,8 @@
         validateBridgeData(_bridgeData)
         nonReentrant
     {
-<<<<<<< HEAD
         LibAsset.depositAsset(_bridgeData.sendingAssetId, _bridgeData.minAmount);
         _startBridge(_bridgeData, _wormholeData);
-=======
-        LibAsset.depositAsset(_wormholeData.assetId, _wormholeData.amount);
-        _startBridge(_lifiData, _wormholeData, false);
->>>>>>> 6713488d
     }
 
     /// @notice Performs a swap before bridging via Wormhole
@@ -139,7 +117,6 @@
         uint16 toWormholeChainId = getWormholeChainId(_bridgeData.destinationChainId);
         uint16 fromWormholeChainId = getWormholeChainId(block.chainid);
 
-<<<<<<< HEAD
         {
             if (block.chainid == _bridgeData.destinationChainId) revert CannotBridgeToSameNetwork();
             if (toWormholeChainId == 0) revert UnsupportedChainId(_bridgeData.destinationChainId);
@@ -147,69 +124,26 @@
             if (fromWormholeChainId == toWormholeChainId) revert CannotBridgeToSameNetwork();
         }
 
-        LibAsset.maxApproveERC20(
-            IERC20(_bridgeData.sendingAssetId),
-            _wormholeData.wormholeRouter,
-            _bridgeData.minAmount
-        );
+        LibAsset.maxApproveERC20(IERC20(_bridgeData.sendingAssetId), address(router), _bridgeData.minAmount);
 
         if (LibAsset.isNativeAsset(_bridgeData.sendingAssetId)) {
-            IWormholeRouter(_wormholeData.wormholeRouter).wrapAndTransferETH{ value: _bridgeData.minAmount }(
+            router.wrapAndTransferETH{ value: _bridgeData.minAmount }(
                 toWormholeChainId,
                 bytes32(uint256(uint160(_bridgeData.receiver))),
-=======
-        if (block.chainid == _wormholeData.toChainId) revert CannotBridgeToSameNetwork();
-        if (toWormholeChainId == 0) revert UnsupportedChainId(_wormholeData.toChainId);
-        if (fromWormholeChainId == 0) revert UnsupportedChainId(block.chainid);
-        if (fromWormholeChainId == toWormholeChainId) revert CannotBridgeToSameNetwork();
-
-        LibAsset.maxApproveERC20(IERC20(_wormholeData.assetId), address(router), _wormholeData.amount);
-
-        if (LibAsset.isNativeAsset(_wormholeData.assetId)) {
-            router.wrapAndTransferETH{ value: _wormholeData.amount }(
-                toWormholeChainId,
-                bytes32(uint256(uint160(_wormholeData.receiver))),
->>>>>>> 6713488d
                 _wormholeData.arbiterFee,
                 _wormholeData.nonce
             );
         } else {
-<<<<<<< HEAD
-            IWormholeRouter(_wormholeData.wormholeRouter).transferTokens(
+            router.transferTokens(
                 _bridgeData.sendingAssetId,
                 _bridgeData.minAmount,
                 toWormholeChainId,
                 bytes32(uint256(uint160(_bridgeData.receiver))),
-=======
-            router.transferTokens(
-                _wormholeData.assetId,
-                _wormholeData.amount,
-                toWormholeChainId,
-                bytes32(uint256(uint160(_wormholeData.receiver))),
->>>>>>> 6713488d
                 _wormholeData.arbiterFee,
                 _wormholeData.nonce
             );
         }
-<<<<<<< HEAD
         emit LiFiTransferStarted(_bridgeData);
-=======
-
-        emit LiFiTransferStarted(
-            _lifiData.transactionId,
-            "wormhole",
-            "",
-            _lifiData.integrator,
-            _lifiData.referrer,
-            _wormholeData.assetId,
-            _lifiData.receivingAssetId,
-            _wormholeData.receiver,
-            _wormholeData.amount,
-            _wormholeData.toChainId,
-            _hasSourceSwaps,
-            false
-        );
->>>>>>> 6713488d
     }
 
     /// @notice Gets the wormhole chain id for a given lifi chain id
