--- conflicted
+++ resolved
@@ -107,7 +107,7 @@
         }
 
         LibAsset.maxApproveERC20(IERC20(_wormholeData.token), _wormholeData.wormholeRouter, _wormholeData.amount);
-<<<<<<< HEAD
+
         if (LibAsset.isNativeAsset(_wormholeData.token)) {
             IWormholeRouter(_wormholeData.wormholeRouter).wrapAndTransferETH{ value: _wormholeData.amount }(
                 _wormholeData.toChainId,
@@ -125,16 +125,6 @@
                 _wormholeData.nonce
             );
         }
-=======
-        IWormholeRouter(_wormholeData.wormholeRouter).transferTokens(
-            _wormholeData.token,
-            _wormholeData.amount,
-            toWormholeChainId,
-            bytes32(uint256(uint160(_wormholeData.recipient))),
-            _wormholeData.arbiterFee,
-            _wormholeData.nonce
-        );
->>>>>>> 2327439a
 
         emit LiFiTransferStarted(
             _lifiData.transactionId,
