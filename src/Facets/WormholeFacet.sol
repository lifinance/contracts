// SPDX-License-Identifier: MIT
pragma solidity 0.8.16;

import "@openzeppelin/contracts/token/ERC20/ERC20.sol";
import "@openzeppelin/contracts/token/ERC20/IERC20.sol";
import { ILiFi } from "../Interfaces/ILiFi.sol";
import { IWormholeRouter } from "../Interfaces/IWormholeRouter.sol";
import { LibAsset } from "../Libraries/LibAsset.sol";
import { LibSwap } from "../Libraries/LibSwap.sol";
import { ReentrancyGuard } from "../Helpers/ReentrancyGuard.sol";
<<<<<<< HEAD
import { InvalidAmount, CannotBridgeToSameNetwork, InvalidConfig, UnsupportedChainId } from "../Errors/GenericErrors.sol";
import { Swapper } from "../Helpers/Swapper.sol";
=======
import { CannotBridgeToSameNetwork } from "../Errors/GenericErrors.sol";
import { SwapperV2 } from "../Helpers/SwapperV2.sol";
>>>>>>> db884881

/// @title Wormhole Facet
/// @author LI.FI (https://li.fi)
/// @notice Provides functionality for bridging through Wormhole
<<<<<<< HEAD
contract WormholeFacet is ILiFi, ReentrancyGuard, Swapper {
    bytes32 internal constant NAMESPACE = keccak256("com.lifi.facets.wormhole");

    /// Events ///
    event WormholeChainIdMapped(uint256 indexed lifiChainId, uint256 indexed wormholeChainId);

    /// Types ///
=======
contract WormholeFacet is ILiFi, ReentrancyGuard, SwapperV2 {
    /// Types ///

    /// @param wormholeRouter The contract address of the Wormhole router.
    /// @param token The contract address of the token being bridged.
    /// @param amount The amount of tokens to bridge.
    /// @param recipient The address of the token recipient after bridging.
    /// @param toChainId The chainId of the chain to bridge to.
    /// @param arbiterFee The amount of token to pay a relayer (can be zero if no relayer is used).
    /// @param nonce A random nonce to associate with the tx.
>>>>>>> db884881
    struct WormholeData {
        address wormholeRouter;
        address token;
        uint256 amount;
        address recipient;
        uint256 toChainId;
        uint256 arbiterFee;
        uint32 nonce;
    }

    struct Storage {
        // Mapping between lifi chain id and wormhole chain id
        mapping(uint256 => uint16) wormholeChainId;
    }

    /// External Methods ///

    /// @notice Bridges tokens via Wormhole
    /// @param _lifiData data used purely for tracking and analytics
    /// @param _wormholeData data specific to Wormhole
    function startBridgeTokensViaWormhole(LiFiData calldata _lifiData, WormholeData calldata _wormholeData)
        external
        payable
        nonReentrant
    {
        LibAsset.depositAsset(_wormholeData.token, _wormholeData.amount);
        _startBridge(_lifiData, _wormholeData, false);
    }

    /// @notice Performs a swap before bridging via Wormhole
    /// @param _lifiData data used purely for tracking and analytics
    /// @param _swapData an array of swap related data for performing swaps before bridging
    /// @param _wormholeData data specific to Wormhole
    function swapAndStartBridgeTokensViaWormhole(
        LiFiData calldata _lifiData,
        LibSwap.SwapData[] calldata _swapData,
        WormholeData memory _wormholeData
    ) external payable nonReentrant {
        _wormholeData.amount = _executeAndCheckSwaps(_lifiData, _swapData, payable(msg.sender));
        _startBridge(_lifiData, _wormholeData, true);
    }

    /// @notice Creates a mapping between a lifi chain id and a wormhole chain id
    /// @param _lifiChainId lifi chain id
    /// @param _wormholeChainId wormhole chain id
    function setWormholeChainId(uint256 _lifiChainId, uint16 _wormholeChainId) external {
        LibDiamond.enforceIsContractOwner();
        Storage storage s = getStorage();
        s.wormholeChainId[_lifiChainId] = _wormholeChainId;
        emit WormholeChainIdMapped(_lifiChainId, _wormholeChainId);
    }

    /// Private Methods ///

    /// @dev Contains the business logic for the bridge via Wormhole
    /// @param _lifiData data used purely for tracking and analytics
    /// @param _wormholeData data specific to Wormhole
<<<<<<< HEAD
    function _startBridge(WormholeData memory _wormholeData) private {
        uint256 fromChainId = block.chainid;
        Storage storage s = getStorage();
        uint16 toWormholeChainId = s.wormholeChainId[_wormholeData.toChainId];
        if (toWormholeChainId == 0) revert UnsupportedChainId(_wormholeData.toChainId);
        uint16 fromWormholeChainId = s.wormholeChainId[fromChainId];
        if (fromWormholeChainId == 0) revert UnsupportedChainId(fromChainId);
        if (fromWormholeChainId == toWormholeChainId) revert CannotBridgeToSameNetwork();

=======
    /// @param _hasSourceSwaps whether or not the bridge has source swaps
    function _startBridge(
        LiFiData calldata _lifiData,
        WormholeData memory _wormholeData,
        bool _hasSourceSwaps
    ) private {
        if (block.chainid == _wormholeData.toChainId) revert CannotBridgeToSameNetwork();
>>>>>>> db884881
        LibAsset.maxApproveERC20(IERC20(_wormholeData.token), _wormholeData.wormholeRouter, _wormholeData.amount);
        IWormholeRouter(_wormholeData.wormholeRouter).transferTokens(
            _wormholeData.token,
            _wormholeData.amount,
            toWormholeChainId,
            bytes32(uint256(uint160(_wormholeData.recipient))),
            _wormholeData.arbiterFee,
            _wormholeData.nonce
        );
        emit LiFiTransferStarted(
            _lifiData.transactionId,
            "wormhole",
            "",
            _lifiData.integrator,
            _lifiData.referrer,
            _wormholeData.token,
            _lifiData.receivingAssetId,
            _wormholeData.recipient,
            _wormholeData.amount,
            _wormholeData.toChainId,
            _hasSourceSwaps,
            false
        );
    }

    /// @dev fetch local storage
    function getStorage() private pure returns (Storage storage s) {
        bytes32 namespace = NAMESPACE;
        // solhint-disable-next-line no-inline-assembly
        assembly {
            s.slot := namespace
        }
    }
}<|MERGE_RESOLUTION|>--- conflicted
+++ resolved
@@ -8,27 +8,20 @@
 import { LibAsset } from "../Libraries/LibAsset.sol";
 import { LibSwap } from "../Libraries/LibSwap.sol";
 import { ReentrancyGuard } from "../Helpers/ReentrancyGuard.sol";
-<<<<<<< HEAD
 import { InvalidAmount, CannotBridgeToSameNetwork, InvalidConfig, UnsupportedChainId } from "../Errors/GenericErrors.sol";
-import { Swapper } from "../Helpers/Swapper.sol";
-=======
-import { CannotBridgeToSameNetwork } from "../Errors/GenericErrors.sol";
 import { SwapperV2 } from "../Helpers/SwapperV2.sol";
->>>>>>> db884881
+import { LibDiamond } from "../Libraries/LibDiamond.sol";
 
 /// @title Wormhole Facet
 /// @author LI.FI (https://li.fi)
 /// @notice Provides functionality for bridging through Wormhole
-<<<<<<< HEAD
-contract WormholeFacet is ILiFi, ReentrancyGuard, Swapper {
+contract WormholeFacet is ILiFi, ReentrancyGuard, SwapperV2 {
     bytes32 internal constant NAMESPACE = keccak256("com.lifi.facets.wormhole");
 
     /// Events ///
+
     event WormholeChainIdMapped(uint256 indexed lifiChainId, uint256 indexed wormholeChainId);
 
-    /// Types ///
-=======
-contract WormholeFacet is ILiFi, ReentrancyGuard, SwapperV2 {
     /// Types ///
 
     /// @param wormholeRouter The contract address of the Wormhole router.
@@ -38,7 +31,6 @@
     /// @param toChainId The chainId of the chain to bridge to.
     /// @param arbiterFee The amount of token to pay a relayer (can be zero if no relayer is used).
     /// @param nonce A random nonce to associate with the tx.
->>>>>>> db884881
     struct WormholeData {
         address wormholeRouter;
         address token;
@@ -96,8 +88,13 @@
     /// @dev Contains the business logic for the bridge via Wormhole
     /// @param _lifiData data used purely for tracking and analytics
     /// @param _wormholeData data specific to Wormhole
-<<<<<<< HEAD
-    function _startBridge(WormholeData memory _wormholeData) private {
+    /// @param _hasSourceSwaps whether or not the bridge has source swaps
+    function _startBridge(
+        LiFiData calldata _lifiData,
+        WormholeData memory _wormholeData,
+        bool _hasSourceSwaps
+    ) private {
+        if (block.chainid == _wormholeData.toChainId) revert CannotBridgeToSameNetwork();
         uint256 fromChainId = block.chainid;
         Storage storage s = getStorage();
         uint16 toWormholeChainId = s.wormholeChainId[_wormholeData.toChainId];
@@ -106,15 +103,6 @@
         if (fromWormholeChainId == 0) revert UnsupportedChainId(fromChainId);
         if (fromWormholeChainId == toWormholeChainId) revert CannotBridgeToSameNetwork();
 
-=======
-    /// @param _hasSourceSwaps whether or not the bridge has source swaps
-    function _startBridge(
-        LiFiData calldata _lifiData,
-        WormholeData memory _wormholeData,
-        bool _hasSourceSwaps
-    ) private {
-        if (block.chainid == _wormholeData.toChainId) revert CannotBridgeToSameNetwork();
->>>>>>> db884881
         LibAsset.maxApproveERC20(IERC20(_wormholeData.token), _wormholeData.wormholeRouter, _wormholeData.amount);
         IWormholeRouter(_wormholeData.wormholeRouter).transferTokens(
             _wormholeData.token,
@@ -124,6 +112,7 @@
             _wormholeData.arbiterFee,
             _wormholeData.nonce
         );
+
         emit LiFiTransferStarted(
             _lifiData.transactionId,
             "wormhole",
