--- conflicted
+++ resolved
@@ -106,42 +106,29 @@
             if (fromWormholeChainId == toWormholeChainId) revert CannotBridgeToSameNetwork();
         }
 
-<<<<<<< HEAD
         LibAsset.maxApproveERC20(
             IERC20(_bridgeData.sendingAssetId),
             _wormholeData.wormholeRouter,
             _bridgeData.minAmount
         );
-        IWormholeRouter(_wormholeData.wormholeRouter).transferTokens(
-            _bridgeData.sendingAssetId,
-            _bridgeData.minAmount,
-            toWormholeChainId,
-            bytes32(uint256(uint160(_bridgeData.receiver))),
-            _wormholeData.arbiterFee,
-            _wormholeData.nonce
-        );
-=======
-        LibAsset.maxApproveERC20(IERC20(_wormholeData.token), _wormholeData.wormholeRouter, _wormholeData.amount);
 
-        if (LibAsset.isNativeAsset(_wormholeData.token)) {
-            IWormholeRouter(_wormholeData.wormholeRouter).wrapAndTransferETH{ value: _wormholeData.amount }(
+        if (LibAsset.isNativeAsset(_bridgeData.sendingAssetId)) {
+            IWormholeRouter(_wormholeData.wormholeRouter).wrapAndTransferETH{ value: _bridgeData.minAmount }(
                 toWormholeChainId,
-                bytes32(uint256(uint160(_wormholeData.recipient))),
+                bytes32(uint256(uint160(_bridgeData.receiver))),
                 _wormholeData.arbiterFee,
                 _wormholeData.nonce
             );
         } else {
             IWormholeRouter(_wormholeData.wormholeRouter).transferTokens(
-                _wormholeData.token,
-                _wormholeData.amount,
+                _bridgeData.sendingAssetId,
+                _bridgeData.minAmount,
                 toWormholeChainId,
-                bytes32(uint256(uint160(_wormholeData.recipient))),
+                bytes32(uint256(uint160(_bridgeData.receiver))),
                 _wormholeData.arbiterFee,
                 _wormholeData.nonce
             );
         }
->>>>>>> f62da901
-
         emit LiFiTransferStarted(_bridgeData);
     }
 
