--- conflicted
+++ resolved
@@ -17,14 +17,10 @@
 /// @author LI.FI (https://li.fi)
 /// @notice Provides functionality for bridging through Wormhole
 contract WormholeFacet is ILiFi, ReentrancyGuard, SwapperV2, Validatable {
-<<<<<<< HEAD
+    /// Storage ///
+
     bytes32 internal constant NAMESPACE =
         keccak256("com.lifi.facets.wormhole");
-=======
-    /// Storage ///
-
-    bytes32 internal constant NAMESPACE = keccak256("com.lifi.facets.wormhole");
->>>>>>> 4c4c6bdd
 
     address internal constant NON_EVM_ADDRESS =
         0x11f111f111f111F111f111f111F111f111f111F1;
@@ -194,19 +190,10 @@
         uint16 fromWormholeChainId = getWormholeChainId(block.chainid);
 
         {
-<<<<<<< HEAD
-            if (block.chainid == _bridgeData.destinationChainId)
-                revert CannotBridgeToSameNetwork();
             if (toWormholeChainId == 0)
                 revert UnsupportedChainId(_bridgeData.destinationChainId);
             if (fromWormholeChainId == 0)
                 revert UnsupportedChainId(block.chainid);
-            if (fromWormholeChainId == toWormholeChainId)
-                revert CannotBridgeToSameNetwork();
-=======
-            if (toWormholeChainId == 0) revert UnsupportedChainId(_bridgeData.destinationChainId);
-            if (fromWormholeChainId == 0) revert UnsupportedChainId(block.chainid);
->>>>>>> 4c4c6bdd
         }
 
         LibAsset.maxApproveERC20(
