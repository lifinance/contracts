// SPDX-License-Identifier: MIT
pragma solidity 0.8.16;

import "@openzeppelin/contracts/token/ERC20/ERC20.sol";
import "@openzeppelin/contracts/token/ERC20/IERC20.sol";
import { ILiFi } from "../Interfaces/ILiFi.sol";
import { IWormholeRouter } from "../Interfaces/IWormholeRouter.sol";
import { LibDiamond } from "../Libraries/LibDiamond.sol";
import { LibAsset } from "../Libraries/LibAsset.sol";
import { LibSwap } from "../Libraries/LibSwap.sol";
import { ReentrancyGuard } from "../Helpers/ReentrancyGuard.sol";
import { InvalidAmount, CannotBridgeToSameNetwork, InvalidConfig, UnsupportedChainId } from "../Errors/GenericErrors.sol";
import { SwapperV2 } from "../Helpers/SwapperV2.sol";
import { LibDiamond } from "../Libraries/LibDiamond.sol";

/// @title Wormhole Facet
/// @author LI.FI (https://li.fi)
/// @notice Provides functionality for bridging through Wormhole

contract WormholeFacet is ILiFi, ReentrancyGuard, SwapperV2 {
    bytes32 internal constant NAMESPACE = keccak256("com.lifi.facets.wormhole");

    /// Events ///
<<<<<<< HEAD

    event WormholeChainIdMapped(uint256 indexed lifiChainId, uint256 indexed wormholeChainId);

    /// Types ///

    /// @param wormholeRouter The contract address of the Wormhole router.
    /// @param token The contract address of the token being bridged.
    /// @param amount The amount of tokens to bridge.
    /// @param recipient The address of the token recipient after bridging.
    /// @param toChainId The chainId of the chain to bridge to.
    /// @param arbiterFee The amount of token to pay a relayer (can be zero if no relayer is used).
    /// @param nonce A random nonce to associate with the tx.
=======
    event WormholeChainIdMapped(uint256 indexed lifiChainId, uint256 indexed wormholeChainId);

    /// Types ///
>>>>>>> aa0eb721
    struct WormholeData {
        address wormholeRouter;
        address token;
        uint256 amount;
        address recipient;
        uint256 toChainId;
        uint256 arbiterFee;
        uint32 nonce;
    }

    struct Storage {
        // Mapping between lifi chain id and wormhole chain id
        mapping(uint256 => uint16) wormholeChainId;
    }

    /// External Methods ///

    /// @notice Bridges tokens via Wormhole
    /// @param _lifiData data used purely for tracking and analytics
    /// @param _wormholeData data specific to Wormhole
    function startBridgeTokensViaWormhole(LiFiData calldata _lifiData, WormholeData calldata _wormholeData)
        external
        payable
        nonReentrant
    {
        LibAsset.depositAsset(_wormholeData.token, _wormholeData.amount);
        _startBridge(_lifiData, _wormholeData, false);
    }

    /// @notice Performs a swap before bridging via Wormhole
    /// @param _lifiData data used purely for tracking and analytics
    /// @param _swapData an array of swap related data for performing swaps before bridging
    /// @param _wormholeData data specific to Wormhole
    function swapAndStartBridgeTokensViaWormhole(
        LiFiData calldata _lifiData,
        LibSwap.SwapData[] calldata _swapData,
        WormholeData memory _wormholeData
    ) external payable nonReentrant {
        _wormholeData.amount = _executeAndCheckSwaps(_lifiData, _swapData, payable(msg.sender));
        _startBridge(_lifiData, _wormholeData, true);
    }

    /// @notice Creates a mapping between a lifi chain id and a wormhole chain id
    /// @param _lifiChainId lifi chain id
    /// @param _wormholeChainId wormhole chain id
    function setWormholeChainId(uint256 _lifiChainId, uint16 _wormholeChainId) external {
        LibDiamond.enforceIsContractOwner();
        Storage storage s = getStorage();
        s.wormholeChainId[_lifiChainId] = _wormholeChainId;
        emit WormholeChainIdMapped(_lifiChainId, _wormholeChainId);
    }

    /// @notice Creates a mapping between a lifi chain id and a wormhole chain id
    /// @param _lifiChainId lifi chain id
    /// @param _wormholeChainId wormhole chain id
    function setWormholeChainId(uint256 _lifiChainId, uint16 _wormholeChainId) external {
        LibDiamond.enforceIsContractOwner();
        Storage storage s = getStorage();
        s.wormholeChainId[_lifiChainId] = _wormholeChainId;
        emit WormholeChainIdMapped(_lifiChainId, _wormholeChainId);
    }

    /// Private Methods ///

    /// @dev Contains the business logic for the bridge via Wormhole
    /// @param _lifiData data used purely for tracking and analytics
    /// @param _wormholeData data specific to Wormhole
<<<<<<< HEAD
    /// @param _hasSourceSwaps whether or not the bridge has source swaps
    function _startBridge(
        LiFiData calldata _lifiData,
        WormholeData memory _wormholeData,
        bool _hasSourceSwaps
    ) private {
        if (block.chainid == _wormholeData.toChainId) revert CannotBridgeToSameNetwork();
=======
    function _startBridge(WormholeData memory _wormholeData) private {
>>>>>>> aa0eb721
        uint256 fromChainId = block.chainid;
        Storage storage s = getStorage();
        uint16 toWormholeChainId = s.wormholeChainId[_wormholeData.toChainId];
        if (toWormholeChainId == 0) revert UnsupportedChainId(_wormholeData.toChainId);
        uint16 fromWormholeChainId = s.wormholeChainId[fromChainId];
        if (fromWormholeChainId == 0) revert UnsupportedChainId(fromChainId);
        if (fromWormholeChainId == toWormholeChainId) revert CannotBridgeToSameNetwork();

        LibAsset.maxApproveERC20(IERC20(_wormholeData.token), _wormholeData.wormholeRouter, _wormholeData.amount);
        IWormholeRouter(_wormholeData.wormholeRouter).transferTokens(
            _wormholeData.token,
            _wormholeData.amount,
            toWormholeChainId,
            bytes32(uint256(uint160(_wormholeData.recipient))),
            _wormholeData.arbiterFee,
            _wormholeData.nonce
        );

        emit LiFiTransferStarted(
            _lifiData.transactionId,
            "wormhole",
            "",
            _lifiData.integrator,
            _lifiData.referrer,
            _wormholeData.token,
            _lifiData.receivingAssetId,
            _wormholeData.recipient,
            _wormholeData.amount,
            _wormholeData.toChainId,
            _hasSourceSwaps,
            false
        );
    }

    /// @dev fetch local storage
    function getStorage() private pure returns (Storage storage s) {
        bytes32 namespace = NAMESPACE;
        // solhint-disable-next-line no-inline-assembly
        assembly {
            s.slot := namespace
        }
    }

    /// @dev fetch local storage
    function getStorage() private pure returns (Storage storage s) {
        bytes32 namespace = NAMESPACE;
        // solhint-disable-next-line no-inline-assembly
        assembly {
            s.slot := namespace
        }
    }
}<|MERGE_RESOLUTION|>--- conflicted
+++ resolved
@@ -16,12 +16,10 @@
 /// @title Wormhole Facet
 /// @author LI.FI (https://li.fi)
 /// @notice Provides functionality for bridging through Wormhole
-
 contract WormholeFacet is ILiFi, ReentrancyGuard, SwapperV2 {
     bytes32 internal constant NAMESPACE = keccak256("com.lifi.facets.wormhole");
 
     /// Events ///
-<<<<<<< HEAD
 
     event WormholeChainIdMapped(uint256 indexed lifiChainId, uint256 indexed wormholeChainId);
 
@@ -34,11 +32,6 @@
     /// @param toChainId The chainId of the chain to bridge to.
     /// @param arbiterFee The amount of token to pay a relayer (can be zero if no relayer is used).
     /// @param nonce A random nonce to associate with the tx.
-=======
-    event WormholeChainIdMapped(uint256 indexed lifiChainId, uint256 indexed wormholeChainId);
-
-    /// Types ///
->>>>>>> aa0eb721
     struct WormholeData {
         address wormholeRouter;
         address token;
@@ -91,39 +84,27 @@
         emit WormholeChainIdMapped(_lifiChainId, _wormholeChainId);
     }
 
-    /// @notice Creates a mapping between a lifi chain id and a wormhole chain id
-    /// @param _lifiChainId lifi chain id
-    /// @param _wormholeChainId wormhole chain id
-    function setWormholeChainId(uint256 _lifiChainId, uint16 _wormholeChainId) external {
-        LibDiamond.enforceIsContractOwner();
-        Storage storage s = getStorage();
-        s.wormholeChainId[_lifiChainId] = _wormholeChainId;
-        emit WormholeChainIdMapped(_lifiChainId, _wormholeChainId);
-    }
-
     /// Private Methods ///
 
     /// @dev Contains the business logic for the bridge via Wormhole
     /// @param _lifiData data used purely for tracking and analytics
     /// @param _wormholeData data specific to Wormhole
-<<<<<<< HEAD
     /// @param _hasSourceSwaps whether or not the bridge has source swaps
     function _startBridge(
         LiFiData calldata _lifiData,
         WormholeData memory _wormholeData,
         bool _hasSourceSwaps
     ) private {
-        if (block.chainid == _wormholeData.toChainId) revert CannotBridgeToSameNetwork();
-=======
-    function _startBridge(WormholeData memory _wormholeData) private {
->>>>>>> aa0eb721
-        uint256 fromChainId = block.chainid;
         Storage storage s = getStorage();
         uint16 toWormholeChainId = s.wormholeChainId[_wormholeData.toChainId];
-        if (toWormholeChainId == 0) revert UnsupportedChainId(_wormholeData.toChainId);
-        uint16 fromWormholeChainId = s.wormholeChainId[fromChainId];
-        if (fromWormholeChainId == 0) revert UnsupportedChainId(fromChainId);
-        if (fromWormholeChainId == toWormholeChainId) revert CannotBridgeToSameNetwork();
+        uint16 fromWormholeChainId = s.wormholeChainId[block.chainid];
+
+        {
+            if (block.chainid == _wormholeData.toChainId) revert CannotBridgeToSameNetwork();
+            if (toWormholeChainId == 0) revert UnsupportedChainId(_wormholeData.toChainId);
+            if (fromWormholeChainId == 0) revert UnsupportedChainId(block.chainid);
+            if (fromWormholeChainId == toWormholeChainId) revert CannotBridgeToSameNetwork();
+        }
 
         LibAsset.maxApproveERC20(IERC20(_wormholeData.token), _wormholeData.wormholeRouter, _wormholeData.amount);
         IWormholeRouter(_wormholeData.wormholeRouter).transferTokens(
@@ -159,13 +140,4 @@
             s.slot := namespace
         }
     }
-
-    /// @dev fetch local storage
-    function getStorage() private pure returns (Storage storage s) {
-        bytes32 namespace = NAMESPACE;
-        // solhint-disable-next-line no-inline-assembly
-        assembly {
-            s.slot := namespace
-        }
-    }
 }