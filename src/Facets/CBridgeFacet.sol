// SPDX-License-Identifier: MIT
pragma solidity 0.8.16;

import { LibAsset, IERC20 } from "../Libraries/LibAsset.sol";
import { ILiFi } from "../Interfaces/ILiFi.sol";
import { ICBridge } from "../Interfaces/ICBridge.sol";
import { ReentrancyGuard } from "../Helpers/ReentrancyGuard.sol";
import { CannotBridgeToSameNetwork } from "../Errors/GenericErrors.sol";
import { SwapperV2, LibSwap } from "../Helpers/SwapperV2.sol";
import { InvalidReceiver, InvalidAmount } from "../Errors/GenericErrors.sol";
import { LibUtil } from "../Libraries/LibUtil.sol";

/// @title CBridge Facet
/// @author LI.FI (https://li.fi)
/// @notice Provides functionality for bridging through CBridge
contract CBridgeFacet is ILiFi, SwapperV2, ReentrancyGuard {
    /// Types ///

    struct CBridgeData {
        address cBridge;
        uint32 maxSlippage;
        uint64 dstChainId;
        uint64 nonce;
        uint256 amount;
        address receiver;
        address token;
    }

    /// External Methods ///

    /// @notice Bridges tokens via CBridge
    /// @param _lifiData data used purely for tracking and analytics
    /// @param _cBridgeData data specific to CBridge
    function startBridgeTokensViaCBridge(LiFiData calldata _lifiData, CBridgeData calldata _cBridgeData)
        external
        payable
        nonReentrant
    {
        if (LibUtil.isZeroAddress(_cBridgeData.receiver)) {
            revert InvalidReceiver();
        }
        if (_cBridgeData.amount == 0) {
            revert InvalidAmount();
        }

        LibAsset.depositAsset(_cBridgeData.token, _cBridgeData.amount);
        _startBridge(_lifiData, _cBridgeData, false);
    }

    /// @notice Performs a swap before bridging via CBridge
    /// @param _lifiData data used purely for tracking and analytics
    /// @param _swapData an array of swap related data for performing swaps before bridging
    /// @param _cBridgeData data specific to CBridge
    function swapAndStartBridgeTokensViaCBridge(
        LiFiData calldata _lifiData,
        LibSwap.SwapData[] calldata _swapData,
        CBridgeData memory _cBridgeData
    ) external payable nonReentrant {
        if (LibUtil.isZeroAddress(_cBridgeData.receiver)) {
            revert InvalidReceiver();
        }

        _cBridgeData.amount = _executeAndCheckSwaps(_lifiData, _swapData, payable(msg.sender));
<<<<<<< HEAD
        _startBridge(_lifiData, _cBridgeData, true);
=======
        if (_cBridgeData.amount == 0) {
            revert InvalidAmount();
        }

        _startBridge(_cBridgeData);

        emit LiFiTransferStarted(
            _lifiData.transactionId,
            "cbridge",
            "",
            _lifiData.integrator,
            _lifiData.referrer,
            _swapData[0].sendingAssetId,
            _lifiData.receivingAssetId,
            _cBridgeData.receiver,
            _swapData[0].fromAmount,
            _cBridgeData.dstChainId,
            true,
            false
        );
>>>>>>> 31f7043c
    }

    /// Private Methods ///

    /// @dev Contains the business logic for the bridge via CBridge
    /// @param _lifiData data used purely for tracking and analytics
    /// @param _cBridgeData data specific to CBridge
    /// @param _hasSourceSwaps whether or not the bridge has source swaps
    function _startBridge(
        LiFiData calldata _lifiData,
        CBridgeData memory _cBridgeData,
        bool _hasSourceSwaps
    ) private {
        // Do CBridge stuff
        if (uint64(block.chainid) == _cBridgeData.dstChainId) revert CannotBridgeToSameNetwork();

        if (LibAsset.isNativeAsset(_cBridgeData.token)) {
            ICBridge(_cBridgeData.cBridge).sendNative{ value: _cBridgeData.amount }(
                _cBridgeData.receiver,
                _cBridgeData.amount,
                _cBridgeData.dstChainId,
                _cBridgeData.nonce,
                _cBridgeData.maxSlippage
            );
        } else {
            // Give CBridge approval to bridge tokens
            LibAsset.maxApproveERC20(IERC20(_cBridgeData.token), _cBridgeData.cBridge, _cBridgeData.amount);
            // solhint-disable check-send-result
            ICBridge(_cBridgeData.cBridge).send(
                _cBridgeData.receiver,
                _cBridgeData.token,
                _cBridgeData.amount,
                _cBridgeData.dstChainId,
                _cBridgeData.nonce,
                _cBridgeData.maxSlippage
            );
        }

        emit LiFiTransferStarted(
            _lifiData.transactionId,
            "cbridge",
            "",
            _lifiData.integrator,
            _lifiData.referrer,
            _cBridgeData.token,
            _lifiData.receivingAssetId,
            _cBridgeData.receiver,
            _cBridgeData.amount,
            _cBridgeData.dstChainId,
            _hasSourceSwaps,
            false
        );
    }
}<|MERGE_RESOLUTION|>--- conflicted
+++ resolved
@@ -61,30 +61,7 @@
         }
 
         _cBridgeData.amount = _executeAndCheckSwaps(_lifiData, _swapData, payable(msg.sender));
-<<<<<<< HEAD
         _startBridge(_lifiData, _cBridgeData, true);
-=======
-        if (_cBridgeData.amount == 0) {
-            revert InvalidAmount();
-        }
-
-        _startBridge(_cBridgeData);
-
-        emit LiFiTransferStarted(
-            _lifiData.transactionId,
-            "cbridge",
-            "",
-            _lifiData.integrator,
-            _lifiData.referrer,
-            _swapData[0].sendingAssetId,
-            _lifiData.receivingAssetId,
-            _cBridgeData.receiver,
-            _swapData[0].fromAmount,
-            _cBridgeData.dstChainId,
-            true,
-            false
-        );
->>>>>>> 31f7043c
     }
 
     /// Private Methods ///
