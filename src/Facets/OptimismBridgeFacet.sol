--- conflicted
+++ resolved
@@ -9,19 +9,12 @@
 import { InvalidAmount, InvalidReceiver, InvalidConfig, AlreadyInitialized } from "../Errors/GenericErrors.sol";
 import { SwapperV2, LibSwap } from "../Helpers/SwapperV2.sol";
 import { Validatable } from "../Helpers/Validatable.sol";
+import { LibUtil } from "../Libraries/LibUtil.sol";
 
 /// @title Optimism Bridge Facet
 /// @author Li.Finance (https://li.finance)
 /// @notice Provides functionality for bridging through Optimism Bridge
-<<<<<<< HEAD
 contract OptimismBridgeFacet is ILiFi, ReentrancyGuard, SwapperV2, Validatable {
-    /// Types ///
-
-    struct OptimismData {
-        address assetIdOnL2;
-        address bridge;
-=======
-contract OptimismBridgeFacet is ILiFi, ReentrancyGuard, SwapperV2 {
     /// Storage ///
 
     bytes32 internal constant NAMESPACE = keccak256("com.lifi.facets.optimism");
@@ -39,12 +32,8 @@
         address bridge;
     }
 
-    struct BridgeData {
-        address assetId;
+    struct OptimismData {
         address assetIdOnL2;
-        uint256 amount;
-        address receiver;
->>>>>>> 6713488d
         uint32 l2Gas;
         bool isSynthetix;
     }
@@ -142,32 +131,17 @@
     /// @dev Contains the business logic for the bridge via Optimism Bridge
     /// @param _bridgeData Data contaning core information for bridging
     /// @param _bridgeData Data specific to Optimism Bridge
-<<<<<<< HEAD
     function _startBridge(ILiFi.BridgeData memory _bridgeData, OptimismData calldata _optimismData) private {
-        IL1StandardBridge bridge = IL1StandardBridge(_optimismData.bridge);
-=======
-    /// @param _amount Amount to bridge
-    /// @param _hasSourceSwap Did swap on sending chain
-    function _startBridge(
-        LiFiData calldata _lifiData,
-        BridgeData calldata _bridgeData,
-        uint256 _amount,
-        bool _hasSourceSwap
-    ) private {
         Storage storage s = getStorage();
-        IL1StandardBridge bridge = address(s.bridges[_bridgeData.assetId]) == address(0)
+        IL1StandardBridge nonStandardBridge = s.bridges[_bridgeData.sendingAssetId];
+        IL1StandardBridge bridge = LibUtil.isZeroAddress(address(nonStandardBridge))
             ? s.standardBridge
-            : s.bridges[_bridgeData.assetId];
->>>>>>> 6713488d
+            : nonStandardBridge;
 
         if (LibAsset.isNativeAsset(_bridgeData.sendingAssetId)) {
             bridge.depositETHTo{ value: _bridgeData.minAmount }(_bridgeData.receiver, _optimismData.l2Gas, "");
         } else {
-<<<<<<< HEAD
-            LibAsset.maxApproveERC20(IERC20(_bridgeData.sendingAssetId), _optimismData.bridge, _bridgeData.minAmount);
-=======
-            LibAsset.maxApproveERC20(IERC20(_bridgeData.assetId), address(bridge), _amount);
->>>>>>> 6713488d
+            LibAsset.maxApproveERC20(IERC20(_bridgeData.sendingAssetId), address(bridge), _bridgeData.minAmount);
 
             if (_optimismData.isSynthetix) {
                 bridge.depositTo(_bridgeData.receiver, _bridgeData.minAmount);
