// SPDX-License-Identifier: MIT
pragma solidity 0.8.16;

import { ILiFi } from "../Interfaces/ILiFi.sol";
import { IL1StandardBridge } from "../Interfaces/IL1StandardBridge.sol";
import { LibAsset, IERC20 } from "../Libraries/LibAsset.sol";
import { ReentrancyGuard } from "../Helpers/ReentrancyGuard.sol";
import { InvalidAmount, InvalidReceiver } from "../Errors/GenericErrors.sol";
import { SwapperV2, LibSwap } from "../Helpers/SwapperV2.sol";
import { Validatable } from "../Helpers/Validatable.sol";

/// @title Optimism Bridge Facet
/// @author Li.Finance (https://li.finance)
/// @notice Provides functionality for bridging through Optimism Bridge
<<<<<<< HEAD
contract OptimismBridgeFacet is ILiFi, SwapperV2, ReentrancyGuard, Validatable {
=======
contract OptimismBridgeFacet is ILiFi, ReentrancyGuard, SwapperV2 {
>>>>>>> 941f91c3
    /// Types ///

    struct OptimismData {
        address assetIdOnL2;
        address bridge;
        uint32 l2Gas;
        bool isSynthetix;
    }

    /// External Methods ///

    /// @notice Bridges tokens via Optimism Bridge
    /// @param _bridgeData Data contaning core information for bridging
    /// @param _bridgeData Data specific to Optimism Bridge
    function startBridgeTokensViaOptimismBridge(
        ILiFi.BridgeData memory _bridgeData,
        OptimismData calldata _optimismData
    )
        external
        payable
        refundExcessNative(payable(msg.sender))
        doesNotContainSourceSwaps(_bridgeData)
        validateBridgeData(_bridgeData)
        nonReentrant
    {
        LibAsset.depositAsset(_bridgeData.sendingAssetId, _bridgeData.minAmount);
        _startBridge(_bridgeData, _optimismData);
    }

    /// @notice Performs a swap before bridging via Optimism Bridge
    /// @param _bridgeData Data contaning core information for bridging
    /// @param _swapData An array of swap related data for performing swaps before bridging
    /// @param _bridgeData Data specific to Optimism Bridge
    function swapAndStartBridgeTokensViaOptimismBridge(
        ILiFi.BridgeData memory _bridgeData,
        LibSwap.SwapData[] calldata _swapData,
        OptimismData calldata _optimismData
    )
        external
        payable
        refundExcessNative(payable(msg.sender))
        containsSourceSwaps(_bridgeData)
        validateBridgeData(_bridgeData)
        nonReentrant
    {
        LibAsset.depositAssets(_swapData);
        _bridgeData.minAmount = _executeAndCheckSwaps(
            _bridgeData.transactionId,
            _bridgeData.minAmount,
            _swapData,
            payable(msg.sender)
        );
        _startBridge(_bridgeData, _optimismData);
    }

    /// Private Methods ///

    /// @dev Contains the business logic for the bridge via Optimism Bridge
    /// @param _bridgeData Data contaning core information for bridging
    /// @param _bridgeData Data specific to Optimism Bridge
    function _startBridge(ILiFi.BridgeData memory _bridgeData, OptimismData calldata _optimismData) private {
        IL1StandardBridge bridge = IL1StandardBridge(_optimismData.bridge);

        if (LibAsset.isNativeAsset(_bridgeData.sendingAssetId)) {
            bridge.depositETHTo{ value: _bridgeData.minAmount }(_bridgeData.receiver, _optimismData.l2Gas, "");
        } else {
            LibAsset.maxApproveERC20(IERC20(_bridgeData.sendingAssetId), _optimismData.bridge, _bridgeData.minAmount);

            if (_optimismData.isSynthetix) {
                bridge.depositTo(_bridgeData.receiver, _bridgeData.minAmount);
            } else {
                bridge.depositERC20To(
                    _bridgeData.sendingAssetId,
                    _optimismData.assetIdOnL2,
                    _bridgeData.receiver,
                    _bridgeData.minAmount,
                    _optimismData.l2Gas,
                    ""
                );
            }
        }

        emit LiFiTransferStarted(_bridgeData);
    }
}<|MERGE_RESOLUTION|>--- conflicted
+++ resolved
@@ -12,11 +12,7 @@
 /// @title Optimism Bridge Facet
 /// @author Li.Finance (https://li.finance)
 /// @notice Provides functionality for bridging through Optimism Bridge
-<<<<<<< HEAD
-contract OptimismBridgeFacet is ILiFi, SwapperV2, ReentrancyGuard, Validatable {
-=======
-contract OptimismBridgeFacet is ILiFi, ReentrancyGuard, SwapperV2 {
->>>>>>> 941f91c3
+contract OptimismBridgeFacet is ILiFi, ReentrancyGuard, SwapperV2, Validatable {
     /// Types ///
 
     struct OptimismData {
