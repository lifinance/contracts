// SPDX-License-Identifier: MIT
pragma solidity 0.8.16;

import { ILiFi } from "../Interfaces/ILiFi.sol";
import { IL1StandardBridge } from "../Interfaces/IL1StandardBridge.sol";
import { LibAsset, IERC20 } from "../Libraries/LibAsset.sol";
import { LibDiamond } from "../Libraries/LibDiamond.sol";
import { ReentrancyGuard } from "../Helpers/ReentrancyGuard.sol";
import { InvalidAmount, InvalidReceiver, InvalidConfig, AlreadyInitialized } from "../Errors/GenericErrors.sol";
import { SwapperV2, LibSwap } from "../Helpers/SwapperV2.sol";

/// @title Optimism Bridge Facet
/// @author Li.Finance (https://li.finance)
/// @notice Provides functionality for bridging through Optimism Bridge
<<<<<<< HEAD
contract OptimismBridgeFacet is ILiFi, SwapperV2, ReentrancyGuard {
    /// Storage ///

    bytes32 internal constant NAMESPACE = keccak256("com.lifi.facets.optimism");

    struct Storage {
        mapping(address => IL1StandardBridge) bridges;
        IL1StandardBridge standardBridge;
        bool initialized;
    }

=======
contract OptimismBridgeFacet is ILiFi, ReentrancyGuard, SwapperV2 {
>>>>>>> 941f91c3
    /// Types ///

    struct Config {
        address assetId;
        address bridge;
    }

    struct BridgeData {
        address assetId;
        address assetIdOnL2;
        uint256 amount;
        address receiver;
        uint32 l2Gas;
        bool isSynthetix;
    }

    /// Events ///

    event OptimismInitialized(Config[] configs);
    event OptimismBridgeRegistered(address indexed assetId, address bridge);

    /// Init ///

    /// @notice Initialize local variables for the Optimism Bridge Facet
    /// @param configs Bridge configuration data
    function initOptimism(Config[] calldata configs, IL1StandardBridge standardBridge) external {
        // LibDiamond.enforceIsContractOwner();

        Storage storage s = getStorage();

        if (s.initialized) {
            revert AlreadyInitialized();
        }

        for (uint256 i = 0; i < configs.length; i++) {
            if (configs[i].bridge == address(0)) {
                revert InvalidConfig();
            }
            s.bridges[configs[i].assetId] = IL1StandardBridge(configs[i].bridge);
        }

        s.standardBridge = standardBridge;
        s.initialized = true;

        emit OptimismInitialized(configs);
    }

    /// External Methods ///

    /// @notice Register token and bridge
    /// @param assetId Address of token
    /// @param bridge Address of bridge for asset
    function registerBridge(address assetId, address bridge) external {
        LibDiamond.enforceIsContractOwner();

        Storage storage s = getStorage();
        s.bridges[assetId] = IL1StandardBridge(bridge);

        emit OptimismBridgeRegistered(assetId, bridge);
    }

    /// @notice Bridges tokens via Optimism Bridge
    /// @param _lifiData Data used purely for tracking and analytics
    /// @param _bridgeData Data specific to Optimism Bridge
    function startBridgeTokensViaOptimismBridge(LiFiData calldata _lifiData, BridgeData calldata _bridgeData)
        external
        payable
        nonReentrant
    {
        if (_bridgeData.receiver == address(0)) {
            revert InvalidReceiver();
        }

        LibAsset.depositAsset(_bridgeData.assetId, _bridgeData.amount);
        _startBridge(_lifiData, _bridgeData, _bridgeData.amount, false);
    }

    /// @notice Performs a swap before bridging via Optimism Bridge
    /// @param _lifiData Data used purely for tracking and analytics
    /// @param _swapData An array of swap related data for performing swaps before bridging
    /// @param _bridgeData Data specific to Optimism Bridge
    function swapAndStartBridgeTokensViaOptimismBridge(
        LiFiData calldata _lifiData,
        LibSwap.SwapData[] calldata _swapData,
        BridgeData calldata _bridgeData
    ) external payable nonReentrant {
        if (_bridgeData.receiver == address(0)) {
            revert InvalidReceiver();
        }

        uint256 amount = _executeAndCheckSwaps(_lifiData, _swapData, payable(msg.sender));
        _startBridge(_lifiData, _bridgeData, amount, true);
    }

    /// Private Methods ///

    /// @dev Contains the business logic for the bridge via Optimism Bridge
    /// @param _lifiData Data used purely for tracking and analytics
    /// @param _bridgeData Data specific to Optimism Bridge
    /// @param _amount Amount to bridge
    /// @param _hasSourceSwap Did swap on sending chain
    function _startBridge(
        LiFiData calldata _lifiData,
        BridgeData calldata _bridgeData,
        uint256 _amount,
        bool _hasSourceSwap
    ) private {
        Storage storage s = getStorage();
        IL1StandardBridge bridge = address(s.bridges[_bridgeData.assetId]) == address(0)
            ? s.standardBridge
            : s.bridges[_bridgeData.assetId];

        if (LibAsset.isNativeAsset(_bridgeData.assetId)) {
            bridge.depositETHTo{ value: _amount }(_bridgeData.receiver, _bridgeData.l2Gas, "");
        } else {
            LibAsset.maxApproveERC20(IERC20(_bridgeData.assetId), address(bridge), _amount);

            if (_bridgeData.isSynthetix) {
                bridge.depositTo(_bridgeData.receiver, _amount);
            } else {
                bridge.depositERC20To(
                    _bridgeData.assetId,
                    _bridgeData.assetIdOnL2,
                    _bridgeData.receiver,
                    _amount,
                    _bridgeData.l2Gas,
                    ""
                );
            }
        }

        emit LiFiTransferStarted(
            _lifiData.transactionId,
            "optimism",
            "",
            _lifiData.integrator,
            _lifiData.referrer,
            _bridgeData.assetId,
            _bridgeData.assetIdOnL2,
            _bridgeData.receiver,
            _bridgeData.amount,
            10,
            _hasSourceSwap,
            false
        );
    }

    /// @dev fetch local storage
    function getStorage() private pure returns (Storage storage s) {
        bytes32 namespace = NAMESPACE;
        // solhint-disable-next-line no-inline-assembly
        assembly {
            s.slot := namespace
        }
    }
}<|MERGE_RESOLUTION|>--- conflicted
+++ resolved
@@ -12,8 +12,7 @@
 /// @title Optimism Bridge Facet
 /// @author Li.Finance (https://li.finance)
 /// @notice Provides functionality for bridging through Optimism Bridge
-<<<<<<< HEAD
-contract OptimismBridgeFacet is ILiFi, SwapperV2, ReentrancyGuard {
+contract OptimismBridgeFacet is ILiFi, ReentrancyGuard, SwapperV2 {
     /// Storage ///
 
     bytes32 internal constant NAMESPACE = keccak256("com.lifi.facets.optimism");
@@ -24,9 +23,6 @@
         bool initialized;
     }
 
-=======
-contract OptimismBridgeFacet is ILiFi, ReentrancyGuard, SwapperV2 {
->>>>>>> 941f91c3
     /// Types ///
 
     struct Config {
