--- conflicted
+++ resolved
@@ -4,12 +4,9 @@
 import { IDiamondCut } from "../Interfaces/IDiamondCut.sol";
 import { LibDiamond } from "../Libraries/LibDiamond.sol";
 
-<<<<<<< HEAD
-=======
 /// @title Diamond Cut Facet
 /// @author LI.FI (https://li.fi)
 /// @notice Core EIP-2535 Facet for upgrading Diamond Proxies.
->>>>>>> cbed1df6
 /// @custom:version 1.0.0
 contract DiamondCutFacet is IDiamondCut {
     /// @notice Add/replace/remove any number of functions and optionally execute
