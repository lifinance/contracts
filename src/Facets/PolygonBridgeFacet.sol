// SPDX-License-Identifier: MIT
pragma solidity 0.8.16;

import { ILiFi } from "../Interfaces/ILiFi.sol";
import { IRootChainManager } from "../Interfaces/IRootChainManager.sol";
import { LibAsset, IERC20 } from "../Libraries/LibAsset.sol";
import { ReentrancyGuard } from "../Helpers/ReentrancyGuard.sol";
import { InvalidAmount, InvalidReceiver } from "../Errors/GenericErrors.sol";
import { SwapperV2, LibSwap } from "../Helpers/SwapperV2.sol";

/// @title Polygon Bridge Facet
/// @author Li.Finance (https://li.finance)
/// @notice Provides functionality for bridging through Polygon Bridge
<<<<<<< HEAD
contract PolygonBridgeFacet is ILiFi, SwapperV2, ReentrancyGuard {
    /// Storage ///

    /// @notice The chain id of Polygon.
    uint64 private constant POLYGON_CHAIN_ID = 137;

    /// @notice The contract address of the RootChainManager on the source chain.
    IRootChainManager private immutable rootChainManager;

    /// @notice The contract address of the ERC20Predicate on the source chain.
    address private immutable erc20Predicate;
=======
contract PolygonBridgeFacet is ILiFi, ReentrancyGuard, SwapperV2 {
    uint64 internal constant POLYGON_CHAIN_ID = 137;
>>>>>>> 941f91c3

    /// Types ///

    /// @param assetId The contract address of the token being bridged.
    /// @param amount The amount of tokens to bridge.
    /// @param receiver The address of the token receiver after bridging.
    struct BridgeData {
        address assetId;
        uint256 amount;
        address receiver;
    }

    /// Constructor ///

    /// @notice Initialize the contract.
    /// @param _rootChainManager The contract address of the RootChainManager on the source chain.
    /// @param _erc20Predicate The contract address of the ERC20Predicate on the source chain.
    constructor(IRootChainManager _rootChainManager, address _erc20Predicate) {
        rootChainManager = _rootChainManager;
        erc20Predicate = _erc20Predicate;
    }

    /// External Methods ///

    /// @notice Bridges tokens via Polygon Bridge
    /// @param _lifiData Data used purely for tracking and analytics
    /// @param _bridgeData Data for asset id and amount
    function startBridgeTokensViaPolygonBridge(LiFiData calldata _lifiData, BridgeData calldata _bridgeData)
        external
        payable
        nonReentrant
    {
        if (_bridgeData.receiver == address(0)) {
            revert InvalidReceiver();
        }

        LibAsset.depositAsset(_bridgeData.assetId, _bridgeData.amount);
        _startBridge(_lifiData, _bridgeData, false);
    }

    /// @notice Performs a swap before bridging via Polygon Bridge
    /// @param _lifiData Data used purely for tracking and analytics
    /// @param _swapData An array of swap related data for performing swaps before bridging
    /// @param _bridgeData Data for asset id and amount
    function swapAndStartBridgeTokensViaPolygonBridge(
        LiFiData calldata _lifiData,
        LibSwap.SwapData[] calldata _swapData,
        BridgeData memory _bridgeData
    ) external payable nonReentrant {
        if (_bridgeData.receiver == address(0)) {
            revert InvalidReceiver();
        }
        _bridgeData.amount = _executeAndCheckSwaps(_lifiData, _swapData, payable(msg.sender));
        _startBridge(_lifiData, _bridgeData, true);
    }

    /// Private Methods ///

    /// @dev Contains the business logic for the bridge via Polygon Bridge
    /// @param _lifiData Data used purely for tracking and analytics
    /// @param _bridgeData Parameters used for bridging
    /// @param _hasSourceSwap Did swap on sending chain
    function _startBridge(
        LiFiData calldata _lifiData,
        BridgeData memory _bridgeData,
        bool _hasSourceSwap
    ) private {
        address childToken;

        if (LibAsset.isNativeAsset(_bridgeData.assetId)) {
            rootChainManager.depositEtherFor{ value: _bridgeData.amount }(_bridgeData.receiver);
        } else {
            childToken = rootChainManager.rootToChildToken(_lifiData.sendingAssetId);

            LibAsset.maxApproveERC20(IERC20(_bridgeData.assetId), erc20Predicate, _bridgeData.amount);

            bytes memory depositData = abi.encode(_bridgeData.amount);
            rootChainManager.depositFor(_bridgeData.receiver, _bridgeData.assetId, depositData);
        }

        emit LiFiTransferStarted(
            _lifiData.transactionId,
            "polygon",
            "",
            _lifiData.integrator,
            _lifiData.referrer,
            _bridgeData.assetId,
            childToken,
            _bridgeData.receiver,
            _bridgeData.amount,
            POLYGON_CHAIN_ID,
            _hasSourceSwap,
            false
        );
    }
}<|MERGE_RESOLUTION|>--- conflicted
+++ resolved
@@ -11,8 +11,7 @@
 /// @title Polygon Bridge Facet
 /// @author Li.Finance (https://li.finance)
 /// @notice Provides functionality for bridging through Polygon Bridge
-<<<<<<< HEAD
-contract PolygonBridgeFacet is ILiFi, SwapperV2, ReentrancyGuard {
+contract PolygonBridgeFacet is ILiFi, ReentrancyGuard, SwapperV2 {
     /// Storage ///
 
     /// @notice The chain id of Polygon.
@@ -23,10 +22,6 @@
 
     /// @notice The contract address of the ERC20Predicate on the source chain.
     address private immutable erc20Predicate;
-=======
-contract PolygonBridgeFacet is ILiFi, ReentrancyGuard, SwapperV2 {
-    uint64 internal constant POLYGON_CHAIN_ID = 137;
->>>>>>> 941f91c3
 
     /// Types ///
 
