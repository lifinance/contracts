--- conflicted
+++ resolved
@@ -12,11 +12,7 @@
 /// @title Polygon Bridge Facet
 /// @author Li.Finance (https://li.finance)
 /// @notice Provides functionality for bridging through Polygon Bridge
-<<<<<<< HEAD
-contract PolygonBridgeFacet is ILiFi, SwapperV2, ReentrancyGuard, Validatable {
-=======
-contract PolygonBridgeFacet is ILiFi, ReentrancyGuard, SwapperV2 {
->>>>>>> 941f91c3
+contract PolygonBridgeFacet is ILiFi, ReentrancyGuard, SwapperV2, Validatable {
     uint64 internal constant POLYGON_CHAIN_ID = 137;
 
     /// Types ///
