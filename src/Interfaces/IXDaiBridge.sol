// SPDX-License-Identifier: MIT
<<<<<<< HEAD
pragma solidity ^0.8.17;
=======
/// @custom:version 1.0.0
pragma solidity 0.8.17;
>>>>>>> 0edaecaa

interface IXDaiBridge {
    /// @notice Bridge Dai to xDai and sends to receiver
    /// @dev It's implemented in xDaiBridge on only Ethereum
    /// @param receiver Receiver address
    /// @param amount Dai amount
    function relayTokens(address receiver, uint256 amount) external;
}<|MERGE_RESOLUTION|>--- conflicted
+++ resolved
@@ -1,10 +1,6 @@
 // SPDX-License-Identifier: MIT
-<<<<<<< HEAD
-pragma solidity ^0.8.17;
-=======
 /// @custom:version 1.0.0
 pragma solidity 0.8.17;
->>>>>>> 0edaecaa
 
 interface IXDaiBridge {
     /// @notice Bridge Dai to xDai and sends to receiver
