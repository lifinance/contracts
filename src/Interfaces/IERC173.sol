--- conflicted
+++ resolved
@@ -1,10 +1,6 @@
 // SPDX-License-Identifier: MIT
-<<<<<<< HEAD
-pragma solidity ^0.8.17;
-=======
 /// @custom:version 1.0.0
 pragma solidity 0.8.17;
->>>>>>> 0edaecaa
 
 /// @title ERC-173 Contract Ownership Standard
 ///  Note: the ERC-165 identifier for this interface is 0x7f5828d0
