--- conflicted
+++ resolved
@@ -28,27 +28,6 @@
     /// @param receiver The target address that should receive the funds on the destination chain.
     /// @param destinationChainId The Ethereum chain ID of the destination chain.
     /// @param refundAddress The address that should receive any funds in the case the cross-chain gas value is too high.
-<<<<<<< HEAD
-=======
-    /// @param outputToken The address of the token to receive on the destination chain. Use bytes32(0) for default routing.
->>>>>>> 33c07967
-    /// @return sendResponse The response from the token's handler function: not standardized.
-    function send(
-        address token,
-        uint256 amount,
-        bytes32 receiver,
-        uint256 destinationChainId,
-<<<<<<< HEAD
-        address refundAddress
-    ) external payable returns (bytes memory);
-
-    /// Use to send a token from chain A to chain B with a specific output token.
-    /// This allows routing through a specific bridge when multiple bridges are available.
-    /// @param token The address of the token sending across chains.
-    /// @param amount The amount of the token you want to send across chains.
-    /// @param receiver The target address that should receive the funds on the destination chain.
-    /// @param destinationChainId The Ethereum chain ID of the destination chain.
-    /// @param refundAddress The address that should receive any funds in the case the cross-chain gas value is too high.
     /// @param outputToken The address of the token to receive on the destination chain. Use bytes32(0) for default routing.
     /// @return sendResponse The response from the token's handler function: not standardized.
     function send(
@@ -56,8 +35,6 @@
         uint256 amount,
         bytes32 receiver,
         uint256 destinationChainId,
-=======
->>>>>>> 33c07967
         address refundAddress,
         bytes32 outputToken
     ) external payable returns (bytes memory);
