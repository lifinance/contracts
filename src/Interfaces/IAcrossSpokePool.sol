--- conflicted
+++ resolved
@@ -1,10 +1,7 @@
 // SPDX-License-Identifier: MIT
-<<<<<<< HEAD
-=======
-/// @custom:version 1.0.0
->>>>>>> f83f108b
 pragma solidity ^0.8.17;
 
+/// @custom:version 1.0.0
 interface IAcrossSpokePool {
     function deposit(
         address recipient, // Recipient address
