// SPDX-License-Identifier: UNLICENSED
pragma solidity 0.8.16;

import { LibAsset } from "../Libraries/LibAsset.sol";
import { TransferrableOwnership } from "../Helpers/TransferrableOwnership.sol";

/// @title Fee Collector
/// @author LI.FI (https://li.fi)
/// @notice Provides functionality for collecting integrator fees
contract FeeCollector is TransferrableOwnership {
    /// State ///

    // Integrator -> TokenAddress -> Balance
    mapping(address => mapping(address => uint256)) private _balances;
    // TokenAddress -> Balance
    mapping(address => uint256) private _lifiBalances;

    /// Errors ///
    error TransferFailure();
    error NotEnoughNativeForFees();

    /// Events ///
    event FeesCollected(address indexed _token, address indexed _integrator, uint256 _integratorFee, uint256 _lifiFee);
    event FeesWithdrawn(address indexed _token, address indexed _to, uint256 _amount);
    event LiFiFeesWithdrawn(address indexed _token, address indexed _to, uint256 _amount);

    /// Constructor ///

    constructor(address _owner) TransferrableOwnership(_owner) {}

    /// External Methods ///

    /// @notice Collects fees for the integrator
    /// @param tokenAddress address of the token to collect fees for
    /// @param integratorFee amount of fees to collect going to the integrator
    /// @param lifiFee amount of fees to collect going to lifi
    /// @param integratorAddress address of the integrator
    function collectTokenFees(
        address tokenAddress,
        uint256 integratorFee,
        uint256 lifiFee,
        address integratorAddress
    ) external {
        LibAsset.depositAsset(tokenAddress, integratorFee + lifiFee);
        _balances[integratorAddress][tokenAddress] += integratorFee;
        _lifiBalances[tokenAddress] += lifiFee;
        emit FeesCollected(tokenAddress, integratorAddress, integratorFee, lifiFee);
    }

    /// @notice Collects fees for the integrator in native token
    /// @param integratorFee amount of fees to collect going to the integrator
    /// @param lifiFee amount of fees to collect going to lifi
    /// @param integratorAddress address of the integrator
    function collectNativeFees(
        uint256 integratorFee,
        uint256 lifiFee,
        address integratorAddress
    ) external payable {
        if (msg.value < integratorFee + lifiFee) revert NotEnoughNativeForFees();
        _balances[integratorAddress][LibAsset.NULL_ADDRESS] += integratorFee;
        _lifiBalances[LibAsset.NULL_ADDRESS] += lifiFee;
        uint256 remaining = msg.value - (integratorFee + lifiFee);
        // Prevent extra native token from being locked in the contract
        if (remaining > 0) {
            (bool success, ) = payable(msg.sender).call{ value: remaining }("");
            if (!success) {
                revert TransferFailure();
            }
        }
        emit FeesCollected(LibAsset.NULL_ADDRESS, integratorAddress, integratorFee, lifiFee);
    }

    /// @notice Withdraw fees and sends to the integrator
    /// @param tokenAddress address of the token to withdraw fees for
    function withdrawIntegratorFees(address tokenAddress) external {
        uint256 balance = _balances[msg.sender][tokenAddress];
        if (balance == 0) {
            return;
        }
        _balances[msg.sender][tokenAddress] = 0;
        LibAsset.transferAsset(tokenAddress, payable(msg.sender), balance);
        emit FeesWithdrawn(tokenAddress, msg.sender, balance);
    }

    /// @notice Batch withdraw fees and sends to the integrator
    /// @param tokenAddresses addresses of the tokens to withdraw fees for
    function batchWithdrawIntegratorFees(address[] memory tokenAddresses) external {
        uint256 length = tokenAddresses.length;
        uint256 balance;
        for (uint256 i = 0; i < length; ) {
            balance = _balances[msg.sender][tokenAddresses[i]];
            if (balance != 0) {
                _balances[msg.sender][tokenAddresses[i]] = 0;
                LibAsset.transferAsset(tokenAddresses[i], payable(msg.sender), balance);
                emit FeesWithdrawn(tokenAddresses[i], msg.sender, balance);
            }
            unchecked {
                ++i;
            }
        }
    }

    /// @notice Withdraws fees and sends to lifi
    /// @param tokenAddress address of the token to withdraw fees for
    function withdrawLifiFees(address tokenAddress) external onlyOwner {
        uint256 balance = _lifiBalances[tokenAddress];
        if (balance == 0) {
            return;
        }
        _lifiBalances[tokenAddress] = 0;
        LibAsset.transferAsset(tokenAddress, payable(msg.sender), balance);
        emit LiFiFeesWithdrawn(tokenAddress, msg.sender, balance);
    }

    /// @notice Batch withdraws fees and sends to lifi
    /// @param tokenAddresses addresses of the tokens to withdraw fees for
    function batchWithdrawLifiFees(address[] memory tokenAddresses) external onlyOwner {
        uint256 length = tokenAddresses.length;
        uint256 balance;
        for (uint256 i = 0; i < length; ) {
            balance = _lifiBalances[tokenAddresses[i]];
            if (balance != 0) {
                _lifiBalances[tokenAddresses[i]] = 0;
                LibAsset.transferAsset(tokenAddresses[i], payable(owner), balance);
                emit LiFiFeesWithdrawn(tokenAddresses[i], msg.sender, balance);
            }
            unchecked {
                ++i;
            }
<<<<<<< HEAD
=======
            _lifiBalances[tokenAddresses[i]] = 0;
            LibAsset.transferAsset(tokenAddresses[i], payable(msg.sender), balance);
            emit LiFiFeesWithdrawn(tokenAddresses[i], msg.sender, balance);
>>>>>>> db884881
        }
    }

    /// @notice Returns the balance of the integrator
    /// @param integratorAddress address of the integrator
    /// @param tokenAddress address of the token to get the balance of
    function getTokenBalance(address integratorAddress, address tokenAddress) external view returns (uint256) {
        return _balances[integratorAddress][tokenAddress];
    }

    /// @notice Returns the balance of lifi
    /// @param tokenAddress address of the token to get the balance of
    function getLifiTokenBalance(address tokenAddress) external view returns (uint256) {
        return _lifiBalances[tokenAddress];
    }
}<|MERGE_RESOLUTION|>--- conflicted
+++ resolved
@@ -127,12 +127,9 @@
             unchecked {
                 ++i;
             }
-<<<<<<< HEAD
-=======
             _lifiBalances[tokenAddresses[i]] = 0;
             LibAsset.transferAsset(tokenAddresses[i], payable(msg.sender), balance);
             emit LiFiFeesWithdrawn(tokenAddresses[i], msg.sender, balance);
->>>>>>> db884881
         }
     }
 
