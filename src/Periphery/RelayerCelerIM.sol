--- conflicted
+++ resolved
@@ -333,32 +333,6 @@
         );
     }
 
-<<<<<<< HEAD
-=======
-    /// @notice sets the CBridge MessageBus address
-    /// @param _messageBusAddress the MessageBus address
-    function setCBridgeMessageBus(
-        address _messageBusAddress
-    ) external onlyOwner {
-        cBridgeMessageBus = IMessageBus(_messageBusAddress);
-        emit CBridgeMessageBusSet(_messageBusAddress);
-    }
-
-    /// @notice sets the executor address
-    /// @param _executorAddress the address of the executor contract
-    function setExecutor(address _executorAddress) external onlyOwner {
-        executor = IExecutor(_executorAddress);
-        emit ExecutorSet(_executorAddress);
-    }
-
-    /// @notice sets the address of our diamond contract
-    /// @param _diamondAddress the address of our diamond contract
-    function setDiamondAddress(address _diamondAddress) external onlyOwner {
-        diamondAddress = _diamondAddress;
-        emit DiamondAddressSet(_diamondAddress);
-    }
-
->>>>>>> d0b15a7a
     // ------------------------------------------------------------------------------------------------
 
     /// Private Methods ///
