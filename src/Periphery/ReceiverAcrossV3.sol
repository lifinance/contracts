// SPDX-License-Identifier: MIT
pragma solidity ^0.8.17;

import { LibSwap } from "../Libraries/LibSwap.sol";
import { LibAsset } from "../Libraries/LibAsset.sol";
import { ILiFi } from "../Interfaces/ILiFi.sol";
import { IExecutor } from "../Interfaces/IExecutor.sol";
import { WithdrawablePeriphery } from "../Helpers/WithdrawablePeriphery.sol";
import { ExternalCallFailed, UnAuthorized } from "../Errors/GenericErrors.sol";
import { SafeTransferLib } from "solady/utils/SafeTransferLib.sol";

/// @title ReceiverAcrossV3
/// @author LI.FI (https://li.fi)
/// @notice Arbitrary execution contract used for cross-chain swaps and message passing via AcrossV3
<<<<<<< HEAD
/// @custom:version 1.0.2
contract ReceiverAcrossV3 is ILiFi, TransferrableOwnership {
=======
/// @custom:version 1.1.0
contract ReceiverAcrossV3 is ILiFi, WithdrawablePeriphery {
>>>>>>> 1350cf90
    using SafeTransferLib for address;

    /// Storage ///
    IExecutor public immutable executor;
    address public immutable spokepool;

    /// Modifiers ///
    modifier onlySpokepool() {
        if (msg.sender != spokepool) {
            revert UnAuthorized();
        }
        _;
    }

    /// Constructor
    constructor(
        address _owner,
        address _executor,
        address _spokepool
    ) WithdrawablePeriphery(_owner) {
        executor = IExecutor(_executor);
        spokepool = _spokepool;
    }

    /// External Methods ///

    /// @notice Completes an AcrossV3 cross-chain transaction on the receiving chain
    /// @dev Token transfer and message execution will happen in one atomic transaction
    /// @dev This function can only be called the Across SpokePool on this network
    /// @param tokenSent The address of the token that was received
    /// @param amount The amount of tokens received
    /// @param * - unused(relayer) The address of the relayer who is executing this message
    /// @param message The composed message payload in bytes
    function handleV3AcrossMessage(
        address tokenSent,
        uint256 amount,
        address,
        bytes memory message
    ) external onlySpokepool {
        // decode payload
        (
            bytes32 transactionId,
            LibSwap.SwapData[] memory swapData,
            address receiver
        ) = abi.decode(message, (bytes32, LibSwap.SwapData[], address));

        // execute swap(s)
        _swapAndCompleteBridgeTokens(
            transactionId,
            swapData,
            tokenSent,
            payable(receiver),
            amount
        );
    }

    /// Private Methods ///

    /// @notice Performs a swap before completing a cross-chain transaction
    /// @notice Since Across will always send wrappedNative to contract, we do not need a native handling here
    /// @param _transactionId the transaction id associated with the operation
    /// @param _swapData array of data needed for swaps
    /// @param assetId address of the token received from the source chain (not to be confused with StargateV2's assetIds which are uint16 values)
    /// @param receiver address that will receive tokens in the end
    /// @param amount amount of token
    function _swapAndCompleteBridgeTokens(
        bytes32 _transactionId,
        LibSwap.SwapData[] memory _swapData,
        address assetId,
        address payable receiver,
        uint256 amount
    ) private {
        assetId.safeApproveWithRetry(address(executor), amount);
        try
            executor.swapAndCompleteBridgeTokens(
                _transactionId,
                _swapData,
                assetId,
                receiver
            )
        {} catch {
            // send the bridged (and unswapped) funds to receiver address
            assetId.safeTransfer(receiver, amount);

            emit LiFiTransferRecovered(
                _transactionId,
                assetId,
                receiver,
                amount,
                block.timestamp
            );
        }

        // reset approval to 0
        assetId.safeApprove(address(executor), 0);
    }

    /// @notice Receive native asset directly.
    // solhint-disable-next-line no-empty-blocks
    receive() external payable {}
}<|MERGE_RESOLUTION|>--- conflicted
+++ resolved
@@ -12,13 +12,8 @@
 /// @title ReceiverAcrossV3
 /// @author LI.FI (https://li.fi)
 /// @notice Arbitrary execution contract used for cross-chain swaps and message passing via AcrossV3
-<<<<<<< HEAD
-/// @custom:version 1.0.2
-contract ReceiverAcrossV3 is ILiFi, TransferrableOwnership {
-=======
 /// @custom:version 1.1.0
 contract ReceiverAcrossV3 is ILiFi, WithdrawablePeriphery {
->>>>>>> 1350cf90
     using SafeTransferLib for address;
 
     /// Storage ///
