// SPDX-License-Identifier: MIT
pragma solidity ^0.8.17;

import { LibSwap } from "../Libraries/LibSwap.sol";
import { LibAsset } from "../Libraries/LibAsset.sol";
import { ILiFi } from "../Interfaces/ILiFi.sol";
import { IExecutor } from "../Interfaces/IExecutor.sol";
import { WithdrawablePeriphery } from "../Helpers/WithdrawablePeriphery.sol";
import { ExternalCallFailed, UnAuthorized } from "../Errors/GenericErrors.sol";
import { SafeTransferLib } from "solady/utils/SafeTransferLib.sol";

/// @title ReceiverAcrossV3
/// @author LI.FI (https://li.fi)
/// @notice Arbitrary execution contract used for cross-chain swaps and message passing via AcrossV3
<<<<<<< HEAD
/// @custom:version 1.1.0
contract ReceiverAcrossV3 is ILiFi, WithdrawablePeriphery {
=======
/// @custom:version 1.0.3
contract ReceiverAcrossV3 is ILiFi, TransferrableOwnership {
>>>>>>> 48dcc218
    using SafeTransferLib for address;

    /// Storage ///
    IExecutor public immutable executor;
    address public immutable spokepool;

    /// Modifiers ///
    modifier onlySpokepool() {
        if (msg.sender != spokepool) {
            revert UnAuthorized();
        }
        _;
    }

    /// Constructor
    constructor(
        address _owner,
        address _executor,
        address _spokepool
    ) WithdrawablePeriphery(_owner) {
        executor = IExecutor(_executor);
        spokepool = _spokepool;
    }

    /// External Methods ///

    /// @notice Completes an AcrossV3 cross-chain transaction on the receiving chain
    /// @dev Token transfer and message execution will happen in one atomic transaction
    /// @dev This function can only be called the Across SpokePool on this network
    /// @param tokenSent The address of the token that was received
    /// @param amount The amount of tokens received
    /// @param * - unused(relayer) The address of the relayer who is executing this message
    /// @param message The composed message payload in bytes
    function handleV3AcrossMessage(
        address tokenSent,
        uint256 amount,
        address,
        bytes memory message
    ) external onlySpokepool {
        // decode payload
        (
            bytes32 transactionId,
            LibSwap.SwapData[] memory swapData,
            address receiver
        ) = abi.decode(message, (bytes32, LibSwap.SwapData[], address));

        // execute swap(s)
        _swapAndCompleteBridgeTokens(
            transactionId,
            swapData,
            tokenSent,
            payable(receiver),
            amount
        );
    }

<<<<<<< HEAD
=======
    /// @notice Send remaining token to receiver
    /// @param assetId address of the token to be withdrawn (not to be confused with StargateV2's assetIds which are uint16 values)
    /// @param receiver address that will receive tokens in the end
    /// @param amount amount of token
    function pullToken(
        address assetId,
        address payable receiver,
        uint256 amount
    ) external onlyOwner {
        if (LibAsset.isNativeAsset(assetId)) {
            // solhint-disable-next-line avoid-low-level-calls
            SafeTransferLib.safeTransferETH(receiver, amount);
        } else {
            assetId.safeTransfer(receiver, amount);
        }
    }

>>>>>>> 48dcc218
    /// Private Methods ///

    /// @notice Performs a swap before completing a cross-chain transaction
    //  @notice Since Across will always send wrappedNative to contract, we do not need a native handling here
    /// @param _transactionId the transaction id associated with the operation
    /// @param _swapData array of data needed for swaps
    /// @param assetId address of the token received from the source chain (not to be confused with StargateV2's assetIds which are uint16 values)
    /// @param receiver address that will receive tokens in the end
    /// @param amount amount of token
    function _swapAndCompleteBridgeTokens(
        bytes32 _transactionId,
        LibSwap.SwapData[] memory _swapData,
        address assetId,
        address payable receiver,
        uint256 amount
    ) private {
        assetId.safeApproveWithRetry(address(executor), amount);
        try
            executor.swapAndCompleteBridgeTokens(
                _transactionId,
                _swapData,
                assetId,
                receiver
            )
        {} catch {
            // send the bridged (and unswapped) funds to receiver address
            assetId.safeTransfer(receiver, amount);

            emit LiFiTransferRecovered(
                _transactionId,
                assetId,
                receiver,
                amount,
                block.timestamp
            );
        }

        // reset approval to 0
        assetId.safeApprove(address(executor), 0);
    }

    /// @notice Receive native asset directly.
    // solhint-disable-next-line no-empty-blocks
    receive() external payable {}
}<|MERGE_RESOLUTION|>--- conflicted
+++ resolved
@@ -12,13 +12,8 @@
 /// @title ReceiverAcrossV3
 /// @author LI.FI (https://li.fi)
 /// @notice Arbitrary execution contract used for cross-chain swaps and message passing via AcrossV3
-<<<<<<< HEAD
 /// @custom:version 1.1.0
 contract ReceiverAcrossV3 is ILiFi, WithdrawablePeriphery {
-=======
-/// @custom:version 1.0.3
-contract ReceiverAcrossV3 is ILiFi, TransferrableOwnership {
->>>>>>> 48dcc218
     using SafeTransferLib for address;
 
     /// Storage ///
@@ -75,8 +70,6 @@
         );
     }
 
-<<<<<<< HEAD
-=======
     /// @notice Send remaining token to receiver
     /// @param assetId address of the token to be withdrawn (not to be confused with StargateV2's assetIds which are uint16 values)
     /// @param receiver address that will receive tokens in the end
@@ -94,7 +87,6 @@
         }
     }
 
->>>>>>> 48dcc218
     /// Private Methods ///
 
     /// @notice Performs a swap before completing a cross-chain transaction
