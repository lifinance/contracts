--- conflicted
+++ resolved
@@ -13,14 +13,8 @@
 
 /// @title GasZipPeriphery
 /// @author LI.FI (https://li.fi)
-<<<<<<< HEAD
 /// @notice Provides functionality to swap ERC20 tokens to use the gas.zip protocol as a pre-bridge step (https://www.gas.zip/)
 /// @custom:version 1.0.2
-=======
-/// @notice Provides functionality to swap ERC20 tokens to use the gas.zip protocol as a pre-bridge step
-///         (https://www.gas.zip/)
-/// @custom:version 1.0.1
->>>>>>> 8c84f669
 contract GasZipPeriphery is ILiFi, WithdrawablePeriphery {
     using SafeTransferLib for address;
 
@@ -118,14 +112,8 @@
         if (_gasZipData.receiverAddress == bytes32(0))
             revert InvalidCallData();
 
-<<<<<<< HEAD
         // We are depositing to a new contract that supports deposits for EVM chains + Solana (therefore 'receiver' address is bytes32)
         GAS_ZIP_ROUTER.deposit{ value: _amount }(
-=======
-        // We are depositing to a new contract that supports deposits for EVM chains + Solana
-        // (therefore 'receiver' address is bytes32)
-        gasZipRouter.deposit{ value: _amount }(
->>>>>>> 8c84f669
             _gasZipData.destinationChains,
             _gasZipData.receiverAddress
         );
