--- conflicted
+++ resolved
@@ -35,11 +35,7 @@
 /// @title ReceiverStargateV2
 /// @author LI.FI (https://li.fi)
 /// @notice Arbitrary execution contract used for cross-chain swaps and message passing via Stargate V2
-<<<<<<< HEAD
 /// @custom:version 1.1.0
-=======
-/// @custom:version 1.0.1
->>>>>>> 48dcc218
 contract ReceiverStargateV2 is
     ILiFi,
     WithdrawablePeriphery,
@@ -118,8 +114,6 @@
         );
     }
 
-<<<<<<< HEAD
-=======
     /// @notice Send remaining token to receiver
     /// @param assetId address of the token to be withdrawn (not to be confused with StargateV2's assetIds which are uint16 values)
     /// @param receiver address that will receive tokens in the end
@@ -137,7 +131,6 @@
         }
     }
 
->>>>>>> 48dcc218
     /// Private Methods ///
 
     /// @notice Performs a swap before completing a cross-chain transaction
