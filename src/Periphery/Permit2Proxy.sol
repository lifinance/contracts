--- conflicted
+++ resolved
@@ -12,11 +12,7 @@
 /// @author LI.FI (https://li.fi)
 /// @notice Proxy contract allowing gasless calls via Permit2 as well as making
 ///         token approvals via ERC20 Permit (EIP-2612) to our diamond contract
-<<<<<<< HEAD
-/// @custom:version 1.0.1
-=======
 /// @custom:version 1.0.2
->>>>>>> 1350cf90
 contract Permit2Proxy is WithdrawablePeriphery {
     /// Storage ///
 
