// SPDX-License-Identifier: UNLICENSED

pragma solidity ^0.8.17;

import { SafeERC20, IERC20, IERC20Permit } from "@openzeppelin/contracts/token/ERC20/utils/SafeERC20.sol";
<<<<<<< HEAD
import { WithdrawablePeriphery } from "../Helpers/WithdrawablePeriphery.sol";
=======
import { Ownable } from "@openzeppelin/contracts/access/Ownable.sol";
import { SafeTransferLib } from "solady/utils/SafeTransferLib.sol";
>>>>>>> 48dcc218

address constant NATIVE_ADDRESS = 0xEeeeeEeeeEeEeeEeEeEeeEEEeeeeEeeeeeeeEEeE;
address constant IMPOSSIBLE_POOL_ADDRESS = 0x0000000000000000000000000000000000000001;
address constant INTERNAL_INPUT_SOURCE = 0x0000000000000000000000000000000000000000;

uint8 constant LOCKED = 2;
uint8 constant NOT_LOCKED = 1;
uint8 constant PAUSED = 2;
uint8 constant NOT_PAUSED = 1;

/// @dev The minimum value that can be returned from #getSqrtRatioAtTick. Equivalent to getSqrtRatioAtTick(MIN_TICK)
uint160 constant MIN_SQRT_RATIO = 4295128739;
/// @dev The maximum value that can be returned from #getSqrtRatioAtTick. Equivalent to getSqrtRatioAtTick(MAX_TICK)
uint160 constant MAX_SQRT_RATIO = 1461446703485210103287273052203988822378723970342;

/// @title LiFi DEX Aggregator
/// @author Ilya Lyalin (contract copied from: https://github.com/sushiswap/sushiswap/blob/c8c80dec821003eb72eb77c7e0446ddde8ca9e1e/protocols/route-processor/contracts/RouteProcessor4.sol)
/// @notice Processes calldata to swap using various DEXs
<<<<<<< HEAD
/// @custom:version 1.6.0
contract LiFiDEXAggregator is WithdrawablePeriphery {
=======
/// @custom:version 1.5.1
contract LiFiDEXAggregator is Ownable {
>>>>>>> 48dcc218
    using SafeERC20 for IERC20;
    using Approve for IERC20;
    using SafeERC20 for IERC20Permit;
    using InputStream for uint256;

    event Route(
        address indexed from,
        address to,
        address indexed tokenIn,
        address indexed tokenOut,
        uint256 amountIn,
        uint256 amountOutMin,
        uint256 amountOut
    );

    error MinimalOutputBalanceViolation(uint256 amountOut);

    IBentoBoxMinimal public immutable bentoBox;
    mapping(address => bool) public priviledgedUsers;
    address private lastCalledPool;

    uint8 private unlocked = NOT_LOCKED;
    uint8 private paused = NOT_PAUSED;
    modifier lock() {
        require(unlocked == NOT_LOCKED, "RouteProcessor is locked");
        require(paused == NOT_PAUSED, "RouteProcessor is paused");
        unlocked = LOCKED;
        _;
        unlocked = NOT_LOCKED;
    }

    modifier onlyOwnerOrPriviledgedUser() {
        require(
            msg.sender == owner || priviledgedUsers[msg.sender],
            "RP: caller is not the owner or a privileged user"
        );
        _;
    }

    constructor(
        address _bentoBox,
        address[] memory priviledgedUserList,
        address _owner
    ) WithdrawablePeriphery(_owner) {
        bentoBox = IBentoBoxMinimal(_bentoBox);
        lastCalledPool = IMPOSSIBLE_POOL_ADDRESS;

        for (uint256 i = 0; i < priviledgedUserList.length; i++) {
            priviledgedUsers[priviledgedUserList[i]] = true;
        }
    }

    function setPriviledge(address user, bool priviledge) external onlyOwner {
        priviledgedUsers[user] = priviledge;
    }

    function pause() external onlyOwnerOrPriviledgedUser {
        paused = PAUSED;
    }

    function resume() external onlyOwnerOrPriviledgedUser {
        paused = NOT_PAUSED;
    }

    /// @notice For native unwrapping
    receive() external payable {}

    /// @notice Processes the route generated off-chain. Has a lock
    /// @param tokenIn Address of the input token
    /// @param amountIn Amount of the input token
    /// @param tokenOut Address of the output token
    /// @param amountOutMin Minimum amount of the output token
    /// @return amountOut Actual amount of the output token
    function processRoute(
        address tokenIn,
        uint256 amountIn,
        address tokenOut,
        uint256 amountOutMin,
        address to,
        bytes memory route
    ) external payable lock returns (uint256 amountOut) {
        return
            processRouteInternal(
                tokenIn,
                amountIn,
                tokenOut,
                amountOutMin,
                to,
                route
            );
    }

    /// @notice Transfers some value to <transferValueTo> and then processes the route
    /// @param transferValueTo Address where the value should be transferred
    /// @param amountValueTransfer How much value to transfer
    /// @param tokenIn Address of the input token
    /// @param amountIn Amount of the input token
    /// @param tokenOut Address of the output token
    /// @param amountOutMin Minimum amount of the output token
    /// @return amountOut Actual amount of the output token
    function transferValueAndprocessRoute(
        address payable transferValueTo,
        uint256 amountValueTransfer,
        address tokenIn,
        uint256 amountIn,
        address tokenOut,
        uint256 amountOutMin,
        address to,
        bytes memory route
    ) external payable lock returns (uint256 amountOut) {
        SafeTransferLib.safeTransferETH(transferValueTo, amountValueTransfer);
        return
            processRouteInternal(
                tokenIn,
                amountIn,
                tokenOut,
                amountOutMin,
                to,
                route
            );
    }

    /// @notice Processes the route generated off-chain
    /// @param tokenIn Address of the input token
    /// @param amountIn Amount of the input token
    /// @param tokenOut Address of the output token
    /// @param amountOutMin Minimum amount of the output token
    /// @return amountOut Actual amount of the output token
    function processRouteInternal(
        address tokenIn,
        uint256 amountIn,
        address tokenOut,
        uint256 amountOutMin,
        address to,
        bytes memory route
    ) private returns (uint256 amountOut) {
        uint256 balanceInInitial = tokenIn == NATIVE_ADDRESS
            ? 0
            : IERC20(tokenIn).balanceOf(msg.sender);
        uint256 balanceOutInitial = tokenOut == NATIVE_ADDRESS
            ? address(to).balance
            : IERC20(tokenOut).balanceOf(to);

        uint256 realAmountIn = amountIn;
        {
            uint256 step = 0;
            uint256 stream = InputStream.createStream(route);
            while (stream.isNotEmpty()) {
                uint8 commandCode = stream.readUint8();
                if (commandCode == 1) {
                    uint256 usedAmount = processMyERC20(stream);
                    if (step == 0) realAmountIn = usedAmount;
                } else if (commandCode == 2)
                    processUserERC20(stream, amountIn);
                else if (commandCode == 3) {
                    uint256 usedAmount = processNative(stream);
                    if (step == 0) realAmountIn = usedAmount;
                } else if (commandCode == 4) processOnePool(stream);
                else if (commandCode == 5) processInsideBento(stream);
                else if (commandCode == 6) applyPermit(tokenIn, stream);
                else revert("RouteProcessor: Unknown command code");
                ++step;
            }
        }

        uint256 balanceInFinal = tokenIn == NATIVE_ADDRESS
            ? 0
            : IERC20(tokenIn).balanceOf(msg.sender);
        require(
            balanceInFinal + amountIn >= balanceInInitial,
            "RouteProcessor: Minimal input balance violation"
        );

        uint256 balanceOutFinal = tokenOut == NATIVE_ADDRESS
            ? address(to).balance
            : IERC20(tokenOut).balanceOf(to);
        if (balanceOutFinal < balanceOutInitial + amountOutMin)
            revert MinimalOutputBalanceViolation(
                balanceOutFinal - balanceOutInitial
            );

        amountOut = balanceOutFinal - balanceOutInitial;

        emit Route(
            msg.sender,
            to,
            tokenIn,
            tokenOut,
            realAmountIn,
            amountOutMin,
            amountOut
        );
    }

    /// @notice Applies ERC-2612 permit
    /// @param tokenIn permitted token
    /// @param stream Streamed program
    function applyPermit(address tokenIn, uint256 stream) private {
        uint256 value = stream.readUint();
        uint256 deadline = stream.readUint();
        uint8 v = stream.readUint8();
        bytes32 r = stream.readBytes32();
        bytes32 s = stream.readBytes32();
        IERC20Permit(tokenIn).safePermit(
            msg.sender,
            address(this),
            value,
            deadline,
            v,
            r,
            s
        );
    }

    /// @notice Processes native coin: call swap for all pools that swap from native coin
    /// @param stream Streamed program
    function processNative(
        uint256 stream
    ) private returns (uint256 amountTotal) {
        amountTotal = address(this).balance;
        distributeAndSwap(stream, address(this), NATIVE_ADDRESS, amountTotal);
    }

    /// @notice Processes ERC20 token from this contract balance:
    /// @notice Call swap for all pools that swap from this token
    /// @param stream Streamed program
    function processMyERC20(
        uint256 stream
    ) private returns (uint256 amountTotal) {
        address token = stream.readAddress();
        amountTotal = IERC20(token).balanceOf(address(this));
        unchecked {
            if (amountTotal > 0) amountTotal -= 1; // slot undrain protection
        }
        distributeAndSwap(stream, address(this), token, amountTotal);
    }

    /// @notice Processes ERC20 token from msg.sender balance:
    /// @notice Call swap for all pools that swap from this token
    /// @param stream Streamed program
    /// @param amountTotal Amount of tokens to take from msg.sender
    function processUserERC20(uint256 stream, uint256 amountTotal) private {
        address token = stream.readAddress();
        distributeAndSwap(stream, msg.sender, token, amountTotal);
    }

    /// @notice Processes ERC20 token for cases when the token has only one output pool
    /// @notice In this case liquidity is already at pool balance. This is an optimization
    /// @notice Call swap for all pools that swap from this token
    /// @param stream Streamed program
    function processOnePool(uint256 stream) private {
        address token = stream.readAddress();
        swap(stream, INTERNAL_INPUT_SOURCE, token, 0);
    }

    /// @notice Processes Bento tokens
    /// @notice Call swap for all pools that swap from this token
    /// @param stream Streamed program
    function processInsideBento(uint256 stream) private {
        address token = stream.readAddress();
        uint256 amountTotal = bentoBox.balanceOf(token, address(this));
        unchecked {
            if (amountTotal > 0) amountTotal -= 1; // slot undrain protection
        }
        distributeAndSwap(stream, address(this), token, amountTotal);
    }

    /// @notice Distributes amountTotal to several pools according to their shares and calls swap for each pool
    /// @param stream Streamed program
    /// @param from Where to take liquidity for swap
    /// @param tokenIn Input token
    /// @param amountTotal Total amount of tokenIn for swaps
    function distributeAndSwap(
        uint256 stream,
        address from,
        address tokenIn,
        uint256 amountTotal
    ) private {
        uint8 num = stream.readUint8();
        unchecked {
            for (uint256 i = 0; i < num; ++i) {
                uint16 share = stream.readUint16();
                uint256 amount = (amountTotal * share) /
                    type(uint16).max /*65535*/;
                amountTotal -= amount;
                swap(stream, from, tokenIn, amount);
            }
        }
    }

    /// @notice Makes swap
    /// @param stream Streamed program
    /// @param from Where to take liquidity for swap
    /// @param tokenIn Input token
    /// @param amountIn Amount of tokenIn to take for swap
    function swap(
        uint256 stream,
        address from,
        address tokenIn,
        uint256 amountIn
    ) private {
        uint8 poolType = stream.readUint8();
        if (poolType == 0) swapUniV2(stream, from, tokenIn, amountIn);
        else if (poolType == 1) swapUniV3(stream, from, tokenIn, amountIn);
        else if (poolType == 2) wrapNative(stream, from, tokenIn, amountIn);
        else if (poolType == 3) bentoBridge(stream, from, tokenIn, amountIn);
        else if (poolType == 4) swapTrident(stream, from, tokenIn, amountIn);
        else if (poolType == 5) swapCurve(stream, from, tokenIn, amountIn);
        else revert("RouteProcessor: Unknown pool type");
    }

    /// @notice Wraps/unwraps native token
    /// @param stream [direction & fake, recipient, wrapToken?]
    /// @param from Where to take liquidity for swap
    /// @param tokenIn Input token
    /// @param amountIn Amount of tokenIn to take for swap
    function wrapNative(
        uint256 stream,
        address from,
        address tokenIn,
        uint256 amountIn
    ) private {
        uint8 directionAndFake = stream.readUint8();
        address to = stream.readAddress();

        if (directionAndFake & 1 == 1) {
            // wrap native
            address wrapToken = stream.readAddress();
            if (directionAndFake & 2 == 0)
                IWETH(wrapToken).deposit{ value: amountIn }();
            if (to != address(this))
                IERC20(wrapToken).safeTransfer(to, amountIn);
        } else {
            // unwrap native
            if (directionAndFake & 2 == 0) {
                if (from == msg.sender)
                    IERC20(tokenIn).safeTransferFrom(
                        msg.sender,
                        address(this),
                        amountIn
                    );
                IWETH(tokenIn).withdraw(amountIn);
            }
            SafeTransferLib.safeTransferETH(to, amountIn);
        }
    }

    /// @notice Bridge/unbridge tokens to/from Bento
    /// @param stream [direction, recipient]
    /// @param from Where to take liquidity for swap
    /// @param tokenIn Input token
    /// @param amountIn Amount of tokenIn to take for swap
    function bentoBridge(
        uint256 stream,
        address from,
        address tokenIn,
        uint256 amountIn
    ) private {
        uint8 direction = stream.readUint8();
        address to = stream.readAddress();

        if (direction > 0) {
            // outside to Bento
            // deposit to arbitrary recipient is possible only from address(bentoBox)
            if (from == address(this))
                IERC20(tokenIn).safeTransfer(address(bentoBox), amountIn);
            else if (from == msg.sender)
                IERC20(tokenIn).safeTransferFrom(
                    msg.sender,
                    address(bentoBox),
                    amountIn
                );
            else {
                // tokens already are at address(bentoBox)
                amountIn =
                    IERC20(tokenIn).balanceOf(address(bentoBox)) +
                    bentoBox.strategyData(tokenIn).balance -
                    bentoBox.totals(tokenIn).elastic;
            }
            bentoBox.deposit(tokenIn, address(bentoBox), to, amountIn, 0);
        } else {
            // Bento to outside
            if (from != INTERNAL_INPUT_SOURCE) {
                bentoBox.transfer(tokenIn, from, address(this), amountIn);
            } else amountIn = bentoBox.balanceOf(tokenIn, address(this));
            bentoBox.withdraw(tokenIn, address(this), to, 0, amountIn);
        }
    }

    /// @notice UniswapV2 pool swap
    /// @param stream [pool, direction, recipient, fee]
    /// @param from Where to take liquidity for swap
    /// @param tokenIn Input token
    /// @param amountIn Amount of tokenIn to take for swap
    function swapUniV2(
        uint256 stream,
        address from,
        address tokenIn,
        uint256 amountIn
    ) private {
        address pool = stream.readAddress();
        uint8 direction = stream.readUint8();
        address to = stream.readAddress();
        uint24 fee = stream.readUint24(); // pool fee in 1/1_000_000

        if (from == address(this))
            IERC20(tokenIn).safeTransfer(pool, amountIn);
        else if (from == msg.sender)
            IERC20(tokenIn).safeTransferFrom(msg.sender, pool, amountIn);

        (uint256 r0, uint256 r1, ) = IUniswapV2Pair(pool).getReserves();
        require(r0 > 0 && r1 > 0, "Wrong pool reserves");
        (uint256 reserveIn, uint256 reserveOut) = direction == 1
            ? (r0, r1)
            : (r1, r0);
        amountIn = IERC20(tokenIn).balanceOf(pool) - reserveIn; // tokens already were transferred

        uint256 amountInWithFee = amountIn * (1_000_000 - fee);
        uint256 amountOut = (amountInWithFee * reserveOut) /
            (reserveIn * 1_000_000 + amountInWithFee);
        (uint256 amount0Out, uint256 amount1Out) = direction == 1
            ? (uint256(0), amountOut)
            : (amountOut, uint256(0));
        IUniswapV2Pair(pool).swap(amount0Out, amount1Out, to, new bytes(0));
    }

    /// @notice Trident pool swap
    /// @param stream [pool, swapData]
    /// @param from Where to take liquidity for swap
    /// @param tokenIn Input token
    /// @param amountIn Amount of tokenIn to take for swap
    function swapTrident(
        uint256 stream,
        address from,
        address tokenIn,
        uint256 amountIn
    ) private {
        address pool = stream.readAddress();
        bytes memory swapData = stream.readBytes();

        if (from != INTERNAL_INPUT_SOURCE) {
            bentoBox.transfer(tokenIn, from, pool, amountIn);
        }

        IPool(pool).swap(swapData);
    }

    /// @notice UniswapV3 pool swap
    /// @param stream [pool, direction, recipient]
    /// @param from Where to take liquidity for swap
    /// @param tokenIn Input token
    /// @param amountIn Amount of tokenIn to take for swap
    function swapUniV3(
        uint256 stream,
        address from,
        address tokenIn,
        uint256 amountIn
    ) private {
        address pool = stream.readAddress();
        bool zeroForOne = stream.readUint8() > 0;
        address recipient = stream.readAddress();

        if (from == msg.sender)
            IERC20(tokenIn).safeTransferFrom(
                msg.sender,
                address(this),
                uint256(amountIn)
            );

        lastCalledPool = pool;
        IUniswapV3Pool(pool).swap(
            recipient,
            zeroForOne,
            int256(amountIn),
            zeroForOne ? MIN_SQRT_RATIO + 1 : MAX_SQRT_RATIO - 1,
            abi.encode(tokenIn)
        );
        require(
            lastCalledPool == IMPOSSIBLE_POOL_ADDRESS,
            "RouteProcessor.swapUniV3: unexpected"
        ); // Just to be sure
    }

    /// @notice Called to `msg.sender` after executing a swap via IUniswapV3Pool#swap.
    /// @dev In the implementation you must pay the pool tokens owed for the swap.
    /// The caller of this method must be checked to be a UniswapV3Pool deployed by the canonical UniswapV3Factory.
    /// amount0Delta and amount1Delta can both be 0 if no tokens were swapped.
    /// @param amount0Delta The amount of token0 that was sent (negative) or must be received (positive) by the pool by
    /// the end of the swap. If positive, the callback must send that amount of token0 to the pool.
    /// @param amount1Delta The amount of token1 that was sent (negative) or must be received (positive) by the pool by
    /// the end of the swap. If positive, the callback must send that amount of token1 to the pool.
    /// @param data Any data passed through by the caller via the IUniswapV3PoolActions#swap call
    function uniswapV3SwapCallback(
        int256 amount0Delta,
        int256 amount1Delta,
        bytes calldata data
    ) public {
        require(
            msg.sender == lastCalledPool,
            "RouteProcessor.uniswapV3SwapCallback: call from unknown source"
        );
        int256 amount = amount0Delta > 0 ? amount0Delta : amount1Delta;
        require(
            amount > 0,
            "RouteProcessor.uniswapV3SwapCallback: not positive amount"
        );

        lastCalledPool = IMPOSSIBLE_POOL_ADDRESS;
        address tokenIn = abi.decode(data, (address));
        IERC20(tokenIn).safeTransfer(msg.sender, uint256(amount));
    }

    /// @notice Called to `msg.sender` after executing a swap via IAlgebraPool#swap.
    /// @dev In the implementation you must pay the pool tokens owed for the swap.
    /// The caller of this method _must_ be checked to be a AlgebraPool deployed by the canonical AlgebraFactory.
    /// amount0Delta and amount1Delta can both be 0 if no tokens were swapped.
    /// @param amount0Delta The amount of token0 that was sent (negative) or must be received (positive) by the pool by
    /// the end of the swap. If positive, the callback must send that amount of token0 to the pool.
    /// @param amount1Delta The amount of token1 that was sent (negative) or must be received (positive) by the pool by
    /// the end of the swap. If positive, the callback must send that amount of token1 to the pool.
    /// @param data Any data passed through by the caller via the IAlgebraPoolActions#swap call
    function algebraSwapCallback(
        int256 amount0Delta,
        int256 amount1Delta,
        bytes calldata data
    ) external {
        uniswapV3SwapCallback(amount0Delta, amount1Delta, data);
    }

    /// @notice Called to `msg.sender` after executing a swap via PancakeV3Pool#swap.
    /// @dev In the implementation you must pay the pool tokens owed for the swap.
    /// @param amount0Delta The amount of token0 that was sent (negative) or must be received (positive) by the pool by
    /// the end of the swap. If positive, the callback must send that amount of token0 to the pool.
    /// @param amount1Delta The amount of token1 that was sent (negative) or must be received (positive) by the pool by
    /// the end of the swap. If positive, the callback must send that amount of token1 to the pool.
    /// @param data Any data passed through by the caller via the PancakeV3Pool#swap call
    function pancakeV3SwapCallback(
        int256 amount0Delta,
        int256 amount1Delta,
        bytes calldata data
    ) external {
        uniswapV3SwapCallback(amount0Delta, amount1Delta, data);
    }

    /// @notice Called to `msg.sender` after executing a swap via RaExchangeV3#swap.
    /// @dev In the implementation you must pay the pool tokens owed for the swap.
    /// @param amount0Delta The amount of token0 that was sent (negative) or must be received (positive) by the pool by
    /// the end of the swap. If positive, the callback must send that amount of token0 to the pool.
    /// @param amount1Delta The amount of token1 that was sent (negative) or must be received (positive) by the pool by
    /// the end of the swap. If positive, the callback must send that amount of token1 to the pool.
    /// @param data Any data passed through by the caller via the RaExchangeV3#swap call
    function ramsesV2SwapCallback(
        int256 amount0Delta,
        int256 amount1Delta,
        bytes calldata data
    ) external {
        uniswapV3SwapCallback(amount0Delta, amount1Delta, data);
    }

    /// @notice Called to `msg.sender` after executing a swap via XeiV3#swap.
    /// @dev In the implementation you must pay the pool tokens owed for the swap.
    /// @param amount0Delta The amount of token0 that was sent (negative) or must be received (positive) by the pool by
    /// the end of the swap. If positive, the callback must send that amount of token0 to the pool.
    /// @param amount1Delta The amount of token1 that was sent (negative) or must be received (positive) by the pool by
    /// the end of the swap. If positive, the callback must send that amount of token1 to the pool.
    /// @param data Any data passed through by the caller via the XeiV3#swap call
    function xeiV3SwapCallback(
        int256 amount0Delta,
        int256 amount1Delta,
        bytes calldata data
    ) external {
        uniswapV3SwapCallback(amount0Delta, amount1Delta, data);
    }

    /// @notice Called to `msg.sender` after executing a swap via DragonSwapV2#swap.
    /// @dev In the implementation you must pay the pool tokens owed for the swap.
    /// @param amount0Delta The amount of token0 that was sent (negative) or must be received (positive) by the pool by
    /// the end of the swap. If positive, the callback must send that amount of token0 to the pool.
    /// @param amount1Delta The amount of token1 that was sent (negative) or must be received (positive) by the pool by
    /// the end of the swap. If positive, the callback must send that amount of token1 to the pool.
    /// @param data Any data passed through by the caller via the DragonSwapV2#swap call
    function dragonswapV2SwapCallback(
        int256 amount0Delta,
        int256 amount1Delta,
        bytes calldata data
    ) external {
        uniswapV3SwapCallback(amount0Delta, amount1Delta, data);
    }

    /// @notice Called to `msg.sender` after executing a swap via AgniV3#swap.
    /// @dev In the implementation you must pay the pool tokens owed for the swap.
    /// @param amount0Delta The amount of token0 that was sent (negative) or must be received (positive) by the pool by
    /// the end of the swap. If positive, the callback must send that amount of token0 to the pool.
    /// @param amount1Delta The amount of token1 that was sent (negative) or must be received (positive) by the pool by
    /// the end of the swap. If positive, the callback must send that amount of token1 to the pool.
    /// @param data Any data passed through by the caller via the AgniV3#swap call
    function agniSwapCallback(
        int256 amount0Delta,
        int256 amount1Delta,
        bytes calldata data
    ) external {
        uniswapV3SwapCallback(amount0Delta, amount1Delta, data);
    }

    /// @notice Called to `msg.sender` after executing a swap via FusionXV3#swap.
    /// @dev In the implementation you must pay the pool tokens owed for the swap.
    /// @param amount0Delta The amount of token0 that was sent (negative) or must be received (positive) by the pool by
    /// the end of the swap. If positive, the callback must send that amount of token0 to the pool.
    /// @param amount1Delta The amount of token1 that was sent (negative) or must be received (positive) by the pool by
    /// the end of the swap. If positive, the callback must send that amount of token1 to the pool.
    /// @param data Any data passed through by the caller via the FusionXV3#swap call
    function fusionXV3SwapCallback(
        int256 amount0Delta,
        int256 amount1Delta,
        bytes calldata data
    ) external {
        uniswapV3SwapCallback(amount0Delta, amount1Delta, data);
    }

    /// @notice Called to `msg.sender` after executing a swap via VVS FinanceV3#swap.
    /// @dev In the implementation you must pay the pool tokens owed for the swap.
    /// @param amount0Delta The amount of token0 that was sent (negative) or must be received (positive) by the pool by
    /// the end of the swap. If positive, the callback must send that amount of token0 to the pool.
    /// @param amount1Delta The amount of token1 that was sent (negative) or must be received (positive) by the pool by
    /// the end of the swap. If positive, the callback must send that amount of token1 to the pool.
    /// @param data Any data passed through by the caller via the VVS Finance V3#swap call
    function vvsV3SwapCallback(
        int256 amount0Delta,
        int256 amount1Delta,
        bytes calldata data
    ) external {
        uniswapV3SwapCallback(amount0Delta, amount1Delta, data);
    }

    /// @notice Called to `msg.sender` after executing a swap via SupSwapV3#swap.
    /// @dev In the implementation you must pay the pool tokens owed for the swap.
    /// @param amount0Delta The amount of token0 that was sent (negative) or must be received (positive) by the pool by
    /// the end of the swap. If positive, the callback must send that amount of token0 to the pool.
    /// @param amount1Delta The amount of token1 that was sent (negative) or must be received (positive) by the pool by
    /// the end of the swap. If positive, the callback must send that amount of token1 to the pool.
    /// @param data Any data passed through by the caller via the SupSwapV3#swap call
    function supV3SwapCallback(
        int256 amount0Delta,
        int256 amount1Delta,
        bytes calldata data
    ) external {
        uniswapV3SwapCallback(amount0Delta, amount1Delta, data);
    }

    /// @notice Called to `msg.sender` after executing a swap via ZebraV3#swap.
    /// @dev In the implementation you must pay the pool tokens owed for the swap.
    /// @param amount0Delta The amount of token0 that was sent (negative) or must be received (positive) by the pool by
    /// the end of the swap. If positive, the callback must send that amount of token0 to the pool.
    /// @param amount1Delta The amount of token1 that was sent (negative) or must be received (positive) by the pool by
    /// the end of the swap. If positive, the callback must send that amount of token1 to the pool.
    /// @param data Any data passed through by the caller via the ZebraV3#swap call
    function zebraV3SwapCallback(
        int256 amount0Delta,
        int256 amount1Delta,
        bytes calldata data
    ) external {
        uniswapV3SwapCallback(amount0Delta, amount1Delta, data);
    }

    /// @notice Curve pool swap. Legacy pools that don't return amountOut and have native coins are not supported
    /// @param stream [pool, poolType, fromIndex, toIndex, recipient, output token]
    /// @param from Where to take liquidity for swap
    /// @param tokenIn Input token
    /// @param amountIn Amount of tokenIn to take for swap
    function swapCurve(
        uint256 stream,
        address from,
        address tokenIn,
        uint256 amountIn
    ) private {
        address pool = stream.readAddress();
        uint8 poolType = stream.readUint8();
        int128 fromIndex = int8(stream.readUint8());
        int128 toIndex = int8(stream.readUint8());
        address to = stream.readAddress();
        address tokenOut = stream.readAddress();

        uint256 amountOut;
        if (tokenIn == NATIVE_ADDRESS) {
            amountOut = ICurve(pool).exchange{ value: amountIn }(
                fromIndex,
                toIndex,
                amountIn,
                0
            );
        } else {
            if (from == msg.sender)
                IERC20(tokenIn).safeTransferFrom(
                    msg.sender,
                    address(this),
                    amountIn
                );
            IERC20(tokenIn).approveSafe(pool, amountIn);
            if (poolType == 0)
                amountOut = ICurve(pool).exchange(
                    fromIndex,
                    toIndex,
                    amountIn,
                    0
                );
            else {
                uint256 balanceBefore = IERC20(tokenOut).balanceOf(
                    address(this)
                );
                ICurveLegacy(pool).exchange(fromIndex, toIndex, amountIn, 0);
                uint256 balanceAfter = IERC20(tokenOut).balanceOf(
                    address(this)
                );
                amountOut = balanceAfter - balanceBefore;
            }
        }

        if (to != address(this)) {
            if (tokenOut == NATIVE_ADDRESS) {
                SafeTransferLib.safeTransferETH(to, amountOut);
            } else {
                IERC20(tokenOut).safeTransfer(to, amountOut);
            }
        }
    }
}

/// @notice Minimal BentoBox vault interface.
/// @dev `token` is aliased as `address` from `IERC20` for simplicity.
interface IBentoBoxMinimal {
    /// @notice Balance per ERC-20 token per account in shares.
    function balanceOf(address, address) external view returns (uint256);

    /// @dev Helper function to represent an `amount` of `token` in shares.
    /// @param token The ERC-20 token.
    /// @param amount The `token` amount.
    /// @param roundUp If the result `share` should be rounded up.
    /// @return share The token amount represented in shares.
    function toShare(
        address token,
        uint256 amount,
        bool roundUp
    ) external view returns (uint256 share);

    /// @dev Helper function to represent shares back into the `token` amount.
    /// @param token The ERC-20 token.
    /// @param share The amount of shares.
    /// @param roundUp If the result should be rounded up.
    /// @return amount The share amount back into native representation.
    function toAmount(
        address token,
        uint256 share,
        bool roundUp
    ) external view returns (uint256 amount);

    /// @notice Registers this contract so that users can approve it for BentoBox.
    function registerProtocol() external;

    /// @notice Deposit an amount of `token` represented in either `amount` or `share`.
    /// @param token The ERC-20 token to deposit.
    /// @param from which account to pull the tokens.
    /// @param to which account to push the tokens.
    /// @param amount Token amount in native representation to deposit.
    /// @param share Token amount represented in shares to deposit. Takes precedence over `amount`.
    /// @return amountOut The amount deposited.
    /// @return shareOut The deposited amount represented in shares.
    function deposit(
        address token,
        address from,
        address to,
        uint256 amount,
        uint256 share
    ) external payable returns (uint256 amountOut, uint256 shareOut);

    /// @notice Withdraws an amount of `token` from a user account.
    /// @param token_ The ERC-20 token to withdraw.
    /// @param from which user to pull the tokens.
    /// @param to which user to push the tokens.
    /// @param amount of tokens. Either one of `amount` or `share` needs to be supplied.
    /// @param share Like above, but `share` takes precedence over `amount`.
    function withdraw(
        address token_,
        address from,
        address to,
        uint256 amount,
        uint256 share
    ) external returns (uint256 amountOut, uint256 shareOut);

    /// @notice Transfer shares from a user account to another one.
    /// @param token The ERC-20 token to transfer.
    /// @param from which user to pull the tokens.
    /// @param to which user to push the tokens.
    /// @param share The amount of `token` in shares.
    function transfer(
        address token,
        address from,
        address to,
        uint256 share
    ) external;

    /// @dev Reads the Rebase `totals`from storage for a given token
    function totals(address token) external view returns (Rebase memory total);

    function strategyData(
        address token
    ) external view returns (StrategyData memory total);

    /// @dev Approves users' BentoBox assets to a "master" contract.
    function setMasterContractApproval(
        address user,
        address masterContract,
        bool approved,
        uint8 v,
        bytes32 r,
        bytes32 s
    ) external;

    function harvest(
        address token,
        bool balance,
        uint256 maxChangeAmount
    ) external;
}

interface ICurve {
    function exchange(
        int128 i,
        int128 j,
        uint256 dx,
        uint256 min_dy
    ) external payable returns (uint256);
}

interface ICurveLegacy {
    function exchange(
        int128 i,
        int128 j,
        uint256 dx,
        uint256 min_dy
    ) external payable;
}

/// @notice Trident pool interface.
interface IPool {
    /// @notice Executes a swap from one token to another.
    /// @dev The input tokens must've already been sent to the pool.
    /// @param data ABI-encoded params that the pool requires.
    /// @return finalAmountOut The amount of output tokens that were sent to the user.
    function swap(
        bytes calldata data
    ) external returns (uint256 finalAmountOut);

    /// @notice Executes a swap from one token to another with a callback.
    /// @dev This function allows borrowing the output tokens and sending the input tokens in the callback.
    /// @param data ABI-encoded params that the pool requires.
    /// @return finalAmountOut The amount of output tokens that were sent to the user.
    function flashSwap(
        bytes calldata data
    ) external returns (uint256 finalAmountOut);

    /// @notice Mints liquidity tokens.
    /// @param data ABI-encoded params that the pool requires.
    /// @return liquidity The amount of liquidity tokens that were minted for the user.
    function mint(bytes calldata data) external returns (uint256 liquidity);

    /// @notice Burns liquidity tokens.
    /// @dev The input LP tokens must've already been sent to the pool.
    /// @param data ABI-encoded params that the pool requires.
    /// @return withdrawnAmounts The amount of various output tokens that were sent to the user.
    function burn(
        bytes calldata data
    ) external returns (TokenAmount[] memory withdrawnAmounts);

    /// @notice Burns liquidity tokens for a single output token.
    /// @dev The input LP tokens must've already been sent to the pool.
    /// @param data ABI-encoded params that the pool requires.
    /// @return amountOut The amount of output tokens that were sent to the user.
    function burnSingle(
        bytes calldata data
    ) external returns (uint256 amountOut);

    /// @return A unique identifier for the pool type.
    function poolIdentifier() external pure returns (bytes32);

    /// @return An array of tokens supported by the pool.
    function getAssets() external view returns (address[] memory);

    /// @notice Simulates a trade and returns the expected output.
    /// @dev The pool does not need to include a trade simulator directly in itself - it can use a library.
    /// @param data ABI-encoded params that the pool requires.
    /// @return finalAmountOut The amount of output tokens that will be sent to the user if the trade is executed.
    function getAmountOut(
        bytes calldata data
    ) external view returns (uint256 finalAmountOut);

    /// @notice Simulates a trade and returns the expected output.
    /// @dev The pool does not need to include a trade simulator directly in itself - it can use a library.
    /// @param data ABI-encoded params that the pool requires.
    /// @return finalAmountIn The amount of input tokens that are required from the user if the trade is executed.
    function getAmountIn(
        bytes calldata data
    ) external view returns (uint256 finalAmountIn);

    /// @dev This event must be emitted on all swaps.
    event Swap(
        address indexed recipient,
        address indexed tokenIn,
        address indexed tokenOut,
        uint256 amountIn,
        uint256 amountOut
    );

    /// @dev This struct frames output tokens for burns.
    struct TokenAmount {
        address token;
        uint256 amount;
    }
}

interface ITridentCLPool {
    function token0() external returns (address);

    function token1() external returns (address);

    function swap(
        address recipient,
        bool zeroForOne,
        int256 amountSpecified,
        uint160 sqrtPriceLimitX96,
        bool unwrapBento,
        bytes calldata data
    ) external returns (int256 amount0, int256 amount1);
}

interface IUniswapV2Pair {
    event Approval(address indexed owner, address indexed spender, uint value);
    event Transfer(address indexed from, address indexed to, uint value);

    function name() external pure returns (string memory);

    function symbol() external pure returns (string memory);

    function decimals() external pure returns (uint8);

    function totalSupply() external view returns (uint);

    function balanceOf(address owner) external view returns (uint);

    function allowance(
        address owner,
        address spender
    ) external view returns (uint);

    function approve(address spender, uint value) external returns (bool);

    function transfer(address to, uint value) external returns (bool);

    function transferFrom(
        address from,
        address to,
        uint value
    ) external returns (bool);

    function DOMAIN_SEPARATOR() external view returns (bytes32);

    function PERMIT_TYPEHASH() external pure returns (bytes32);

    function nonces(address owner) external view returns (uint);

    function permit(
        address owner,
        address spender,
        uint value,
        uint deadline,
        uint8 v,
        bytes32 r,
        bytes32 s
    ) external;

    event Mint(address indexed sender, uint amount0, uint amount1);
    event Burn(
        address indexed sender,
        uint amount0,
        uint amount1,
        address indexed to
    );
    event Swap(
        address indexed sender,
        uint amount0In,
        uint amount1In,
        uint amount0Out,
        uint amount1Out,
        address indexed to
    );
    event Sync(uint112 reserve0, uint112 reserve1);

    function MINIMUM_LIQUIDITY() external pure returns (uint);

    function factory() external view returns (address);

    function token0() external view returns (address);

    function token1() external view returns (address);

    function getReserves()
        external
        view
        returns (
            uint112 reserve0,
            uint112 reserve1,
            uint32 blockTimestampLast
        );

    function price0CumulativeLast() external view returns (uint);

    function price1CumulativeLast() external view returns (uint);

    function kLast() external view returns (uint);

    function mint(address to) external returns (uint liquidity);

    function burn(address to) external returns (uint amount0, uint amount1);

    function swap(
        uint amount0Out,
        uint amount1Out,
        address to,
        bytes calldata data
    ) external;

    function skim(address to) external;

    function sync() external;

    function initialize(address, address) external;
}

interface IUniswapV3Pool {
    function token0() external returns (address);

    function token1() external returns (address);

    function swap(
        address recipient,
        bool zeroForOne,
        int256 amountSpecified,
        uint160 sqrtPriceLimitX96,
        bytes calldata data
    ) external returns (int256 amount0, int256 amount1);
}

interface IWETH {
    function deposit() external payable;

    function transfer(address to, uint256 value) external returns (bool);

    function withdraw(uint256) external;
}

/** @notice Simple read stream */
library InputStream {
    /** @notice Creates stream from data
     * @param data data
     */
    function createStream(
        bytes memory data
    ) internal pure returns (uint256 stream) {
        assembly {
            stream := mload(0x40)
            mstore(0x40, add(stream, 64))
            mstore(stream, data)
            let length := mload(data)
            mstore(add(stream, 32), add(data, length))
        }
    }

    /** @notice Checks if stream is not empty
     * @param stream stream
     */
    function isNotEmpty(uint256 stream) internal pure returns (bool) {
        uint256 pos;
        uint256 finish;
        assembly {
            pos := mload(stream)
            finish := mload(add(stream, 32))
        }
        return pos < finish;
    }

    /** @notice Reads uint8 from the stream
     * @param stream stream
     */
    function readUint8(uint256 stream) internal pure returns (uint8 res) {
        assembly {
            let pos := mload(stream)
            pos := add(pos, 1)
            res := mload(pos)
            mstore(stream, pos)
        }
    }

    /** @notice Reads uint16 from the stream
     * @param stream stream
     */
    function readUint16(uint256 stream) internal pure returns (uint16 res) {
        assembly {
            let pos := mload(stream)
            pos := add(pos, 2)
            res := mload(pos)
            mstore(stream, pos)
        }
    }

    /** @notice Reads uint24 from the stream
     * @param stream stream
     */
    function readUint24(uint256 stream) internal pure returns (uint24 res) {
        assembly {
            let pos := mload(stream)
            pos := add(pos, 3)
            res := mload(pos)
            mstore(stream, pos)
        }
    }

    /** @notice Reads uint32 from the stream
     * @param stream stream
     */
    function readUint32(uint256 stream) internal pure returns (uint32 res) {
        assembly {
            let pos := mload(stream)
            pos := add(pos, 4)
            res := mload(pos)
            mstore(stream, pos)
        }
    }

    /** @notice Reads uint256 from the stream
     * @param stream stream
     */
    function readUint(uint256 stream) internal pure returns (uint256 res) {
        assembly {
            let pos := mload(stream)
            pos := add(pos, 32)
            res := mload(pos)
            mstore(stream, pos)
        }
    }

    /** @notice Reads bytes32 from the stream
     * @param stream stream
     */
    function readBytes32(uint256 stream) internal pure returns (bytes32 res) {
        assembly {
            let pos := mload(stream)
            pos := add(pos, 32)
            res := mload(pos)
            mstore(stream, pos)
        }
    }

    /** @notice Reads address from the stream
     * @param stream stream
     */
    function readAddress(uint256 stream) internal pure returns (address res) {
        assembly {
            let pos := mload(stream)
            pos := add(pos, 20)
            res := mload(pos)
            mstore(stream, pos)
        }
    }

    /** @notice Reads bytes from the stream
     * @param stream stream
     */
    function readBytes(
        uint256 stream
    ) internal pure returns (bytes memory res) {
        assembly {
            let pos := mload(stream)
            res := add(pos, 32)
            let length := mload(res)
            mstore(stream, add(res, length))
        }
    }
}

library Approve {
    /**
     * @dev ERC20 approve that correct works with token.approve which returns bool or nothing (USDT for example)
     * @param token The token targeted by the call.
     * @param spender token spender
     * @param amount token amount
     */
    function approveStable(
        IERC20 token,
        address spender,
        uint256 amount
    ) internal returns (bool) {
        (bool success, bytes memory data) = address(token).call(
            abi.encodeWithSelector(token.approve.selector, spender, amount)
        );
        return success && (data.length == 0 || abi.decode(data, (bool)));
    }

    /**
     * @dev ERC20 approve that correct works with token.approve which reverts if amount and
     *      current allowance are not zero simultaniously (USDT for example).
     *      In second case it tries to set allowance to 0, and then back to amount.
     * @param token The token targeted by the call.
     * @param spender token spender
     * @param amount token amount
     */
    function approveSafe(
        IERC20 token,
        address spender,
        uint256 amount
    ) internal returns (bool) {
        return
            approveStable(token, spender, amount) ||
            (approveStable(token, spender, 0) &&
                approveStable(token, spender, amount));
    }
}

struct Rebase {
    uint128 elastic;
    uint128 base;
}

struct StrategyData {
    uint64 strategyStartDate;
    uint64 targetPercentage;
    uint128 balance; // the balance of the strategy that BentoBox thinks is in there
}

/// @notice A rebasing library
library RebaseLibrary {
    /// @notice Calculates the base value in relationship to `elastic` and `total`.
    function toBase(
        Rebase memory total,
        uint256 elastic
    ) internal pure returns (uint256 base) {
        if (total.elastic == 0) {
            base = elastic;
        } else {
            base = (elastic * total.base) / total.elastic;
        }
    }

    /// @notice Calculates the elastic value in relationship to `base` and `total`.
    function toElastic(
        Rebase memory total,
        uint256 base
    ) internal pure returns (uint256 elastic) {
        if (total.base == 0) {
            elastic = base;
        } else {
            elastic = (base * total.elastic) / total.base;
        }
    }
}<|MERGE_RESOLUTION|>--- conflicted
+++ resolved
@@ -3,12 +3,9 @@
 pragma solidity ^0.8.17;
 
 import { SafeERC20, IERC20, IERC20Permit } from "@openzeppelin/contracts/token/ERC20/utils/SafeERC20.sol";
-<<<<<<< HEAD
 import { WithdrawablePeriphery } from "../Helpers/WithdrawablePeriphery.sol";
-=======
 import { Ownable } from "@openzeppelin/contracts/access/Ownable.sol";
 import { SafeTransferLib } from "solady/utils/SafeTransferLib.sol";
->>>>>>> 48dcc218
 
 address constant NATIVE_ADDRESS = 0xEeeeeEeeeEeEeeEeEeEeeEEEeeeeEeeeeeeeEEeE;
 address constant IMPOSSIBLE_POOL_ADDRESS = 0x0000000000000000000000000000000000000001;
@@ -27,13 +24,8 @@
 /// @title LiFi DEX Aggregator
 /// @author Ilya Lyalin (contract copied from: https://github.com/sushiswap/sushiswap/blob/c8c80dec821003eb72eb77c7e0446ddde8ca9e1e/protocols/route-processor/contracts/RouteProcessor4.sol)
 /// @notice Processes calldata to swap using various DEXs
-<<<<<<< HEAD
 /// @custom:version 1.6.0
 contract LiFiDEXAggregator is WithdrawablePeriphery {
-=======
-/// @custom:version 1.5.1
-contract LiFiDEXAggregator is Ownable {
->>>>>>> 48dcc218
     using SafeERC20 for IERC20;
     using Approve for IERC20;
     using SafeERC20 for IERC20Permit;
