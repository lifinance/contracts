// SPDX-License-Identifier: UNLICENSED

pragma solidity ^0.8.17;

import { SafeERC20, IERC20, IERC20Permit } from "@openzeppelin/contracts/token/ERC20/utils/SafeERC20.sol";
import { Ownable } from "@openzeppelin/contracts/access/Ownable.sol";

address constant NATIVE_ADDRESS = 0xEeeeeEeeeEeEeeEeEeEeeEEEeeeeEeeeeeeeEEeE;
address constant IMPOSSIBLE_POOL_ADDRESS = 0x0000000000000000000000000000000000000001;
address constant INTERNAL_INPUT_SOURCE = 0x0000000000000000000000000000000000000000;

uint8 constant LOCKED = 2;
uint8 constant NOT_LOCKED = 1;
uint8 constant PAUSED = 2;
uint8 constant NOT_PAUSED = 1;

/// @dev The minimum value that can be returned from #getSqrtRatioAtTick. Equivalent to getSqrtRatioAtTick(MIN_TICK)
uint160 constant MIN_SQRT_RATIO = 4295128739;
/// @dev The maximum value that can be returned from #getSqrtRatioAtTick. Equivalent to getSqrtRatioAtTick(MAX_TICK)
uint160 constant MAX_SQRT_RATIO = 1461446703485210103287273052203988822378723970342;

/// @title LiFi DEX Aggregator
/// @author Ilya Lyalin (contract copied from: https://github.com/sushiswap/sushiswap/blob/c8c80dec821003eb72eb77c7e0446ddde8ca9e1e/protocols/route-processor/contracts/RouteProcessor4.sol)
/// @notice Processes calldata to swap using various DEXs
<<<<<<< HEAD
/// @custom:version 1.3.0
=======
/// @custom:version 1.5.0
>>>>>>> 8a34562c
contract LiFiDEXAggregator is Ownable {
    using SafeERC20 for IERC20;
    using Approve for IERC20;
    using SafeERC20 for IERC20Permit;
    using InputStream for uint256;

    event Route(
        address indexed from,
        address to,
        address indexed tokenIn,
        address indexed tokenOut,
        uint256 amountIn,
        uint256 amountOutMin,
        uint256 amountOut
    );

    error MinimalOutputBalanceViolation(uint256 amountOut);

    IBentoBoxMinimal public immutable bentoBox;
    mapping(address => bool) public priviledgedUsers;
    address private lastCalledPool;

    uint8 private unlocked = NOT_LOCKED;
    uint8 private paused = NOT_PAUSED;
    modifier lock() {
        require(unlocked == NOT_LOCKED, "RouteProcessor is locked");
        require(paused == NOT_PAUSED, "RouteProcessor is paused");
        unlocked = LOCKED;
        _;
        unlocked = NOT_LOCKED;
    }

    modifier onlyOwnerOrPriviledgedUser() {
        require(
            msg.sender == owner() || priviledgedUsers[msg.sender],
            "RP: caller is not the owner or a privileged user"
        );
        _;
    }

    constructor(address _bentoBox, address[] memory priviledgedUserList) {
        bentoBox = IBentoBoxMinimal(_bentoBox);
        lastCalledPool = IMPOSSIBLE_POOL_ADDRESS;

        for (uint256 i = 0; i < priviledgedUserList.length; i++) {
            priviledgedUsers[priviledgedUserList[i]] = true;
        }
    }

    function setPriviledge(address user, bool priviledge) external onlyOwner {
        priviledgedUsers[user] = priviledge;
    }

    function pause() external onlyOwnerOrPriviledgedUser {
        paused = PAUSED;
    }

    function resume() external onlyOwnerOrPriviledgedUser {
        paused = NOT_PAUSED;
    }

    /// @notice For native unwrapping
    receive() external payable {}

    /// @notice Processes the route generated off-chain. Has a lock
    /// @param tokenIn Address of the input token
    /// @param amountIn Amount of the input token
    /// @param tokenOut Address of the output token
    /// @param amountOutMin Minimum amount of the output token
    /// @return amountOut Actual amount of the output token
    function processRoute(
        address tokenIn,
        uint256 amountIn,
        address tokenOut,
        uint256 amountOutMin,
        address to,
        bytes memory route
    ) external payable lock returns (uint256 amountOut) {
        return
            processRouteInternal(
                tokenIn,
                amountIn,
                tokenOut,
                amountOutMin,
                to,
                route
            );
    }

    /// @notice Transfers some value to <transferValueTo> and then processes the route
    /// @param transferValueTo Address where the value should be transferred
    /// @param amountValueTransfer How much value to transfer
    /// @param tokenIn Address of the input token
    /// @param amountIn Amount of the input token
    /// @param tokenOut Address of the output token
    /// @param amountOutMin Minimum amount of the output token
    /// @return amountOut Actual amount of the output token
    function transferValueAndprocessRoute(
        address payable transferValueTo,
        uint256 amountValueTransfer,
        address tokenIn,
        uint256 amountIn,
        address tokenOut,
        uint256 amountOutMin,
        address to,
        bytes memory route
    ) external payable lock returns (uint256 amountOut) {
        (bool success, bytes memory returnBytes) = transferValueTo.call{
            value: amountValueTransfer
        }("");
        if (!success) {
            assembly {
                revert(add(32, returnBytes), mload(returnBytes))
            }
        }
        return
            processRouteInternal(
                tokenIn,
                amountIn,
                tokenOut,
                amountOutMin,
                to,
                route
            );
    }

    /// @notice Processes the route generated off-chain
    /// @param tokenIn Address of the input token
    /// @param amountIn Amount of the input token
    /// @param tokenOut Address of the output token
    /// @param amountOutMin Minimum amount of the output token
    /// @return amountOut Actual amount of the output token
    function processRouteInternal(
        address tokenIn,
        uint256 amountIn,
        address tokenOut,
        uint256 amountOutMin,
        address to,
        bytes memory route
    ) private returns (uint256 amountOut) {
        uint256 balanceInInitial = tokenIn == NATIVE_ADDRESS
            ? 0
            : IERC20(tokenIn).balanceOf(msg.sender);
        uint256 balanceOutInitial = tokenOut == NATIVE_ADDRESS
            ? address(to).balance
            : IERC20(tokenOut).balanceOf(to);

        uint256 realAmountIn = amountIn;
        {
            uint256 step = 0;
            uint256 stream = InputStream.createStream(route);
            while (stream.isNotEmpty()) {
                uint8 commandCode = stream.readUint8();
                if (commandCode == 1) {
                    uint256 usedAmount = processMyERC20(stream);
                    if (step == 0) realAmountIn = usedAmount;
                } else if (commandCode == 2)
                    processUserERC20(stream, amountIn);
                else if (commandCode == 3) {
                    uint256 usedAmount = processNative(stream);
                    if (step == 0) realAmountIn = usedAmount;
                } else if (commandCode == 4) processOnePool(stream);
                else if (commandCode == 5) processInsideBento(stream);
                else if (commandCode == 6) applyPermit(tokenIn, stream);
                else revert("RouteProcessor: Unknown command code");
                ++step;
            }
        }

        uint256 balanceInFinal = tokenIn == NATIVE_ADDRESS
            ? 0
            : IERC20(tokenIn).balanceOf(msg.sender);
        require(
            balanceInFinal + amountIn >= balanceInInitial,
            "RouteProcessor: Minimal input balance violation"
        );

        uint256 balanceOutFinal = tokenOut == NATIVE_ADDRESS
            ? address(to).balance
            : IERC20(tokenOut).balanceOf(to);
        if (balanceOutFinal < balanceOutInitial + amountOutMin)
            revert MinimalOutputBalanceViolation(
                balanceOutFinal - balanceOutInitial
            );

        amountOut = balanceOutFinal - balanceOutInitial;

        emit Route(
            msg.sender,
            to,
            tokenIn,
            tokenOut,
            realAmountIn,
            amountOutMin,
            amountOut
        );
    }

    /// @notice Applies ERC-2612 permit
    /// @param tokenIn permitted token
    /// @param stream Streamed program
    function applyPermit(address tokenIn, uint256 stream) private {
        uint256 value = stream.readUint();
        uint256 deadline = stream.readUint();
        uint8 v = stream.readUint8();
        bytes32 r = stream.readBytes32();
        bytes32 s = stream.readBytes32();
        IERC20Permit(tokenIn).safePermit(
            msg.sender,
            address(this),
            value,
            deadline,
            v,
            r,
            s
        );
    }

    /// @notice Processes native coin: call swap for all pools that swap from native coin
    /// @param stream Streamed program
    function processNative(
        uint256 stream
    ) private returns (uint256 amountTotal) {
        amountTotal = address(this).balance;
        distributeAndSwap(stream, address(this), NATIVE_ADDRESS, amountTotal);
    }

    /// @notice Processes ERC20 token from this contract balance:
    /// @notice Call swap for all pools that swap from this token
    /// @param stream Streamed program
    function processMyERC20(
        uint256 stream
    ) private returns (uint256 amountTotal) {
        address token = stream.readAddress();
        amountTotal = IERC20(token).balanceOf(address(this));
        unchecked {
            if (amountTotal > 0) amountTotal -= 1; // slot undrain protection
        }
        distributeAndSwap(stream, address(this), token, amountTotal);
    }

    /// @notice Processes ERC20 token from msg.sender balance:
    /// @notice Call swap for all pools that swap from this token
    /// @param stream Streamed program
    /// @param amountTotal Amount of tokens to take from msg.sender
    function processUserERC20(uint256 stream, uint256 amountTotal) private {
        address token = stream.readAddress();
        distributeAndSwap(stream, msg.sender, token, amountTotal);
    }

    /// @notice Processes ERC20 token for cases when the token has only one output pool
    /// @notice In this case liquidity is already at pool balance. This is an optimization
    /// @notice Call swap for all pools that swap from this token
    /// @param stream Streamed program
    function processOnePool(uint256 stream) private {
        address token = stream.readAddress();
        swap(stream, INTERNAL_INPUT_SOURCE, token, 0);
    }

    /// @notice Processes Bento tokens
    /// @notice Call swap for all pools that swap from this token
    /// @param stream Streamed program
    function processInsideBento(uint256 stream) private {
        address token = stream.readAddress();
        uint256 amountTotal = bentoBox.balanceOf(token, address(this));
        unchecked {
            if (amountTotal > 0) amountTotal -= 1; // slot undrain protection
        }
        distributeAndSwap(stream, address(this), token, amountTotal);
    }

    /// @notice Distributes amountTotal to several pools according to their shares and calls swap for each pool
    /// @param stream Streamed program
    /// @param from Where to take liquidity for swap
    /// @param tokenIn Input token
    /// @param amountTotal Total amount of tokenIn for swaps
    function distributeAndSwap(
        uint256 stream,
        address from,
        address tokenIn,
        uint256 amountTotal
    ) private {
        uint8 num = stream.readUint8();
        unchecked {
            for (uint256 i = 0; i < num; ++i) {
                uint16 share = stream.readUint16();
                uint256 amount = (amountTotal * share) /
                    type(uint16).max /*65535*/;
                amountTotal -= amount;
                swap(stream, from, tokenIn, amount);
            }
        }
    }

    /// @notice Makes swap
    /// @param stream Streamed program
    /// @param from Where to take liquidity for swap
    /// @param tokenIn Input token
    /// @param amountIn Amount of tokenIn to take for swap
    function swap(
        uint256 stream,
        address from,
        address tokenIn,
        uint256 amountIn
    ) private {
        uint8 poolType = stream.readUint8();
        if (poolType == 0) swapUniV2(stream, from, tokenIn, amountIn);
        else if (poolType == 1) swapUniV3(stream, from, tokenIn, amountIn);
        else if (poolType == 2) wrapNative(stream, from, tokenIn, amountIn);
        else if (poolType == 3) bentoBridge(stream, from, tokenIn, amountIn);
        else if (poolType == 4) swapTrident(stream, from, tokenIn, amountIn);
        else if (poolType == 5) swapCurve(stream, from, tokenIn, amountIn);
        else revert("RouteProcessor: Unknown pool type");
    }

    /// @notice Wraps/unwraps native token
    /// @param stream [direction & fake, recipient, wrapToken?]
    /// @param from Where to take liquidity for swap
    /// @param tokenIn Input token
    /// @param amountIn Amount of tokenIn to take for swap
    function wrapNative(
        uint256 stream,
        address from,
        address tokenIn,
        uint256 amountIn
    ) private {
        uint8 directionAndFake = stream.readUint8();
        address to = stream.readAddress();

        if (directionAndFake & 1 == 1) {
            // wrap native
            address wrapToken = stream.readAddress();
            if (directionAndFake & 2 == 0)
                IWETH(wrapToken).deposit{ value: amountIn }();
            if (to != address(this))
                IERC20(wrapToken).safeTransfer(to, amountIn);
        } else {
            // unwrap native
            if (directionAndFake & 2 == 0) {
                if (from == msg.sender)
                    IERC20(tokenIn).safeTransferFrom(
                        msg.sender,
                        address(this),
                        amountIn
                    );
                IWETH(tokenIn).withdraw(amountIn);
            }
            (bool success, ) = payable(to).call{ value: amountIn }("");
            require(
                success,
                "RouteProcessor.wrapNative: Native token transfer failed"
            );
        }
    }

    /// @notice Bridge/unbridge tokens to/from Bento
    /// @param stream [direction, recipient]
    /// @param from Where to take liquidity for swap
    /// @param tokenIn Input token
    /// @param amountIn Amount of tokenIn to take for swap
    function bentoBridge(
        uint256 stream,
        address from,
        address tokenIn,
        uint256 amountIn
    ) private {
        uint8 direction = stream.readUint8();
        address to = stream.readAddress();

        if (direction > 0) {
            // outside to Bento
            // deposit to arbitrary recipient is possible only from address(bentoBox)
            if (from == address(this))
                IERC20(tokenIn).safeTransfer(address(bentoBox), amountIn);
            else if (from == msg.sender)
                IERC20(tokenIn).safeTransferFrom(
                    msg.sender,
                    address(bentoBox),
                    amountIn
                );
            else {
                // tokens already are at address(bentoBox)
                amountIn =
                    IERC20(tokenIn).balanceOf(address(bentoBox)) +
                    bentoBox.strategyData(tokenIn).balance -
                    bentoBox.totals(tokenIn).elastic;
            }
            bentoBox.deposit(tokenIn, address(bentoBox), to, amountIn, 0);
        } else {
            // Bento to outside
            if (from != INTERNAL_INPUT_SOURCE) {
                bentoBox.transfer(tokenIn, from, address(this), amountIn);
            } else amountIn = bentoBox.balanceOf(tokenIn, address(this));
            bentoBox.withdraw(tokenIn, address(this), to, 0, amountIn);
        }
    }

    /// @notice UniswapV2 pool swap
    /// @param stream [pool, direction, recipient, fee]
    /// @param from Where to take liquidity for swap
    /// @param tokenIn Input token
    /// @param amountIn Amount of tokenIn to take for swap
    function swapUniV2(
        uint256 stream,
        address from,
        address tokenIn,
        uint256 amountIn
    ) private {
        address pool = stream.readAddress();
        uint8 direction = stream.readUint8();
        address to = stream.readAddress();
        uint24 fee = stream.readUint24(); // pool fee in 1/1_000_000

        if (from == address(this))
            IERC20(tokenIn).safeTransfer(pool, amountIn);
        else if (from == msg.sender)
            IERC20(tokenIn).safeTransferFrom(msg.sender, pool, amountIn);

        (uint256 r0, uint256 r1, ) = IUniswapV2Pair(pool).getReserves();
        require(r0 > 0 && r1 > 0, "Wrong pool reserves");
        (uint256 reserveIn, uint256 reserveOut) = direction == 1
            ? (r0, r1)
            : (r1, r0);
        amountIn = IERC20(tokenIn).balanceOf(pool) - reserveIn; // tokens already were transferred

        uint256 amountInWithFee = amountIn * (1_000_000 - fee);
        uint256 amountOut = (amountInWithFee * reserveOut) /
            (reserveIn * 1_000_000 + amountInWithFee);
        (uint256 amount0Out, uint256 amount1Out) = direction == 1
            ? (uint256(0), amountOut)
            : (amountOut, uint256(0));
        IUniswapV2Pair(pool).swap(amount0Out, amount1Out, to, new bytes(0));
    }

    /// @notice Trident pool swap
    /// @param stream [pool, swapData]
    /// @param from Where to take liquidity for swap
    /// @param tokenIn Input token
    /// @param amountIn Amount of tokenIn to take for swap
    function swapTrident(
        uint256 stream,
        address from,
        address tokenIn,
        uint256 amountIn
    ) private {
        address pool = stream.readAddress();
        bytes memory swapData = stream.readBytes();

        if (from != INTERNAL_INPUT_SOURCE) {
            bentoBox.transfer(tokenIn, from, pool, amountIn);
        }

        IPool(pool).swap(swapData);
    }

    /// @notice UniswapV3 pool swap
    /// @param stream [pool, direction, recipient]
    /// @param from Where to take liquidity for swap
    /// @param tokenIn Input token
    /// @param amountIn Amount of tokenIn to take for swap
    function swapUniV3(
        uint256 stream,
        address from,
        address tokenIn,
        uint256 amountIn
    ) private {
        address pool = stream.readAddress();
        bool zeroForOne = stream.readUint8() > 0;
        address recipient = stream.readAddress();

        if (from == msg.sender)
            IERC20(tokenIn).safeTransferFrom(
                msg.sender,
                address(this),
                uint256(amountIn)
            );

        lastCalledPool = pool;
        IUniswapV3Pool(pool).swap(
            recipient,
            zeroForOne,
            int256(amountIn),
            zeroForOne ? MIN_SQRT_RATIO + 1 : MAX_SQRT_RATIO - 1,
            abi.encode(tokenIn)
        );
        require(
            lastCalledPool == IMPOSSIBLE_POOL_ADDRESS,
            "RouteProcessor.swapUniV3: unexpected"
        ); // Just to be sure
    }

    /// @notice Called to `msg.sender` after executing a swap via IUniswapV3Pool#swap.
    /// @dev In the implementation you must pay the pool tokens owed for the swap.
    /// The caller of this method must be checked to be a UniswapV3Pool deployed by the canonical UniswapV3Factory.
    /// amount0Delta and amount1Delta can both be 0 if no tokens were swapped.
    /// @param amount0Delta The amount of token0 that was sent (negative) or must be received (positive) by the pool by
    /// the end of the swap. If positive, the callback must send that amount of token0 to the pool.
    /// @param amount1Delta The amount of token1 that was sent (negative) or must be received (positive) by the pool by
    /// the end of the swap. If positive, the callback must send that amount of token1 to the pool.
    /// @param data Any data passed through by the caller via the IUniswapV3PoolActions#swap call
    function uniswapV3SwapCallback(
        int256 amount0Delta,
        int256 amount1Delta,
        bytes calldata data
    ) public {
        require(
            msg.sender == lastCalledPool,
            "RouteProcessor.uniswapV3SwapCallback: call from unknown source"
        );
        int256 amount = amount0Delta > 0 ? amount0Delta : amount1Delta;
        require(
            amount > 0,
            "RouteProcessor.uniswapV3SwapCallback: not positive amount"
        );

        lastCalledPool = IMPOSSIBLE_POOL_ADDRESS;
        address tokenIn = abi.decode(data, (address));
        IERC20(tokenIn).safeTransfer(msg.sender, uint256(amount));
    }

    /// @notice Called to `msg.sender` after executing a swap via IAlgebraPool#swap.
    /// @dev In the implementation you must pay the pool tokens owed for the swap.
    /// The caller of this method _must_ be checked to be a AlgebraPool deployed by the canonical AlgebraFactory.
    /// amount0Delta and amount1Delta can both be 0 if no tokens were swapped.
    /// @param amount0Delta The amount of token0 that was sent (negative) or must be received (positive) by the pool by
    /// the end of the swap. If positive, the callback must send that amount of token0 to the pool.
    /// @param amount1Delta The amount of token1 that was sent (negative) or must be received (positive) by the pool by
    /// the end of the swap. If positive, the callback must send that amount of token1 to the pool.
    /// @param data Any data passed through by the caller via the IAlgebraPoolActions#swap call
    function algebraSwapCallback(
        int256 amount0Delta,
        int256 amount1Delta,
        bytes calldata data
    ) external {
        uniswapV3SwapCallback(amount0Delta, amount1Delta, data);
    }

    /// @notice Called to `msg.sender` after executing a swap via PancakeV3Pool#swap.
    /// @dev In the implementation you must pay the pool tokens owed for the swap.
    /// @param amount0Delta The amount of token0 that was sent (negative) or must be received (positive) by the pool by
    /// the end of the swap. If positive, the callback must send that amount of token0 to the pool.
    /// @param amount1Delta The amount of token1 that was sent (negative) or must be received (positive) by the pool by
    /// the end of the swap. If positive, the callback must send that amount of token1 to the pool.
    /// @param data Any data passed through by the caller via the PancakeV3Pool#swap call
    function pancakeV3SwapCallback(
        int256 amount0Delta,
        int256 amount1Delta,
        bytes calldata data
    ) external {
        uniswapV3SwapCallback(amount0Delta, amount1Delta, data);
    }

    /// @notice Called to `msg.sender` after executing a swap via RaExchangeV3#swap.
    /// @dev In the implementation you must pay the pool tokens owed for the swap.
    /// @param amount0Delta The amount of token0 that was sent (negative) or must be received (positive) by the pool by
    /// the end of the swap. If positive, the callback must send that amount of token0 to the pool.
    /// @param amount1Delta The amount of token1 that was sent (negative) or must be received (positive) by the pool by
    /// the end of the swap. If positive, the callback must send that amount of token1 to the pool.
    /// @param data Any data passed through by the caller via the RaExchangeV3#swap call
    function ramsesV2SwapCallback(
        int256 amount0Delta,
        int256 amount1Delta,
        bytes calldata data
    ) external {
        uniswapV3SwapCallback(amount0Delta, amount1Delta, data);
    }

    /// @notice Called to `msg.sender` after executing a swap via XeiV3#swap.
    /// @dev In the implementation you must pay the pool tokens owed for the swap.
    /// @param amount0Delta The amount of token0 that was sent (negative) or must be received (positive) by the pool by
    /// the end of the swap. If positive, the callback must send that amount of token0 to the pool.
    /// @param amount1Delta The amount of token1 that was sent (negative) or must be received (positive) by the pool by
    /// the end of the swap. If positive, the callback must send that amount of token1 to the pool.
    /// @param data Any data passed through by the caller via the XeiV3#swap call
    function xeiV3SwapCallback(
        int256 amount0Delta,
        int256 amount1Delta,
        bytes calldata data
    ) external {
        uniswapV3SwapCallback(amount0Delta, amount1Delta, data);
    }

    /// @notice Called to `msg.sender` after executing a swap via DragonSwapV2#swap.
    /// @dev In the implementation you must pay the pool tokens owed for the swap.
    /// @param amount0Delta The amount of token0 that was sent (negative) or must be received (positive) by the pool by
    /// the end of the swap. If positive, the callback must send that amount of token0 to the pool.
    /// @param amount1Delta The amount of token1 that was sent (negative) or must be received (positive) by the pool by
    /// the end of the swap. If positive, the callback must send that amount of token1 to the pool.
    /// @param data Any data passed through by the caller via the DragonSwapV2#swap call
    function dragonswapV2SwapCallback(
        int256 amount0Delta,
        int256 amount1Delta,
        bytes calldata data
    ) external {
        uniswapV3SwapCallback(amount0Delta, amount1Delta, data);
    }

    /// @notice Called to `msg.sender` after executing a swap via AgniV3#swap.
    /// @dev In the implementation you must pay the pool tokens owed for the swap.
    /// @param amount0Delta The amount of token0 that was sent (negative) or must be received (positive) by the pool by
    /// the end of the swap. If positive, the callback must send that amount of token0 to the pool.
    /// @param amount1Delta The amount of token1 that was sent (negative) or must be received (positive) by the pool by
    /// the end of the swap. If positive, the callback must send that amount of token1 to the pool.
    /// @param data Any data passed through by the caller via the AgniV3#swap call
    function agniSwapCallback(
        int256 amount0Delta,
        int256 amount1Delta,
        bytes calldata data
    ) external {
        uniswapV3SwapCallback(amount0Delta, amount1Delta, data);
    }

    /// @notice Called to `msg.sender` after executing a swap via FusionXV3#swap.
    /// @dev In the implementation you must pay the pool tokens owed for the swap.
    /// @param amount0Delta The amount of token0 that was sent (negative) or must be received (positive) by the pool by
    /// the end of the swap. If positive, the callback must send that amount of token0 to the pool.
    /// @param amount1Delta The amount of token1 that was sent (negative) or must be received (positive) by the pool by
    /// the end of the swap. If positive, the callback must send that amount of token1 to the pool.
    /// @param data Any data passed through by the caller via the FusionXV3#swap call
    function fusionXV3SwapCallback(
        int256 amount0Delta,
        int256 amount1Delta,
        bytes calldata data
    ) external {
        uniswapV3SwapCallback(amount0Delta, amount1Delta, data);
    }

<<<<<<< HEAD
=======
    /// @notice Called to `msg.sender` after executing a swap via VVS FinanceV3#swap.
    /// @dev In the implementation you must pay the pool tokens owed for the swap.
    /// @param amount0Delta The amount of token0 that was sent (negative) or must be received (positive) by the pool by
    /// the end of the swap. If positive, the callback must send that amount of token0 to the pool.
    /// @param amount1Delta The amount of token1 that was sent (negative) or must be received (positive) by the pool by
    /// the end of the swap. If positive, the callback must send that amount of token1 to the pool.
    /// @param data Any data passed through by the caller via the VVS Finance V3#swap call
    function vvsV3SwapCallback(
        int256 amount0Delta,
        int256 amount1Delta,
        bytes calldata data
    ) external {
        uniswapV3SwapCallback(amount0Delta, amount1Delta, data);
    }

    /// @notice Called to `msg.sender` after executing a swap via SupSwapV3#swap.
    /// @dev In the implementation you must pay the pool tokens owed for the swap.
    /// @param amount0Delta The amount of token0 that was sent (negative) or must be received (positive) by the pool by
    /// the end of the swap. If positive, the callback must send that amount of token0 to the pool.
    /// @param amount1Delta The amount of token1 that was sent (negative) or must be received (positive) by the pool by
    /// the end of the swap. If positive, the callback must send that amount of token1 to the pool.
    /// @param data Any data passed through by the caller via the SupSwapV3#swap call
    function supV3SwapCallback(
        int256 amount0Delta,
        int256 amount1Delta,
        bytes calldata data
    ) external {
        uniswapV3SwapCallback(amount0Delta, amount1Delta, data);
    }

    /// @notice Called to `msg.sender` after executing a swap via ZebraV3#swap.
    /// @dev In the implementation you must pay the pool tokens owed for the swap.
    /// @param amount0Delta The amount of token0 that was sent (negative) or must be received (positive) by the pool by
    /// the end of the swap. If positive, the callback must send that amount of token0 to the pool.
    /// @param amount1Delta The amount of token1 that was sent (negative) or must be received (positive) by the pool by
    /// the end of the swap. If positive, the callback must send that amount of token1 to the pool.
    /// @param data Any data passed through by the caller via the ZebraV3#swap call
    function zebraV3SwapCallback(
        int256 amount0Delta,
        int256 amount1Delta,
        bytes calldata data
    ) external {
        uniswapV3SwapCallback(amount0Delta, amount1Delta, data);
    }

>>>>>>> 8a34562c
    /// @notice Curve pool swap. Legacy pools that don't return amountOut and have native coins are not supported
    /// @param stream [pool, poolType, fromIndex, toIndex, recipient, output token]
    /// @param from Where to take liquidity for swap
    /// @param tokenIn Input token
    /// @param amountIn Amount of tokenIn to take for swap
    function swapCurve(
        uint256 stream,
        address from,
        address tokenIn,
        uint256 amountIn
    ) private {
        address pool = stream.readAddress();
        uint8 poolType = stream.readUint8();
        int128 fromIndex = int8(stream.readUint8());
        int128 toIndex = int8(stream.readUint8());
        address to = stream.readAddress();
        address tokenOut = stream.readAddress();

        uint256 amountOut;
        if (tokenIn == NATIVE_ADDRESS) {
            amountOut = ICurve(pool).exchange{ value: amountIn }(
                fromIndex,
                toIndex,
                amountIn,
                0
            );
        } else {
            if (from == msg.sender)
                IERC20(tokenIn).safeTransferFrom(
                    msg.sender,
                    address(this),
                    amountIn
                );
            IERC20(tokenIn).approveSafe(pool, amountIn);
            if (poolType == 0)
                amountOut = ICurve(pool).exchange(
                    fromIndex,
                    toIndex,
                    amountIn,
                    0
                );
            else {
                uint256 balanceBefore = IERC20(tokenOut).balanceOf(
                    address(this)
                );
                ICurveLegacy(pool).exchange(fromIndex, toIndex, amountIn, 0);
                uint256 balanceAfter = IERC20(tokenOut).balanceOf(
                    address(this)
                );
                amountOut = balanceAfter - balanceBefore;
            }
        }

        if (to != address(this)) {
            if (tokenOut == NATIVE_ADDRESS) {
                (bool success, ) = payable(to).call{ value: amountOut }("");
                require(
                    success,
                    "RouteProcessor.swapCurve: Native token transfer failed"
                );
            } else {
                IERC20(tokenOut).safeTransfer(to, amountOut);
            }
        }
    }
}

/// @notice Minimal BentoBox vault interface.
/// @dev `token` is aliased as `address` from `IERC20` for simplicity.
interface IBentoBoxMinimal {
    /// @notice Balance per ERC-20 token per account in shares.
    function balanceOf(address, address) external view returns (uint256);

    /// @dev Helper function to represent an `amount` of `token` in shares.
    /// @param token The ERC-20 token.
    /// @param amount The `token` amount.
    /// @param roundUp If the result `share` should be rounded up.
    /// @return share The token amount represented in shares.
    function toShare(
        address token,
        uint256 amount,
        bool roundUp
    ) external view returns (uint256 share);

    /// @dev Helper function to represent shares back into the `token` amount.
    /// @param token The ERC-20 token.
    /// @param share The amount of shares.
    /// @param roundUp If the result should be rounded up.
    /// @return amount The share amount back into native representation.
    function toAmount(
        address token,
        uint256 share,
        bool roundUp
    ) external view returns (uint256 amount);

    /// @notice Registers this contract so that users can approve it for BentoBox.
    function registerProtocol() external;

    /// @notice Deposit an amount of `token` represented in either `amount` or `share`.
    /// @param token The ERC-20 token to deposit.
    /// @param from which account to pull the tokens.
    /// @param to which account to push the tokens.
    /// @param amount Token amount in native representation to deposit.
    /// @param share Token amount represented in shares to deposit. Takes precedence over `amount`.
    /// @return amountOut The amount deposited.
    /// @return shareOut The deposited amount represented in shares.
    function deposit(
        address token,
        address from,
        address to,
        uint256 amount,
        uint256 share
    ) external payable returns (uint256 amountOut, uint256 shareOut);

    /// @notice Withdraws an amount of `token` from a user account.
    /// @param token_ The ERC-20 token to withdraw.
    /// @param from which user to pull the tokens.
    /// @param to which user to push the tokens.
    /// @param amount of tokens. Either one of `amount` or `share` needs to be supplied.
    /// @param share Like above, but `share` takes precedence over `amount`.
    function withdraw(
        address token_,
        address from,
        address to,
        uint256 amount,
        uint256 share
    ) external returns (uint256 amountOut, uint256 shareOut);

    /// @notice Transfer shares from a user account to another one.
    /// @param token The ERC-20 token to transfer.
    /// @param from which user to pull the tokens.
    /// @param to which user to push the tokens.
    /// @param share The amount of `token` in shares.
    function transfer(
        address token,
        address from,
        address to,
        uint256 share
    ) external;

    /// @dev Reads the Rebase `totals`from storage for a given token
    function totals(address token) external view returns (Rebase memory total);

    function strategyData(
        address token
    ) external view returns (StrategyData memory total);

    /// @dev Approves users' BentoBox assets to a "master" contract.
    function setMasterContractApproval(
        address user,
        address masterContract,
        bool approved,
        uint8 v,
        bytes32 r,
        bytes32 s
    ) external;

    function harvest(
        address token,
        bool balance,
        uint256 maxChangeAmount
    ) external;
}

interface ICurve {
    function exchange(
        int128 i,
        int128 j,
        uint256 dx,
        uint256 min_dy
    ) external payable returns (uint256);
}

interface ICurveLegacy {
    function exchange(
        int128 i,
        int128 j,
        uint256 dx,
        uint256 min_dy
    ) external payable;
}

/// @notice Trident pool interface.
interface IPool {
    /// @notice Executes a swap from one token to another.
    /// @dev The input tokens must've already been sent to the pool.
    /// @param data ABI-encoded params that the pool requires.
    /// @return finalAmountOut The amount of output tokens that were sent to the user.
    function swap(
        bytes calldata data
    ) external returns (uint256 finalAmountOut);

    /// @notice Executes a swap from one token to another with a callback.
    /// @dev This function allows borrowing the output tokens and sending the input tokens in the callback.
    /// @param data ABI-encoded params that the pool requires.
    /// @return finalAmountOut The amount of output tokens that were sent to the user.
    function flashSwap(
        bytes calldata data
    ) external returns (uint256 finalAmountOut);

    /// @notice Mints liquidity tokens.
    /// @param data ABI-encoded params that the pool requires.
    /// @return liquidity The amount of liquidity tokens that were minted for the user.
    function mint(bytes calldata data) external returns (uint256 liquidity);

    /// @notice Burns liquidity tokens.
    /// @dev The input LP tokens must've already been sent to the pool.
    /// @param data ABI-encoded params that the pool requires.
    /// @return withdrawnAmounts The amount of various output tokens that were sent to the user.
    function burn(
        bytes calldata data
    ) external returns (TokenAmount[] memory withdrawnAmounts);

    /// @notice Burns liquidity tokens for a single output token.
    /// @dev The input LP tokens must've already been sent to the pool.
    /// @param data ABI-encoded params that the pool requires.
    /// @return amountOut The amount of output tokens that were sent to the user.
    function burnSingle(
        bytes calldata data
    ) external returns (uint256 amountOut);

    /// @return A unique identifier for the pool type.
    function poolIdentifier() external pure returns (bytes32);

    /// @return An array of tokens supported by the pool.
    function getAssets() external view returns (address[] memory);

    /// @notice Simulates a trade and returns the expected output.
    /// @dev The pool does not need to include a trade simulator directly in itself - it can use a library.
    /// @param data ABI-encoded params that the pool requires.
    /// @return finalAmountOut The amount of output tokens that will be sent to the user if the trade is executed.
    function getAmountOut(
        bytes calldata data
    ) external view returns (uint256 finalAmountOut);

    /// @notice Simulates a trade and returns the expected output.
    /// @dev The pool does not need to include a trade simulator directly in itself - it can use a library.
    /// @param data ABI-encoded params that the pool requires.
    /// @return finalAmountIn The amount of input tokens that are required from the user if the trade is executed.
    function getAmountIn(
        bytes calldata data
    ) external view returns (uint256 finalAmountIn);

    /// @dev This event must be emitted on all swaps.
    event Swap(
        address indexed recipient,
        address indexed tokenIn,
        address indexed tokenOut,
        uint256 amountIn,
        uint256 amountOut
    );

    /// @dev This struct frames output tokens for burns.
    struct TokenAmount {
        address token;
        uint256 amount;
    }
}

interface ITridentCLPool {
    function token0() external returns (address);

    function token1() external returns (address);

    function swap(
        address recipient,
        bool zeroForOne,
        int256 amountSpecified,
        uint160 sqrtPriceLimitX96,
        bool unwrapBento,
        bytes calldata data
    ) external returns (int256 amount0, int256 amount1);
}

interface IUniswapV2Pair {
    event Approval(address indexed owner, address indexed spender, uint value);
    event Transfer(address indexed from, address indexed to, uint value);

    function name() external pure returns (string memory);

    function symbol() external pure returns (string memory);

    function decimals() external pure returns (uint8);

    function totalSupply() external view returns (uint);

    function balanceOf(address owner) external view returns (uint);

    function allowance(
        address owner,
        address spender
    ) external view returns (uint);

    function approve(address spender, uint value) external returns (bool);

    function transfer(address to, uint value) external returns (bool);

    function transferFrom(
        address from,
        address to,
        uint value
    ) external returns (bool);

    function DOMAIN_SEPARATOR() external view returns (bytes32);

    function PERMIT_TYPEHASH() external pure returns (bytes32);

    function nonces(address owner) external view returns (uint);

    function permit(
        address owner,
        address spender,
        uint value,
        uint deadline,
        uint8 v,
        bytes32 r,
        bytes32 s
    ) external;

    event Mint(address indexed sender, uint amount0, uint amount1);
    event Burn(
        address indexed sender,
        uint amount0,
        uint amount1,
        address indexed to
    );
    event Swap(
        address indexed sender,
        uint amount0In,
        uint amount1In,
        uint amount0Out,
        uint amount1Out,
        address indexed to
    );
    event Sync(uint112 reserve0, uint112 reserve1);

    function MINIMUM_LIQUIDITY() external pure returns (uint);

    function factory() external view returns (address);

    function token0() external view returns (address);

    function token1() external view returns (address);

    function getReserves()
        external
        view
        returns (
            uint112 reserve0,
            uint112 reserve1,
            uint32 blockTimestampLast
        );

    function price0CumulativeLast() external view returns (uint);

    function price1CumulativeLast() external view returns (uint);

    function kLast() external view returns (uint);

    function mint(address to) external returns (uint liquidity);

    function burn(address to) external returns (uint amount0, uint amount1);

    function swap(
        uint amount0Out,
        uint amount1Out,
        address to,
        bytes calldata data
    ) external;

    function skim(address to) external;

    function sync() external;

    function initialize(address, address) external;
}

interface IUniswapV3Pool {
    function token0() external returns (address);

    function token1() external returns (address);

    function swap(
        address recipient,
        bool zeroForOne,
        int256 amountSpecified,
        uint160 sqrtPriceLimitX96,
        bytes calldata data
    ) external returns (int256 amount0, int256 amount1);
}

interface IWETH {
    function deposit() external payable;

    function transfer(address to, uint256 value) external returns (bool);

    function withdraw(uint256) external;
}

/** @notice Simple read stream */
library InputStream {
    /** @notice Creates stream from data
     * @param data data
     */
    function createStream(
        bytes memory data
    ) internal pure returns (uint256 stream) {
        assembly {
            stream := mload(0x40)
            mstore(0x40, add(stream, 64))
            mstore(stream, data)
            let length := mload(data)
            mstore(add(stream, 32), add(data, length))
        }
    }

    /** @notice Checks if stream is not empty
     * @param stream stream
     */
    function isNotEmpty(uint256 stream) internal pure returns (bool) {
        uint256 pos;
        uint256 finish;
        assembly {
            pos := mload(stream)
            finish := mload(add(stream, 32))
        }
        return pos < finish;
    }

    /** @notice Reads uint8 from the stream
     * @param stream stream
     */
    function readUint8(uint256 stream) internal pure returns (uint8 res) {
        assembly {
            let pos := mload(stream)
            pos := add(pos, 1)
            res := mload(pos)
            mstore(stream, pos)
        }
    }

    /** @notice Reads uint16 from the stream
     * @param stream stream
     */
    function readUint16(uint256 stream) internal pure returns (uint16 res) {
        assembly {
            let pos := mload(stream)
            pos := add(pos, 2)
            res := mload(pos)
            mstore(stream, pos)
        }
    }

    /** @notice Reads uint24 from the stream
     * @param stream stream
     */
    function readUint24(uint256 stream) internal pure returns (uint24 res) {
        assembly {
            let pos := mload(stream)
            pos := add(pos, 3)
            res := mload(pos)
            mstore(stream, pos)
        }
    }

    /** @notice Reads uint32 from the stream
     * @param stream stream
     */
    function readUint32(uint256 stream) internal pure returns (uint32 res) {
        assembly {
            let pos := mload(stream)
            pos := add(pos, 4)
            res := mload(pos)
            mstore(stream, pos)
        }
    }

    /** @notice Reads uint256 from the stream
     * @param stream stream
     */
    function readUint(uint256 stream) internal pure returns (uint256 res) {
        assembly {
            let pos := mload(stream)
            pos := add(pos, 32)
            res := mload(pos)
            mstore(stream, pos)
        }
    }

    /** @notice Reads bytes32 from the stream
     * @param stream stream
     */
    function readBytes32(uint256 stream) internal pure returns (bytes32 res) {
        assembly {
            let pos := mload(stream)
            pos := add(pos, 32)
            res := mload(pos)
            mstore(stream, pos)
        }
    }

    /** @notice Reads address from the stream
     * @param stream stream
     */
    function readAddress(uint256 stream) internal pure returns (address res) {
        assembly {
            let pos := mload(stream)
            pos := add(pos, 20)
            res := mload(pos)
            mstore(stream, pos)
        }
    }

    /** @notice Reads bytes from the stream
     * @param stream stream
     */
    function readBytes(
        uint256 stream
    ) internal pure returns (bytes memory res) {
        assembly {
            let pos := mload(stream)
            res := add(pos, 32)
            let length := mload(res)
            mstore(stream, add(res, length))
        }
    }
}

library Approve {
    /**
     * @dev ERC20 approve that correct works with token.approve which returns bool or nothing (USDT for example)
     * @param token The token targeted by the call.
     * @param spender token spender
     * @param amount token amount
     */
    function approveStable(
        IERC20 token,
        address spender,
        uint256 amount
    ) internal returns (bool) {
        (bool success, bytes memory data) = address(token).call(
            abi.encodeWithSelector(token.approve.selector, spender, amount)
        );
        return success && (data.length == 0 || abi.decode(data, (bool)));
    }

    /**
     * @dev ERC20 approve that correct works with token.approve which reverts if amount and
     *      current allowance are not zero simultaniously (USDT for example).
     *      In second case it tries to set allowance to 0, and then back to amount.
     * @param token The token targeted by the call.
     * @param spender token spender
     * @param amount token amount
     */
    function approveSafe(
        IERC20 token,
        address spender,
        uint256 amount
    ) internal returns (bool) {
        return
            approveStable(token, spender, amount) ||
            (approveStable(token, spender, 0) &&
                approveStable(token, spender, amount));
    }
}

struct Rebase {
    uint128 elastic;
    uint128 base;
}

struct StrategyData {
    uint64 strategyStartDate;
    uint64 targetPercentage;
    uint128 balance; // the balance of the strategy that BentoBox thinks is in there
}

/// @notice A rebasing library
library RebaseLibrary {
    /// @notice Calculates the base value in relationship to `elastic` and `total`.
    function toBase(
        Rebase memory total,
        uint256 elastic
    ) internal pure returns (uint256 base) {
        if (total.elastic == 0) {
            base = elastic;
        } else {
            base = (elastic * total.base) / total.elastic;
        }
    }

    /// @notice Calculates the elastic value in relationship to `base` and `total`.
    function toElastic(
        Rebase memory total,
        uint256 base
    ) internal pure returns (uint256 elastic) {
        if (total.base == 0) {
            elastic = base;
        } else {
            elastic = (base * total.elastic) / total.base;
        }
    }
}<|MERGE_RESOLUTION|>--- conflicted
+++ resolved
@@ -22,11 +22,7 @@
 /// @title LiFi DEX Aggregator
 /// @author Ilya Lyalin (contract copied from: https://github.com/sushiswap/sushiswap/blob/c8c80dec821003eb72eb77c7e0446ddde8ca9e1e/protocols/route-processor/contracts/RouteProcessor4.sol)
 /// @notice Processes calldata to swap using various DEXs
-<<<<<<< HEAD
-/// @custom:version 1.3.0
-=======
 /// @custom:version 1.5.0
->>>>>>> 8a34562c
 contract LiFiDEXAggregator is Ownable {
     using SafeERC20 for IERC20;
     using Approve for IERC20;
@@ -654,8 +650,6 @@
         uniswapV3SwapCallback(amount0Delta, amount1Delta, data);
     }
 
-<<<<<<< HEAD
-=======
     /// @notice Called to `msg.sender` after executing a swap via VVS FinanceV3#swap.
     /// @dev In the implementation you must pay the pool tokens owed for the swap.
     /// @param amount0Delta The amount of token0 that was sent (negative) or must be received (positive) by the pool by
@@ -701,7 +695,6 @@
         uniswapV3SwapCallback(amount0Delta, amount1Delta, data);
     }
 
->>>>>>> 8a34562c
     /// @notice Curve pool swap. Legacy pools that don't return amountOut and have native coins are not supported
     /// @param stream [pool, poolType, fromIndex, toIndex, recipient, output token]
     /// @param from Where to take liquidity for swap
