--- conflicted
+++ resolved
@@ -57,28 +57,10 @@
         address _pool,
         address _supplyToken,
         uint256 _amount
-<<<<<<< HEAD
-    ) external nonReentrant {
-        unchecked {
-            if (_pool == NULL_ADDRESS || !fusePoolDirectory.poolExists(_pool)) {
-                revert InvalidPoolAddress(_pool);
-            }
-
-            if (_amount == 0) {
-                revert ZeroAmount();
-            }
-
-            IFToken fToken = IFToken(IFusePool(_pool).cTokensByUnderlying(_supplyToken));
-
-            if (address(fToken) == NULL_ADDRESS) {
-                revert InvalidSupplyToken(_supplyToken);
-            }
-=======
     ) external {
         if (_pool == NULL_ADDRESS || !fusePoolDirectory.poolExists(_pool)) {
             revert InvalidPoolAddress(_pool);
         }
->>>>>>> c10767f1
 
         if (_amount == 0) {
             revert ZeroAmount();
