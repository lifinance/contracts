--- conflicted
+++ resolved
@@ -1,12 +1,8 @@
 // SPDX-License-Identifier: Unlicense
 pragma solidity 0.8.13;
 
-<<<<<<< HEAD
 import { IERC20, SafeERC20 } from "@openzeppelin/contracts/token/ERC20/utils/SafeERC20.sol";
-=======
-import { IERC20 } from "@openzeppelin/contracts/token/ERC20/IERC20.sol";
 import { LibAsset } from "../Libraries/LibAsset.sol";
->>>>>>> 2dcc5643
 
 interface IFusePool {
     function cTokensByUnderlying(address) external view returns (address);
@@ -78,14 +74,10 @@
 
             uint256 preMintBalance = IERC20(address(fToken)).balanceOf(address(this));
 
-<<<<<<< HEAD
-            IERC20(_supplyToken).transferFrom(msg.sender, address(this), _amount);
+            LibAsset.transferFromERC20(_supplyToken, msg.sender, address(this), _amount);
             IERC20(_supplyToken).safeApprove(address(fToken), 0);
             IERC20(_supplyToken).safeApprove(address(fToken), _amount);
-=======
-            LibAsset.transferFromERC20(_supplyToken, msg.sender, address(this), _amount);
-            IERC20(_supplyToken).approve(address(fToken), _amount);
->>>>>>> 2dcc5643
+
             fToken.mint(_amount);
 
             uint256 mintAmount = IERC20(address(fToken)).balanceOf(address(this)) - preMintBalance;
