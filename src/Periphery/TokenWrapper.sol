--- conflicted
+++ resolved
@@ -3,11 +3,8 @@
 
 import { LibAsset } from "../Libraries/LibAsset.sol";
 import { IERC20 } from "@openzeppelin/contracts/token/ERC20/IERC20.sol";
-<<<<<<< HEAD
 import { WithdrawablePeriphery } from "../Helpers/WithdrawablePeriphery.sol";
-=======
 import { SafeTransferLib } from "solady/utils/SafeTransferLib.sol";
->>>>>>> 48dcc218
 
 /// External wrapper interface
 interface IWrapper {
@@ -19,13 +16,8 @@
 /// @title TokenWrapper
 /// @author LI.FI (https://li.fi)
 /// @notice Provides functionality for wrapping and unwrapping tokens
-<<<<<<< HEAD
 /// @custom:version 1.1.0
 contract TokenWrapper is WithdrawablePeriphery {
-=======
-/// @custom:version 1.0.1
-contract TokenWrapper {
->>>>>>> 48dcc218
     uint256 private constant MAX_INT = 2 ** 256 - 1;
     address public wrappedToken;
 
