// SPDX-License-Identifier: MIT
pragma solidity ^0.8.17;

import { IERC20, SafeERC20 } from "@openzeppelin/contracts/token/ERC20/utils/SafeERC20.sol";
import { SafeTransferLib } from "solady/utils/SafeTransferLib.sol";
import { ReentrancyGuard } from "../Helpers/ReentrancyGuard.sol";
import { LibSwap } from "../Libraries/LibSwap.sol";
import { LibAsset } from "../Libraries/LibAsset.sol";
import { ILiFi } from "../Interfaces/ILiFi.sol";
import { IExecutor } from "../Interfaces/IExecutor.sol";
import { WithdrawablePeriphery } from "../Helpers/WithdrawablePeriphery.sol";
import { ExternalCallFailed, UnAuthorized } from "../Errors/GenericErrors.sol";

/// @title Receiver
/// @author LI.FI (https://li.fi)
/// @notice Arbitrary execution contract used for cross-chain swaps and message passing
<<<<<<< HEAD
/// @custom:version 2.1.0
contract Receiver is ILiFi, ReentrancyGuard, WithdrawablePeriphery {
=======
/// @custom:version 2.0.3
contract Receiver is ILiFi, ReentrancyGuard, TransferrableOwnership {
>>>>>>> 48dcc218
    using SafeERC20 for IERC20;

    /// Storage ///
    address public sgRouter;
    IExecutor public executor;
    uint256 public recoverGas;
    address public amarokRouter;

    /// Events ///
    event StargateRouterSet(address indexed router);
    event AmarokRouterSet(address indexed router);
    event ExecutorSet(address indexed executor);
    event RecoverGasSet(uint256 indexed recoverGas);

    /// Modifiers ///
    modifier onlySGRouter() {
        if (msg.sender != sgRouter) {
            revert UnAuthorized();
        }
        _;
    }
    modifier onlyAmarokRouter() {
        if (msg.sender != amarokRouter) {
            revert UnAuthorized();
        }
        _;
    }

    /// Constructor
    constructor(
        address _owner,
        address _sgRouter,
        address _amarokRouter,
        address _executor,
        uint256 _recoverGas
    ) WithdrawablePeriphery(_owner) {
        sgRouter = _sgRouter;
        amarokRouter = _amarokRouter;
        executor = IExecutor(_executor);
        recoverGas = _recoverGas;
        emit StargateRouterSet(_sgRouter);
        emit AmarokRouterSet(_amarokRouter);
        emit RecoverGasSet(_recoverGas);
    }

    /// External Methods ///

    /// @notice Completes a cross-chain transaction with calldata via Amarok facet on the receiving chain.
    /// @dev This function is called from Amarok Router.
    /// @param _transferId The unique ID of this transaction (assigned by Amarok)
    /// @param _amount the amount of bridged tokens
    /// @param _asset the address of the bridged token
    /// @param * (unused) the sender of the transaction
    /// @param * (unused) the domain ID of the src chain
    /// @param _callData The data to execute
    function xReceive(
        bytes32 _transferId,
        uint256 _amount,
        address _asset,
        address,
        uint32,
        bytes memory _callData
    ) external nonReentrant onlyAmarokRouter {
        (LibSwap.SwapData[] memory swapData, address receiver) = abi.decode(
            _callData,
            (LibSwap.SwapData[], address)
        );

        _swapAndCompleteBridgeTokens(
            _transferId,
            swapData,
            _asset,
            payable(receiver),
            _amount,
            false
        );
    }

    /// @notice Completes a cross-chain transaction on the receiving chain.
    /// @dev This function is called from Stargate Router.
    /// @param * (unused) The remote chainId sending the tokens
    /// @param * (unused) The remote Bridge address
    /// @param * (unused) Nonce
    /// @param _token The token contract on the local chain
    /// @param _amountLD The amount of tokens received through bridging
    /// @param _payload The data to execute
    function sgReceive(
        uint16, // _srcChainId unused
        bytes memory, // _srcAddress unused
        uint256, // _nonce unused
        address _token,
        uint256 _amountLD,
        bytes memory _payload
    ) external nonReentrant onlySGRouter {
        (
            bytes32 transactionId,
            LibSwap.SwapData[] memory swapData,
            ,
            address receiver
        ) = abi.decode(
                _payload,
                (bytes32, LibSwap.SwapData[], address, address)
            );

        _swapAndCompleteBridgeTokens(
            transactionId,
            swapData,
            swapData.length > 0 ? swapData[0].sendingAssetId : _token, // If swapping assume sent token is the first token in swapData
            payable(receiver),
            _amountLD,
            true
        );
    }

    /// @notice Performs a swap before completing a cross-chain transaction
    /// @param _transactionId the transaction id associated with the operation
    /// @param _swapData array of data needed for swaps
    /// @param assetId token received from the other chain
    /// @param receiver address that will receive tokens in the end
    function swapAndCompleteBridgeTokens(
        bytes32 _transactionId,
        LibSwap.SwapData[] memory _swapData,
        address assetId,
        address payable receiver
    ) external payable nonReentrant {
        if (LibAsset.isNativeAsset(assetId)) {
            _swapAndCompleteBridgeTokens(
                _transactionId,
                _swapData,
                assetId,
                receiver,
                msg.value,
                false
            );
        } else {
            uint256 allowance = IERC20(assetId).allowance(
                msg.sender,
                address(this)
            );
            LibAsset.depositAsset(assetId, allowance);
            _swapAndCompleteBridgeTokens(
                _transactionId,
                _swapData,
                assetId,
                receiver,
                allowance,
                false
            );
        }
    }

<<<<<<< HEAD
=======
    /// @notice Send remaining token to receiver
    /// @param assetId token received from the other chain
    /// @param receiver address that will receive tokens in the end
    /// @param amount amount of token
    function pullToken(
        address assetId,
        address payable receiver,
        uint256 amount
    ) external onlyOwner {
        if (LibAsset.isNativeAsset(assetId)) {
            SafeTransferLib.safeTransferETH(receiver, amount);
        } else {
            IERC20(assetId).safeTransfer(receiver, amount);
        }
    }

>>>>>>> 48dcc218
    /// Private Methods ///

    /// @notice Performs a swap before completing a cross-chain transaction
    /// @param _transactionId the transaction id associated with the operation
    /// @param _swapData array of data needed for swaps
    /// @param assetId token received from the other chain
    /// @param receiver address that will receive tokens in the end
    /// @param amount amount of token
    /// @param reserveRecoverGas whether we need a gas buffer to recover
    function _swapAndCompleteBridgeTokens(
        bytes32 _transactionId,
        LibSwap.SwapData[] memory _swapData,
        address assetId,
        address payable receiver,
        uint256 amount,
        bool reserveRecoverGas
    ) private {
        uint256 _recoverGas = reserveRecoverGas ? recoverGas : 0;

        if (LibAsset.isNativeAsset(assetId)) {
            // case 1: native asset
            uint256 cacheGasLeft = gasleft();
            if (reserveRecoverGas && cacheGasLeft < _recoverGas) {
                // case 1a: not enough gas left to execute calls
                SafeTransferLib.safeTransferETH(receiver, amount);

                emit LiFiTransferRecovered(
                    _transactionId,
                    assetId,
                    receiver,
                    amount,
                    block.timestamp
                );
                return;
            }

            // case 1b: enough gas left to execute calls
            // solhint-disable no-empty-blocks
            try
                executor.swapAndCompleteBridgeTokens{
                    value: amount,
                    gas: cacheGasLeft - _recoverGas
                }(_transactionId, _swapData, assetId, receiver)
            {} catch {
                SafeTransferLib.safeTransferETH(receiver, amount);

                emit LiFiTransferRecovered(
                    _transactionId,
                    assetId,
                    receiver,
                    amount,
                    block.timestamp
                );
            }
        } else {
            // case 2: ERC20 asset
            uint256 cacheGasLeft = gasleft();
            IERC20 token = IERC20(assetId);
            token.safeApprove(address(executor), 0);

            if (reserveRecoverGas && cacheGasLeft < _recoverGas) {
                // case 2a: not enough gas left to execute calls
                token.safeTransfer(receiver, amount);

                emit LiFiTransferRecovered(
                    _transactionId,
                    assetId,
                    receiver,
                    amount,
                    block.timestamp
                );
                return;
            }

            // case 2b: enough gas left to execute calls
            token.safeIncreaseAllowance(address(executor), amount);
            try
                executor.swapAndCompleteBridgeTokens{
                    gas: cacheGasLeft - _recoverGas
                }(_transactionId, _swapData, assetId, receiver)
            {} catch {
                token.safeTransfer(receiver, amount);
                emit LiFiTransferRecovered(
                    _transactionId,
                    assetId,
                    receiver,
                    amount,
                    block.timestamp
                );
            }

            token.safeApprove(address(executor), 0);
        }
    }

    /// @notice Receive native asset directly.
    /// @dev Some bridges may send native asset before execute external calls.
    // solhint-disable-next-line no-empty-blocks
    receive() external payable {}
}<|MERGE_RESOLUTION|>--- conflicted
+++ resolved
@@ -14,13 +14,8 @@
 /// @title Receiver
 /// @author LI.FI (https://li.fi)
 /// @notice Arbitrary execution contract used for cross-chain swaps and message passing
-<<<<<<< HEAD
 /// @custom:version 2.1.0
 contract Receiver is ILiFi, ReentrancyGuard, WithdrawablePeriphery {
-=======
-/// @custom:version 2.0.3
-contract Receiver is ILiFi, ReentrancyGuard, TransferrableOwnership {
->>>>>>> 48dcc218
     using SafeERC20 for IERC20;
 
     /// Storage ///
@@ -172,8 +167,6 @@
         }
     }
 
-<<<<<<< HEAD
-=======
     /// @notice Send remaining token to receiver
     /// @param assetId token received from the other chain
     /// @param receiver address that will receive tokens in the end
@@ -190,7 +183,6 @@
         }
     }
 
->>>>>>> 48dcc218
     /// Private Methods ///
 
     /// @notice Performs a swap before completing a cross-chain transaction
