--- conflicted
+++ resolved
@@ -257,8 +257,9 @@
                     gas: gasleft() - _recoverGas
                 }(_transactionId, _swapData, assetId, receiver)
             {} catch {
-<<<<<<< HEAD
-                receiver.call{ value: amount }("");
+                (bool success, ) = receiver.call{ value: amount }("");
+                if (!success) revert ExternalCallFailed();
+                
                 emit LiFiTransferRecovered(
                     _transactionId,
                     assetId,
@@ -266,10 +267,6 @@
                     amount,
                     block.timestamp
                 );
-=======
-                (bool success, ) = receiver.call{ value: amount }("");
-                if (!success) revert ExternalCallFailed();
->>>>>>> d45d10ca
             }
         } else {
             // case 2: ERC20 asset
