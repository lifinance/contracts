// SPDX-License-Identifier: MIT
pragma solidity 0.8.16;

import { IERC20 } from "@axelar-network/axelar-cgp-solidity/contracts/interfaces/IERC20.sol";
import { ReentrancyGuard } from "../Helpers/ReentrancyGuard.sol";
import { LibSwap } from "../Libraries/LibSwap.sol";
import { LibAsset } from "../Libraries/LibAsset.sol";
import { ILiFi } from "../Interfaces/ILiFi.sol";
import { IERC20Proxy } from "../Interfaces/IERC20Proxy.sol";
import { TransferrableOwnership } from "../Helpers/TransferrableOwnership.sol";

/// @title Executor
/// @author LI.FI (https://li.fi)
/// @notice Arbitrary execution contract used for cross-chain swaps and message passing
contract Executor is ILiFi, ReentrancyGuard, TransferrableOwnership {
    /// Storage ///

    /// @notice The address of the ERC20Proxy contract
    IERC20Proxy public erc20Proxy;

    /// @notice The address of the Receiver contract
    address public receiverContract;

    /// Errors ///
    error ExecutionFailed();
    error InvalidCaller();
    error CallerIsNotReceiverContract();

    /// Events ///
    event ERC20ProxySet(address indexed proxy);
    event ReceiverContractSet(address indexed receiver);

    /// Modifiers ///

    /// @dev Sends any leftover balances back to the user
    modifier noLeftovers(LibSwap.SwapData[] calldata _swaps, address payable _leftoverReceiver) {
        uint256 nSwaps = _swaps.length;
        if (nSwaps != 1) {
            uint256[] memory initialBalances = _fetchBalances(_swaps);
            address finalAsset = _swaps[nSwaps - 1].receivingAssetId;
            uint256 curBalance = 0;

            _;

            for (uint256 i = 0; i < nSwaps - 1; ) {
                address curAsset = _swaps[i].receivingAssetId;
                // Handle multi-to-one swaps
                if (curAsset != finalAsset) {
                    curBalance = LibAsset.getOwnBalance(curAsset) - initialBalances[i];
                    if (curBalance > 0) {
                        LibAsset.transferAsset(curAsset, _leftoverReceiver, curBalance);
                    }
                }
                unchecked {
                    ++i;
                }
            }
        } else {
            _;
        }
    }

    /// Constructor
    /// @notice Initialize local variables for the Executor
    /// @param _owner The address of owner
    /// @param _erc20Proxy The address of the ERC20Proxy contract
    /// @param _receiverContract The address of the Receiver contract
    constructor(
        address _owner,
        address _erc20Proxy,
        address _receiverContract
    ) TransferrableOwnership(_owner) {
        owner = _owner;
        erc20Proxy = IERC20Proxy(_erc20Proxy);
        receiverContract = _receiverContract;

        emit ERC20ProxySet(_erc20Proxy);
        emit ReceiverContractSet(_receiverContract);
    }

    /// External Methods ///

    /// @notice set ERC20 Proxy
    /// @param _erc20Proxy The address of the ERC20Proxy contract
    function setERC20Proxy(address _erc20Proxy) external onlyOwner {
        erc20Proxy = IERC20Proxy(_erc20Proxy);
        emit ERC20ProxySet(_erc20Proxy);
    }

    /// @notice set Receiver Contract
    /// @param _receiverContract The address of the Receiver contract
    function setReceiverContract(address _receiverContract) external onlyOwner {
        receiverContract = _receiverContract;
        emit ReceiverContractSet(_receiverContract);
    }

    /// @notice Performs a swap before completing a cross-chain transaction
    /// @param _bridgeData the core information needed for bridging
    /// @param _swapData array of data needed for swaps
    /// @param _transferredAssetId token received from the other chain
    /// @param _receiver address that will receive tokens in the end
    function swapAndCompleteBridgeTokens(
        ILiFi.BridgeData memory _bridgeData,
        LibSwap.SwapData[] calldata _swapData,
        address _transferredAssetId,
        address payable _receiver
    ) external payable nonReentrant {
<<<<<<< HEAD
        if (msg.sender != receiverContract) {
            revert CallerIsNotReceiverContract();
        }

        _processSwaps(_lifiData, _swapData, _transferredAssetId, _receiver, 0);
=======
        uint256 startingBalance;
        uint256 finalAssetStartingBalance;
        address finalAssetId = _swapData[_swapData.length - 1].receivingAssetId;

        if (!LibAsset.isNativeAsset(finalAssetId)) {
            finalAssetStartingBalance = LibAsset.getOwnBalance(finalAssetId);
        } else {
            finalAssetStartingBalance = LibAsset.getOwnBalance(finalAssetId) - msg.value;
        }

        if (!LibAsset.isNativeAsset(transferredAssetId)) {
            startingBalance = LibAsset.getOwnBalance(transferredAssetId);
            uint256 allowance = IERC20(transferredAssetId).allowance(msg.sender, address(this));
            LibAsset.depositAsset(transferredAssetId, allowance);
        } else {
            startingBalance = LibAsset.getOwnBalance(transferredAssetId) - msg.value;
        }

        _executeSwaps(_bridgeData, _swapData, receiver);

        uint256 postSwapBalance = LibAsset.getOwnBalance(transferredAssetId);
        if (postSwapBalance > startingBalance) {
            LibAsset.transferAsset(transferredAssetId, receiver, postSwapBalance - startingBalance);
        }

        uint256 finalAssetPostSwapBalance = LibAsset.getOwnBalance(finalAssetId);
        uint256 finalAssetSendAmount = finalAssetPostSwapBalance - finalAssetStartingBalance;

        if (finalAssetSendAmount > 0) {
            LibAsset.transferAsset(finalAssetId, receiver, finalAssetSendAmount);
        }

        emit LiFiTransferCompleted(
            _bridgeData.transactionId,
            transferredAssetId,
            receiver,
            finalAssetSendAmount,
            block.timestamp
        );
>>>>>>> 846249d8
    }

    /// @notice Performs a series of swaps or arbitrary executions
    /// @param _bridgeData the core information needed for bridging
    /// @param _swapData array of data needed for swaps
    /// @param _transferredAssetId token received from the other chain
    /// @param _receiver address that will receive tokens in the end
    /// @param _amount amount of token for swaps or arbitrary executions
    function swapAndExecute(
        ILiFi.BridgeData memory _bridgeData,
        LibSwap.SwapData[] calldata _swapData,
        address _transferredAssetId,
        address payable _receiver,
        uint256 _amount
    ) external payable nonReentrant {
        _processSwaps(_lifiData, _swapData, _transferredAssetId, _receiver, _amount);
    }

    /// Private Methods ///

    /// @notice Performs a series of swaps or arbitrary executions
    /// @param _lifiData data used purely for tracking and analytics
    /// @param _swapData array of data needed for swaps
    /// @param _transferredAssetId token received from the other chain
    /// @param _receiver address that will receive tokens in the end
    /// @param _amount amount of token for swaps or arbitrary executions
    function _processSwaps(
        LiFiData calldata _lifiData,
        LibSwap.SwapData[] calldata _swapData,
        address _transferredAssetId,
        address payable _receiver,
        uint256 _amount
    ) private {
        uint256 startingBalance;
        uint256 finalAssetStartingBalance;
        address finalAssetId = _swapData[_swapData.length - 1].receivingAssetId;

        if (!LibAsset.isNativeAsset(finalAssetId)) {
            finalAssetStartingBalance = LibAsset.getOwnBalance(finalAssetId);
        } else {
            finalAssetStartingBalance = LibAsset.getOwnBalance(finalAssetId) - msg.value;
        }

        if (!LibAsset.isNativeAsset(_transferredAssetId)) {
            startingBalance = LibAsset.getOwnBalance(_transferredAssetId);
            if (msg.sender == receiverContract) {
                uint256 allowance = IERC20(_transferredAssetId).allowance(msg.sender, address(this));
                LibAsset.depositAsset(_transferredAssetId, allowance);
            } else {
                erc20Proxy.transferFrom(_transferredAssetId, msg.sender, address(this), _amount);
            }
        } else {
            startingBalance = LibAsset.getOwnBalance(_transferredAssetId) - msg.value;
        }

<<<<<<< HEAD
        _executeSwaps(_lifiData, _swapData, _receiver);
=======
        _executeSwaps(_bridgeData, _swapData, receiver);
>>>>>>> 846249d8

        uint256 postSwapBalance = LibAsset.getOwnBalance(_transferredAssetId);
        if (postSwapBalance > startingBalance) {
            LibAsset.transferAsset(_transferredAssetId, _receiver, postSwapBalance - startingBalance);
        }

        uint256 finalAssetPostSwapBalance = LibAsset.getOwnBalance(finalAssetId);
        uint256 finalAssetSendAmount = finalAssetPostSwapBalance - finalAssetStartingBalance;

        if (finalAssetSendAmount > 0) {
            LibAsset.transferAsset(finalAssetId, _receiver, finalAssetSendAmount);
        }

        emit LiFiTransferCompleted(
<<<<<<< HEAD
            _lifiData.transactionId,
            _transferredAssetId,
            _receiver,
=======
            _bridgeData.transactionId,
            transferredAssetId,
            receiver,
>>>>>>> 846249d8
            finalAssetSendAmount,
            block.timestamp
        );
    }

    /// @dev Executes swaps one after the other
    /// @param _bridgeData LiFi tracking data
    /// @param _swapData Array of data used to execute swaps
    function _executeSwaps(
        ILiFi.BridgeData memory _bridgeData,
        LibSwap.SwapData[] calldata _swapData,
        address payable _leftoverReceiver
    ) private noLeftovers(_swapData, _leftoverReceiver) {
        uint256 nSwaps = _swapData.length;
        for (uint256 i = 0; i < nSwaps; ) {
            if (_swapData[i].callTo == address(erc20Proxy)) {
                revert UnAuthorized(); // Prevent calling ERC20 Proxy directly
            }

            LibSwap.SwapData calldata currentSwapData = _swapData[i];
<<<<<<< HEAD
            LibSwap.swap(_lifiData.transactionId, currentSwapData);

=======
            LibSwap.swap(_bridgeData.transactionId, currentSwapData);
>>>>>>> 846249d8
            unchecked {
                ++i;
            }
        }
    }

    /// @dev Fetches balances of tokens to be swapped before swapping.
    /// @param _swapData Array of data used to execute swaps
    /// @return uint256[] Array of token balances.
    function _fetchBalances(LibSwap.SwapData[] calldata _swapData) private view returns (uint256[] memory) {
        uint256 nSwaps = _swapData.length;
        uint256[] memory balances = new uint256[](nSwaps);
        address asset;
        for (uint256 i = 0; i < nSwaps; ) {
            asset = _swapData[i].receivingAssetId;
            balances[i] = LibAsset.getOwnBalance(asset);

            if (LibAsset.isNativeAsset(asset)) {
                balances[i] -= msg.value;
            }

            unchecked {
                ++i;
            }
        }

        return balances;
    }
}<|MERGE_RESOLUTION|>--- conflicted
+++ resolved
@@ -34,15 +34,15 @@
 
     /// @dev Sends any leftover balances back to the user
     modifier noLeftovers(LibSwap.SwapData[] calldata _swaps, address payable _leftoverReceiver) {
-        uint256 nSwaps = _swaps.length;
-        if (nSwaps != 1) {
+        uint256 numSwaps = _swaps.length;
+        if (numSwaps != 1) {
             uint256[] memory initialBalances = _fetchBalances(_swaps);
-            address finalAsset = _swaps[nSwaps - 1].receivingAssetId;
+            address finalAsset = _swaps[numSwaps - 1].receivingAssetId;
             uint256 curBalance = 0;
 
             _;
 
-            for (uint256 i = 0; i < nSwaps - 1; ) {
+            for (uint256 i = 0; i < numSwaps - 1; ) {
                 address curAsset = _swaps[i].receivingAssetId;
                 // Handle multi-to-one swaps
                 if (curAsset != finalAsset) {
@@ -105,53 +105,11 @@
         address _transferredAssetId,
         address payable _receiver
     ) external payable nonReentrant {
-<<<<<<< HEAD
         if (msg.sender != receiverContract) {
             revert CallerIsNotReceiverContract();
         }
 
-        _processSwaps(_lifiData, _swapData, _transferredAssetId, _receiver, 0);
-=======
-        uint256 startingBalance;
-        uint256 finalAssetStartingBalance;
-        address finalAssetId = _swapData[_swapData.length - 1].receivingAssetId;
-
-        if (!LibAsset.isNativeAsset(finalAssetId)) {
-            finalAssetStartingBalance = LibAsset.getOwnBalance(finalAssetId);
-        } else {
-            finalAssetStartingBalance = LibAsset.getOwnBalance(finalAssetId) - msg.value;
-        }
-
-        if (!LibAsset.isNativeAsset(transferredAssetId)) {
-            startingBalance = LibAsset.getOwnBalance(transferredAssetId);
-            uint256 allowance = IERC20(transferredAssetId).allowance(msg.sender, address(this));
-            LibAsset.depositAsset(transferredAssetId, allowance);
-        } else {
-            startingBalance = LibAsset.getOwnBalance(transferredAssetId) - msg.value;
-        }
-
-        _executeSwaps(_bridgeData, _swapData, receiver);
-
-        uint256 postSwapBalance = LibAsset.getOwnBalance(transferredAssetId);
-        if (postSwapBalance > startingBalance) {
-            LibAsset.transferAsset(transferredAssetId, receiver, postSwapBalance - startingBalance);
-        }
-
-        uint256 finalAssetPostSwapBalance = LibAsset.getOwnBalance(finalAssetId);
-        uint256 finalAssetSendAmount = finalAssetPostSwapBalance - finalAssetStartingBalance;
-
-        if (finalAssetSendAmount > 0) {
-            LibAsset.transferAsset(finalAssetId, receiver, finalAssetSendAmount);
-        }
-
-        emit LiFiTransferCompleted(
-            _bridgeData.transactionId,
-            transferredAssetId,
-            receiver,
-            finalAssetSendAmount,
-            block.timestamp
-        );
->>>>>>> 846249d8
+        _processSwaps(_bridgeData, _swapData, _transferredAssetId, _receiver, 0);
     }
 
     /// @notice Performs a series of swaps or arbitrary executions
@@ -167,19 +125,19 @@
         address payable _receiver,
         uint256 _amount
     ) external payable nonReentrant {
-        _processSwaps(_lifiData, _swapData, _transferredAssetId, _receiver, _amount);
+        _processSwaps(_bridgeData, _swapData, _transferredAssetId, _receiver, _amount);
     }
 
     /// Private Methods ///
 
     /// @notice Performs a series of swaps or arbitrary executions
-    /// @param _lifiData data used purely for tracking and analytics
+    /// @param _bridgeData the core information needed for bridging
     /// @param _swapData array of data needed for swaps
     /// @param _transferredAssetId token received from the other chain
     /// @param _receiver address that will receive tokens in the end
     /// @param _amount amount of token for swaps or arbitrary executions
     function _processSwaps(
-        LiFiData calldata _lifiData,
+        ILiFi.BridgeData memory _bridgeData,
         LibSwap.SwapData[] calldata _swapData,
         address _transferredAssetId,
         address payable _receiver,
@@ -207,11 +165,7 @@
             startingBalance = LibAsset.getOwnBalance(_transferredAssetId) - msg.value;
         }
 
-<<<<<<< HEAD
-        _executeSwaps(_lifiData, _swapData, _receiver);
-=======
-        _executeSwaps(_bridgeData, _swapData, receiver);
->>>>>>> 846249d8
+        _executeSwaps(_bridgeData, _swapData, _receiver);
 
         uint256 postSwapBalance = LibAsset.getOwnBalance(_transferredAssetId);
         if (postSwapBalance > startingBalance) {
@@ -226,15 +180,9 @@
         }
 
         emit LiFiTransferCompleted(
-<<<<<<< HEAD
-            _lifiData.transactionId,
+            _bridgeData.transactionId,
             _transferredAssetId,
             _receiver,
-=======
-            _bridgeData.transactionId,
-            transferredAssetId,
-            receiver,
->>>>>>> 846249d8
             finalAssetSendAmount,
             block.timestamp
         );
@@ -248,19 +196,15 @@
         LibSwap.SwapData[] calldata _swapData,
         address payable _leftoverReceiver
     ) private noLeftovers(_swapData, _leftoverReceiver) {
-        uint256 nSwaps = _swapData.length;
-        for (uint256 i = 0; i < nSwaps; ) {
+        uint256 numSwaps = _swapData.length;
+        for (uint256 i = 0; i < numSwaps; ) {
             if (_swapData[i].callTo == address(erc20Proxy)) {
                 revert UnAuthorized(); // Prevent calling ERC20 Proxy directly
             }
 
             LibSwap.SwapData calldata currentSwapData = _swapData[i];
-<<<<<<< HEAD
-            LibSwap.swap(_lifiData.transactionId, currentSwapData);
-
-=======
             LibSwap.swap(_bridgeData.transactionId, currentSwapData);
->>>>>>> 846249d8
+
             unchecked {
                 ++i;
             }
@@ -271,10 +215,10 @@
     /// @param _swapData Array of data used to execute swaps
     /// @return uint256[] Array of token balances.
     function _fetchBalances(LibSwap.SwapData[] calldata _swapData) private view returns (uint256[] memory) {
-        uint256 nSwaps = _swapData.length;
-        uint256[] memory balances = new uint256[](nSwaps);
+        uint256 numSwaps = _swapData.length;
+        uint256[] memory balances = new uint256[](numSwaps);
         address asset;
-        for (uint256 i = 0; i < nSwaps; ) {
+        for (uint256 i = 0; i < numSwaps; ) {
             asset = _swapData[i].receivingAssetId;
             balances[i] = LibAsset.getOwnBalance(asset);
 
