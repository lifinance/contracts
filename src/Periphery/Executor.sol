--- conflicted
+++ resolved
@@ -65,88 +65,6 @@
         emit ERC20ProxySet(_erc20Proxy);
     }
 
-<<<<<<< HEAD
-    /// @notice Completes a cross-chain transaction on the receiving chain.
-    /// @dev This function is called from Stargate Router.
-    /// @param * (unused) The remote chainId sending the tokens
-    /// @param * (unused) The remote Bridge address
-    /// @param * (unused) Nonce
-    /// @param * (unused) The token contract on the local chain
-    /// @param * (unused) The amount of local _token contract tokens
-    /// @param _payload The data to execute
-    function sgReceive(
-        uint16, // _srcChainId unused
-        bytes memory, // _srcAddress unused
-        uint256, // _nonce unused
-        address, // _token unused
-        uint256, // _amountLD unused
-        bytes memory _payload
-    ) external {
-        if (msg.sender != address(sgRouter)) {
-            revert InvalidStargateRouter();
-        }
-
-        (
-            ILiFi.BridgeData memory bridgeData,
-            LibSwap.SwapData[] memory swapData,
-            address assetId,
-            address receiver
-        ) = abi.decode(_payload, (ILiFi.BridgeData, LibSwap.SwapData[], address, address));
-
-        this.swapAndCompleteBridgeTokensViaStargate(bridgeData, swapData, assetId, payable(receiver));
-    }
-
-    /// @dev used to execute calls received by Stargate specifically
-    function swapAndCompleteBridgeTokensViaStargate(
-        ILiFi.BridgeData memory _bridgeData,
-        LibSwap.SwapData[] calldata _swapData,
-        address transferredAssetId,
-        address payable receiver
-    ) external payable nonReentrant {
-        if (msg.sender != address(this)) {
-            revert InvalidCaller();
-        }
-
-        LibSwap.SwapData[] memory swaps = _swapData;
-        uint256 startingBalance;
-        uint256 finalAssetStartingBalance;
-        address finalAssetId = swaps[swaps.length - 1].receivingAssetId;
-
-        if (!LibAsset.isNativeAsset(finalAssetId)) {
-            finalAssetStartingBalance = LibAsset.getOwnBalance(finalAssetId);
-        } else {
-            finalAssetStartingBalance = LibAsset.getOwnBalance(finalAssetId) - msg.value;
-        }
-
-        if (!LibAsset.isNativeAsset(transferredAssetId)) {
-            startingBalance = LibAsset.getOwnBalance(transferredAssetId);
-        } else {
-            startingBalance = LibAsset.getOwnBalance(transferredAssetId) - msg.value;
-        }
-
-        _executeSwaps(_bridgeData, _swapData, receiver);
-
-        uint256 postSwapBalance = LibAsset.getOwnBalance(transferredAssetId);
-        if (postSwapBalance > startingBalance) {
-            LibAsset.transferAsset(transferredAssetId, receiver, postSwapBalance - startingBalance);
-        }
-
-        uint256 finalAssetPostSwapBalance = LibAsset.getOwnBalance(finalAssetId);
-        if (finalAssetPostSwapBalance > finalAssetStartingBalance) {
-            LibAsset.transferAsset(finalAssetId, receiver, finalAssetPostSwapBalance - finalAssetStartingBalance);
-        }
-
-        emit LiFiTransferCompleted(
-            _bridgeData.transactionId,
-            transferredAssetId,
-            receiver,
-            swaps[0].fromAmount,
-            block.timestamp
-        );
-    }
-
-=======
->>>>>>> f62da901
     /// @notice Performs a swap before completing a cross-chain transaction
     /// @param _bridgeData the core information needed for bridging
     /// @param _swapData array of data needed for swaps
@@ -242,17 +160,13 @@
             LibAsset.transferAsset(finalAssetId, receiver, finalAssetSendAmount);
         }
 
-<<<<<<< HEAD
-        emit LiFiTransferCompleted(_bridgeData.transactionId, transferredAssetId, receiver, amount, block.timestamp);
-=======
         emit LiFiTransferCompleted(
-            _lifiData.transactionId,
+            _bridgeData.transactionId,
             transferredAssetId,
             receiver,
             finalAssetSendAmount,
             block.timestamp
         );
->>>>>>> f62da901
     }
 
     /// Private Methods ///
