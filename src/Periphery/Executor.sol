--- conflicted
+++ resolved
@@ -86,43 +86,7 @@
         address _transferredAssetId,
         address payable _receiver
     ) external payable nonReentrant {
-<<<<<<< HEAD
-        uint256 startingBalance;
-        uint256 finalAssetStartingBalance;
-        address finalAssetId = _swapData[_swapData.length - 1].receivingAssetId;
-
-        if (!LibAsset.isNativeAsset(finalAssetId)) {
-            finalAssetStartingBalance = LibAsset.getOwnBalance(finalAssetId);
-        } else {
-            finalAssetStartingBalance = LibAsset.getOwnBalance(finalAssetId) - msg.value;
-        }
-
-        if (!LibAsset.isNativeAsset(transferredAssetId)) {
-            startingBalance = LibAsset.getOwnBalance(transferredAssetId);
-            uint256 allowance = IERC20(transferredAssetId).allowance(msg.sender, address(this));
-            LibAsset.depositAsset(transferredAssetId, allowance);
-        } else {
-            startingBalance = LibAsset.getOwnBalance(transferredAssetId) - msg.value;
-        }
-
-        _executeSwaps(_transactionId, _swapData, receiver);
-
-        uint256 postSwapBalance = LibAsset.getOwnBalance(transferredAssetId);
-        if (postSwapBalance > startingBalance) {
-            LibAsset.transferAsset(transferredAssetId, receiver, postSwapBalance - startingBalance);
-        }
-
-        uint256 finalAssetPostSwapBalance = LibAsset.getOwnBalance(finalAssetId);
-        uint256 finalAssetSendAmount = finalAssetPostSwapBalance - finalAssetStartingBalance;
-
-        if (finalAssetSendAmount > 0) {
-            LibAsset.transferAsset(finalAssetId, receiver, finalAssetSendAmount);
-        }
-
-        emit LiFiTransferCompleted(_transactionId, transferredAssetId, receiver, finalAssetSendAmount, block.timestamp);
-=======
-        _processSwaps(_bridgeData, _swapData, _transferredAssetId, _receiver, 0, true);
->>>>>>> 96dd12ae
+        _processSwaps(_transactionId, _swapData, _transferredAssetId, _receiver, 0, true);
     }
 
     /// @notice Performs a series of swaps or arbitrary executions
@@ -138,20 +102,20 @@
         address payable _receiver,
         uint256 _amount
     ) external payable nonReentrant {
-        _processSwaps(_bridgeData, _swapData, _transferredAssetId, _receiver, _amount, false);
+        _processSwaps(_transactionId, _swapData, _transferredAssetId, _receiver, _amount, false);
     }
 
     /// Private Methods ///
 
     /// @notice Performs a series of swaps or arbitrary executions
-    /// @param _bridgeData the core information needed for bridging
+    /// @param _transactionId the transaction id for the swap
     /// @param _swapData array of data needed for swaps
     /// @param _transferredAssetId token received from the other chain
     /// @param _receiver address that will receive tokens in the end
     /// @param _amount amount of token for swaps or arbitrary executions
     /// @param _depositAllowance If deposit approved amount of token
     function _processSwaps(
-        ILiFi.BridgeData memory _bridgeData,
+        bytes32 _transactionId,
         LibSwap.SwapData[] calldata _swapData,
         address _transferredAssetId,
         address payable _receiver,
@@ -180,11 +144,7 @@
             startingBalance = LibAsset.getOwnBalance(_transferredAssetId) - msg.value;
         }
 
-<<<<<<< HEAD
-        _executeSwaps(_transactionId, _swapData, receiver);
-=======
-        _executeSwaps(_bridgeData, _swapData, _receiver);
->>>>>>> 96dd12ae
+        _executeSwaps(_transactionId, _swapData, _receiver);
 
         uint256 postSwapBalance = LibAsset.getOwnBalance(_transferredAssetId);
         if (postSwapBalance > startingBalance) {
@@ -198,17 +158,13 @@
             LibAsset.transferAsset(finalAssetId, _receiver, finalAssetSendAmount);
         }
 
-<<<<<<< HEAD
-        emit LiFiTransferCompleted(_transactionId, transferredAssetId, receiver, finalAssetSendAmount, block.timestamp);
-=======
         emit LiFiTransferCompleted(
-            _bridgeData.transactionId,
+            _transactionId,
             _transferredAssetId,
             _receiver,
             finalAssetSendAmount,
             block.timestamp
         );
->>>>>>> 96dd12ae
     }
 
     /// @dev Executes swaps one after the other
@@ -226,12 +182,7 @@
             }
 
             LibSwap.SwapData calldata currentSwapData = _swapData[i];
-<<<<<<< HEAD
             LibSwap.swap(_transactionId, currentSwapData);
-=======
-            LibSwap.swap(_bridgeData.transactionId, currentSwapData);
-
->>>>>>> 96dd12ae
             unchecked {
                 ++i;
             }
