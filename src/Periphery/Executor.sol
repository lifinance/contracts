// SPDX-License-Identifier: MIT
pragma solidity 0.8.17;

import { IERC20 } from "@axelar-network/axelar-cgp-solidity/contracts/interfaces/IERC20.sol";
import { ReentrancyGuard } from "../Helpers/ReentrancyGuard.sol";
import { LibSwap } from "../Libraries/LibSwap.sol";
import { LibAsset } from "../Libraries/LibAsset.sol";
import { ILiFi } from "../Interfaces/ILiFi.sol";
import { IERC20Proxy } from "../Interfaces/IERC20Proxy.sol";
import { TransferrableOwnership } from "../Helpers/TransferrableOwnership.sol";

/// @title Executor
/// @author LI.FI (https://li.fi)
/// @notice Arbitrary execution contract used for cross-chain swaps and message passing
contract Executor is ILiFi, ReentrancyGuard, TransferrableOwnership {
    /// Storage ///

    /// @notice The address of the ERC20Proxy contract
    IERC20Proxy public erc20Proxy;

    /// Errors ///
    error ExecutionFailed();
    error InvalidCaller();

    /// Events ///
    event ERC20ProxySet(address indexed proxy);

    /// Modifiers ///

    /// @dev Sends any leftover balances back to the user
    modifier noLeftovers(
        LibSwap.SwapData[] calldata _swaps,
        address payable _leftoverReceiver
    ) {
        uint256 numSwaps = _swaps.length;
        if (numSwaps != 1) {
            uint256[] memory initialBalances = _fetchBalances(_swaps);
            address finalAsset = _swaps[numSwaps - 1].receivingAssetId;
            uint256 curBalance = 0;

            _;

            for (uint256 i = 0; i < numSwaps - 1; ) {
                address curAsset = _swaps[i].receivingAssetId;
                // Handle multi-to-one swaps
                if (curAsset != finalAsset) {
<<<<<<< HEAD
                    curBalance =
                        LibAsset.getOwnBalance(curAsset) -
                        initialBalances[i];
                    if (curBalance > 0) {
                        LibAsset.transferAsset(
                            curAsset,
                            _leftoverReceiver,
                            curBalance
                        );
=======
                    curBalance = LibAsset.getOwnBalance(curAsset);
                    if (curBalance > initialBalances[i]) {
                        LibAsset.transferAsset(curAsset, _leftoverReceiver, curBalance - initialBalances[i]);
>>>>>>> 6f2dc136
                    }
                }
                unchecked {
                    ++i;
                }
            }
        } else {
            _;
        }
    }

    /// Constructor
    /// @notice Initialize local variables for the Executor
    /// @param _owner The address of owner
    /// @param _erc20Proxy The address of the ERC20Proxy contract
    constructor(address _owner, address _erc20Proxy)
        TransferrableOwnership(_owner)
    {
        owner = _owner;
        erc20Proxy = IERC20Proxy(_erc20Proxy);

        emit ERC20ProxySet(_erc20Proxy);
    }

    /// External Methods ///

    /// @notice set ERC20 Proxy
    /// @param _erc20Proxy The address of the ERC20Proxy contract
    function setERC20Proxy(address _erc20Proxy) external onlyOwner {
        erc20Proxy = IERC20Proxy(_erc20Proxy);
        emit ERC20ProxySet(_erc20Proxy);
    }

    /// @notice Performs a swap before completing a cross-chain transaction
    /// @param _transactionId the transaction id for the swap
    /// @param _swapData array of data needed for swaps
    /// @param _transferredAssetId token received from the other chain
    /// @param _receiver address that will receive tokens in the end
    function swapAndCompleteBridgeTokens(
        bytes32 _transactionId,
        LibSwap.SwapData[] calldata _swapData,
        address _transferredAssetId,
        address payable _receiver
    ) external payable nonReentrant {
        _processSwaps(
            _transactionId,
            _swapData,
            _transferredAssetId,
            _receiver,
            0,
            true
        );
    }

    /// @notice Performs a series of swaps or arbitrary executions
    /// @param _transactionId the transaction id for the swap
    /// @param _swapData array of data needed for swaps
    /// @param _transferredAssetId token received from the other chain
    /// @param _receiver address that will receive tokens in the end
    /// @param _amount amount of token for swaps or arbitrary executions
    function swapAndExecute(
        bytes32 _transactionId,
        LibSwap.SwapData[] calldata _swapData,
        address _transferredAssetId,
        address payable _receiver,
        uint256 _amount
    ) external payable nonReentrant {
        _processSwaps(
            _transactionId,
            _swapData,
            _transferredAssetId,
            _receiver,
            _amount,
            false
        );
    }

    /// Private Methods ///

    /// @notice Performs a series of swaps or arbitrary executions
    /// @param _transactionId the transaction id for the swap
    /// @param _swapData array of data needed for swaps
    /// @param _transferredAssetId token received from the other chain
    /// @param _receiver address that will receive tokens in the end
    /// @param _amount amount of token for swaps or arbitrary executions
    /// @param _depositAllowance If deposit approved amount of token
    function _processSwaps(
        bytes32 _transactionId,
        LibSwap.SwapData[] calldata _swapData,
        address _transferredAssetId,
        address payable _receiver,
        uint256 _amount,
        bool _depositAllowance
    ) private {
        uint256 startingBalance;
        uint256 finalAssetStartingBalance;
        address finalAssetId = _swapData[_swapData.length - 1]
            .receivingAssetId;

        if (!LibAsset.isNativeAsset(finalAssetId)) {
            finalAssetStartingBalance = LibAsset.getOwnBalance(finalAssetId);
        } else {
            finalAssetStartingBalance =
                LibAsset.getOwnBalance(finalAssetId) -
                msg.value;
        }

        if (!LibAsset.isNativeAsset(_transferredAssetId)) {
            startingBalance = LibAsset.getOwnBalance(_transferredAssetId);
            if (_depositAllowance) {
                uint256 allowance = IERC20(_transferredAssetId).allowance(
                    msg.sender,
                    address(this)
                );
                LibAsset.depositAsset(_transferredAssetId, allowance);
            } else {
                erc20Proxy.transferFrom(
                    _transferredAssetId,
                    msg.sender,
                    address(this),
                    _amount
                );
            }
        } else {
            startingBalance =
                LibAsset.getOwnBalance(_transferredAssetId) -
                msg.value;
        }

        _executeSwaps(_transactionId, _swapData, _receiver);

        uint256 postSwapBalance = LibAsset.getOwnBalance(_transferredAssetId);
        if (postSwapBalance > startingBalance) {
            LibAsset.transferAsset(
                _transferredAssetId,
                _receiver,
                postSwapBalance - startingBalance
            );
        }

<<<<<<< HEAD
        uint256 finalAssetPostSwapBalance = LibAsset.getOwnBalance(
            finalAssetId
        );
        uint256 finalAssetSendAmount = finalAssetPostSwapBalance -
            finalAssetStartingBalance;

        if (finalAssetSendAmount > 0) {
            LibAsset.transferAsset(
                finalAssetId,
                _receiver,
                finalAssetSendAmount
            );
=======
        uint256 finalAssetPostSwapBalance = LibAsset.getOwnBalance(finalAssetId);

        if (finalAssetPostSwapBalance > finalAssetStartingBalance) {
            finalAssetPostSwapBalance = finalAssetPostSwapBalance - finalAssetStartingBalance;
            LibAsset.transferAsset(finalAssetId, _receiver, finalAssetPostSwapBalance - finalAssetStartingBalance);
>>>>>>> 6f2dc136
        }

        emit LiFiTransferCompleted(
            _transactionId,
            _transferredAssetId,
            _receiver,
            finalAssetPostSwapBalance,
            block.timestamp
        );
    }

    /// @dev Executes swaps one after the other
    /// @param _transactionId the transaction id for the swap
    /// @param _swapData Array of data used to execute swaps
    /// @param _leftoverReceiver Address to receive lefover tokens
    function _executeSwaps(
        bytes32 _transactionId,
        LibSwap.SwapData[] calldata _swapData,
        address payable _leftoverReceiver
    ) private noLeftovers(_swapData, _leftoverReceiver) {
        uint256 numSwaps = _swapData.length;
        for (uint256 i = 0; i < numSwaps; ) {
            if (_swapData[i].callTo == address(erc20Proxy)) {
                revert UnAuthorized(); // Prevent calling ERC20 Proxy directly
            }

            LibSwap.SwapData calldata currentSwapData = _swapData[i];
            LibSwap.swap(_transactionId, currentSwapData);
            unchecked {
                ++i;
            }
        }
    }

    /// @dev Fetches balances of tokens to be swapped before swapping.
    /// @param _swapData Array of data used to execute swaps
    /// @return uint256[] Array of token balances.
    function _fetchBalances(LibSwap.SwapData[] calldata _swapData)
        private
        view
        returns (uint256[] memory)
    {
        uint256 numSwaps = _swapData.length;
        uint256[] memory balances = new uint256[](numSwaps);
        address asset;
        for (uint256 i = 0; i < numSwaps; ) {
            asset = _swapData[i].receivingAssetId;
            balances[i] = LibAsset.getOwnBalance(asset);

            if (LibAsset.isNativeAsset(asset)) {
                balances[i] -= msg.value;
            }

            unchecked {
                ++i;
            }
        }

        return balances;
    }
}<|MERGE_RESOLUTION|>--- conflicted
+++ resolved
@@ -44,21 +44,13 @@
                 address curAsset = _swaps[i].receivingAssetId;
                 // Handle multi-to-one swaps
                 if (curAsset != finalAsset) {
-<<<<<<< HEAD
-                    curBalance =
-                        LibAsset.getOwnBalance(curAsset) -
-                        initialBalances[i];
-                    if (curBalance > 0) {
+                    curBalance = LibAsset.getOwnBalance(curAsset);
+                    if (curBalance > initialBalances[i]) {
                         LibAsset.transferAsset(
                             curAsset,
                             _leftoverReceiver,
-                            curBalance
+                            curBalance - initialBalances[i]
                         );
-=======
-                    curBalance = LibAsset.getOwnBalance(curAsset);
-                    if (curBalance > initialBalances[i]) {
-                        LibAsset.transferAsset(curAsset, _leftoverReceiver, curBalance - initialBalances[i]);
->>>>>>> 6f2dc136
                     }
                 }
                 unchecked {
@@ -199,26 +191,16 @@
             );
         }
 
-<<<<<<< HEAD
         uint256 finalAssetPostSwapBalance = LibAsset.getOwnBalance(
             finalAssetId
         );
-        uint256 finalAssetSendAmount = finalAssetPostSwapBalance -
-            finalAssetStartingBalance;
-
-        if (finalAssetSendAmount > 0) {
+
+        if (finalAssetPostSwapBalance > finalAssetStartingBalance) {
             LibAsset.transferAsset(
                 finalAssetId,
                 _receiver,
-                finalAssetSendAmount
+                finalAssetPostSwapBalance - finalAssetStartingBalance
             );
-=======
-        uint256 finalAssetPostSwapBalance = LibAsset.getOwnBalance(finalAssetId);
-
-        if (finalAssetPostSwapBalance > finalAssetStartingBalance) {
-            finalAssetPostSwapBalance = finalAssetPostSwapBalance - finalAssetStartingBalance;
-            LibAsset.transferAsset(finalAssetId, _receiver, finalAssetPostSwapBalance - finalAssetStartingBalance);
->>>>>>> 6f2dc136
         }
 
         emit LiFiTransferCompleted(
