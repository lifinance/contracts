{
  "LiFiDiamond": {
    "Facets": {
      "0x1215791Ad4E823F36A71329c56e5999f8F320082": {
        "Name": "DiamondCutFacet",
        "Version": "1.0.0"
      },
      "0x519483eEC772BA34098af187Aee7b56C77927B1a": {
        "Name": "DiamondLoupeFacet",
        "Version": "1.0.0"
      },
      "0x9f8AC9248395b93220C6ABbA41d0989Aa08257Ab": {
        "Name": "OwnershipFacet",
        "Version": "1.0.0"
      },
      "0xf600Caa1468FFaa0B8Eef877A84152e2bDdDe2Fb": {
        "Name": "WithdrawFacet",
        "Version": "1.0.0"
      },
      "0xbd0B19349A4D0DF5Abb67D31659d4C5C17b78901": {
        "Name": "DexManagerFacet",
        "Version": "1.0.0"
      },
      "0xdbffD7A135b332748Df2784D214c5f48eC706C3a": {
        "Name": "AccessManagerFacet",
        "Version": "1.0.0"
      },
      "0x36eacDF8e9CF209d84B427316839800a81a2c45A": {
        "Name": "PeripheryRegistryFacet",
        "Version": "1.0.0"
      },
      "0x66861f292099cAF644F4A8b6091De49BEC5E8a15": {
        "Name": "LIFuelFacet",
        "Version": "1.0.1"
      },
      "0x2b7D2C78bd801Cc06DDCF91DeE2e8fAE22814f7e": {
        "Name": "GenericSwapFacet",
        "Version": "2.0.0"
      },
      "0x9D4B9784fC46496926ee4784e490F14d106D83a8": {
        "Name": "StandardizedCallFacet",
        "Version": "1.0.0"
      },
      "0x9157b6550D1C3209C20aCAd12A2dC57Df34Ca48b": {
        "Name": "CalldataVerificationFacet",
        "Version": "1.1.1"
      },
      "0xb8C5408ED5f40ca8df929A50DD36b252B6b39f76": {
        "Name": "SymbiosisFacet",
        "Version": "1.0.0"
      },
      "0xA4A8818D8d4e2EE27e960535D0a15299C5504605": {
        "Name": "StargateFacet",
        "Version": "2.2.0"
      },
<<<<<<< HEAD
      "0x31a9b1835864706Af10103b31Ea2b79bdb995F5F": {
        "Name": "GenericSwapFacetV3",
=======
      "0xc23ae3A8d74C0a428FA59E4AD3EB6aa4b2330530": {
        "Name": "SquidFacet",
>>>>>>> 7d942e5c
        "Version": "1.0.0"
      }
    },
    "Periphery": {
      "ERC20Proxy": "0xA950Ac46b0b844c0564d18A54A9685e614B9086C",
      "Executor": "0x7078d1DE45C7D3e87f71D5DA663db2a8Ee1dfEbe",
      "FeeCollector": "0xF048e5816B0C7951AC179f656C5B86e5a79Bd7b5",
      "GasRebateDistributor": "",
      "LiFuelFeeCollector": "0xc02FFcdD914DbA646704439c6090BAbaD521d04C",
      "Receiver": "0x2fA14922ABc117c4737260032C8fD6D9Ab35395A",
      "RelayerCelerIM": "",
      "ServiceFeeCollector": "0xf3552b98BB4234B47674700A99a0308D74B40F51",
      "TokenWrapper": "0x0263180888007D45340F86eC0b610d250BbDcB23"
    }
  }
}<|MERGE_RESOLUTION|>--- conflicted
+++ resolved
@@ -53,13 +53,12 @@
         "Name": "StargateFacet",
         "Version": "2.2.0"
       },
-<<<<<<< HEAD
       "0x31a9b1835864706Af10103b31Ea2b79bdb995F5F": {
         "Name": "GenericSwapFacetV3",
-=======
+        "Version": "1.0.0"
+      },
       "0xc23ae3A8d74C0a428FA59E4AD3EB6aa4b2330530": {
         "Name": "SquidFacet",
->>>>>>> 7d942e5c
         "Version": "1.0.0"
       }
     },
