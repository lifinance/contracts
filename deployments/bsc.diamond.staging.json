{
  "LiFiDiamond": {
    "Facets": {
      "0x06045F5FA6EA7c6AcEb104b55BcD6C3dE3a08831": {
        "Name": "DiamondCutFacet",
        "Version": "1.0.0"
      },
      "0x8938CEa23C3c5eAABb895765f5B0b2b07D680402": {
        "Name": "DiamondLoupeFacet",
        "Version": "1.0.0"
      },
      "0x53d4Bcd5BEa4e863376b7eA43D7465351a4d71B0": {
        "Name": "OwnershipFacet",
        "Version": "1.0.0"
      },
      "0x83be9a6642c41f7ef78A0B60a355B5D7f3C9A62f": {
        "Name": "WithdrawFacet",
        "Version": "1.0.0"
      },
      "0x5c9cbc3FB4FF588199BFbE68b72Fc127dd0D8630": {
<<<<<<< HEAD
        "Name": "",
        "Version": ""
=======
        "Name": "DexManagerFacet",
        "Version": "1.0.1"
>>>>>>> 8c471299
      },
      "0x1A841931913806FB7570B43bcD64A487A8E7A50c": {
        "Name": "AccessManagerFacet",
        "Version": "1.0.0"
      },
      "0x27A0B9Dd7ee2762e15CCF36DF2F54A4A7B7a9304": {
        "Name": "PeripheryRegistryFacet",
        "Version": "1.0.0"
      },
      "0x9E39c6906F8FBC16D7CC996aB81bcBeD0F6E021d": {
        "Name": "AllBridgeFacet",
        "Version": "2.0.0"
      },
      "0xd6aba485e836d1C717734fFD00A25d16Cf738b49": {
        "Name": "",
        "Version": ""
      },
      "0x9a077b9dD746237d8854848BDB01521B47edC8DF": {
        "Name": "LIFuelFacet",
        "Version": "1.0.0"
      },
      "0x04BD4b6430483cFdD0450D0aFb08633d33C93275": {
        "Name": "",
        "Version": ""
      },
      "0xd596C903d78870786c5DB0E448ce7F87A65A0daD": {
<<<<<<< HEAD
        "Name": "",
        "Version": ""
=======
        "Name": "MayanFacet",
        "Version": "1.0.0"
>>>>>>> 8c471299
      },
      "0xAfcC5c55d5Ec3082675D51331E7Ed9AdE195db48": {
        "Name": "StargateFacet",
        "Version": "2.2.0"
      },
      "0xa6aAe470E7B8E8916e692882A5db25bB40C398A7": {
        "Name": "ThorSwapFacet",
        "Version": "0.0.3"
      },
      "0x8BFC9f022ACb65dfa0Eb6CCbA45c04C2a6cb9A34": {
        "Name": "SquidFacet",
        "Version": "0.0.8"
      },
      "0x7ac3EB2D191EBAb9E925CAbFD4F8155be066b3aa": {
        "Name": "AmarokFacetPacked",
        "Version": "1.0.0"
      },
      "0xA08EcCb4aDd1556CC42ABD5d8dFbEe8a56012359": {
        "Name": "GenericSwapFacet",
        "Version": "1.0.0"
      },
<<<<<<< HEAD
      "0xA269cb81E6bBB86683558e449cb1bAFFdb155Bfc": {
        "Name": "GasZipFacet",
        "Version": "1.0.0"
=======
      "0xf92D157a857d55B5DA987E35488e746EA85f1ca3": {
        "Name": "",
        "Version": ""
>>>>>>> 8c471299
      }
    },
    "Periphery": {
      "ERC20Proxy": "0xf90a432dD1D0541470BC9C440d9dEc3659755238",
      "Executor": "0x4f3B1b1075cC19daA15b7cc681b28e2fB82145eD",
      "FeeCollector": "0x7f98D45c7902f079fDb65811B633522e2d227BB6",
      "GasRebateDistributor": "",
      "LiFuelFeeCollector": "0xc4f7A34b8d283f66925eF0f5CCdFC2AF3030DeaE",
      "Receiver": "0x76EE0F8fb09047284B6ea89881595Fc6F5B09E12",
      "RelayerCelerIM": "",
      "ServiceFeeCollector": "0xdF4257A2f61E5D432Dedbc9c65917C268323421d",
      "TokenWrapper": "0x5215E9fd223BC909083fbdB2860213873046e45d"
    }
  }
}<|MERGE_RESOLUTION|>--- conflicted
+++ resolved
@@ -18,13 +18,8 @@
         "Version": "1.0.0"
       },
       "0x5c9cbc3FB4FF588199BFbE68b72Fc127dd0D8630": {
-<<<<<<< HEAD
-        "Name": "",
-        "Version": ""
-=======
         "Name": "DexManagerFacet",
         "Version": "1.0.1"
->>>>>>> 8c471299
       },
       "0x1A841931913806FB7570B43bcD64A487A8E7A50c": {
         "Name": "AccessManagerFacet",
@@ -51,13 +46,8 @@
         "Version": ""
       },
       "0xd596C903d78870786c5DB0E448ce7F87A65A0daD": {
-<<<<<<< HEAD
-        "Name": "",
-        "Version": ""
-=======
         "Name": "MayanFacet",
         "Version": "1.0.0"
->>>>>>> 8c471299
       },
       "0xAfcC5c55d5Ec3082675D51331E7Ed9AdE195db48": {
         "Name": "StargateFacet",
@@ -79,15 +69,9 @@
         "Name": "GenericSwapFacet",
         "Version": "1.0.0"
       },
-<<<<<<< HEAD
       "0xA269cb81E6bBB86683558e449cb1bAFFdb155Bfc": {
         "Name": "GasZipFacet",
         "Version": "1.0.0"
-=======
-      "0xf92D157a857d55B5DA987E35488e746EA85f1ca3": {
-        "Name": "",
-        "Version": ""
->>>>>>> 8c471299
       }
     },
     "Periphery": {
