--- conflicted
+++ resolved
@@ -1,59 +1,6 @@
 {
   "LiFiDiamond": {
     "Facets": {
-<<<<<<< HEAD
-      "0xC4647E210eeC3744D017cc3d8Bb347f10e3Da339": {
-        "Name": "DiamondCutFacet",
-        "Version": "1.0.0"
-      },
-      "0x2600D745043F16C418eeE4f0DB1Be0281c7518E0": {
-        "Name": "DiamondLoupeFacet",
-        "Version": "1.0.0"
-      },
-      "0x2e8f928324Ea134E3566E0593aEe4eBF7ce6690c": {
-        "Name": "AccessManagerFacet",
-        "Version": "1.0.0"
-      },
-      "0xf813b125198e95cc7be8fFf222A9CBC78AE6fbF5": {
-        "Name": "CalldataVerificationFacet",
-        "Version": "1.3.1"
-      },
-      "0x8E07BC488C3EC57b0526b775a20cB572cBD0C536": {
-        "Name": "DexManagerFacet",
-        "Version": "1.0.2"
-      },
-      "0x3F1437c1241F32335A0e9D8a2c635D294Ed9040A": {
-        "Name": "EmergencyPauseFacet",
-        "Version": "1.0.1"
-      },
-      "0x217be38cE62D2d09f92737B29ab31B7567507e36": {
-        "Name": "GasZipFacet",
-        "Version": "2.0.5"
-      },
-      "0x930d19E26Fc7F12AE09bDBc9C3baB47C81d8f6Fd": {
-        "Name": "GenericSwapFacet",
-        "Version": "1.0.0"
-      },
-      "0xbB88e86eec24a2AdE853575Ba19D81d295756C92": {
-        "Name": "GenericSwapFacetV3",
-        "Version": "1.0.2"
-      },
-      "0x1479deae69f0BF27579DFa046B85851b893a4c52": {
-        "Name": "OwnershipFacet",
-        "Version": "1.0.0"
-      },
-      "0xF57E03085DA6B0E89C00115b1BECa6539C3E884b": {
-        "Name": "PeripheryRegistryFacet",
-        "Version": "1.0.0"
-      },
-      "0x12aE3a61b7B842eF68c556aC55234f25c4254EEA": {
-        "Name": "WithdrawFacet",
-        "Version": "1.0.0"
-      },
-      "0xdC79D5Af93467DeDeD548014Cf8Befcae2C7629e": {
-        "Name": "WhitelistManagerFacet",
-        "Version": "1.0.0"
-=======
       "0x2175285b5835181bf7c92b929b523f8492A5422B": {
         "Name": "DiamondCutFacet",
         "Version": "1.0.0"
@@ -101,7 +48,6 @@
       "0xe957794a5bFDBad9E3D446b075cA658783Aae65F": {
         "Name": "WithdrawFacet",
         "Version": "1.0.0"
->>>>>>> 09df5d89
       }
     },
     "Periphery": {
