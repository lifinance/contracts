{
  "LiFiDiamond": {
    "Facets": {
      "0xf03AFcA857918BE01EBD6C6800Fc2974b8a9eBA2": {
        "Name": "",
        "Version": ""
      },
      "0xE871874D8AC30E8aCD0eC67529b4a5dDD73Bf0d6": {
        "Name": "GenericSwapFacetV3",
        "Version": "1.0.1"
      },
      "0x06045F5FA6EA7c6AcEb104b55BcD6C3dE3a08831": {
        "Name": "DiamondCutFacet",
        "Version": "1.0.0"
      },
      "0x8938CEa23C3c5eAABb895765f5B0b2b07D680402": {
        "Name": "DiamondLoupeFacet",
        "Version": "1.0.0"
      },
      "0x53d4Bcd5BEa4e863376b7eA43D7465351a4d71B0": {
        "Name": "OwnershipFacet",
        "Version": "1.0.0"
      },
      "0x83be9a6642c41f7ef78A0B60a355B5D7f3C9A62f": {
        "Name": "WithdrawFacet",
        "Version": "1.0.0"
      },
      "0x5c9cbc3FB4FF588199BFbE68b72Fc127dd0D8630": {
        "Name": "DexManagerFacet",
        "Version": "1.0.1"
      },
      "0x1A841931913806FB7570B43bcD64A487A8E7A50c": {
        "Name": "AccessManagerFacet",
        "Version": "1.0.0"
      },
      "0x27A0B9Dd7ee2762e15CCF36DF2F54A4A7B7a9304": {
        "Name": "PeripheryRegistryFacet",
        "Version": "1.0.0"
      },
      "0x9E39c6906F8FBC16D7CC996aB81bcBeD0F6E021d": {
        "Name": "AllBridgeFacet",
        "Version": "2.0.0"
      },
      "0xd6aba485e836d1C717734fFD00A25d16Cf738b49": {
        "Name": "",
        "Version": ""
      },
      "0x9a077b9dD746237d8854848BDB01521B47edC8DF": {
        "Name": "LIFuelFacet",
        "Version": "1.0.0"
      },
      "0x04BD4b6430483cFdD0450D0aFb08633d33C93275": {
        "Name": "",
        "Version": ""
      },
      "0xd596C903d78870786c5DB0E448ce7F87A65A0daD": {
        "Name": "MayanFacet",
        "Version": "1.0.0"
      },
      "0xAfcC5c55d5Ec3082675D51331E7Ed9AdE195db48": {
        "Name": "StargateFacet",
        "Version": "2.2.0"
      },
      "0xa6aAe470E7B8E8916e692882A5db25bB40C398A7": {
        "Name": "ThorSwapFacet",
        "Version": "0.0.3"
      },
      "0x8BFC9f022ACb65dfa0Eb6CCbA45c04C2a6cb9A34": {
        "Name": "SquidFacet",
        "Version": "0.0.8"
      },
      "0x7ac3EB2D191EBAb9E925CAbFD4F8155be066b3aa": {
        "Name": "AmarokFacetPacked",
        "Version": "1.0.0"
      },
      "0xA08EcCb4aDd1556CC42ABD5d8dFbEe8a56012359": {
        "Name": "GenericSwapFacet",
        "Version": "1.0.0"
      },
      "0x089153117bffd37CBbE0c604dAE8e493D4743fA8": {
        "Name": "StargateFacetV2",
        "Version": "1.0.1"
      },
<<<<<<< HEAD
      "0x88c9Ed1C3d723F4F5fe14B18b4C91737208791bD": {
=======
      "0xbE176F5a3f0A1A751acE340Bd585E37109Ea6986": {
>>>>>>> a469766b
        "Name": "GasZipFacet",
        "Version": "2.0.0"
      }
    },
    "Periphery": {
      "ERC20Proxy": "0xf90a432dD1D0541470BC9C440d9dEc3659755238",
      "Executor": "0x4f3B1b1075cC19daA15b7cc681b28e2fB82145eD",
      "FeeCollector": "0x7f98D45c7902f079fDb65811B633522e2d227BB6",
      "GasRebateDistributor": "",
<<<<<<< HEAD
      "GasZipPeriphery": "0x287fb5cBb8E4796e997cC2A92e5b37FD5434f485",
=======
      "GasZipPeriphery": "",
>>>>>>> a469766b
      "LiFiDEXAggregator": "",
      "LiFuelFeeCollector": "0xc4f7A34b8d283f66925eF0f5CCdFC2AF3030DeaE",
      "Receiver": "0x76EE0F8fb09047284B6ea89881595Fc6F5B09E12",
      "ReceiverStargateV2": "",
      "RelayerCelerIM": "",
      "ServiceFeeCollector": "0xdF4257A2f61E5D432Dedbc9c65917C268323421d",
      "TokenWrapper": "0x5215E9fd223BC909083fbdB2860213873046e45d"
    }
  }
}<|MERGE_RESOLUTION|>--- conflicted
+++ resolved
@@ -1,6 +1,10 @@
 {
   "LiFiDiamond": {
     "Facets": {
+      "0xf03AFcA857918BE01EBD6C6800Fc2974b8a9eBA2": {
+        "Name": "",
+        "Version": ""
+      },
       "0xf03AFcA857918BE01EBD6C6800Fc2974b8a9eBA2": {
         "Name": "",
         "Version": ""
@@ -81,11 +85,7 @@
         "Name": "StargateFacetV2",
         "Version": "1.0.1"
       },
-<<<<<<< HEAD
       "0x88c9Ed1C3d723F4F5fe14B18b4C91737208791bD": {
-=======
-      "0xbE176F5a3f0A1A751acE340Bd585E37109Ea6986": {
->>>>>>> a469766b
         "Name": "GasZipFacet",
         "Version": "2.0.0"
       }
@@ -95,12 +95,8 @@
       "Executor": "0x4f3B1b1075cC19daA15b7cc681b28e2fB82145eD",
       "FeeCollector": "0x7f98D45c7902f079fDb65811B633522e2d227BB6",
       "GasRebateDistributor": "",
-<<<<<<< HEAD
       "GasZipPeriphery": "0x287fb5cBb8E4796e997cC2A92e5b37FD5434f485",
-=======
-      "GasZipPeriphery": "",
->>>>>>> a469766b
-      "LiFiDEXAggregator": "",
+      "LiFiDEXAggregator": "0xD6f02718B9df9FAd2665c7304BC5b26D5bbD8642",
       "LiFuelFeeCollector": "0xc4f7A34b8d283f66925eF0f5CCdFC2AF3030DeaE",
       "Receiver": "0x76EE0F8fb09047284B6ea89881595Fc6F5B09E12",
       "ReceiverStargateV2": "",
