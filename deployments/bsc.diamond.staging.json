--- conflicted
+++ resolved
@@ -46,13 +46,8 @@
         "Version": ""
       },
       "0xd596C903d78870786c5DB0E448ce7F87A65A0daD": {
-<<<<<<< HEAD
         "Name": "MayanFacet",
         "Version": "1.0.0"
-=======
-        "Name": "",
-        "Version": ""
->>>>>>> 5088f599
       },
       "0xAfcC5c55d5Ec3082675D51331E7Ed9AdE195db48": {
         "Name": "StargateFacet",
