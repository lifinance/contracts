--- conflicted
+++ resolved
@@ -82,37 +82,22 @@
         "Version": "1.0.1"
       },
       "0x0DAff7e73fDb2bbaDa232A16a5BEA72463893E35": {
-<<<<<<< HEAD
         "Name": "GasZipFacet",
         "Version": "2.0.0"
-=======
-        "Name": "",
-        "Version": ""
->>>>>>> 740a1766
       }
     },
     "Periphery": {
-      "ERC20Proxy": "0xf90a432dD1D0541470BC9C440d9dEc3659755238",
-      "Executor": "0x4f3B1b1075cC19daA15b7cc681b28e2fB82145eD",
-      "FeeCollector": "0x7f98D45c7902f079fDb65811B633522e2d227BB6",
-<<<<<<< HEAD
-      "GasRebateDistributor": "",
+      "ERC20Proxy": "0xf90a432dD1D0541470BC9C440d9dEc36597552380xf90a432dD1D0541470BC9C440d9dEc3659755238",
+      "Executor": "0x4f3B1b1075cC19daA15b7cc681b28e2fB82145eD0x4f3B1b1075cC19daA15b7cc681b28e2fB82145eD",
+      "FeeCollector": "0x7f98D45c7902f079fDb65811B633522e2d227BB60x7f98D45c7902f079fDb65811B633522e2d227BB6",
       "GasZipPeriphery": "0x46d8Aa20D5aD98927Cf885De9eBf9436E8E551c2",
       "LiFiDEXAggregator": "0xD6f02718B9df9FAd2665c7304BC5b26D5bbD8642",
-      "LiFuelFeeCollector": "0xc4f7A34b8d283f66925eF0f5CCdFC2AF3030DeaE",
+      "LiFuelFeeCollector": "0xc4f7A34b8d283f66925eF0f5CCdFC2AF3030DeaE0xc4f7A34b8d283f66925eF0f5CCdFC2AF3030DeaE",
       "Receiver": "0x76EE0F8fb09047284B6ea89881595Fc6F5B09E12",
+      "ReceiverAcrossV3": "0x76EE0F8fb09047284B6ea89881595Fc6F5B09E12",
       "ReceiverStargateV2": "",
       "RelayerCelerIM": "",
-      "ServiceFeeCollector": "0xdF4257A2f61E5D432Dedbc9c65917C268323421d",
-=======
-      "LiFiDEXAggregator": "0xD6f02718B9df9FAd2665c7304BC5b26D5bbD8642",
-      "LiFuelFeeCollector": "0xc4f7A34b8d283f66925eF0f5CCdFC2AF3030DeaE",
-      "Receiver": "0x76EE0F8fb09047284B6ea89881595Fc6F5B09E12",
-      "ReceiverAcrossV3": "",
-      "ReceiverStargateV2": "",
-      "RelayerCelerIM": "",
->>>>>>> 740a1766
-      "TokenWrapper": "0x5215E9fd223BC909083fbdB2860213873046e45d"
+      "TokenWrapper": "",
     }
   }
 }