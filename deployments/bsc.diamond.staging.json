--- conflicted
+++ resolved
@@ -41,29 +41,22 @@
         "Name": "LIFuelFacet",
         "Version": "1.0.0"
       },
-<<<<<<< HEAD
-      "0x04BD4b6430483cFdD0450D0aFb08633d33C93275": {
-        "Name": "OFTWrapperFacet",
-        "Version": "1.1.0"
-=======
       "0x4E32c544a3498AE561c89E71Bcc7582C79D7eA84": {
         "Name": "",
         "Version": ""
->>>>>>> 1ccae862
       },
       "0xA08EcCb4aDd1556CC42ABD5d8dFbEe8a56012359": {
         "Name": "GenericSwapFacet",
         "Version": "1.0.0"
       },
       "0xAfcC5c55d5Ec3082675D51331E7Ed9AdE195db48": {
-<<<<<<< HEAD
-        "Name": "",
-        "Version": ""
-=======
         "Name": "StargateFacet",
         "Version": "2.2.0"
->>>>>>> 1ccae862
-      }
+      },
+      "0x04BD4b6430483cFdD0450D0aFb08633d33C93275": {
+        "Name": "OFTWrapperFacet",
+        "Version": "1.1.0"
+      },
     },
     "Periphery": {
       "ERC20Proxy": "0xf90a432dD1D0541470BC9C440d9dEc3659755238",
