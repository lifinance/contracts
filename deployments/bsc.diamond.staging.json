{
  "LiFiDiamond": {
    "Facets": {
      "0x06045F5FA6EA7c6AcEb104b55BcD6C3dE3a08831": {
        "Name": "DiamondCutFacet",
        "Version": "1.0.0"
      },
      "0x8938CEa23C3c5eAABb895765f5B0b2b07D680402": {
        "Name": "DiamondLoupeFacet",
        "Version": "1.0.0"
      },
      "0x53d4Bcd5BEa4e863376b7eA43D7465351a4d71B0": {
        "Name": "OwnershipFacet",
        "Version": "1.0.0"
      },
      "0x83be9a6642c41f7ef78A0B60a355B5D7f3C9A62f": {
        "Name": "WithdrawFacet",
        "Version": "1.0.0"
      },
      "0xB94Fd26F6b138E1bE6CfEa5Ec4F67C5573F5d6AD": {
        "Name": "DexManagerFacet",
        "Version": "1.0.0"
      },
      "0x1A841931913806FB7570B43bcD64A487A8E7A50c": {
        "Name": "AccessManagerFacet",
        "Version": "1.0.0"
      },
      "0x27A0B9Dd7ee2762e15CCF36DF2F54A4A7B7a9304": {
        "Name": "PeripheryRegistryFacet",
        "Version": "1.0.0"
      },
      "0x9E39c6906F8FBC16D7CC996aB81bcBeD0F6E021d": {
        "Name": "AllBridgeFacet",
        "Version": "2.0.0"
      },
      "0xd6aba485e836d1C717734fFD00A25d16Cf738b49": {
        "Name": "",
        "Version": ""
      },
      "0x9a077b9dD746237d8854848BDB01521B47edC8DF": {
        "Name": "LIFuelFacet",
        "Version": "1.0.0"
      },
      "0x04BD4b6430483cFdD0450D0aFb08633d33C93275": {
        "Name": "",
        "Version": ""
      },
      "0xcED4B608A468ce334c75c6652e18E2Ba7f3F44dA": {
<<<<<<< HEAD
        "Name": "MayanFacet",
        "Version": "1.0.0"
=======
        "Name": "",
        "Version": ""
>>>>>>> d0768614
      },
      "0xAfcC5c55d5Ec3082675D51331E7Ed9AdE195db48": {
        "Name": "StargateFacet",
        "Version": "2.2.0"
      },
      "0xa6aAe470E7B8E8916e692882A5db25bB40C398A7": {
        "Name": "ThorSwapFacet",
        "Version": "0.0.3"
      },
<<<<<<< HEAD
      "0xC34b1387F1b6F6E58a2D708780934DaB84e6aA2e": {
        "Name": "",
        "Version": ""
=======
      "0x8BFC9f022ACb65dfa0Eb6CCbA45c04C2a6cb9A34": {
        "Name": "SquidFacet",
        "Version": "0.0.8"
>>>>>>> d0768614
      },
      "0x7ac3EB2D191EBAb9E925CAbFD4F8155be066b3aa": {
        "Name": "AmarokFacetPacked",
        "Version": "1.0.0"
      },
      "0xA08EcCb4aDd1556CC42ABD5d8dFbEe8a56012359": {
        "Name": "GenericSwapFacet",
        "Version": "1.0.0"
      }
    },
    "Periphery": {
      "ERC20Proxy": "0xf90a432dD1D0541470BC9C440d9dEc3659755238",
      "Executor": "0x4f3B1b1075cC19daA15b7cc681b28e2fB82145eD",
      "FeeCollector": "0x7f98D45c7902f079fDb65811B633522e2d227BB6",
      "GasRebateDistributor": "",
<<<<<<< HEAD
      "LiFuelFeeCollector": "",
      "Receiver": "0x76EE0F8fb09047284B6ea89881595Fc6F5B09E12",
      "RelayerCelerIM": "",
      "ServiceFeeCollector": "0xdF4257A2f61E5D432Dedbc9c65917C268323421d",
      "TokenWrapper": ""
=======
      "LiFuelFeeCollector": "0xc4f7A34b8d283f66925eF0f5CCdFC2AF3030DeaE",
      "Receiver": "0x76EE0F8fb09047284B6ea89881595Fc6F5B09E12",
      "RelayerCelerIM": "",
      "ServiceFeeCollector": "0xdF4257A2f61E5D432Dedbc9c65917C268323421d",
      "TokenWrapper": "0x5215E9fd223BC909083fbdB2860213873046e45d"
>>>>>>> d0768614
    }
  }
}<|MERGE_RESOLUTION|>--- conflicted
+++ resolved
@@ -46,13 +46,8 @@
         "Version": ""
       },
       "0xcED4B608A468ce334c75c6652e18E2Ba7f3F44dA": {
-<<<<<<< HEAD
         "Name": "MayanFacet",
         "Version": "1.0.0"
-=======
-        "Name": "",
-        "Version": ""
->>>>>>> d0768614
       },
       "0xAfcC5c55d5Ec3082675D51331E7Ed9AdE195db48": {
         "Name": "StargateFacet",
@@ -62,15 +57,9 @@
         "Name": "ThorSwapFacet",
         "Version": "0.0.3"
       },
-<<<<<<< HEAD
-      "0xC34b1387F1b6F6E58a2D708780934DaB84e6aA2e": {
-        "Name": "",
-        "Version": ""
-=======
       "0x8BFC9f022ACb65dfa0Eb6CCbA45c04C2a6cb9A34": {
         "Name": "SquidFacet",
         "Version": "0.0.8"
->>>>>>> d0768614
       },
       "0x7ac3EB2D191EBAb9E925CAbFD4F8155be066b3aa": {
         "Name": "AmarokFacetPacked",
@@ -86,19 +75,10 @@
       "Executor": "0x4f3B1b1075cC19daA15b7cc681b28e2fB82145eD",
       "FeeCollector": "0x7f98D45c7902f079fDb65811B633522e2d227BB6",
       "GasRebateDistributor": "",
-<<<<<<< HEAD
-      "LiFuelFeeCollector": "",
-      "Receiver": "0x76EE0F8fb09047284B6ea89881595Fc6F5B09E12",
-      "RelayerCelerIM": "",
-      "ServiceFeeCollector": "0xdF4257A2f61E5D432Dedbc9c65917C268323421d",
-      "TokenWrapper": ""
-=======
       "LiFuelFeeCollector": "0xc4f7A34b8d283f66925eF0f5CCdFC2AF3030DeaE",
       "Receiver": "0x76EE0F8fb09047284B6ea89881595Fc6F5B09E12",
       "RelayerCelerIM": "",
       "ServiceFeeCollector": "0xdF4257A2f61E5D432Dedbc9c65917C268323421d",
       "TokenWrapper": "0x5215E9fd223BC909083fbdB2860213873046e45d"
->>>>>>> d0768614
     }
-  }
-}+  }