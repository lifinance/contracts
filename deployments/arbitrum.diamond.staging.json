--- conflicted
+++ resolved
@@ -123,21 +123,12 @@
       "Executor": "0x23f882bA2fa54A358d8599465EB471f58Cc26751",
       "FeeCollector": "0x7F8E9bEBd1Dea263A36a6916B99bd84405B9654a",
       "GasRebateDistributor": "",
-<<<<<<< HEAD
-      "LiFuelFeeCollector": "",
-      "Receiver": "0x59B341fF54543D66C7393FfD2A050E256c97669E",
-      "RelayerCelerIM": "0x9d3573b1d85112446593f617f1f3eb5ec1778D27",
-      "ServiceFeeCollector": "0x9cc3164f01ED3796Fdf7Da538484D634608D2203",
-      "TokenWrapper": "",
-      "ReceiverAcrossV3": "0xF1bb3336504Ff38f9BE0bB6EfE59DfB96E058825"
-=======
       "LiFuelFeeCollector": "0x94EA56D8049e93E0308B9c7d1418Baf6A7C68280",
       "Receiver": "0x36E9B2E8A627474683eF3b1E9Df26D2bF04396f3",
       "ReceiverStargateV2": "",
       "RelayerCelerIM": "0xa1Ed8783AC96385482092b82eb952153998e9b70",
       "ServiceFeeCollector": "",
       "TokenWrapper": "0xF63b27AE2Dc887b88f82E2Cc597d07fBB2E78E70"
->>>>>>> 09f6510a
     }
   }
 }