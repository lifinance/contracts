--- conflicted
+++ resolved
@@ -22,6 +22,7 @@
         "Version": "1.0.0"
       },
       "0xa574407A8bA37E83841eCa2084b1DAC51d0f0b8A": {
+      "0xa574407A8bA37E83841eCa2084b1DAC51d0f0b8A": {
         "Name": "",
         "Version": ""
       },
@@ -176,13 +177,10 @@
       "0x36e1375B0755162d720276dFF6893DF02bd49225": {
         "Name": "GlacisFacet",
         "Version": "1.1.0"
-<<<<<<< HEAD
       },
       "0x004E291b9244C811B0BE00cA2C179d54FAA5073D": {
         "Name": "RelayDepositoryFacet",
         "Version": "1.0.0"
-=======
->>>>>>> dc6cdb81
       }
     },
     "Periphery": {
