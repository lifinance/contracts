{
  "LiFiDiamond": {
    "Facets": {
      "0x17Bb203F42d8e404ac7E8dB6ff972B7E8473850b": {
        "Name": "EmergencyPauseFacet",
        "Version": "1.0.0"
      },
      "0xB2A8517734CDf985d53F303A1f7759A34fdC772F": {
        "Name": "DiamondCutFacet",
        "Version": "1.0.0"
      },
      "0x3B75025167b5fEc275266F43c132709d58329cf4": {
        "Name": "DiamondLoupeFacet",
        "Version": "1.0.0"
      },
      "0x050cd05AFf1367e6DC4c20dA96fFD31FCB39e219": {
        "Name": "OwnershipFacet",
        "Version": "1.0.0"
      },
      "0x61b6031B393632FFecAc921e2195831f6C549324": {
        "Name": "WithdrawFacet",
        "Version": "1.0.0"
      },
      "0x603f0c31B37E5ca3eA75D5730CCfaBCFF6D17aa3": {
<<<<<<< HEAD
        "Name": "WhitelistManagerFacet",
        "Version": "1.0.3"
=======
        "Name": "",
        "Version": ""
>>>>>>> d0c97acd
      },
      "0x4D8Bc5FB73fB13C38de218F42467e210747c73C2": {
        "Name": "AccessManagerFacet",
        "Version": "1.0.0"
      },
      "0xD40732F1af7c7f020286e5D74F2b617A88eF0cB9": {
        "Name": "PeripheryRegistryFacet",
        "Version": "1.0.0"
      },
      "0x84a520ECB564930908CA411d2B3E41ec95cd805B": {
        "Name": "LIFuelFacet",
        "Version": "1.0.1"
      },
      "0xa3B327b4D6C7E852C551da138d85A74F973e600d": {
        "Name": "GenericSwapFacet",
        "Version": "1.0.0"
      },
      "0xFf6Fa203573Baaaa4AE375EB7ac2819d539e16FF": {
        "Name": "GenericSwapFacetV3",
        "Version": "1.0.1"
      },
      "0xA7ffe57ee70Ac4998e9E9fC6f17341173E081A8f": {
        "Name": "StandardizedCallFacet",
        "Version": "1.1.0"
      },
      "0x90B5b319cA20D9E466cB5b843952363C34d1b54E": {
        "Name": "CalldataVerificationFacet",
        "Version": "1.1.1"
      },
      "0x50C5F0e350779bf74C0d5fEd7C5D44A7Ef82eeA9": {
        "Name": "AcrossFacet",
        "Version": "2.0.0"
      },
      "0x7A3770a9504924d99D38BBba4F0116B756393Eb3": {
        "Name": "AcrossFacetPacked",
        "Version": "1.0.0"
      },
      "0x2cE0ea020872a75bdE21a7e4e97556236Eb79e02": {
        "Name": "AllBridgeFacet",
        "Version": "2.0.0"
      },
      "0x9acf1dA66EebC7601D4301539655caf95A6Eb24b": {
        "Name": "AmarokFacet",
        "Version": "3.0.0"
      },
      "0x0aB252E7b5167Be2aC7841Bdaf1689E1a475ceE7": {
        "Name": "AmarokFacetPacked",
        "Version": "1.0.0"
      },
      "0x9b3654a73f98d69E0FcaE40c0D1D00ED013FA869": {
        "Name": "CBridgeFacet",
        "Version": "1.0.0"
      },
      "0x14cc46348EC4877d7a70e0f3e228aDa34af34DF2": {
        "Name": "CBridgeFacetPacked",
        "Version": "1.0.3"
      },
      "0x371E073f6A09DCBEE1D2Ac56E940F878a0Ba9DAE": {
        "Name": "CelerCircleBridgeFacet",
        "Version": "1.0.1"
      },
      "0xB4E02721E552Ef3721f32E1D90BC13cb390b6cB3": {
        "Name": "",
        "Version": ""
      },
      "0xa73a8BC8d36472269138c3233e24D0Ee0c344bd8": {
        "Name": "CircleBridgeFacet",
        "Version": "1.0.0"
      },
      "0x380157643592725677F165b67642448CDCAeE026": {
        "Name": "HopFacet",
        "Version": "2.0.0"
      },
      "0xf82135385765f1324257ffF74489F16382EBBb8A": {
        "Name": "HopFacetOptimized",
        "Version": "2.0.0"
      },
      "0x5C3550CFA82803fC7342d55d8F806a2EdE675288": {
        "Name": "HopFacetPacked",
        "Version": "1.0.6"
      },
      "0x4C362E97dAcF097e0CA71309375a4C13932f6217": {
        "Name": "HyphenFacet",
        "Version": "1.0.0"
      },
      "0xB93B2804b2BC9CbE74E6479F399000Dee5A4A3f9": {
        "Name": "SquidFacet",
        "Version": "1.0.0"
      },
      "0xf0F989caC0600214B564ce07102F7e633680F0Fd": {
        "Name": "StargateFacet",
        "Version": "2.2.0"
      },
      "0x21571D628B0bCBeb954D5933A604eCac35bAF2c7": {
        "Name": "SymbiosisFacet",
        "Version": "1.0.0"
      },
      "0x2EFD6843C35952115E6D40A93586615674Da1b78": {
        "Name": "MayanFacet",
        "Version": "1.2.0"
      },
      "0x681a3409c35F12224c436D50Ce14F25f954B6Ea2": {
        "Name": "",
        "Version": ""
      },
      "0x7C27b0FD92dbC5a1cA268255A649320E8C649e70": {
        "Name": "GasZipFacet",
        "Version": "2.0.4"
      },
      "0x21767081Ff52CE5563A29f27149D01C7127775A2": {
        "Name": "AcrossFacetPackedV3",
        "Version": "1.0.0"
      },
      "0xE15C7585636e62b88bA47A40621287086E0c2E33": {
        "Name": "DeBridgeDlnFacet",
        "Version": "1.0.0"
      },
      "0xF336cc028Fc5328472f96e377d32Fd32F8eE1750": {
        "Name": "",
        "Version": ""
      },
      "0xF82830B952Bc60b93206FA22f1cD4770cedb2840": {
        "Name": "GlacisFacet",
        "Version": "1.0.0"
      },
      "0xa884c21873A671bD010567cf97c937b153F842Cc": {
        "Name": "ChainflipFacet",
        "Version": "1.0.0"
      },
      "0x371E61d9DC497C506837DFA47B8dccEF1da30459": {
        "Name": "PioneerFacet",
        "Version": "1.0.0"
      }
    },
    "Periphery": {
      "ERC20Proxy": "0xF6d5cf7a12d89BC0fD34E27d2237875b564A6ADf",
      "Executor": "0x23f882bA2fa54A358d8599465EB471f58Cc26751",
      "FeeCollector": "0x7F8E9bEBd1Dea263A36a6916B99bd84405B9654a",
      "GasZipPeriphery": "",
      "LidoWrapper": "",
      "LiFiDEXAggregator": "",
      "Permit2Proxy": "0xb33Fe241BEd9bf5F694101D7498F63a0d060F999",
      "ReceiverAcrossV3": "0xe4F3DEF14D61e47c696374453CD64d438FD277F8",
      "ReceiverChainflip": "",
      "ReceiverStargateV2": "",
      "RelayerCelerIM": "0xa1Ed8783AC96385482092b82eb952153998e9b70",
      "TokenWrapper": "0xF63b27AE2Dc887b88f82E2Cc597d07fBB2E78E70"
    }
  }
}<|MERGE_RESOLUTION|>--- conflicted
+++ resolved
@@ -22,13 +22,8 @@
         "Version": "1.0.0"
       },
       "0x603f0c31B37E5ca3eA75D5730CCfaBCFF6D17aa3": {
-<<<<<<< HEAD
         "Name": "WhitelistManagerFacet",
         "Version": "1.0.3"
-=======
-        "Name": "",
-        "Version": ""
->>>>>>> d0c97acd
       },
       "0x4D8Bc5FB73fB13C38de218F42467e210747c73C2": {
         "Name": "AccessManagerFacet",
