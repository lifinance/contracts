--- conflicted
+++ resolved
@@ -195,14 +195,10 @@
       "ReceiverAcrossV4": "0x8fd9e1893fdE2e52b49F2875E63277Ba5675D014",
       "ReceiverChainflip": "",
       "ReceiverStargateV2": "",
-<<<<<<< HEAD
       "RelayerCelerIM": "0xa1Ed8783AC96385482092b82eb952153998e9b70",
       "Patcher": "0x3971A968c03cd9640239C937F8d30D024840E691",
       "TokenWrapper": "0xF63b27AE2Dc887b88f82E2Cc597d07fBB2E78E70",
       "OutputValidator": "0x266f7a44969d0003AFD94cdf96bdfdEDd8754133"
-=======
-      "TokenWrapper": "0xF63b27AE2Dc887b88f82E2Cc597d07fBB2E78E70"
->>>>>>> fc98c459
     }
   }
 }