{
  "LiFiDiamond": {
    "Facets": {
      "0x17Bb203F42d8e404ac7E8dB6ff972B7E8473850b": {
        "Name": "EmergencyPauseFacet",
        "Version": "1.0.0"
      },
      "0xB2A8517734CDf985d53F303A1f7759A34fdC772F": {
        "Name": "DiamondCutFacet",
        "Version": "1.0.0"
      },
      "0x3B75025167b5fEc275266F43c132709d58329cf4": {
        "Name": "DiamondLoupeFacet",
        "Version": "1.0.0"
      },
      "0x050cd05AFf1367e6DC4c20dA96fFD31FCB39e219": {
        "Name": "OwnershipFacet",
        "Version": "1.0.0"
      },
      "0x61b6031B393632FFecAc921e2195831f6C549324": {
        "Name": "WithdrawFacet",
        "Version": "1.0.0"
      },
      "0x603f0c31B37E5ca3eA75D5730CCfaBCFF6D17aa3": {
        "Name": "",
        "Version": ""
      },
      "0x4D8Bc5FB73fB13C38de218F42467e210747c73C2": {
        "Name": "AccessManagerFacet",
        "Version": "1.0.0"
      },
      "0xD40732F1af7c7f020286e5D74F2b617A88eF0cB9": {
        "Name": "PeripheryRegistryFacet",
        "Version": "1.0.0"
      },
      "0x84a520ECB564930908CA411d2B3E41ec95cd805B": {
        "Name": "LIFuelFacet",
        "Version": "1.0.1"
      },
      "0xa3B327b4D6C7E852C551da138d85A74F973e600d": {
        "Name": "GenericSwapFacet",
        "Version": "1.0.0"
      },
      "0xFf6Fa203573Baaaa4AE375EB7ac2819d539e16FF": {
        "Name": "GenericSwapFacetV3",
        "Version": "1.0.1"
      },
      "0xA7ffe57ee70Ac4998e9E9fC6f17341173E081A8f": {
        "Name": "StandardizedCallFacet",
        "Version": "1.1.0"
      },
      "0x90B5b319cA20D9E466cB5b843952363C34d1b54E": {
        "Name": "CalldataVerificationFacet",
        "Version": "1.1.1"
      },
      "0x50C5F0e350779bf74C0d5fEd7C5D44A7Ef82eeA9": {
        "Name": "AcrossFacet",
        "Version": "2.0.0"
      },
      "0x7A3770a9504924d99D38BBba4F0116B756393Eb3": {
        "Name": "AcrossFacetPacked",
        "Version": "1.0.0"
      },
      "0x2cE0ea020872a75bdE21a7e4e97556236Eb79e02": {
        "Name": "AllBridgeFacet",
        "Version": "2.0.0"
      },
      "0x9acf1dA66EebC7601D4301539655caf95A6Eb24b": {
        "Name": "AmarokFacet",
        "Version": "3.0.0"
      },
      "0x0aB252E7b5167Be2aC7841Bdaf1689E1a475ceE7": {
        "Name": "AmarokFacetPacked",
        "Version": "1.0.0"
      },
      "0x9b3654a73f98d69E0FcaE40c0D1D00ED013FA869": {
        "Name": "CBridgeFacet",
        "Version": "1.0.0"
      },
      "0x14cc46348EC4877d7a70e0f3e228aDa34af34DF2": {
        "Name": "CBridgeFacetPacked",
        "Version": "1.0.3"
      },
      "0x371E073f6A09DCBEE1D2Ac56E940F878a0Ba9DAE": {
        "Name": "CelerCircleBridgeFacet",
        "Version": "1.0.1"
      },
      "0xB4E02721E552Ef3721f32E1D90BC13cb390b6cB3": {
        "Name": "",
        "Version": ""
      },
      "0xa73a8BC8d36472269138c3233e24D0Ee0c344bd8": {
        "Name": "CircleBridgeFacet",
        "Version": "1.0.0"
      },
      "0x380157643592725677F165b67642448CDCAeE026": {
        "Name": "HopFacet",
        "Version": "2.0.0"
      },
      "0xf82135385765f1324257ffF74489F16382EBBb8A": {
        "Name": "HopFacetOptimized",
        "Version": "2.0.0"
      },
      "0x5C3550CFA82803fC7342d55d8F806a2EdE675288": {
        "Name": "HopFacetPacked",
        "Version": "1.0.6"
      },
      "0x4C362E97dAcF097e0CA71309375a4C13932f6217": {
        "Name": "HyphenFacet",
        "Version": "1.0.0"
      },
      "0xB93B2804b2BC9CbE74E6479F399000Dee5A4A3f9": {
        "Name": "SquidFacet",
        "Version": "1.0.0"
      },
      "0xf0F989caC0600214B564ce07102F7e633680F0Fd": {
        "Name": "StargateFacet",
        "Version": "2.2.0"
      },
      "0x21571D628B0bCBeb954D5933A604eCac35bAF2c7": {
        "Name": "SymbiosisFacet",
        "Version": "1.0.0"
      },
      "0x2EFD6843C35952115E6D40A93586615674Da1b78": {
        "Name": "MayanFacet",
        "Version": "1.2.0"
      },
      "0x681a3409c35F12224c436D50Ce14F25f954B6Ea2": {
        "Name": "",
        "Version": ""
      },
<<<<<<< HEAD
      "0x37f3F3E9d909fB1163448C511193b8481e541C62": {
        "Name": "GasZipFacet",
        "Version": "2.0.3"
=======
      "0x7C27b0FD92dbC5a1cA268255A649320E8C649e70": {
        "Name": "GasZipFacet",
        "Version": "2.0.4"
>>>>>>> 00e95bc8
      },
      "0x21767081Ff52CE5563A29f27149D01C7127775A2": {
        "Name": "AcrossFacetPackedV3",
        "Version": "1.0.0"
      },
      "0xE15C7585636e62b88bA47A40621287086E0c2E33": {
        "Name": "DeBridgeDlnFacet",
        "Version": "1.0.0"
      },
      "0xF336cc028Fc5328472f96e377d32Fd32F8eE1750": {
        "Name": "",
        "Version": ""
      },
      "0xF82830B952Bc60b93206FA22f1cD4770cedb2840": {
        "Name": "GlacisFacet",
        "Version": "1.0.0"
      },
      "0xa884c21873A671bD010567cf97c937b153F842Cc": {
        "Name": "ChainflipFacet",
        "Version": "1.0.0"
      },
      "0xFE67537CBDbdfE685826f0719D994E70b252e0f9": {
<<<<<<< HEAD
        "Name": "PioneerFacet",
        "Version": "1.0.0"
=======
        "Name": "",
        "Version": ""
>>>>>>> 00e95bc8
      }
    },
    "Periphery": {
      "ERC20Proxy": "0xF6d5cf7a12d89BC0fD34E27d2237875b564A6ADf",
      "Executor": "0x23f882bA2fa54A358d8599465EB471f58Cc26751",
      "FeeCollector": "0x7F8E9bEBd1Dea263A36a6916B99bd84405B9654a",
      "GasZipPeriphery": "",
      "LidoWrapper": "",
      "LiFiDEXAggregator": "",
      "Permit2Proxy": "0xb33Fe241BEd9bf5F694101D7498F63a0d060F999",
      "ReceiverAcrossV3": "0xe4F3DEF14D61e47c696374453CD64d438FD277F8",
      "ReceiverChainflip": "",
      "ReceiverStargateV2": "",
      "RelayerCelerIM": "0xa1Ed8783AC96385482092b82eb952153998e9b70",
      "TokenWrapper": "0xF63b27AE2Dc887b88f82E2Cc597d07fBB2E78E70"
    }
  }
}<|MERGE_RESOLUTION|>--- conflicted
+++ resolved
@@ -129,15 +129,9 @@
         "Name": "",
         "Version": ""
       },
-<<<<<<< HEAD
-      "0x37f3F3E9d909fB1163448C511193b8481e541C62": {
-        "Name": "GasZipFacet",
-        "Version": "2.0.3"
-=======
       "0x7C27b0FD92dbC5a1cA268255A649320E8C649e70": {
         "Name": "GasZipFacet",
         "Version": "2.0.4"
->>>>>>> 00e95bc8
       },
       "0x21767081Ff52CE5563A29f27149D01C7127775A2": {
         "Name": "AcrossFacetPackedV3",
@@ -160,13 +154,8 @@
         "Version": "1.0.0"
       },
       "0xFE67537CBDbdfE685826f0719D994E70b252e0f9": {
-<<<<<<< HEAD
         "Name": "PioneerFacet",
         "Version": "1.0.0"
-=======
-        "Name": "",
-        "Version": ""
->>>>>>> 00e95bc8
       }
     },
     "Periphery": {
