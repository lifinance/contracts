{
  "LiFiDiamond": {
    "Facets": {
      "0x17Bb203F42d8e404ac7E8dB6ff972B7E8473850b": {
        "Name": "EmergencyPauseFacet",
        "Version": "1.0.0"
      },
      "0xB2A8517734CDf985d53F303A1f7759A34fdC772F": {
        "Name": "DiamondCutFacet",
        "Version": "1.0.0"
      },
      "0x3B75025167b5fEc275266F43c132709d58329cf4": {
        "Name": "DiamondLoupeFacet",
        "Version": "1.0.0"
      },
      "0x050cd05AFf1367e6DC4c20dA96fFD31FCB39e219": {
        "Name": "OwnershipFacet",
        "Version": "1.0.0"
      },
      "0x61b6031B393632FFecAc921e2195831f6C549324": {
        "Name": "WithdrawFacet",
        "Version": "1.0.0"
      },
      "0xa574407A8bA37E83841eCa2084b1DAC51d0f0b8A": {
        "Name": "WhitelistManagerFacet",
        "Version": "1.0.0"
      },
      "0x4D8Bc5FB73fB13C38de218F42467e210747c73C2": {
        "Name": "AccessManagerFacet",
        "Version": "1.0.0"
      },
      "0xD40732F1af7c7f020286e5D74F2b617A88eF0cB9": {
        "Name": "PeripheryRegistryFacet",
        "Version": "1.0.0"
      },
      "0x84a520ECB564930908CA411d2B3E41ec95cd805B": {
        "Name": "LIFuelFacet",
        "Version": "1.0.1"
      },
      "0xa3B327b4D6C7E852C551da138d85A74F973e600d": {
        "Name": "GenericSwapFacet",
        "Version": "1.0.0"
      },
      "0xFf6Fa203573Baaaa4AE375EB7ac2819d539e16FF": {
        "Name": "GenericSwapFacetV3",
        "Version": "1.0.1"
      },
      "0xA7ffe57ee70Ac4998e9E9fC6f17341173E081A8f": {
        "Name": "StandardizedCallFacet",
        "Version": "1.1.0"
      },
      "0x90B5b319cA20D9E466cB5b843952363C34d1b54E": {
        "Name": "CalldataVerificationFacet",
        "Version": "1.1.1"
      },
      "0x50C5F0e350779bf74C0d5fEd7C5D44A7Ef82eeA9": {
        "Name": "AcrossFacet",
        "Version": "2.0.0"
      },
      "0x7A3770a9504924d99D38BBba4F0116B756393Eb3": {
        "Name": "AcrossFacetPacked",
        "Version": "1.0.0"
      },
      "0x2cE0ea020872a75bdE21a7e4e97556236Eb79e02": {
        "Name": "AllBridgeFacet",
        "Version": "2.0.0"
      },
      "0x9acf1dA66EebC7601D4301539655caf95A6Eb24b": {
        "Name": "AmarokFacet",
        "Version": "3.0.0"
      },
      "0x0aB252E7b5167Be2aC7841Bdaf1689E1a475ceE7": {
        "Name": "AmarokFacetPacked",
        "Version": "1.0.0"
      },
      "0x9b3654a73f98d69E0FcaE40c0D1D00ED013FA869": {
        "Name": "CBridgeFacet",
        "Version": "1.0.0"
      },
      "0x14cc46348EC4877d7a70e0f3e228aDa34af34DF2": {
        "Name": "CBridgeFacetPacked",
        "Version": "1.0.3"
      },
      "0x371E073f6A09DCBEE1D2Ac56E940F878a0Ba9DAE": {
        "Name": "CelerCircleBridgeFacet",
        "Version": "1.0.1"
      },

      "0xa73a8BC8d36472269138c3233e24D0Ee0c344bd8": {
        "Name": "CircleBridgeFacet",
        "Version": "1.0.0"
      },
      "0x380157643592725677F165b67642448CDCAeE026": {
        "Name": "HopFacet",
        "Version": "2.0.0"
      },
      "0xf82135385765f1324257ffF74489F16382EBBb8A": {
        "Name": "HopFacetOptimized",
        "Version": "2.0.0"
      },
      "0x5C3550CFA82803fC7342d55d8F806a2EdE675288": {
        "Name": "HopFacetPacked",
        "Version": "1.0.6"
      },
      "0x4C362E97dAcF097e0CA71309375a4C13932f6217": {
        "Name": "HyphenFacet",
        "Version": "1.0.0"
      },
      "0xB93B2804b2BC9CbE74E6479F399000Dee5A4A3f9": {
        "Name": "SquidFacet",
        "Version": "1.0.0"
      },
      "0xf0F989caC0600214B564ce07102F7e633680F0Fd": {
        "Name": "StargateFacet",
        "Version": "2.2.0"
      },
      "0x21571D628B0bCBeb954D5933A604eCac35bAF2c7": {
        "Name": "SymbiosisFacet",
        "Version": "1.0.0"
      },
      "0x2EFD6843C35952115E6D40A93586615674Da1b78": {
        "Name": "MayanFacet",
        "Version": "1.2.0"
      },
      "0xdaD5da5FB53EAe15f490Fb31F4573e56277b59CA": {
        "Name": "",
        "Version": ""
      },
      "0x7C27b0FD92dbC5a1cA268255A649320E8C649e70": {
        "Name": "GasZipFacet",
        "Version": "2.0.4"
      },
      "0x21767081Ff52CE5563A29f27149D01C7127775A2": {
        "Name": "AcrossFacetPackedV3",
        "Version": "1.0.0"
      },
      "0xE15C7585636e62b88bA47A40621287086E0c2E33": {
        "Name": "DeBridgeDlnFacet",
        "Version": "1.0.0"
      },
      "0xF336cc028Fc5328472f96e377d32Fd32F8eE1750": {
        "Name": "AcrossFacetV3",
        "Version": "1.1.0"
      },
      "0xF82830B952Bc60b93206FA22f1cD4770cedb2840": {
        "Name": "GlacisFacet",
        "Version": "1.0.0"
      },
      "0xaA1E88f4D0cb0a798f1FeBAfc8fAb4778629D4e7": {
        "Name": "",
        "Version": ""
      },
      "0x371E61d9DC497C506837DFA47B8dccEF1da30459": {
        "Name": "PioneerFacet",
        "Version": "1.0.0"
      },

      "0xB289F36bAb7d94341E051C0c998f44A23D48D72C": {
        "Name": "AllBridgeFacet",
        "Version": "2.1.0"
      },
      "0xb1b7786dfbb59dB5d1a65d4Be6c92C3B112fFb9b": {
        "Name": "AcrossFacetV4",
        "Version": "1.0.0"
      },
      "0xf536ed5A4310455FF39dBf90336e17d11550E7b4": {
        "Name": "AcrossFacetPackedV4",
        "Version": "1.0.0"
      },
      "0x33EcEb68994E0499a61FAda3b49Ab243e63555F1": {
        "Name": "",
        "Version": ""
      },
      "0x004E291b9244C811B0BE00cA2C179d54FAA5073D": {
        "Name": "RelayDepositoryFacet",
        "Version": "1.0.0"
      },
      "0x7Ea86FE59Ab35d76ba2446b09104A52E95d3267e": {
        "Name": "DexManagerFacet",
        "Version": "1.0.1"
      },
<<<<<<< HEAD
      "0x1A3c27FC0abbf9AA53F9c5CA89dE46D6CD1e5C7c": {
        "Name": "LiFiIntentEscrowFacet",
        "Version": "1.0.0"
      },

      "0xb3B9C1d75bCc95bcD07F0c45c50A72A513FF8515": {
        "Name": "LiFiIntentEscrowFacet",
        "Version": "1.0.0"
      },

      "0xF097E847Ab678a29CB50F5B8C6677309BC428C39": {
        "Name": "NEARIntentsFacet",
        "Version": "1.0.0"
      },
      "0xd5C4891A0F1522F001E300d6758CE49c9420Ee7D": {
        "Name": "NEARIntentsFacet",
        "Version": "1.0.0"
      },
      "0x00f2a92544347C59c6980ACb53fcF9E5408e9942": {
        "Name": "NEARIntentsFacet",
        "Version": "1.0.0"
=======
      "0xed26083ffc27AEcf9e958b81B51340076392Dc10": {
        "Name": "",
        "Version": ""
      },
      "0xb3B9C1d75bCc95bcD07F0c45c50A72A513FF8515": {
        "Name": "LiFiIntentEscrowFacet",
        "Version": "1.0.0"
      },
      "0xD9C95865a8a25614B4bbb77b1b55fa0bF207D7c2": {
        "Name": "",
        "Version": ""
      },
      "0x9ae70675f7d99231A6f917CA36F45c03a17F0417": {
        "Name": "PolymerCCTPFacet",
        "Version": "1.0.0"
      },
      "0x12B47a94737D8c45793CFC8690716B600E1C2D31": {
        "Name": "PolymerCCTPFacet",
        "Version": "1.0.0"
      },
      "0x00f2a92544347C59c6980ACb53fcF9E5408e9942": {
        "Name": "",
        "Version": ""
>>>>>>> 4b7be4d6
      }
    },
    "Periphery": {
      "ERC20Proxy": "0xF6d5cf7a12d89BC0fD34E27d2237875b564A6ADf",
      "Executor": "0x23f882bA2fa54A358d8599465EB471f58Cc26751",
      "FeeCollector": "0x7F8E9bEBd1Dea263A36a6916B99bd84405B9654a",
      "FeeForwarder": "",
      "GasZipPeriphery": "",
      "LidoWrapper": "",
      "LiFiDEXAggregator": "",
      "Patcher": "0x3971A968c03cd9640239C937F8d30D024840E691",
      "Permit2Proxy": "0x104BD390Fed41089650Ac14aC6D9a8F3513A04cf",
      "ReceiverAcrossV3": "0xe4F3DEF14D61e47c696374453CD64d438FD277F8",
      "ReceiverAcrossV4": "0x8fd9e1893fdE2e52b49F2875E63277Ba5675D014",
      "ReceiverChainflip": "",
      "ReceiverStargateV2": "",
      "TokenWrapper": "0xF63b27AE2Dc887b88f82E2Cc597d07fBB2E78E70"
    }
  }
}<|MERGE_RESOLUTION|>--- conflicted
+++ resolved
@@ -179,17 +179,18 @@
         "Name": "DexManagerFacet",
         "Version": "1.0.1"
       },
-<<<<<<< HEAD
       "0x1A3c27FC0abbf9AA53F9c5CA89dE46D6CD1e5C7c": {
         "Name": "LiFiIntentEscrowFacet",
         "Version": "1.0.0"
       },
-
+      "0xed26083ffc27AEcf9e958b81B51340076392Dc10": {
+        "Name": "",
+        "Version": ""
+      },
       "0xb3B9C1d75bCc95bcD07F0c45c50A72A513FF8515": {
         "Name": "LiFiIntentEscrowFacet",
         "Version": "1.0.0"
       },
-
       "0xF097E847Ab678a29CB50F5B8C6677309BC428C39": {
         "Name": "NEARIntentsFacet",
         "Version": "1.0.0"
@@ -198,34 +199,21 @@
         "Name": "NEARIntentsFacet",
         "Version": "1.0.0"
       },
+      "0xD9C95865a8a25614B4bbb77b1b55fa0bF207D7c2": {
+        "Name": "",
+        "Version": ""
+      },
+      "0x9ae70675f7d99231A6f917CA36F45c03a17F0417": {
+        "Name": "PolymerCCTPFacet",
+        "Version": "1.0.0"
+      },
+      "0x12B47a94737D8c45793CFC8690716B600E1C2D31": {
+        "Name": "PolymerCCTPFacet",
+        "Version": "1.0.0"
+      },
       "0x00f2a92544347C59c6980ACb53fcF9E5408e9942": {
         "Name": "NEARIntentsFacet",
         "Version": "1.0.0"
-=======
-      "0xed26083ffc27AEcf9e958b81B51340076392Dc10": {
-        "Name": "",
-        "Version": ""
-      },
-      "0xb3B9C1d75bCc95bcD07F0c45c50A72A513FF8515": {
-        "Name": "LiFiIntentEscrowFacet",
-        "Version": "1.0.0"
-      },
-      "0xD9C95865a8a25614B4bbb77b1b55fa0bF207D7c2": {
-        "Name": "",
-        "Version": ""
-      },
-      "0x9ae70675f7d99231A6f917CA36F45c03a17F0417": {
-        "Name": "PolymerCCTPFacet",
-        "Version": "1.0.0"
-      },
-      "0x12B47a94737D8c45793CFC8690716B600E1C2D31": {
-        "Name": "PolymerCCTPFacet",
-        "Version": "1.0.0"
-      },
-      "0x00f2a92544347C59c6980ACb53fcF9E5408e9942": {
-        "Name": "",
-        "Version": ""
->>>>>>> 4b7be4d6
       }
     },
     "Periphery": {
