{
  "LiFiDiamond": {
    "Facets": {
      "0x17Bb203F42d8e404ac7E8dB6ff972B7E8473850b": {
        "Name": "EmergencyPauseFacet",
        "Version": "1.0.0"
      },
      "0xB2A8517734CDf985d53F303A1f7759A34fdC772F": {
        "Name": "DiamondCutFacet",
        "Version": "1.0.0"
      },
      "0x3B75025167b5fEc275266F43c132709d58329cf4": {
        "Name": "DiamondLoupeFacet",
        "Version": "1.0.0"
      },
      "0x050cd05AFf1367e6DC4c20dA96fFD31FCB39e219": {
        "Name": "OwnershipFacet",
        "Version": "1.0.0"
      },
      "0x61b6031B393632FFecAc921e2195831f6C549324": {
        "Name": "WithdrawFacet",
        "Version": "1.0.0"
      },
      "0x7Ea86FE59Ab35d76ba2446b09104A52E95d3267e": {
        "Name": "DexManagerFacet",
        "Version": "1.0.1"
      },
      "0x4D8Bc5FB73fB13C38de218F42467e210747c73C2": {
        "Name": "AccessManagerFacet",
        "Version": "1.0.0"
      },
      "0xD40732F1af7c7f020286e5D74F2b617A88eF0cB9": {
        "Name": "PeripheryRegistryFacet",
        "Version": "1.0.0"
      },
      "0x84a520ECB564930908CA411d2B3E41ec95cd805B": {
        "Name": "LIFuelFacet",
        "Version": "1.0.1"
      },
      "0xa3B327b4D6C7E852C551da138d85A74F973e600d": {
        "Name": "GenericSwapFacet",
        "Version": "1.0.0"
      },
      "0xFf6Fa203573Baaaa4AE375EB7ac2819d539e16FF": {
        "Name": "GenericSwapFacetV3",
        "Version": "1.0.1"
      },
      "0xA7ffe57ee70Ac4998e9E9fC6f17341173E081A8f": {
        "Name": "StandardizedCallFacet",
        "Version": "1.1.0"
      },
      "0x90B5b319cA20D9E466cB5b843952363C34d1b54E": {
        "Name": "CalldataVerificationFacet",
        "Version": "1.1.1"
      },
      "0x50C5F0e350779bf74C0d5fEd7C5D44A7Ef82eeA9": {
        "Name": "AcrossFacet",
        "Version": "2.0.0"
      },
      "0x7A3770a9504924d99D38BBba4F0116B756393Eb3": {
        "Name": "AcrossFacetPacked",
        "Version": "1.0.0"
      },
      "0x2cE0ea020872a75bdE21a7e4e97556236Eb79e02": {
        "Name": "AllBridgeFacet",
        "Version": "2.0.0"
      },
      "0x9acf1dA66EebC7601D4301539655caf95A6Eb24b": {
        "Name": "AmarokFacet",
        "Version": "3.0.0"
      },
      "0x0aB252E7b5167Be2aC7841Bdaf1689E1a475ceE7": {
        "Name": "AmarokFacetPacked",
        "Version": "1.0.0"
      },
      "0x9b3654a73f98d69E0FcaE40c0D1D00ED013FA869": {
        "Name": "CBridgeFacet",
        "Version": "1.0.0"
      },
      "0x14cc46348EC4877d7a70e0f3e228aDa34af34DF2": {
        "Name": "CBridgeFacetPacked",
        "Version": "1.0.3"
      },
      "0x371E073f6A09DCBEE1D2Ac56E940F878a0Ba9DAE": {
        "Name": "CelerCircleBridgeFacet",
        "Version": "1.0.1"
      },
      "0x2Af20933E5886aFe275c0EEE4A2e65daA4E8b169": {
        "Name": "CelerIMFacetMutable",
        "Version": ""
      },
      "0xa73a8BC8d36472269138c3233e24D0Ee0c344bd8": {
        "Name": "CircleBridgeFacet",
        "Version": "1.0.0"
      },
      "0x380157643592725677F165b67642448CDCAeE026": {
        "Name": "HopFacet",
        "Version": "2.0.0"
      },
      "0xf82135385765f1324257ffF74489F16382EBBb8A": {
        "Name": "HopFacetOptimized",
        "Version": "2.0.0"
      },
      "0x5C3550CFA82803fC7342d55d8F806a2EdE675288": {
        "Name": "HopFacetPacked",
        "Version": "1.0.6"
      },
      "0x4C362E97dAcF097e0CA71309375a4C13932f6217": {
        "Name": "HyphenFacet",
        "Version": "1.0.0"
      },
      "0xB93B2804b2BC9CbE74E6479F399000Dee5A4A3f9": {
        "Name": "SquidFacet",
        "Version": "1.0.0"
      },
      "0xf0F989caC0600214B564ce07102F7e633680F0Fd": {
        "Name": "StargateFacet",
        "Version": "2.2.0"
      },
      "0x21571D628B0bCBeb954D5933A604eCac35bAF2c7": {
        "Name": "SymbiosisFacet",
        "Version": "1.0.0"
      },
      "0xa137Fe4C41A2E04ca34578DC9023ad45cC194389": {
        "Name": "",
        "Version": ""
      },
      "0x2b64B62cbCfB38560222eBcfbbc4e65eC34c8Ce8": {
        "Name": "",
        "Version": ""
      },
      "0x6124C65B6264bE13f059b7C3A891a5b77DA8Bd95": {
        "Name": "",
        "Version": ""
      },
      "0x4352459F6BE1C7D1278F8c34Bb598b0feeB50f8b": {
        "Name": "",
        "Version": ""
      },
<<<<<<< HEAD
      "0x9a0988b17D4419807DfC8E8fd2182A21eabB1361": {
        "Name": "EmergencyPauseFacet",
        "Version": "1.0.0"
      },
      "0xa137Fe4C41A2E04ca34578DC9023ad45cC194389": {
        "Name": "",
        "Version": ""
      },
      "0x2b64B62cbCfB38560222eBcfbbc4e65eC34c8Ce8": {
        "Name": "",
        "Version": ""
      },
      "0x6124C65B6264bE13f059b7C3A891a5b77DA8Bd95": {
        "Name": "AcrossFacetV3",
        "Version": "1.0.0"
      },
      "0x4352459F6BE1C7D1278F8c34Bb598b0feeB50f8b": {
        "Name": "AcrossFacetPackedV3",
        "Version": "1.0.0"
=======
      "0xaF5001e4cd39B3515B244B18A88DD5b2fE65c5cD": {
        "Name": "",
        "Version": ""
>>>>>>> 54847f85
      }
    },
    "Periphery": {
      "ERC20Proxy": "0xF6d5cf7a12d89BC0fD34E27d2237875b564A6ADf",
      "Executor": "0x23f882bA2fa54A358d8599465EB471f58Cc26751",
      "FeeCollector": "0x7F8E9bEBd1Dea263A36a6916B99bd84405B9654a",
      "GasRebateDistributor": "",
      "LiFiDEXAggregator": "",
      "LiFuelFeeCollector": "0x94EA56D8049e93E0308B9c7d1418Baf6A7C68280",
      "Receiver": "0x36E9B2E8A627474683eF3b1E9Df26D2bF04396f3",
      "ReceiverAcrossV3": "0x3877f47B560819E96BBD7e7700a02dfACe36D696",
      "ReceiverStargateV2": "",
      "RelayerCelerIM": "0xa1Ed8783AC96385482092b82eb952153998e9b70",
      "ServiceFeeCollector": "",
      "TokenWrapper": "0xF63b27AE2Dc887b88f82E2Cc597d07fBB2E78E70"
    }
  }
}<|MERGE_RESOLUTION|>--- conflicted
+++ resolved
@@ -137,10 +137,9 @@
         "Name": "",
         "Version": ""
       },
-<<<<<<< HEAD
-      "0x9a0988b17D4419807DfC8E8fd2182A21eabB1361": {
-        "Name": "EmergencyPauseFacet",
-        "Version": "1.0.0"
+      "0xaF5001e4cd39B3515B244B18A88DD5b2fE65c5cD": {
+        "Name": "",
+        "Version": ""
       },
       "0xa137Fe4C41A2E04ca34578DC9023ad45cC194389": {
         "Name": "",
@@ -157,11 +156,6 @@
       "0x4352459F6BE1C7D1278F8c34Bb598b0feeB50f8b": {
         "Name": "AcrossFacetPackedV3",
         "Version": "1.0.0"
-=======
-      "0xaF5001e4cd39B3515B244B18A88DD5b2fE65c5cD": {
-        "Name": "",
-        "Version": ""
->>>>>>> 54847f85
       }
     },
     "Periphery": {
