--- conflicted
+++ resolved
@@ -87,6 +87,8 @@
       },
       "0xB4E02721E552Ef3721f32E1D90BC13cb390b6cB3": {
         "Name": "",
+      "0xB4E02721E552Ef3721f32E1D90BC13cb390b6cB3": {
+        "Name": "",
         "Version": ""
       },
       "0xa73a8BC8d36472269138c3233e24D0Ee0c344bd8": {
@@ -141,40 +143,24 @@
         "Name": "DeBridgeDlnFacet",
         "Version": "1.0.0"
       },
-<<<<<<< HEAD
       "0xF336cc028Fc5328472f96e377d32Fd32F8eE1750": {
         "Name": "",
         "Version": ""
-=======
-      "0x08BfAc22A3B41637edB8A7920754fDb30B18f740": {
-        "Name": "AcrossFacetV3",
-        "Version": "1.1.0"
->>>>>>> 9b77eadc
       },
       "0xF82830B952Bc60b93206FA22f1cD4770cedb2840": {
         "Name": "GlacisFacet",
         "Version": "1.0.0"
       },
       "0xa884c21873A671bD010567cf97c937b153F842Cc": {
-<<<<<<< HEAD
+        "Name": "ChainflipFacet",
+        "Version": "1.0.0"
+      "0xa884c21873A671bD010567cf97c937b153F842Cc": {
         "Name": "",
         "Version": ""
       },
       "0xFE67537CBDbdfE685826f0719D994E70b252e0f9": {
         "Name": "PioneerFacet",
         "Version": "1.0.0"
-=======
-        "Name": "ChainflipFacet",
-        "Version": "1.0.0"
-      },
-      "0x2EFD6843C35952115E6D40A93586615674Da1b78": {
-        "Name": "MayanFacet",
-        "Version": "1.2.0"
-      },
-      "0x37f3F3E9d909fB1163448C511193b8481e541C62": {
-        "Name": "GasZipFacet",
-        "Version": "2.0.3"
->>>>>>> 9b77eadc
       }
     },
     "Periphery": {
