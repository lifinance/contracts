{
  "LiFiDiamond": {
    "Facets": {
      "0x17Bb203F42d8e404ac7E8dB6ff972B7E8473850b": {
        "Name": "EmergencyPauseFacet",
        "Version": "1.0.0"
      },
      "0xB2A8517734CDf985d53F303A1f7759A34fdC772F": {
        "Name": "DiamondCutFacet",
        "Version": "1.0.0"
      },
      "0x3B75025167b5fEc275266F43c132709d58329cf4": {
        "Name": "DiamondLoupeFacet",
        "Version": "1.0.0"
      },
      "0x050cd05AFf1367e6DC4c20dA96fFD31FCB39e219": {
        "Name": "OwnershipFacet",
        "Version": "1.0.0"
      },
      "0x61b6031B393632FFecAc921e2195831f6C549324": {
        "Name": "WithdrawFacet",
        "Version": "1.0.0"
      },
      "0x7Ea86FE59Ab35d76ba2446b09104A52E95d3267e": {
        "Name": "DexManagerFacet",
        "Version": "1.0.1"
      },
      "0x4D8Bc5FB73fB13C38de218F42467e210747c73C2": {
        "Name": "AccessManagerFacet",
        "Version": "1.0.0"
      },
      "0xD40732F1af7c7f020286e5D74F2b617A88eF0cB9": {
        "Name": "PeripheryRegistryFacet",
        "Version": "1.0.0"
      },
      "0x84a520ECB564930908CA411d2B3E41ec95cd805B": {
        "Name": "LIFuelFacet",
        "Version": "1.0.1"
      },
      "0xa3B327b4D6C7E852C551da138d85A74F973e600d": {
        "Name": "GenericSwapFacet",
        "Version": "1.0.0"
      },
      "0xFf6Fa203573Baaaa4AE375EB7ac2819d539e16FF": {
        "Name": "GenericSwapFacetV3",
        "Version": "1.0.1"
      },
      "0xA7ffe57ee70Ac4998e9E9fC6f17341173E081A8f": {
        "Name": "StandardizedCallFacet",
        "Version": "1.1.0"
      },
      "0x90B5b319cA20D9E466cB5b843952363C34d1b54E": {
        "Name": "CalldataVerificationFacet",
        "Version": "1.1.1"
      },
      "0x50C5F0e350779bf74C0d5fEd7C5D44A7Ef82eeA9": {
        "Name": "AcrossFacet",
        "Version": "2.0.0"
      },
      "0x7A3770a9504924d99D38BBba4F0116B756393Eb3": {
        "Name": "AcrossFacetPacked",
        "Version": "1.0.0"
      },
      "0x2cE0ea020872a75bdE21a7e4e97556236Eb79e02": {
        "Name": "AllBridgeFacet",
        "Version": "2.0.0"
      },
      "0x9acf1dA66EebC7601D4301539655caf95A6Eb24b": {
        "Name": "AmarokFacet",
        "Version": "3.0.0"
      },
      "0x0aB252E7b5167Be2aC7841Bdaf1689E1a475ceE7": {
        "Name": "AmarokFacetPacked",
        "Version": "1.0.0"
      },
      "0x9b3654a73f98d69E0FcaE40c0D1D00ED013FA869": {
        "Name": "CBridgeFacet",
        "Version": "1.0.0"
      },
      "0x14cc46348EC4877d7a70e0f3e228aDa34af34DF2": {
        "Name": "CBridgeFacetPacked",
        "Version": "1.0.3"
      },
      "0x371E073f6A09DCBEE1D2Ac56E940F878a0Ba9DAE": {
        "Name": "CelerCircleBridgeFacet",
        "Version": "1.0.1"
      },
      "0x2Af20933E5886aFe275c0EEE4A2e65daA4E8b169": {
        "Name": "CelerIMFacetMutable",
        "Version": ""
      },
      "0xa73a8BC8d36472269138c3233e24D0Ee0c344bd8": {
        "Name": "CircleBridgeFacet",
        "Version": "1.0.0"
      },
      "0x380157643592725677F165b67642448CDCAeE026": {
        "Name": "HopFacet",
        "Version": "2.0.0"
      },
      "0xf82135385765f1324257ffF74489F16382EBBb8A": {
        "Name": "HopFacetOptimized",
        "Version": "2.0.0"
      },
      "0x5C3550CFA82803fC7342d55d8F806a2EdE675288": {
        "Name": "HopFacetPacked",
        "Version": "1.0.6"
      },
      "0x4C362E97dAcF097e0CA71309375a4C13932f6217": {
        "Name": "HyphenFacet",
        "Version": "1.0.0"
      },
      "0xB93B2804b2BC9CbE74E6479F399000Dee5A4A3f9": {
        "Name": "SquidFacet",
        "Version": "1.0.0"
      },
      "0xf0F989caC0600214B564ce07102F7e633680F0Fd": {
        "Name": "StargateFacet",
        "Version": "2.2.0"
      },
      "0x21571D628B0bCBeb954D5933A604eCac35bAF2c7": {
        "Name": "SymbiosisFacet",
        "Version": "1.0.0"
<<<<<<< HEAD
      }
=======
      },
      "0xa137Fe4C41A2E04ca34578DC9023ad45cC194389": {
        "Name": "",
        "Version": ""
      },
      "0x2b64B62cbCfB38560222eBcfbbc4e65eC34c8Ce8": {
        "Name": "",
        "Version": ""
      },
      "0x6124C65B6264bE13f059b7C3A891a5b77DA8Bd95": {
        "Name": "AcrossFacetV3",
        "Version": "1.0.0"
      },
      "0x4352459F6BE1C7D1278F8c34Bb598b0feeB50f8b": {
        "Name": "AcrossFacetPackedV3",
        "Version": "1.0.0"
      },
      "0xE15C7585636e62b88bA47A40621287086E0c2E33": {
        "Name": "",
        "Version": ""
      },
      "0x2b64B62cbCfB38560222eBcfbbc4e65eC34c8Ce8": {
        "Name": "",
        "Version": ""
      },
      "0x6124C65B6264bE13f059b7C3A891a5b77DA8Bd95": {
        "Name": "AcrossFacetV3",
        "Version": "1.0.0"
      },
      "0x4352459F6BE1C7D1278F8c34Bb598b0feeB50f8b": {
        "Name": "AcrossFacetPackedV3",
        "Version": "1.0.0"
      }
    },
    "Periphery": {
      "ERC20Proxy": "0xF6d5cf7a12d89BC0fD34E27d2237875b564A6ADf",
      "Executor": "0x23f882bA2fa54A358d8599465EB471f58Cc26751",
      "FeeCollector": "0x7F8E9bEBd1Dea263A36a6916B99bd84405B9654a",
      "LiFiDEXAggregator": "",
      "LiFuelFeeCollector": "0x94EA56D8049e93E0308B9c7d1418Baf6A7C68280",
      "Receiver": "0x36E9B2E8A627474683eF3b1E9Df26D2bF04396f3",
      "ReceiverAcrossV3": "0x3877f47B560819E96BBD7e7700a02dfACe36D696",
      "ReceiverStargateV2": "",
      "RelayerCelerIM": "0xa1Ed8783AC96385482092b82eb952153998e9b70",
      "TokenWrapper": "0xF63b27AE2Dc887b88f82E2Cc597d07fBB2E78E70"
>>>>>>> 98da2268
    }
  }
}<|MERGE_RESOLUTION|>--- conflicted
+++ resolved
@@ -120,9 +120,6 @@
       "0x21571D628B0bCBeb954D5933A604eCac35bAF2c7": {
         "Name": "SymbiosisFacet",
         "Version": "1.0.0"
-<<<<<<< HEAD
-      }
-=======
       },
       "0xa137Fe4C41A2E04ca34578DC9023ad45cC194389": {
         "Name": "",
@@ -168,7 +165,6 @@
       "ReceiverStargateV2": "",
       "RelayerCelerIM": "0xa1Ed8783AC96385482092b82eb952153998e9b70",
       "TokenWrapper": "0xF63b27AE2Dc887b88f82E2Cc597d07fBB2E78E70"
->>>>>>> 98da2268
     }
   }
 }