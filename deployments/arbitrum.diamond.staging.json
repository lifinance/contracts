--- conflicted
+++ resolved
@@ -93,13 +93,12 @@
         "Name": "SynapseBridgeFacet",
         "Version": "1.0.0"
       },
-<<<<<<< HEAD
       "0xb590b3B312f3C73621aa1E363841c8baecc2E712": {
         "Name": "SymbiosisFacet",
-=======
+        "Version: "1.0.0"
+      },
       "0xE500dED7b9C9f1020870B7a6Db076Dbd892C0fea": {
         "Name": "DeBridgeDlnFacet",
->>>>>>> f0635757
         "Version": "1.0.0"
       }
     },
