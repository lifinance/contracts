--- conflicted
+++ resolved
@@ -137,11 +137,6 @@
         "Name": "",
         "Version": ""
       },
-<<<<<<< HEAD
-      "0xaF5001e4cd39B3515B244B18A88DD5b2fE65c5cD": {
-        "Name": "",
-        "Version": ""
-=======
       "0x9a0988b17D4419807DfC8E8fd2182A21eabB1361": {
         "Name": "EmergencyPauseFacet",
         "Version": "1.0.0"
@@ -161,7 +156,6 @@
       "0x4352459F6BE1C7D1278F8c34Bb598b0feeB50f8b": {
         "Name": "AcrossFacetPackedV3",
         "Version": "1.0.0"
->>>>>>> 4c838746
       }
     },
     "Periphery": {
