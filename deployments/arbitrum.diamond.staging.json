{
  "LiFiDiamond": {
    "Facets": {
      "0x17Bb203F42d8e404ac7E8dB6ff972B7E8473850b": {
        "Name": "EmergencyPauseFacet",
        "Version": "1.0.0"
      },
      "0xB2A8517734CDf985d53F303A1f7759A34fdC772F": {
        "Name": "DiamondCutFacet",
        "Version": "1.0.0"
      },
      "0x3B75025167b5fEc275266F43c132709d58329cf4": {
        "Name": "DiamondLoupeFacet",
        "Version": "1.0.0"
      },
      "0x050cd05AFf1367e6DC4c20dA96fFD31FCB39e219": {
        "Name": "OwnershipFacet",
        "Version": "1.0.0"
      },
      "0x61b6031B393632FFecAc921e2195831f6C549324": {
        "Name": "WithdrawFacet",
        "Version": "1.0.0"
      },
      "0x7Ea86FE59Ab35d76ba2446b09104A52E95d3267e": {
        "Name": "DexManagerFacet",
        "Version": "1.0.1"
      },
      "0x4D8Bc5FB73fB13C38de218F42467e210747c73C2": {
        "Name": "AccessManagerFacet",
        "Version": "1.0.0"
      },
      "0xD40732F1af7c7f020286e5D74F2b617A88eF0cB9": {
        "Name": "PeripheryRegistryFacet",
        "Version": "1.0.0"
      },
      "0x84a520ECB564930908CA411d2B3E41ec95cd805B": {
        "Name": "LIFuelFacet",
        "Version": "1.0.1"
      },
      "0xa3B327b4D6C7E852C551da138d85A74F973e600d": {
        "Name": "GenericSwapFacet",
        "Version": "1.0.0"
      },
      "0xFf6Fa203573Baaaa4AE375EB7ac2819d539e16FF": {
        "Name": "GenericSwapFacetV3",
        "Version": "1.0.1"
      },
      "0xA7ffe57ee70Ac4998e9E9fC6f17341173E081A8f": {
        "Name": "StandardizedCallFacet",
        "Version": "1.1.0"
      },
      "0x90B5b319cA20D9E466cB5b843952363C34d1b54E": {
        "Name": "CalldataVerificationFacet",
        "Version": "1.1.1"
      },
      "0x50C5F0e350779bf74C0d5fEd7C5D44A7Ef82eeA9": {
        "Name": "AcrossFacet",
        "Version": "2.0.0"
      },
      "0x7A3770a9504924d99D38BBba4F0116B756393Eb3": {
        "Name": "AcrossFacetPacked",
        "Version": "1.0.0"
      },
      "0x2cE0ea020872a75bdE21a7e4e97556236Eb79e02": {
        "Name": "AllBridgeFacet",
        "Version": "2.0.0"
      },
      "0x9acf1dA66EebC7601D4301539655caf95A6Eb24b": {
        "Name": "AmarokFacet",
        "Version": "3.0.0"
      },
      "0x0aB252E7b5167Be2aC7841Bdaf1689E1a475ceE7": {
        "Name": "AmarokFacetPacked",
        "Version": "1.0.0"
      },
      "0x9b3654a73f98d69E0FcaE40c0D1D00ED013FA869": {
        "Name": "CBridgeFacet",
        "Version": "1.0.0"
      },
      "0x14cc46348EC4877d7a70e0f3e228aDa34af34DF2": {
        "Name": "CBridgeFacetPacked",
        "Version": "1.0.3"
      },
      "0x371E073f6A09DCBEE1D2Ac56E940F878a0Ba9DAE": {
        "Name": "CelerCircleBridgeFacet",
        "Version": "1.0.1"
      },
      "0x2Af20933E5886aFe275c0EEE4A2e65daA4E8b169": {
        "Name": "CelerIMFacetMutable",
        "Version": ""
      },
      "0xa73a8BC8d36472269138c3233e24D0Ee0c344bd8": {
        "Name": "CircleBridgeFacet",
        "Version": "1.0.0"
      },
      "0x380157643592725677F165b67642448CDCAeE026": {
        "Name": "HopFacet",
        "Version": "2.0.0"
      },
      "0xf82135385765f1324257ffF74489F16382EBBb8A": {
        "Name": "HopFacetOptimized",
        "Version": "2.0.0"
      },
      "0x5C3550CFA82803fC7342d55d8F806a2EdE675288": {
        "Name": "HopFacetPacked",
        "Version": "1.0.6"
      },
      "0x4C362E97dAcF097e0CA71309375a4C13932f6217": {
        "Name": "HyphenFacet",
        "Version": "1.0.0"
      },
      "0xB93B2804b2BC9CbE74E6479F399000Dee5A4A3f9": {
        "Name": "SquidFacet",
        "Version": "1.0.0"
      },
      "0xf0F989caC0600214B564ce07102F7e633680F0Fd": {
        "Name": "StargateFacet",
        "Version": "2.2.0"
      },
      "0x21571D628B0bCBeb954D5933A604eCac35bAF2c7": {
        "Name": "SymbiosisFacet",
        "Version": "1.0.0"
      },
      "0xa137Fe4C41A2E04ca34578DC9023ad45cC194389": {
        "Name": "",
        "Version": ""
      },
      "0x3cf7dE0e31e13C93c8Aada774ADF1C7eD58157f5": {
        "Name": "RelayFacet",
        "Version": "1.0.0"
      },
      "0x6124C65B6264bE13f059b7C3A891a5b77DA8Bd95": {
        "Name": "AcrossFacetV3",
        "Version": "1.0.0"
      },
      "0x21767081Ff52CE5563A29f27149D01C7127775A2": {
        "Name": "AcrossFacetPackedV3",
        "Version": "1.0.0"
      },
      "0xE15C7585636e62b88bA47A40621287086E0c2E33": {
        "Name": "DeBridgeDlnFacet",
        "Version": "1.0.0"
      },
      "0x08BfAc22A3B41637edB8A7920754fDb30B18f740": {
        "Name": "AcrossFacetV3",
        "Version": "1.1.0"
      },
<<<<<<< HEAD
      "0x3aF0c2dB91f75f05493E51cFcF92eC5276bc85F8": {
        "Name": "",
        "Version": ""
      },
      "0xDd661337B48BEA5194F6d26F2C59fF0855E15289": {
        "Name": "ChainflipFacet",
        "Version": "1.0.0"
=======
      "0xF82830B952Bc60b93206FA22f1cD4770cedb2840": {
        "Name": "GlacisFacet",
        "Version": "1.0.0"
      },
      "0xDd661337B48BEA5194F6d26F2C59fF0855E15289": {
        "Name": "",
        "Version": ""
      },
      "0x6C96d5C36d9aDBD3F4e0337D2d1E133A59288D1A": {
        "Name": "MayanFacet",
        "Version": "1.1.0"
>>>>>>> ee88f37e
      }
    },
    "Periphery": {
      "ERC20Proxy": "0xF6d5cf7a12d89BC0fD34E27d2237875b564A6ADf",
      "Executor": "0x23f882bA2fa54A358d8599465EB471f58Cc26751",
      "FeeCollector": "0x7F8E9bEBd1Dea263A36a6916B99bd84405B9654a",
      "GasZipPeriphery": "",
      "LiFiDEXAggregator": "",
      "LiFuelFeeCollector": "0x94EA56D8049e93E0308B9c7d1418Baf6A7C68280",
      "Permit2Proxy": "0xb33Fe241BEd9bf5F694101D7498F63a0d060F999",
      "ReceiverAcrossV3": "0xe4F3DEF14D61e47c696374453CD64d438FD277F8",
<<<<<<< HEAD
      "ReceiverChainflip": "",
      "Receiver": "0x36E9B2E8A627474683eF3b1E9Df26D2bF04396f3",
=======
>>>>>>> ee88f37e
      "ReceiverStargateV2": "",
      "RelayerCelerIM": "0xa1Ed8783AC96385482092b82eb952153998e9b70",
      "TokenWrapper": "0xF63b27AE2Dc887b88f82E2Cc597d07fBB2E78E70"
    }
  }
}<|MERGE_RESOLUTION|>--- conflicted
+++ resolved
@@ -145,7 +145,6 @@
         "Name": "AcrossFacetV3",
         "Version": "1.1.0"
       },
-<<<<<<< HEAD
       "0x3aF0c2dB91f75f05493E51cFcF92eC5276bc85F8": {
         "Name": "",
         "Version": ""
@@ -153,7 +152,7 @@
       "0xDd661337B48BEA5194F6d26F2C59fF0855E15289": {
         "Name": "ChainflipFacet",
         "Version": "1.0.0"
-=======
+      },
       "0xF82830B952Bc60b93206FA22f1cD4770cedb2840": {
         "Name": "GlacisFacet",
         "Version": "1.0.0"
@@ -165,7 +164,6 @@
       "0x6C96d5C36d9aDBD3F4e0337D2d1E133A59288D1A": {
         "Name": "MayanFacet",
         "Version": "1.1.0"
->>>>>>> ee88f37e
       }
     },
     "Periphery": {
@@ -177,11 +175,8 @@
       "LiFuelFeeCollector": "0x94EA56D8049e93E0308B9c7d1418Baf6A7C68280",
       "Permit2Proxy": "0xb33Fe241BEd9bf5F694101D7498F63a0d060F999",
       "ReceiverAcrossV3": "0xe4F3DEF14D61e47c696374453CD64d438FD277F8",
-<<<<<<< HEAD
       "ReceiverChainflip": "",
       "Receiver": "0x36E9B2E8A627474683eF3b1E9Df26D2bF04396f3",
-=======
->>>>>>> ee88f37e
       "ReceiverStargateV2": "",
       "RelayerCelerIM": "0xa1Ed8783AC96385482092b82eb952153998e9b70",
       "TokenWrapper": "0xF63b27AE2Dc887b88f82E2Cc597d07fBB2E78E70"
