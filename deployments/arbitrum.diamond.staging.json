--- conflicted
+++ resolved
@@ -54,13 +54,8 @@
         "Version": "1.0.0"
       },
       "0xea76C82d31E246a30C1DC3ed26b9a97B7901D632": {
-<<<<<<< HEAD
-        "Name": "",
-        "Version": ""
-=======
         "Name": "GenericSwapFacet",
         "Version": "2.0.0"
->>>>>>> cadf5130
       },
       "0xd4A311B310Ef2B1e534F7dBdB9a0B58140fAB9E1": {
         "Name": "HopFacet",
