{
  "LiFiDiamond": {
    "Facets": {
      "0x17Bb203F42d8e404ac7E8dB6ff972B7E8473850b": {
        "Name": "EmergencyPauseFacet",
        "Version": "1.0.0"
      },
      "0xB2A8517734CDf985d53F303A1f7759A34fdC772F": {
        "Name": "DiamondCutFacet",
        "Version": "1.0.0"
      },
      "0x3B75025167b5fEc275266F43c132709d58329cf4": {
        "Name": "DiamondLoupeFacet",
        "Version": "1.0.0"
      },
      "0x050cd05AFf1367e6DC4c20dA96fFD31FCB39e219": {
        "Name": "OwnershipFacet",
        "Version": "1.0.0"
      },
      "0x61b6031B393632FFecAc921e2195831f6C549324": {
        "Name": "WithdrawFacet",
        "Version": "1.0.0"
      },
      "0xa574407A8bA37E83841eCa2084b1DAC51d0f0b8A": {
<<<<<<< HEAD
        "Name": "WhitelistManagerFacet",
        "Version": "1.0.0"
=======
        "Name": "",
        "Version": ""
>>>>>>> 6b976f4c
      },
      "0x4D8Bc5FB73fB13C38de218F42467e210747c73C2": {
        "Name": "AccessManagerFacet",
        "Version": "1.0.0"
      },
      "0xD40732F1af7c7f020286e5D74F2b617A88eF0cB9": {
        "Name": "PeripheryRegistryFacet",
        "Version": "1.0.0"
      },
      "0x84a520ECB564930908CA411d2B3E41ec95cd805B": {
        "Name": "LIFuelFacet",
        "Version": "1.0.1"
      },
      "0xa3B327b4D6C7E852C551da138d85A74F973e600d": {
        "Name": "GenericSwapFacet",
        "Version": "1.0.0"
      },
      "0xFf6Fa203573Baaaa4AE375EB7ac2819d539e16FF": {
        "Name": "GenericSwapFacetV3",
        "Version": "1.0.1"
      },
      "0xA7ffe57ee70Ac4998e9E9fC6f17341173E081A8f": {
        "Name": "StandardizedCallFacet",
        "Version": "1.1.0"
      },
      "0x90B5b319cA20D9E466cB5b843952363C34d1b54E": {
        "Name": "CalldataVerificationFacet",
        "Version": "1.1.1"
      },
      "0x50C5F0e350779bf74C0d5fEd7C5D44A7Ef82eeA9": {
        "Name": "AcrossFacet",
        "Version": "2.0.0"
      },
      "0x7A3770a9504924d99D38BBba4F0116B756393Eb3": {
        "Name": "AcrossFacetPacked",
        "Version": "1.0.0"
      },
      "0x2cE0ea020872a75bdE21a7e4e97556236Eb79e02": {
        "Name": "AllBridgeFacet",
        "Version": "2.0.0"
      },
      "0x9acf1dA66EebC7601D4301539655caf95A6Eb24b": {
        "Name": "AmarokFacet",
        "Version": "3.0.0"
      },
      "0x0aB252E7b5167Be2aC7841Bdaf1689E1a475ceE7": {
        "Name": "AmarokFacetPacked",
        "Version": "1.0.0"
      },
      "0x9b3654a73f98d69E0FcaE40c0D1D00ED013FA869": {
        "Name": "CBridgeFacet",
        "Version": "1.0.0"
      },
      "0x14cc46348EC4877d7a70e0f3e228aDa34af34DF2": {
        "Name": "CBridgeFacetPacked",
        "Version": "1.0.3"
      },
      "0x371E073f6A09DCBEE1D2Ac56E940F878a0Ba9DAE": {
        "Name": "CelerCircleBridgeFacet",
        "Version": "1.0.1"
      },
      "0xB4E02721E552Ef3721f32E1D90BC13cb390b6cB3": {
        "Name": "",
        "Version": ""
      },
      "0xa73a8BC8d36472269138c3233e24D0Ee0c344bd8": {
        "Name": "CircleBridgeFacet",
        "Version": "1.0.0"
      },
      "0x380157643592725677F165b67642448CDCAeE026": {
        "Name": "HopFacet",
        "Version": "2.0.0"
      },
      "0xf82135385765f1324257ffF74489F16382EBBb8A": {
        "Name": "HopFacetOptimized",
        "Version": "2.0.0"
      },
      "0x5C3550CFA82803fC7342d55d8F806a2EdE675288": {
        "Name": "HopFacetPacked",
        "Version": "1.0.6"
      },
      "0x4C362E97dAcF097e0CA71309375a4C13932f6217": {
        "Name": "HyphenFacet",
        "Version": "1.0.0"
      },
      "0xB93B2804b2BC9CbE74E6479F399000Dee5A4A3f9": {
        "Name": "SquidFacet",
        "Version": "1.0.0"
      },
      "0xf0F989caC0600214B564ce07102F7e633680F0Fd": {
        "Name": "StargateFacet",
        "Version": "2.2.0"
      },
      "0x21571D628B0bCBeb954D5933A604eCac35bAF2c7": {
        "Name": "SymbiosisFacet",
        "Version": "1.0.0"
      },
      "0x2EFD6843C35952115E6D40A93586615674Da1b78": {
        "Name": "MayanFacet",
        "Version": "1.2.0"
      },
      "0x681a3409c35F12224c436D50Ce14F25f954B6Ea2": {
        "Name": "RelayFacet",
        "Version": "1.0.0"
      },
      "0x7C27b0FD92dbC5a1cA268255A649320E8C649e70": {
        "Name": "GasZipFacet",
        "Version": "2.0.4"
      },
      "0x21767081Ff52CE5563A29f27149D01C7127775A2": {
        "Name": "AcrossFacetPackedV3",
        "Version": "1.0.0"
      },
      "0xE15C7585636e62b88bA47A40621287086E0c2E33": {
        "Name": "DeBridgeDlnFacet",
        "Version": "1.0.0"
      },
      "0xF336cc028Fc5328472f96e377d32Fd32F8eE1750": {
        "Name": "AcrossFacetV3",
        "Version": "1.1.0"
      },
      "0xF82830B952Bc60b93206FA22f1cD4770cedb2840": {
        "Name": "GlacisFacet",
        "Version": "1.0.0"
      },
      "0xa884c21873A671bD010567cf97c937b153F842Cc": {
        "Name": "ChainflipFacet",
        "Version": "1.0.0"
      },
      "0x371E61d9DC497C506837DFA47B8dccEF1da30459": {
        "Name": "PioneerFacet",
        "Version": "1.0.0"
      },
      "0x80Fa81Ba88C74f6E4fee1A5c6d2aaA4AEF442781": {
        "Name": "",
        "Version": ""
      },
      "0xB289F36bAb7d94341E051C0c998f44A23D48D72C": {
        "Name": "AllBridgeFacet",
        "Version": "2.1.0"
      },
      "0xc2A0D799744536C621Af9B2933CdB4Ad959980bF": {
        "Name": "AcrossFacetV4",
        "Version": "1.0.0"
      },
      "0x8962d191Ba0f2Bc29b949ACA222f8251B241190b": {
        "Name": "AcrossFacetPackedV4",
        "Version": "1.0.0"
      },
      "0x36e1375B0755162d720276dFF6893DF02bd49225": {
        "Name": "GlacisFacet",
        "Version": "1.1.0"
      },
      "0x004E291b9244C811B0BE00cA2C179d54FAA5073D": {
        "Name": "RelayDepositoryFacet",
        "Version": "1.0.0"
      }
    },
    "Periphery": {
      "ERC20Proxy": "0xF6d5cf7a12d89BC0fD34E27d2237875b564A6ADf",
      "Executor": "0x23f882bA2fa54A358d8599465EB471f58Cc26751",
      "FeeCollector": "0x7F8E9bEBd1Dea263A36a6916B99bd84405B9654a",
      "GasZipPeriphery": "",
      "LidoWrapper": "",
      "LiFiDEXAggregator": "",
      "Patcher": "0x3971A968c03cd9640239C937F8d30D024840E691",
      "Permit2Proxy": "0xb33Fe241BEd9bf5F694101D7498F63a0d060F999",
      "ReceiverAcrossV3": "0xe4F3DEF14D61e47c696374453CD64d438FD277F8",
      "ReceiverChainflip": "",
      "ReceiverStargateV2": "",
      "TokenWrapper": "0xF63b27AE2Dc887b88f82E2Cc597d07fBB2E78E70"
    }
  }
}<|MERGE_RESOLUTION|>--- conflicted
+++ resolved
@@ -22,13 +22,8 @@
         "Version": "1.0.0"
       },
       "0xa574407A8bA37E83841eCa2084b1DAC51d0f0b8A": {
-<<<<<<< HEAD
         "Name": "WhitelistManagerFacet",
         "Version": "1.0.0"
-=======
-        "Name": "",
-        "Version": ""
->>>>>>> 6b976f4c
       },
       "0x4D8Bc5FB73fB13C38de218F42467e210747c73C2": {
         "Name": "AccessManagerFacet",
