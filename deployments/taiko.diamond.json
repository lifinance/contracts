--- conflicted
+++ resolved
@@ -66,13 +66,8 @@
         "Version": "1.0.0"
       },
       "0xdbA6f59fDe50a2E64F8A27a23E905aD4925fceA9": {
-<<<<<<< HEAD
         "Name": "GasZipFacet",
         "Version": "2.0.4"
-=======
-        "Name": "",
-        "Version": ""
->>>>>>> b8e90ad9
       }
     },
     "Periphery": {
@@ -82,11 +77,7 @@
       "GasZipPeriphery": "0x0ec6D2eEb94541C51620830D151995fCFf83Aa74",
       "LidoWrapper": "",
       "LiFiDEXAggregator": "0xcaA342e4f781d63EF41E220D7622B97E66BAEcF3",
-<<<<<<< HEAD
       "Permit2Proxy": "0xD3244E036bf326c7d737aEeE91BC0063a8Dbf8Ad",
-=======
-      "Permit2Proxy": "0xE5A89411c7Ef1502123d84ec1F9Da9D8574F4293",
->>>>>>> b8e90ad9
       "ReceiverAcrossV3": "",
       "ReceiverChainflip": "",
       "ReceiverStargateV2": "0x6CA57d9846f9a1fd48368762b743a047eC4f81A6",
