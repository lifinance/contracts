{
  "DiamondCutFacet": {
    "optimism": {
      "production": {
        "1.0.0": [
          {
            "ADDRESS": "0xF1d67E1dddc87E2858C87EBd5b19f99a4E297541",
            "OPTIMIZER_RUNS": "1000000",
            "TIMESTAMP": "2023-04-12 10:25:37",
            "CONSTRUCTOR_ARGS": "0x",
            "VERIFIED": "true"
          }
        ]
      }
    },
    "arbitrum": {
      "production": {
        "1.0.0": [
          {
            "ADDRESS": "0xF1d67E1dddc87E2858C87EBd5b19f99a4E297541",
            "OPTIMIZER_RUNS": "1000000",
            "TIMESTAMP": "2023-04-12 13:44:40",
            "CONSTRUCTOR_ARGS": "0x",
            "VERIFIED": "true"
          }
        ]
      }
    },
<<<<<<< HEAD
    "gnosis": {
=======
    "bsctest": {
      "production": {
        "1.0.0": [
          {
            "ADDRESS": "0xF1d67E1dddc87E2858C87EBd5b19f99a4E297541",
            "OPTIMIZER_RUNS": "1000000",
            "TIMESTAMP": "2023-04-28 15:53:01",
            "CONSTRUCTOR_ARGS": "0x",
            "VERIFIED": "false"
          }
        ]
      }
    }
  },
  "DiamondLoupeFacet": {
    "optimism": {
>>>>>>> 7e11298b
      "production": {
        "1.0.0": [
          {
            "ADDRESS": "0xF1d67E1dddc87E2858C87EBd5b19f99a4E297541",
            "OPTIMIZER_RUNS": "1000000",
            "TIMESTAMP": "2023-04-27 20:02:21",
            "CONSTRUCTOR_ARGS": "0x",
            "VERIFIED": "false"
          }
        ]
      }
    },
    "okx": {
      "production": {
        "1.0.0": [
          {
            "ADDRESS": "0xF1d67E1dddc87E2858C87EBd5b19f99a4E297541",
            "OPTIMIZER_RUNS": "1000000",
            "TIMESTAMP": "2023-04-27 21:23:06",
            "CONSTRUCTOR_ARGS": "0x",
            "VERIFIED": "false"
          }
        ]
      }
    },
    "moonriver": {
      "production": {
        "1.0.0": [
          {
            "ADDRESS": "0xF1d67E1dddc87E2858C87EBd5b19f99a4E297541",
            "OPTIMIZER_RUNS": "1000000",
            "TIMESTAMP": "2023-04-27 21:23:28",
            "CONSTRUCTOR_ARGS": "0x",
            "VERIFIED": "true"
          }
        ]
      }
    },
    "celo": {
      "production": {
        "1.0.0": [
          {
            "ADDRESS": "0xF1d67E1dddc87E2858C87EBd5b19f99a4E297541",
            "OPTIMIZER_RUNS": "1000000",
            "TIMESTAMP": "2023-04-28 12:33:18",
            "CONSTRUCTOR_ARGS": "0x",
            "VERIFIED": "false"
          }
        ]
      }
    },
    "fuse": {
      "production": {
        "1.0.0": [
          {
            "ADDRESS": "0xF1d67E1dddc87E2858C87EBd5b19f99a4E297541",
            "OPTIMIZER_RUNS": "1000000",
            "TIMESTAMP": "2023-04-28 12:33:35",
            "CONSTRUCTOR_ARGS": "0x",
            "VERIFIED": "false"
          }
        ]
      }
    },
    "cronos": {
      "production": {
        "1.0.0": [
          {
            "ADDRESS": "0xF1d67E1dddc87E2858C87EBd5b19f99a4E297541",
            "OPTIMIZER_RUNS": "1000000",
            "TIMESTAMP": "2023-04-28 12:40:58",
            "CONSTRUCTOR_ARGS": "0x",
            "VERIFIED": "false"
          }
        ]
      }
    },
    "velas": {
      "production": {
        "1.0.0": [
          {
            "ADDRESS": "0xF1d67E1dddc87E2858C87EBd5b19f99a4E297541",
            "OPTIMIZER_RUNS": "1000000",
            "TIMESTAMP": "2023-04-28 12:41:05",
            "CONSTRUCTOR_ARGS": "0x",
            "VERIFIED": "false"
          }
        ]
      }
    },
    "evmos": {
      "production": {
        "1.0.0": [
          {
            "ADDRESS": "0xF1d67E1dddc87E2858C87EBd5b19f99a4E297541",
            "OPTIMIZER_RUNS": "1000000",
            "TIMESTAMP": "2023-04-28 12:45:05",
            "CONSTRUCTOR_ARGS": "0x",
            "VERIFIED": "false"
          }
        ]
      }
    },
    "moonbeam": {
      "production": {
        "1.0.0": [
          {
            "ADDRESS": "0xF1d67E1dddc87E2858C87EBd5b19f99a4E297541",
            "OPTIMIZER_RUNS": "1000000",
            "TIMESTAMP": "2023-04-28 12:48:08",
            "CONSTRUCTOR_ARGS": "0x",
            "VERIFIED": "false"
          }
        ]
      }
    },
    "boba": {
      "production": {
        "1.0.0": [
          {
            "ADDRESS": "0xF1d67E1dddc87E2858C87EBd5b19f99a4E297541",
            "OPTIMIZER_RUNS": "1000000",
            "TIMESTAMP": "2023-04-28 12:49:50",
            "CONSTRUCTOR_ARGS": "0x",
            "VERIFIED": "false"
          }
        ]
      }
    },
    "aurora": {
      "production": {
        "1.0.0": [
          {
            "ADDRESS": "0xF1d67E1dddc87E2858C87EBd5b19f99a4E297541",
            "OPTIMIZER_RUNS": "1000000",
            "TIMESTAMP": "2023-04-28 13:12:03",
            "CONSTRUCTOR_ARGS": "0x",
            "VERIFIED": "false"
          }
        ]
      }
    },
    "polygon": {
      "production": {
        "1.0.0": [
          {
            "ADDRESS": "0xF1d67E1dddc87E2858C87EBd5b19f99a4E297541",
            "OPTIMIZER_RUNS": "1000000",
            "TIMESTAMP": "2023-05-01 15:14:11",
            "CONSTRUCTOR_ARGS": "0x",
            "VERIFIED": "false"
          }
        ]
      }
    }
  },
  "DiamondLoupeFacet": {
    "optimism": {
      "production": {
        "1.0.0": [
          {
            "ADDRESS": "0x49d195D3138D4E0E2b4ea88484C54AEE45B04B9F",
            "OPTIMIZER_RUNS": "1000000",
            "TIMESTAMP": "2023-04-12 10:26:17",
            "CONSTRUCTOR_ARGS": "0x",
            "VERIFIED": "true"
          }
        ]
      }
    },
    "arbitrum": {
      "production": {
        "1.0.0": [
          {
            "ADDRESS": "0x49d195D3138D4E0E2b4ea88484C54AEE45B04B9F",
            "OPTIMIZER_RUNS": "1000000",
            "TIMESTAMP": "2023-04-12 13:45:42",
            "CONSTRUCTOR_ARGS": "0x",
            "VERIFIED": "true"
          }
        ]
      }
    },
    "bsc": {
      "production": {
        "1.0.0": [
          {
            "ADDRESS": "0x49d195D3138D4E0E2b4ea88484C54AEE45B04B9F",
            "OPTIMIZER_RUNS": "1000000",
            "TIMESTAMP": "2023-04-27 20:01:06",
            "CONSTRUCTOR_ARGS": "0x",
            "VERIFIED": "true"
          }
        ]
      }
    },
    "gnosis": {
      "production": {
        "1.0.0": [
          {
            "ADDRESS": "0x49d195D3138D4E0E2b4ea88484C54AEE45B04B9F",
            "OPTIMIZER_RUNS": "1000000",
            "TIMESTAMP": "2023-04-27 20:16:28",
            "CONSTRUCTOR_ARGS": "0x",
            "VERIFIED": "false"
          }
        ]
      }
    },
    "moonriver": {
      "production": {
        "1.0.0": [
          {
            "ADDRESS": "0x49d195D3138D4E0E2b4ea88484C54AEE45B04B9F",
            "OPTIMIZER_RUNS": "1000000",
            "TIMESTAMP": "2023-04-27 21:24:22",
            "CONSTRUCTOR_ARGS": "0x",
            "VERIFIED": "true"
          }
        ]
      }
    },
    "fuse": {
      "production": {
        "1.0.0": [
          {
            "ADDRESS": "0x49d195D3138D4E0E2b4ea88484C54AEE45B04B9F",
            "OPTIMIZER_RUNS": "1000000",
            "TIMESTAMP": "2023-04-28 12:33:50",
            "CONSTRUCTOR_ARGS": "0x",
            "VERIFIED": "false"
          }
        ]
      }
    },
    "celo": {
      "production": {
        "1.0.0": [
          {
            "ADDRESS": "0x49d195D3138D4E0E2b4ea88484C54AEE45B04B9F",
            "OPTIMIZER_RUNS": "1000000",
            "TIMESTAMP": "2023-04-28 12:34:02",
            "CONSTRUCTOR_ARGS": "0x",
            "VERIFIED": "false"
          }
        ]
      }
    },
    "cronos": {
      "production": {
        "1.0.0": [
          {
            "ADDRESS": "0x49d195D3138D4E0E2b4ea88484C54AEE45B04B9F",
            "OPTIMIZER_RUNS": "1000000",
            "TIMESTAMP": "2023-04-28 12:41:19",
            "CONSTRUCTOR_ARGS": "0x",
            "VERIFIED": "false"
          }
        ]
      }
    },
    "velas": {
      "production": {
        "1.0.0": [
          {
            "ADDRESS": "0x49d195D3138D4E0E2b4ea88484C54AEE45B04B9F",
            "OPTIMIZER_RUNS": "1000000",
            "TIMESTAMP": "2023-04-28 12:41:26",
            "CONSTRUCTOR_ARGS": "0x",
            "VERIFIED": "false"
          }
        ]
      }
    },
    "evmos": {
      "production": {
        "1.0.0": [
          {
            "ADDRESS": "0x49d195D3138D4E0E2b4ea88484C54AEE45B04B9F",
            "OPTIMIZER_RUNS": "1000000",
            "TIMESTAMP": "2023-04-28 12:45:19",
            "CONSTRUCTOR_ARGS": "0x",
            "VERIFIED": "false"
          }
        ]
      }
    },
    "boba": {
      "production": {
        "1.0.0": [
          {
            "ADDRESS": "0x49d195D3138D4E0E2b4ea88484C54AEE45B04B9F",
            "OPTIMIZER_RUNS": "1000000",
            "TIMESTAMP": "2023-04-28 12:50:11",
            "CONSTRUCTOR_ARGS": "0x",
            "VERIFIED": "false"
          }
        ]
      }
    },
    "aurora": {
      "production": {
        "1.0.0": [
          {
            "ADDRESS": "0x49d195D3138D4E0E2b4ea88484C54AEE45B04B9F",
            "OPTIMIZER_RUNS": "1000000",
            "TIMESTAMP": "2023-04-28 13:12:18",
            "CONSTRUCTOR_ARGS": "0x",
            "VERIFIED": "false"
          }
        ]
      }
    },
    "moonbeam": {
      "production": {
        "1.0.0": [
          {
            "ADDRESS": "0x49d195D3138D4E0E2b4ea88484C54AEE45B04B9F",
            "OPTIMIZER_RUNS": "1000000",
            "TIMESTAMP": "2023-04-28 13:49:59",
            "CONSTRUCTOR_ARGS": "0x",
            "VERIFIED": "false"
          }
        ]
      }
    },
    "polygon": {
      "production": {
        "1.0.0": [
          {
            "ADDRESS": "0x49d195D3138D4E0E2b4ea88484C54AEE45B04B9F",
            "OPTIMIZER_RUNS": "1000000",
            "TIMESTAMP": "2023-05-01 15:14:42",
            "CONSTRUCTOR_ARGS": "0x",
            "VERIFIED": "false"
          }
        ]
      }
    }
  },
  "OwnershipFacet": {
    "optimism": {
      "production": {
        "1.0.0": [
          {
            "ADDRESS": "0x44beA2Ab010d1CedC4E60E97DA8F88b8840951B0",
            "OPTIMIZER_RUNS": "1000000",
            "TIMESTAMP": "2023-04-12 10:27:40",
            "CONSTRUCTOR_ARGS": "0x",
            "VERIFIED": "true"
          }
        ]
      }
    },
    "arbitrum": {
      "production": {
        "1.0.0": [
          {
            "ADDRESS": "0x44beA2Ab010d1CedC4E60E97DA8F88b8840951B0",
            "OPTIMIZER_RUNS": "1000000",
            "TIMESTAMP": "2023-04-12 13:47:00",
            "CONSTRUCTOR_ARGS": "0x",
            "VERIFIED": "true"
          }
        ]
      }
    },
    "bsc": {
      "production": {
        "1.0.0": [
          {
            "ADDRESS": "0x44beA2Ab010d1CedC4E60E97DA8F88b8840951B0",
            "OPTIMIZER_RUNS": "1000000",
            "TIMESTAMP": "2023-04-27 20:01:59",
            "CONSTRUCTOR_ARGS": "0x",
            "VERIFIED": "true"
          }
        ]
      }
    },
    "gnosis": {
      "production": {
        "1.0.0": [
          {
            "ADDRESS": "0x44beA2Ab010d1CedC4E60E97DA8F88b8840951B0",
            "OPTIMIZER_RUNS": "1000000",
            "TIMESTAMP": "2023-04-27 20:31:18",
            "CONSTRUCTOR_ARGS": "0x",
            "VERIFIED": "false"
          }
        ]
      }
    },
    "moonriver": {
      "production": {
        "1.0.0": [
          {
            "ADDRESS": "0x44beA2Ab010d1CedC4E60E97DA8F88b8840951B0",
            "OPTIMIZER_RUNS": "1000000",
            "TIMESTAMP": "2023-04-27 21:25:08",
            "CONSTRUCTOR_ARGS": "0x",
            "VERIFIED": "true"
          }
        ]
      }
    },
    "okx": {
      "production": {
        "1.0.0": [
          {
            "ADDRESS": "0x44beA2Ab010d1CedC4E60E97DA8F88b8840951B0",
            "OPTIMIZER_RUNS": "1000000",
            "TIMESTAMP": "2023-04-28 10:45:24",
            "CONSTRUCTOR_ARGS": "0x",
            "VERIFIED": "false"
          }
        ]
      }
    },
    "fuse": {
      "production": {
        "1.0.0": [
          {
            "ADDRESS": "0x44beA2Ab010d1CedC4E60E97DA8F88b8840951B0",
            "OPTIMIZER_RUNS": "1000000",
            "TIMESTAMP": "2023-04-28 12:34:06",
            "CONSTRUCTOR_ARGS": "0x",
            "VERIFIED": "false"
          }
        ]
      }
    },
    "celo": {
      "production": {
        "1.0.0": [
          {
            "ADDRESS": "0x44beA2Ab010d1CedC4E60E97DA8F88b8840951B0",
            "OPTIMIZER_RUNS": "1000000",
            "TIMESTAMP": "2023-04-28 12:34:39",
            "CONSTRUCTOR_ARGS": "0x",
            "VERIFIED": "false"
          }
        ]
      }
    },
    "cronos": {
      "production": {
        "1.0.0": [
          {
            "ADDRESS": "0x44beA2Ab010d1CedC4E60E97DA8F88b8840951B0",
            "OPTIMIZER_RUNS": "1000000",
            "TIMESTAMP": "2023-04-28 12:41:40",
            "CONSTRUCTOR_ARGS": "0x",
            "VERIFIED": "false"
          }
        ]
      }
    },
    "velas": {
      "production": {
        "1.0.0": [
          {
            "ADDRESS": "0x44beA2Ab010d1CedC4E60E97DA8F88b8840951B0",
            "OPTIMIZER_RUNS": "1000000",
            "TIMESTAMP": "2023-04-28 12:41:48",
            "CONSTRUCTOR_ARGS": "0x",
            "VERIFIED": "false"
          }
        ]
      }
    },
    "evmos": {
      "production": {
        "1.0.0": [
          {
            "ADDRESS": "0x44beA2Ab010d1CedC4E60E97DA8F88b8840951B0",
            "OPTIMIZER_RUNS": "1000000",
            "TIMESTAMP": "2023-04-28 12:45:33",
            "CONSTRUCTOR_ARGS": "0x",
            "VERIFIED": "false"
          }
        ]
      }
    },
    "boba": {
      "production": {
        "1.0.0": [
          {
            "ADDRESS": "0x44beA2Ab010d1CedC4E60E97DA8F88b8840951B0",
            "OPTIMIZER_RUNS": "1000000",
            "TIMESTAMP": "2023-04-28 12:50:33",
            "CONSTRUCTOR_ARGS": "0x",
            "VERIFIED": "false"
          }
        ]
      }
    },
    "aurora": {
      "production": {
        "1.0.0": [
          {
            "ADDRESS": "0x44beA2Ab010d1CedC4E60E97DA8F88b8840951B0",
            "OPTIMIZER_RUNS": "1000000",
            "TIMESTAMP": "2023-04-28 13:12:33",
            "CONSTRUCTOR_ARGS": "0x",
            "VERIFIED": "false"
          }
        ]
      }
    },
    "moonbeam": {
      "production": {
        "1.0.0": [
          {
            "ADDRESS": "0x44beA2Ab010d1CedC4E60E97DA8F88b8840951B0",
            "OPTIMIZER_RUNS": "1000000",
            "TIMESTAMP": "2023-04-28 14:51:11",
            "CONSTRUCTOR_ARGS": "0x",
            "VERIFIED": "false"
          }
        ]
      }
    },
    "polygon": {
      "production": {
        "1.0.0": [
          {
            "ADDRESS": "0x44beA2Ab010d1CedC4E60E97DA8F88b8840951B0",
            "OPTIMIZER_RUNS": "1000000",
            "TIMESTAMP": "2023-05-01 15:15:00",
            "CONSTRUCTOR_ARGS": "0x",
            "VERIFIED": "false"
          }
        ]
      }
    }
  },
  "DexManagerFacet": {
    "optimism": {
      "production": {
        "1.0.0": [
          {
            "ADDRESS": "0x64D41a7B52CA910f4995b1df33ea68471138374b",
            "OPTIMIZER_RUNS": "1000000",
            "TIMESTAMP": "2023-04-12 10:28:32",
            "CONSTRUCTOR_ARGS": "0x",
            "VERIFIED": "true"
          }
        ]
      }
    },
    "arbitrum": {
      "production": {
        "1.0.0": [
          {
            "ADDRESS": "0x64D41a7B52CA910f4995b1df33ea68471138374b",
            "OPTIMIZER_RUNS": "1000000",
            "TIMESTAMP": "2023-04-12 13:47:48",
            "CONSTRUCTOR_ARGS": "0x",
            "VERIFIED": "true"
          }
        ]
      }
    },
    "bsc": {
      "production": {
        "1.0.0": [
          {
            "ADDRESS": "0x64D41a7B52CA910f4995b1df33ea68471138374b",
            "OPTIMIZER_RUNS": "1000000",
            "TIMESTAMP": "2023-04-27 20:02:42",
            "CONSTRUCTOR_ARGS": "0x",
            "VERIFIED": "true"
          }
        ],
        "1.0.1": [
          {
            "ADDRESS": "0x4cf6c406F004b7B588ec8638fBd2cC2215D87C90",
            "OPTIMIZER_RUNS": "1000000",
            "TIMESTAMP": "2023-04-27 12:15:27",
            "CONSTRUCTOR_ARGS": "0x",
            "VERIFIED": "true"
          }
        ]
      }
    },
    "gnosis": {
      "production": {
        "1.0.0": [
          {
            "ADDRESS": "0x64D41a7B52CA910f4995b1df33ea68471138374b",
            "OPTIMIZER_RUNS": "1000000",
            "TIMESTAMP": "2023-04-27 20:46:41",
            "CONSTRUCTOR_ARGS": "0x",
            "VERIFIED": "false"
          }
        ]
      }
    },
    "moonriver": {
      "production": {
        "1.0.0": [
          {
            "ADDRESS": "0x64D41a7B52CA910f4995b1df33ea68471138374b",
            "OPTIMIZER_RUNS": "1000000",
            "TIMESTAMP": "2023-04-27 21:26:02",
            "CONSTRUCTOR_ARGS": "0x",
            "VERIFIED": "true"
          }
        ]
      }
    },
    "okx": {
      "production": {
        "1.0.0": [
          {
            "ADDRESS": "0x64D41a7B52CA910f4995b1df33ea68471138374b",
            "OPTIMIZER_RUNS": "1000000",
            "TIMESTAMP": "2023-04-28 11:15:11",
            "CONSTRUCTOR_ARGS": "0x",
            "VERIFIED": "false"
          }
        ]
      }
    },
    "fuse": {
      "production": {
        "1.0.0": [
          {
            "ADDRESS": "0x64D41a7B52CA910f4995b1df33ea68471138374b",
            "OPTIMIZER_RUNS": "1000000",
            "TIMESTAMP": "2023-04-28 12:34:21",
            "CONSTRUCTOR_ARGS": "0x",
            "VERIFIED": "false"
          }
        ]
      }
    },
    "celo": {
      "production": {
        "1.0.0": [
          {
            "ADDRESS": "0x64D41a7B52CA910f4995b1df33ea68471138374b",
            "OPTIMIZER_RUNS": "1000000",
            "TIMESTAMP": "2023-04-28 12:35:32",
            "CONSTRUCTOR_ARGS": "0x",
            "VERIFIED": "false"
          }
        ]
      }
    },
    "cronos": {
      "production": {
        "1.0.0": [
          {
            "ADDRESS": "0x64D41a7B52CA910f4995b1df33ea68471138374b",
            "OPTIMIZER_RUNS": "1000000",
            "TIMESTAMP": "2023-04-28 12:42:01",
            "CONSTRUCTOR_ARGS": "0x",
            "VERIFIED": "false"
          }
        ]
      }
    },
    "velas": {
      "production": {
        "1.0.0": [
          {
            "ADDRESS": "0x64D41a7B52CA910f4995b1df33ea68471138374b",
            "OPTIMIZER_RUNS": "1000000",
            "TIMESTAMP": "2023-04-28 12:42:11",
            "CONSTRUCTOR_ARGS": "0x",
            "VERIFIED": "false"
          }
        ]
      }
    },
    "evmos": {
      "production": {
        "1.0.0": [
          {
            "ADDRESS": "0x64D41a7B52CA910f4995b1df33ea68471138374b",
            "OPTIMIZER_RUNS": "1000000",
            "TIMESTAMP": "2023-04-28 12:45:47",
            "CONSTRUCTOR_ARGS": "0x",
            "VERIFIED": "false"
          }
        ]
      }
    },
    "boba": {
      "production": {
        "1.0.0": [
          {
            "ADDRESS": "0x64D41a7B52CA910f4995b1df33ea68471138374b",
            "OPTIMIZER_RUNS": "1000000",
            "TIMESTAMP": "2023-04-28 12:50:54",
            "CONSTRUCTOR_ARGS": "0x",
            "VERIFIED": "false"
          }
        ]
      }
    },
    "aurora": {
      "production": {
        "1.0.0": [
          {
            "ADDRESS": "0x64D41a7B52CA910f4995b1df33ea68471138374b",
            "OPTIMIZER_RUNS": "1000000",
            "TIMESTAMP": "2023-04-28 13:12:47",
            "CONSTRUCTOR_ARGS": "0x",
            "VERIFIED": "false"
          }
        ]
      }
    },
    "polygon": {
      "production": {
        "1.0.0": [
          {
            "ADDRESS": "0x64D41a7B52CA910f4995b1df33ea68471138374b",
            "OPTIMIZER_RUNS": "1000000",
            "TIMESTAMP": "2023-05-01 15:15:38",
            "CONSTRUCTOR_ARGS": "0x",
            "VERIFIED": "false"
          }
        ]
      }
    }
  },
  "AccessManagerFacet": {
    "optimism": {
      "production": {
        "1.0.0": [
          {
            "ADDRESS": "0xfaA5f885a54D22C8571806fC001E53F0191f5Aff",
            "OPTIMIZER_RUNS": "1000000",
            "TIMESTAMP": "2023-04-12 10:29:26",
            "CONSTRUCTOR_ARGS": "0x",
            "VERIFIED": "true"
          }
        ]
      }
    },
    "arbitrum": {
      "production": {
        "1.0.0": [
          {
            "ADDRESS": "0xfaA5f885a54D22C8571806fC001E53F0191f5Aff",
            "OPTIMIZER_RUNS": "1000000",
            "TIMESTAMP": "2023-04-12 13:48:46",
            "CONSTRUCTOR_ARGS": "0x",
            "VERIFIED": "true"
          }
        ]
      }
    },
    "bsc": {
      "production": {
        "1.0.0": [
          {
            "ADDRESS": "0xfaA5f885a54D22C8571806fC001E53F0191f5Aff",
            "OPTIMIZER_RUNS": "1000000",
            "TIMESTAMP": "2023-04-27 20:03:55",
            "CONSTRUCTOR_ARGS": "0x",
            "VERIFIED": "true"
          }
        ]
      }
    },
    "gnosis": {
      "production": {
        "1.0.0": [
          {
            "ADDRESS": "0xfaA5f885a54D22C8571806fC001E53F0191f5Aff",
            "OPTIMIZER_RUNS": "1000000",
            "TIMESTAMP": "2023-04-27 21:01:23",
            "CONSTRUCTOR_ARGS": "0x",
            "VERIFIED": "false"
          }
        ]
      }
    },
    "moonriver": {
      "production": {
        "1.0.0": [
          {
            "ADDRESS": "0xfaA5f885a54D22C8571806fC001E53F0191f5Aff",
            "OPTIMIZER_RUNS": "1000000",
            "TIMESTAMP": "2023-04-27 21:27:19",
            "CONSTRUCTOR_ARGS": "0x",
            "VERIFIED": "true"
          }
        ]
      }
    },
    "okx": {
      "production": {
        "1.0.0": [
          {
            "ADDRESS": "0xfaA5f885a54D22C8571806fC001E53F0191f5Aff",
            "OPTIMIZER_RUNS": "1000000",
            "TIMESTAMP": "2023-04-28 11:15:32",
            "CONSTRUCTOR_ARGS": "0x",
            "VERIFIED": "false"
          }
        ]
      }
    },
    "fuse": {
      "production": {
        "1.0.0": [
          {
            "ADDRESS": "0xfaA5f885a54D22C8571806fC001E53F0191f5Aff",
            "OPTIMIZER_RUNS": "1000000",
            "TIMESTAMP": "2023-04-28 12:34:37",
            "CONSTRUCTOR_ARGS": "0x",
            "VERIFIED": "false"
          }
        ]
      }
    },
    "celo": {
      "production": {
        "1.0.0": [
          {
            "ADDRESS": "0xfaA5f885a54D22C8571806fC001E53F0191f5Aff",
            "OPTIMIZER_RUNS": "1000000",
            "TIMESTAMP": "2023-04-28 12:36:17",
            "CONSTRUCTOR_ARGS": "0x",
            "VERIFIED": "false"
          }
        ]
      }
    },
    "cronos": {
      "production": {
        "1.0.0": [
          {
            "ADDRESS": "0xfaA5f885a54D22C8571806fC001E53F0191f5Aff",
            "OPTIMIZER_RUNS": "1000000",
            "TIMESTAMP": "2023-04-28 12:42:21",
            "CONSTRUCTOR_ARGS": "0x",
            "VERIFIED": "false"
          }
        ]
      }
    },
    "velas": {
      "production": {
        "1.0.0": [
          {
            "ADDRESS": "0xfaA5f885a54D22C8571806fC001E53F0191f5Aff",
            "OPTIMIZER_RUNS": "1000000",
            "TIMESTAMP": "2023-04-28 12:42:27",
            "CONSTRUCTOR_ARGS": "0x",
            "VERIFIED": "false"
          }
        ]
      }
    },
    "evmos": {
      "production": {
        "1.0.0": [
          {
            "ADDRESS": "0xfaA5f885a54D22C8571806fC001E53F0191f5Aff",
            "OPTIMIZER_RUNS": "1000000",
            "TIMESTAMP": "2023-04-28 12:46:01",
            "CONSTRUCTOR_ARGS": "0x",
            "VERIFIED": "false"
          }
        ]
      }
    },
    "boba": {
      "production": {
        "1.0.0": [
          {
            "ADDRESS": "0xfaA5f885a54D22C8571806fC001E53F0191f5Aff",
            "OPTIMIZER_RUNS": "1000000",
            "TIMESTAMP": "2023-04-28 12:51:14",
            "CONSTRUCTOR_ARGS": "0x",
            "VERIFIED": "false"
          }
        ]
      }
    },
    "aurora": {
      "production": {
        "1.0.0": [
          {
            "ADDRESS": "0xfaA5f885a54D22C8571806fC001E53F0191f5Aff",
            "OPTIMIZER_RUNS": "1000000",
            "TIMESTAMP": "2023-04-28 13:13:02",
            "CONSTRUCTOR_ARGS": "0x",
            "VERIFIED": "false"
          }
        ]
      }
    },
    "polygon": {
      "production": {
        "1.0.0": [
          {
            "ADDRESS": "0xfaA5f885a54D22C8571806fC001E53F0191f5Aff",
            "OPTIMIZER_RUNS": "1000000",
            "TIMESTAMP": "2023-05-01 15:17:21",
            "CONSTRUCTOR_ARGS": "0x",
            "VERIFIED": "false"
          }
        ]
      }
    }
  },
  "WithdrawFacet": {
    "optimism": {
      "production": {
        "1.0.0": [
          {
            "ADDRESS": "0x428C4abf8BB3ECc893bD3E0Be12b0f363c6e81aA",
            "OPTIMIZER_RUNS": "1000000",
            "TIMESTAMP": "2023-04-12 10:29:57",
            "CONSTRUCTOR_ARGS": "0x",
            "VERIFIED": "true"
          }
        ]
      }
    },
    "arbitrum": {
      "production": {
        "1.0.0": [
          {
            "ADDRESS": "0x428C4abf8BB3ECc893bD3E0Be12b0f363c6e81aA",
            "OPTIMIZER_RUNS": "1000000",
            "TIMESTAMP": "2023-04-12 13:49:27",
            "CONSTRUCTOR_ARGS": "0x",
            "VERIFIED": "true"
          }
        ]
      }
    },
    "bsc": {
      "production": {
        "1.0.0": [
          {
            "ADDRESS": "0x428C4abf8BB3ECc893bD3E0Be12b0f363c6e81aA",
            "OPTIMIZER_RUNS": "1000000",
            "TIMESTAMP": "2023-04-27 20:05:14",
            "CONSTRUCTOR_ARGS": "0x",
            "VERIFIED": "true"
          }
        ]
      }
    },
    "moonriver": {
      "production": {
        "1.0.0": [
          {
            "ADDRESS": "0x428C4abf8BB3ECc893bD3E0Be12b0f363c6e81aA",
            "OPTIMIZER_RUNS": "1000000",
            "TIMESTAMP": "2023-04-27 21:28:09",
            "CONSTRUCTOR_ARGS": "0x",
            "VERIFIED": "true"
          }
        ]
      }
    },
    "gnosis": {
      "production": {
        "1.0.0": [
          {
            "ADDRESS": "0x428C4abf8BB3ECc893bD3E0Be12b0f363c6e81aA",
            "OPTIMIZER_RUNS": "1000000",
            "TIMESTAMP": "2023-04-27 21:15:59",
            "CONSTRUCTOR_ARGS": "0x",
            "VERIFIED": "false"
          }
        ]
      }
    },
    "okx": {
      "production": {
        "1.0.0": [
          {
            "ADDRESS": "0x428C4abf8BB3ECc893bD3E0Be12b0f363c6e81aA",
            "OPTIMIZER_RUNS": "1000000",
            "TIMESTAMP": "2023-04-28 11:44:27",
            "CONSTRUCTOR_ARGS": "0x",
            "VERIFIED": "false"
          }
        ]
      }
    },
    "fuse": {
      "production": {
        "1.0.0": [
          {
            "ADDRESS": "0x428C4abf8BB3ECc893bD3E0Be12b0f363c6e81aA",
            "OPTIMIZER_RUNS": "1000000",
            "TIMESTAMP": "2023-04-28 12:34:52",
            "CONSTRUCTOR_ARGS": "0x",
            "VERIFIED": "false"
          }
        ]
      }
    },
    "celo": {
      "production": {
        "1.0.0": [
          {
            "ADDRESS": "0x428C4abf8BB3ECc893bD3E0Be12b0f363c6e81aA",
            "OPTIMIZER_RUNS": "1000000",
            "TIMESTAMP": "2023-04-28 12:37:14",
            "CONSTRUCTOR_ARGS": "0x",
            "VERIFIED": "false"
          }
        ]
      }
    },
    "cronos": {
      "production": {
        "1.0.0": [
          {
            "ADDRESS": "0x428C4abf8BB3ECc893bD3E0Be12b0f363c6e81aA",
            "OPTIMIZER_RUNS": "1000000",
            "TIMESTAMP": "2023-04-28 12:42:41",
            "CONSTRUCTOR_ARGS": "0x",
            "VERIFIED": "false"
          }
        ]
      }
    },
    "velas": {
      "production": {
        "1.0.0": [
          {
            "ADDRESS": "0x428C4abf8BB3ECc893bD3E0Be12b0f363c6e81aA",
            "OPTIMIZER_RUNS": "1000000",
            "TIMESTAMP": "2023-04-28 12:42:48",
            "CONSTRUCTOR_ARGS": "0x",
            "VERIFIED": "false"
          }
        ]
      }
    },
    "evmos": {
      "production": {
        "1.0.0": [
          {
            "ADDRESS": "0x428C4abf8BB3ECc893bD3E0Be12b0f363c6e81aA",
            "OPTIMIZER_RUNS": "1000000",
            "TIMESTAMP": "2023-04-28 12:46:15",
            "CONSTRUCTOR_ARGS": "0x",
            "VERIFIED": "false"
          }
        ]
      }
    },
    "boba": {
      "production": {
        "1.0.0": [
          {
            "ADDRESS": "0x428C4abf8BB3ECc893bD3E0Be12b0f363c6e81aA",
            "OPTIMIZER_RUNS": "1000000",
            "TIMESTAMP": "2023-04-28 12:51:35",
            "CONSTRUCTOR_ARGS": "0x",
            "VERIFIED": "false"
          }
        ]
      }
    },
    "aurora": {
      "production": {
        "1.0.0": [
          {
            "ADDRESS": "0x428C4abf8BB3ECc893bD3E0Be12b0f363c6e81aA",
            "OPTIMIZER_RUNS": "1000000",
            "TIMESTAMP": "2023-04-28 13:13:17",
            "CONSTRUCTOR_ARGS": "0x",
            "VERIFIED": "false"
          }
        ]
      }
    },
    "polygon": {
      "production": {
        "1.0.0": [
          {
            "ADDRESS": "0x428C4abf8BB3ECc893bD3E0Be12b0f363c6e81aA",
            "OPTIMIZER_RUNS": "1000000",
            "TIMESTAMP": "2023-05-01 15:17:42",
            "CONSTRUCTOR_ARGS": "0x",
            "VERIFIED": "false"
          }
        ]
      }
    }
  },
  "PeripheryRegistryFacet": {
    "optimism": {
      "production": {
        "1.0.0": [
          {
            "ADDRESS": "0x2EfC66F1ff37fc5277De5526Ab5CB7650f2DD518",
            "OPTIMIZER_RUNS": "1000000",
            "TIMESTAMP": "2023-04-12 10:30:32",
            "CONSTRUCTOR_ARGS": "0x",
            "VERIFIED": "true"
          }
        ]
      }
    },
    "arbitrum": {
      "production": {
        "1.0.0": [
          {
            "ADDRESS": "0x2EfC66F1ff37fc5277De5526Ab5CB7650f2DD518",
            "OPTIMIZER_RUNS": "1000000",
            "TIMESTAMP": "2023-04-12 13:50:07",
            "CONSTRUCTOR_ARGS": "0x",
            "VERIFIED": "true"
          }
        ]
      }
    },
    "bsc": {
      "production": {
        "1.0.0": [
          {
            "ADDRESS": "0x2EfC66F1ff37fc5277De5526Ab5CB7650f2DD518",
            "OPTIMIZER_RUNS": "1000000",
            "TIMESTAMP": "2023-04-27 20:06:09",
            "CONSTRUCTOR_ARGS": "0x",
            "VERIFIED": "true"
          }
        ]
      }
    },
    "moonriver": {
      "production": {
        "1.0.0": [
          {
            "ADDRESS": "0x2EfC66F1ff37fc5277De5526Ab5CB7650f2DD518",
            "OPTIMIZER_RUNS": "1000000",
            "TIMESTAMP": "2023-04-27 21:28:59",
            "CONSTRUCTOR_ARGS": "0x",
            "VERIFIED": "true"
          }
        ]
      }
    },
    "gnosis": {
      "production": {
        "1.0.0": [
          {
            "ADDRESS": "0x2EfC66F1ff37fc5277De5526Ab5CB7650f2DD518",
            "OPTIMIZER_RUNS": "1000000",
            "TIMESTAMP": "2023-04-27 21:31:15",
            "CONSTRUCTOR_ARGS": "0x",
            "VERIFIED": "false"
          }
        ]
      }
    },
    "okx": {
      "production": {
        "1.0.0": [
          {
            "ADDRESS": "0x2EfC66F1ff37fc5277De5526Ab5CB7650f2DD518",
            "OPTIMIZER_RUNS": "1000000",
            "TIMESTAMP": "2023-04-28 11:44:47",
            "CONSTRUCTOR_ARGS": "0x",
            "VERIFIED": "false"
          }
        ]
      }
    },
    "fuse": {
      "production": {
        "1.0.0": [
          {
            "ADDRESS": "0x2EfC66F1ff37fc5277De5526Ab5CB7650f2DD518",
            "OPTIMIZER_RUNS": "1000000",
            "TIMESTAMP": "2023-04-28 12:35:09",
            "CONSTRUCTOR_ARGS": "0x",
            "VERIFIED": "false"
          }
        ]
      }
    },
    "celo": {
      "production": {
        "1.0.0": [
          {
            "ADDRESS": "0x2EfC66F1ff37fc5277De5526Ab5CB7650f2DD518",
            "OPTIMIZER_RUNS": "1000000",
            "TIMESTAMP": "2023-04-28 12:38:04",
            "CONSTRUCTOR_ARGS": "0x",
            "VERIFIED": "false"
          }
        ]
      }
    },
    "cronos": {
      "production": {
        "1.0.0": [
          {
            "ADDRESS": "0x2EfC66F1ff37fc5277De5526Ab5CB7650f2DD518",
            "OPTIMIZER_RUNS": "1000000",
            "TIMESTAMP": "2023-04-28 12:43:07",
            "CONSTRUCTOR_ARGS": "0x",
            "VERIFIED": "false"
          }
        ]
      }
    },
    "velas": {
      "production": {
        "1.0.0": [
          {
            "ADDRESS": "0x2EfC66F1ff37fc5277De5526Ab5CB7650f2DD518",
            "OPTIMIZER_RUNS": "1000000",
            "TIMESTAMP": "2023-04-28 12:43:09",
            "CONSTRUCTOR_ARGS": "0x",
            "VERIFIED": "false"
          }
        ]
      }
    },
    "evmos": {
      "production": {
        "1.0.0": [
          {
            "ADDRESS": "0x2EfC66F1ff37fc5277De5526Ab5CB7650f2DD518",
            "OPTIMIZER_RUNS": "1000000",
            "TIMESTAMP": "2023-04-28 12:46:29",
            "CONSTRUCTOR_ARGS": "0x",
            "VERIFIED": "false"
          }
        ]
      }
    },
    "boba": {
      "production": {
        "1.0.0": [
          {
            "ADDRESS": "0x2EfC66F1ff37fc5277De5526Ab5CB7650f2DD518",
            "OPTIMIZER_RUNS": "1000000",
            "TIMESTAMP": "2023-04-28 12:51:56",
            "CONSTRUCTOR_ARGS": "0x",
            "VERIFIED": "false"
          }
        ]
      }
    },
    "aurora": {
      "production": {
        "1.0.0": [
          {
            "ADDRESS": "0x2EfC66F1ff37fc5277De5526Ab5CB7650f2DD518",
            "OPTIMIZER_RUNS": "1000000",
            "TIMESTAMP": "2023-04-28 13:13:38",
            "CONSTRUCTOR_ARGS": "0x",
            "VERIFIED": "false"
          }
        ]
      }
    },
    "polygon": {
      "production": {
        "1.0.0": [
          {
            "ADDRESS": "0x2EfC66F1ff37fc5277De5526Ab5CB7650f2DD518",
            "OPTIMIZER_RUNS": "1000000",
            "TIMESTAMP": "2023-05-01 15:17:59",
            "CONSTRUCTOR_ARGS": "0x",
            "VERIFIED": "false"
          }
        ]
      }
    }
  },
  "LiFiDiamondImmutable": {
    "optimism": {
      "production": {
        "1.0.0": [
          {
            "ADDRESS": "0x9b11bc9FAc17c058CAB6286b0c785bE6a65492EF",
            "OPTIMIZER_RUNS": "1000000",
            "TIMESTAMP": "2023-04-12 10:31:33",
            "CONSTRUCTOR_ARGS": "0x00000000000000000000000011f11121df7256c40339393b0fb045321022ce44000000000000000000000000f1d67e1dddc87e2858c87ebd5b19f99a4e297541",
            "VERIFIED": "true"
          }
        ]
      }
    },
    "arbitrum": {
      "production": {
        "1.0.0": [
          {
            "ADDRESS": "0x9b11bc9FAc17c058CAB6286b0c785bE6a65492EF",
            "OPTIMIZER_RUNS": "1000000",
            "TIMESTAMP": "2023-04-12 13:51:29",
            "CONSTRUCTOR_ARGS": "0x00000000000000000000000011f11121df7256c40339393b0fb045321022ce44000000000000000000000000f1d67e1dddc87e2858c87ebd5b19f99a4e297541",
            "VERIFIED": "true"
          }
        ]
      }
    },
    "bsc": {
      "production": {
        "1.0.0": [
          {
            "ADDRESS": "0x9b11bc9FAc17c058CAB6286b0c785bE6a65492EF",
            "OPTIMIZER_RUNS": "1000000",
            "TIMESTAMP": "2023-04-27 20:07:06",
            "CONSTRUCTOR_ARGS": "0x00000000000000000000000011f11121df7256c40339393b0fb045321022ce44000000000000000000000000f1d67e1dddc87e2858c87ebd5b19f99a4e297541",
            "VERIFIED": "true"
          }
        ]
      }
    },
    "moonriver": {
      "production": {
        "1.0.0": [
          {
            "ADDRESS": "0x9b11bc9FAc17c058CAB6286b0c785bE6a65492EF",
            "OPTIMIZER_RUNS": "1000000",
            "TIMESTAMP": "2023-04-27 21:29:51",
            "CONSTRUCTOR_ARGS": "0x00000000000000000000000011f11121df7256c40339393b0fb045321022ce44000000000000000000000000f1d67e1dddc87e2858c87ebd5b19f99a4e297541",
            "VERIFIED": "true"
          }
        ]
      }
    },
    "okx": {
      "production": {
        "1.0.0": [
          {
            "ADDRESS": "0x9b11bc9FAc17c058CAB6286b0c785bE6a65492EF",
            "OPTIMIZER_RUNS": "1000000",
            "TIMESTAMP": "2023-04-28 11:45:08",
            "CONSTRUCTOR_ARGS": "0x00000000000000000000000011f11121df7256c40339393b0fb045321022ce44000000000000000000000000f1d67e1dddc87e2858c87ebd5b19f99a4e297541",
            "VERIFIED": "false"
          }
        ]
      }
    },
    "fuse": {
      "production": {
        "1.0.0": [
          {
            "ADDRESS": "0x9b11bc9FAc17c058CAB6286b0c785bE6a65492EF",
            "OPTIMIZER_RUNS": "1000000",
            "TIMESTAMP": "2023-04-28 12:35:24",
            "CONSTRUCTOR_ARGS": "0x00000000000000000000000011f11121df7256c40339393b0fb045321022ce44000000000000000000000000f1d67e1dddc87e2858c87ebd5b19f99a4e297541",
            "VERIFIED": "false"
          }
        ]
      }
    },
    "celo": {
      "production": {
        "1.0.0": [
          {
            "ADDRESS": "0x9b11bc9FAc17c058CAB6286b0c785bE6a65492EF",
            "OPTIMIZER_RUNS": "1000000",
            "TIMESTAMP": "2023-04-28 12:38:48",
            "CONSTRUCTOR_ARGS": "0x00000000000000000000000011f11121df7256c40339393b0fb045321022ce44000000000000000000000000f1d67e1dddc87e2858c87ebd5b19f99a4e297541",
            "VERIFIED": "false"
          }
        ]
      }
    },
    "cronos": {
      "production": {
        "1.0.0": [
          {
            "ADDRESS": "0x9b11bc9FAc17c058CAB6286b0c785bE6a65492EF",
            "OPTIMIZER_RUNS": "1000000",
            "TIMESTAMP": "2023-04-28 12:43:27",
            "CONSTRUCTOR_ARGS": "0x00000000000000000000000011f11121df7256c40339393b0fb045321022ce44000000000000000000000000f1d67e1dddc87e2858c87ebd5b19f99a4e297541",
            "VERIFIED": "false"
          }
        ]
      }
    },
    "velas": {
      "production": {
        "1.0.0": [
          {
            "ADDRESS": "0x9b11bc9FAc17c058CAB6286b0c785bE6a65492EF",
            "OPTIMIZER_RUNS": "1000000",
            "TIMESTAMP": "2023-04-28 12:43:30",
            "CONSTRUCTOR_ARGS": "0x00000000000000000000000011f11121df7256c40339393b0fb045321022ce44000000000000000000000000f1d67e1dddc87e2858c87ebd5b19f99a4e297541",
            "VERIFIED": "false"
          }
        ]
      }
    },
    "evmos": {
      "production": {
        "1.0.0": [
          {
            "ADDRESS": "0x9b11bc9FAc17c058CAB6286b0c785bE6a65492EF",
            "OPTIMIZER_RUNS": "1000000",
            "TIMESTAMP": "2023-04-28 12:46:51",
            "CONSTRUCTOR_ARGS": "0x00000000000000000000000011f11121df7256c40339393b0fb045321022ce44000000000000000000000000f1d67e1dddc87e2858c87ebd5b19f99a4e297541",
            "VERIFIED": "false"
          }
        ]
      }
    },
    "boba": {
      "production": {
        "1.0.0": [
          {
            "ADDRESS": "0x9b11bc9FAc17c058CAB6286b0c785bE6a65492EF",
            "OPTIMIZER_RUNS": "1000000",
            "TIMESTAMP": "2023-04-28 12:52:19",
            "CONSTRUCTOR_ARGS": "0x00000000000000000000000011f11121df7256c40339393b0fb045321022ce44000000000000000000000000f1d67e1dddc87e2858c87ebd5b19f99a4e297541",
            "VERIFIED": "false"
          }
        ]
      }
    },
    "aurora": {
      "production": {
        "1.0.0": [
          {
            "ADDRESS": "0x9b11bc9FAc17c058CAB6286b0c785bE6a65492EF",
            "OPTIMIZER_RUNS": "1000000",
            "TIMESTAMP": "2023-04-28 13:13:59",
            "CONSTRUCTOR_ARGS": "0x00000000000000000000000011f11121df7256c40339393b0fb045321022ce44000000000000000000000000f1d67e1dddc87e2858c87ebd5b19f99a4e297541",
            "VERIFIED": "false"
          }
        ]
      }
    },
    "polygon": {
      "production": {
        "1.0.0": [
          {
            "ADDRESS": "0x9b11bc9FAc17c058CAB6286b0c785bE6a65492EF",
            "OPTIMIZER_RUNS": "1000000",
            "TIMESTAMP": "2023-05-01 15:18:19",
            "CONSTRUCTOR_ARGS": "0x00000000000000000000000011f11121df7256c40339393b0fb045321022ce44000000000000000000000000f1d67e1dddc87e2858c87ebd5b19f99a4e297541",
            "VERIFIED": "false"
          }
        ]
      }
    }
  },
  "AcrossFacet": {
    "optimism": {
      "production": {
        "1.0.0": [
          {
            "ADDRESS": "0xCd063F35ed6f6d9B036284475B7779FdCf1Dd76C",
            "OPTIMIZER_RUNS": "1000000",
            "TIMESTAMP": "2023-04-12 10:41:11",
            "CONSTRUCTOR_ARGS": "0x000000000000000000000000a420b2d1c0841415a695b81e5b867bcd07dff8c90000000000000000000000004200000000000000000000000000000000000006",
            "VERIFIED": "true"
          }
        ],
        "1.0.3": [
          {
            "ADDRESS": "0xb0199ce3c4fD19aF0AdCbe8C589ea1f699c295fb",
            "OPTIMIZER_RUNS": "1000000",
            "TIMESTAMP": "2023-04-27 19:55:48",
            "CONSTRUCTOR_ARGS": "0x000000000000000000000000a420b2d1c0841415a695b81e5b867bcd07dff8c90000000000000000000000004200000000000000000000000000000000000006",
            "VERIFIED": "false"
          }
        ]
      }
    },
    "arbitrum": {
      "production": {
        "1.0.0": [
          {
            "ADDRESS": "0xCd063F35ed6f6d9B036284475B7779FdCf1Dd76C",
            "OPTIMIZER_RUNS": "1000000",
            "TIMESTAMP": "2023-04-12 13:58:41",
            "CONSTRUCTOR_ARGS": "0x000000000000000000000000b88690461ddbab6f04dfad7df66b7725942feb9c00000000000000000000000082af49447d8a07e3bd95bd0d56f35241523fbab1",
            "VERIFIED": "true"
          }
        ]
      }
    },
    "mumbai": {
      "production": {
        "1.0.0": [
          {
            "ADDRESS": "0x67c40A4da7B00B68bA6DE2D33B9af6A693F3d8C5",
            "OPTIMIZER_RUNS": "1000000",
            "TIMESTAMP": "2023-04-17 16:48:25",
            "CONSTRUCTOR_ARGS": "0x000000000000000000000000fd9e2642a170add10f53ee14a93fcf2f31924944000000000000000000000000a6fa4fb5f76172d178d61b04b0ecd319c5d1c0aa",
            "VERIFIED": "false"
          }
        ],
        "1.0.1": [
          {
            "ADDRESS": "0x2fd02891d6f00Fb0eF80ec57a0Abf3cFAC333d69",
            "OPTIMIZER_RUNS": "1000000",
            "TIMESTAMP": "2023-04-17 16:57:40",
            "CONSTRUCTOR_ARGS": "0x000000000000000000000000fd9e2642a170add10f53ee14a93fcf2f31924944000000000000000000000000a6fa4fb5f76172d178d61b04b0ecd319c5d1c0aa",
            "VERIFIED": "false"
          }
        ],
        "1.0.2": [
          {
            "ADDRESS": "0x78B01d765BEEd6a397C7312a3655c4Ab66d45008",
            "OPTIMIZER_RUNS": "1000000",
            "TIMESTAMP": "2023-04-17 17:01:26",
            "CONSTRUCTOR_ARGS": "0x000000000000000000000000fd9e2642a170add10f53ee14a93fcf2f31924944000000000000000000000000a6fa4fb5f76172d178d61b04b0ecd319c5d1c0aa",
            "VERIFIED": "false"
          }
        ],
        "1.0.3": [
          {
            "ADDRESS": "0xC7d7B3F512B6b908b2ce75c6ebe5AC230537Db6e",
            "OPTIMIZER_RUNS": "1000000",
            "TIMESTAMP": "2023-04-17 17:04:06",
            "CONSTRUCTOR_ARGS": "0x000000000000000000000000fd9e2642a170add10f53ee14a93fcf2f31924944000000000000000000000000a6fa4fb5f76172d178d61b04b0ecd319c5d1c0aa",
            "VERIFIED": "false"
          }
        ],
        "1.0.4": [
          {
            "ADDRESS": "0x3a05C2920a54D97a6a831862006Bd0033C1f0AFA",
            "OPTIMIZER_RUNS": "1000000",
            "TIMESTAMP": "2023-04-17 17:07:55",
            "CONSTRUCTOR_ARGS": "0x000000000000000000000000fd9e2642a170add10f53ee14a93fcf2f31924944000000000000000000000000a6fa4fb5f76172d178d61b04b0ecd319c5d1c0aa",
            "VERIFIED": "false"
          }
        ]
      }
    },
    "boba": {
      "production": {
        "1.0.3": [
          {
            "ADDRESS": "0xb0199ce3c4fD19aF0AdCbe8C589ea1f699c295fb",
            "OPTIMIZER_RUNS": "1000000",
            "TIMESTAMP": "2023-05-01 13:05:19",
            "CONSTRUCTOR_ARGS": "0x000000000000000000000000bbc6009feffc27ce705322832cb2068f8c1e0a58000000000000000000000000deaddeaddeaddeaddeaddeaddeaddeaddead0000",
            "VERIFIED": "false"
          }
        ]
      }
    },
    "polygon": {
      "production": {
        "1.0.3": [
          {
            "ADDRESS": "0xb0199ce3c4fD19aF0AdCbe8C589ea1f699c295fb",
            "OPTIMIZER_RUNS": "1000000",
            "TIMESTAMP": "2023-05-01 16:53:47",
            "CONSTRUCTOR_ARGS": "0x00000000000000000000000069b5c72837769ef1e7c164abc6515dcff217f9200000000000000000000000007ceb23fd6bc0add59e62ac25578270cff1b9f619",
            "VERIFIED": "false"
          }
        ]
      }
    }
  },
  "CBridgeFacet": {
    "optimism": {
      "production": {
        "1.0.0": [
          {
            "ADDRESS": "0xA1Edc2eD671Dfa77eD2dCD2ee012F82e4807A75a",
            "OPTIMIZER_RUNS": "1000000",
            "TIMESTAMP": "2023-04-12 10:44:22",
            "CONSTRUCTOR_ARGS": "0x0000000000000000000000009d39fc627a6d9d9f8c831c16995b209548cc3401",
            "VERIFIED": "true"
          }
        ]
      }
    },
    "arbitrum": {
      "production": {
        "1.0.0": [
          {
            "ADDRESS": "0xA1Edc2eD671Dfa77eD2dCD2ee012F82e4807A75a",
            "OPTIMIZER_RUNS": "1000000",
            "TIMESTAMP": "2023-04-12 14:01:40",
            "CONSTRUCTOR_ARGS": "0x0000000000000000000000001619de6b6b20ed217a58d00f37b9d47c7663feca",
            "VERIFIED": "true"
          }
        ]
      }
    },
    "mainnet": {
      "production": {
        "1.0.0": [
          {
            "ADDRESS": "0xA1Edc2eD671Dfa77eD2dCD2ee012F82e4807A75a",
            "OPTIMIZER_RUNS": "1000000",
            "TIMESTAMP": "2023-04-28 15:12:04",
            "CONSTRUCTOR_ARGS": "0x0000000000000000000000005427fefa711eff984124bfbb1ab6fbf5e3da1820",
            "VERIFIED": "false"
          }
        ]
      }
    },
    "bsc": {
      "production": {
        "1.0.0": [
          {
            "ADDRESS": "0xA1Edc2eD671Dfa77eD2dCD2ee012F82e4807A75a",
            "OPTIMIZER_RUNS": "1000000",
            "TIMESTAMP": "2023-04-28 16:46:50",
            "CONSTRUCTOR_ARGS": "0x000000000000000000000000dd90e5e87a2081dcf0391920868ebc2ffb81a1af",
            "VERIFIED": "false"
          }
        ]
      }
    },
    "gnosis": {
      "production": {
        "1.0.0": [
          {
            "ADDRESS": "0xA1Edc2eD671Dfa77eD2dCD2ee012F82e4807A75a",
            "OPTIMIZER_RUNS": "1000000",
            "TIMESTAMP": "2023-04-28 16:50:25",
            "CONSTRUCTOR_ARGS": "0x0000000000000000000000003795c36e7d12a8c252a20c5a7b455f7c57b60283",
            "VERIFIED": "false"
          }
        ]
      }
    },
    "fantom": {
      "production": {
        "1.0.0": [
          {
            "ADDRESS": "0xA1Edc2eD671Dfa77eD2dCD2ee012F82e4807A75a",
            "OPTIMIZER_RUNS": "1000000",
            "TIMESTAMP": "2023-04-28 17:07:06",
            "CONSTRUCTOR_ARGS": "0x000000000000000000000000374b8a9f3ec5eb2d97eca84ea27aca45aa1c57ef",
            "VERIFIED": "false"
          }
        ]
      }
    },
    "okx": {
      "production": {
        "1.0.0": [
          {
            "ADDRESS": "0xA1Edc2eD671Dfa77eD2dCD2ee012F82e4807A75a",
            "OPTIMIZER_RUNS": "1000000",
            "TIMESTAMP": "2023-04-28 17:37:10",
            "CONSTRUCTOR_ARGS": "0x0000000000000000000000006a2d262d56735dba19dd70682b39f6be9a931d98",
            "VERIFIED": "false"
          }
        ]
      }
    },
    "moonriver": {
      "production": {
        "1.0.0": [
          {
            "ADDRESS": "0xA1Edc2eD671Dfa77eD2dCD2ee012F82e4807A75a",
            "OPTIMIZER_RUNS": "1000000",
            "TIMESTAMP": "2023-04-28 17:41:55",
            "CONSTRUCTOR_ARGS": "0x000000000000000000000000841ce48f9446c8e281d3f1444cb859b4a6d0738c",
            "VERIFIED": "false"
          }
        ]
      }
    },
    "celo": {
      "production": {
        "1.0.0": [
          {
            "ADDRESS": "0xA1Edc2eD671Dfa77eD2dCD2ee012F82e4807A75a",
            "OPTIMIZER_RUNS": "1000000",
            "TIMESTAMP": "2023-04-28 17:48:04",
            "CONSTRUCTOR_ARGS": "0x000000000000000000000000bb7684cc5408f4dd0921e5c2cadd547b8f1ad573",
            "VERIFIED": "false"
          }
        ]
      }
    },
    "evmos": {
      "production": {
        "1.0.0": [
          {
            "ADDRESS": "0xA1Edc2eD671Dfa77eD2dCD2ee012F82e4807A75a",
            "OPTIMIZER_RUNS": "1000000",
            "TIMESTAMP": "2023-04-28 18:16:28",
            "CONSTRUCTOR_ARGS": "0x0000000000000000000000005f52b9d1c0853da636e178169e6b426e4ccfa813",
            "VERIFIED": "false"
          }
        ]
      }
    },
    "aurora": {
      "production": {
        "1.0.0": [
          {
            "ADDRESS": "0xA1Edc2eD671Dfa77eD2dCD2ee012F82e4807A75a",
            "OPTIMIZER_RUNS": "1000000",
            "TIMESTAMP": "2023-05-01 13:03:52",
            "CONSTRUCTOR_ARGS": "0x000000000000000000000000841ce48f9446c8e281d3f1444cb859b4a6d0738c",
            "VERIFIED": "false"
          }
        ]
      }
    },
    "boba": {
      "production": {
        "1.0.0": [
          {
            "ADDRESS": "0xA1Edc2eD671Dfa77eD2dCD2ee012F82e4807A75a",
            "OPTIMIZER_RUNS": "1000000",
            "TIMESTAMP": "2023-05-01 13:06:11",
            "CONSTRUCTOR_ARGS": "0x000000000000000000000000841ce48f9446c8e281d3f1444cb859b4a6d0738c",
            "VERIFIED": "false"
          }
        ]
      }
    },
    "polygon": {
      "production": {
        "1.0.0": [
          {
            "ADDRESS": "0xA1Edc2eD671Dfa77eD2dCD2ee012F82e4807A75a",
            "OPTIMIZER_RUNS": "1000000",
            "TIMESTAMP": "2023-05-01 15:20:37",
            "CONSTRUCTOR_ARGS": "0x00000000000000000000000088dcdc47d2f83a99cf0000fdf667a468bb958a78",
            "VERIFIED": "false"
          }
        ]
      }
    }
  },
  "GenericSwapFacet": {
    "optimism": {
      "production": {
        "1.0.0": [
          {
            "ADDRESS": "0x2fF4484bcaEf13e4a1Db84E6af882c9d66c97e3F",
            "OPTIMIZER_RUNS": "1000000",
            "TIMESTAMP": "2023-04-12 10:46:36",
            "CONSTRUCTOR_ARGS": "0x",
            "VERIFIED": "true"
          }
        ]
      }
    },
    "arbitrum": {
      "production": {
        "1.0.0": [
          {
            "ADDRESS": "0x2fF4484bcaEf13e4a1Db84E6af882c9d66c97e3F",
            "OPTIMIZER_RUNS": "1000000",
            "TIMESTAMP": "2023-04-12 14:03:46",
            "CONSTRUCTOR_ARGS": "0x",
            "VERIFIED": "true"
          }
        ]
      }
    },
    "mainnet": {
      "production": {
        "1.0.0": [
          {
            "ADDRESS": "0x2fF4484bcaEf13e4a1Db84E6af882c9d66c97e3F",
            "OPTIMIZER_RUNS": "1000000",
            "TIMESTAMP": "2023-04-28 15:18:46",
            "CONSTRUCTOR_ARGS": "0x",
            "VERIFIED": "false"
          }
        ]
      }
    },
    "bsc": {
      "production": {
        "1.0.0": [
          {
            "ADDRESS": "0x2fF4484bcaEf13e4a1Db84E6af882c9d66c97e3F",
            "OPTIMIZER_RUNS": "1000000",
            "TIMESTAMP": "2023-04-28 16:47:30",
            "CONSTRUCTOR_ARGS": "0x",
            "VERIFIED": "false"
          }
        ]
      }
    },
    "gnosis": {
      "production": {
        "1.0.0": [
          {
            "ADDRESS": "0x2fF4484bcaEf13e4a1Db84E6af882c9d66c97e3F",
            "OPTIMIZER_RUNS": "1000000",
            "TIMESTAMP": "2023-04-28 16:51:14",
            "CONSTRUCTOR_ARGS": "0x",
            "VERIFIED": "false"
          }
        ]
      }
    },
    "fantom": {
      "production": {
        "1.0.0": [
          {
            "ADDRESS": "0x2fF4484bcaEf13e4a1Db84E6af882c9d66c97e3F",
            "OPTIMIZER_RUNS": "1000000",
            "TIMESTAMP": "2023-04-28 17:10:26",
            "CONSTRUCTOR_ARGS": "0x",
            "VERIFIED": "false"
          }
        ]
      }
    },
    "moonriver": {
      "production": {
        "1.0.0": [
          {
            "ADDRESS": "0x2fF4484bcaEf13e4a1Db84E6af882c9d66c97e3F",
            "OPTIMIZER_RUNS": "1000000",
            "TIMESTAMP": "2023-04-28 17:42:56",
            "CONSTRUCTOR_ARGS": "0x",
            "VERIFIED": "false"
          }
        ]
      }
    },
    "fuse": {
      "production": {
        "1.0.0": [
          {
            "ADDRESS": "0x2fF4484bcaEf13e4a1Db84E6af882c9d66c97e3F",
            "OPTIMIZER_RUNS": "1000000",
            "TIMESTAMP": "2023-04-28 17:48:55",
            "CONSTRUCTOR_ARGS": "0x",
            "VERIFIED": "false"
          }
        ]
      }
    },
    "celo": {
      "production": {
        "1.0.0": [
          {
            "ADDRESS": "0x2fF4484bcaEf13e4a1Db84E6af882c9d66c97e3F",
            "OPTIMIZER_RUNS": "1000000",
            "TIMESTAMP": "2023-04-28 17:49:59",
            "CONSTRUCTOR_ARGS": "0x",
            "VERIFIED": "false"
          }
        ]
      }
    },
    "cronos": {
      "production": {
        "1.0.0": [
          {
            "ADDRESS": "0x2fF4484bcaEf13e4a1Db84E6af882c9d66c97e3F",
            "OPTIMIZER_RUNS": "1000000",
            "TIMESTAMP": "2023-04-28 18:03:19",
            "CONSTRUCTOR_ARGS": "0x",
            "VERIFIED": "false"
          }
        ]
      }
    },
    "okx": {
      "production": {
        "1.0.0": [
          {
            "ADDRESS": "0x2fF4484bcaEf13e4a1Db84E6af882c9d66c97e3F",
            "OPTIMIZER_RUNS": "1000000",
            "TIMESTAMP": "2023-04-28 18:06:46",
            "CONSTRUCTOR_ARGS": "0x",
            "VERIFIED": "false"
          }
        ]
      }
    },
    "velas": {
      "production": {
        "1.0.0": [
          {
            "ADDRESS": "0x2fF4484bcaEf13e4a1Db84E6af882c9d66c97e3F",
            "OPTIMIZER_RUNS": "1000000",
            "TIMESTAMP": "2023-04-28 18:10:38",
            "CONSTRUCTOR_ARGS": "0x",
            "VERIFIED": "false"
          }
        ]
      }
    },
    "evmos": {
      "production": {
        "1.0.0": [
          {
            "ADDRESS": "0x2fF4484bcaEf13e4a1Db84E6af882c9d66c97e3F",
            "OPTIMIZER_RUNS": "1000000",
            "TIMESTAMP": "2023-04-28 18:17:08",
            "CONSTRUCTOR_ARGS": "0x",
            "VERIFIED": "false"
          }
        ]
      }
    },
    "aurora": {
      "production": {
        "1.0.0": [
          {
            "ADDRESS": "0x2fF4484bcaEf13e4a1Db84E6af882c9d66c97e3F",
            "OPTIMIZER_RUNS": "1000000",
            "TIMESTAMP": "2023-05-01 13:06:29",
            "CONSTRUCTOR_ARGS": "0x",
            "VERIFIED": "false"
          }
        ]
      }
    },
    "boba": {
      "production": {
        "1.0.0": [
          {
            "ADDRESS": "0x2fF4484bcaEf13e4a1Db84E6af882c9d66c97e3F",
            "OPTIMIZER_RUNS": "1000000",
            "TIMESTAMP": "2023-05-01 13:10:26",
            "CONSTRUCTOR_ARGS": "0x",
            "VERIFIED": "false"
          }
        ]
      }
    },
    "polygon": {
      "production": {
        "1.0.0": [
          {
            "ADDRESS": "0x2fF4484bcaEf13e4a1Db84E6af882c9d66c97e3F",
            "OPTIMIZER_RUNS": "1000000",
            "TIMESTAMP": "2023-05-01 15:21:03",
            "CONSTRUCTOR_ARGS": "0x",
            "VERIFIED": "false"
          }
        ]
      }
    }
  },
  "HopFacetOptimized": {
    "optimism": {
      "production": {
        "1.0.0": [
          {
            "ADDRESS": "0x5459Fe34F4B391938C45C909F62aD7E12978bD8F",
            "OPTIMIZER_RUNS": "1000000",
            "TIMESTAMP": "2023-04-27 20:11:00",
            "CONSTRUCTOR_ARGS": "0x",
            "VERIFIED": "false"
          }
        ]
      }
    },
    "arbitrum": {
      "production": {
        "1.0.0": [
          {
            "ADDRESS": "0xc21228EFF985D5648DBe46B986653CE66f9F7B7B",
            "OPTIMIZER_RUNS": "1000000",
            "TIMESTAMP": "2023-04-12 14:05:40",
            "CONSTRUCTOR_ARGS": "0x",
            "VERIFIED": "true"
          }
        ]
      }
    },
    "mainnet": {
      "production": {
        "1.0.0": [
          {
            "ADDRESS": "0x5459Fe34F4B391938C45C909F62aD7E12978bD8F",
            "OPTIMIZER_RUNS": "1000000",
            "TIMESTAMP": "2023-04-28 15:23:13",
            "CONSTRUCTOR_ARGS": "0x",
            "VERIFIED": "false"
          }
        ]
      }
    }
  },
  "HopFacet": {
    "optimism": {
      "production": {
        "1.0.0": [
          {
            "ADDRESS": "0x98DbA11bea75Ef4616BBd81572aF4456DE05CC16",
            "OPTIMIZER_RUNS": "1000000",
            "TIMESTAMP": "2023-04-27 21:22:08",
            "CONSTRUCTOR_ARGS": "0x",
            "VERIFIED": "false"
          }
        ]
      }
    },
    "arbitrum": {
      "production": {
        "1.0.0": [
          {
            "ADDRESS": "0x98DbA11bea75Ef4616BBd81572aF4456DE05CC16",
            "OPTIMIZER_RUNS": "1000000",
            "TIMESTAMP": "2023-04-27 19:56:25",
            "CONSTRUCTOR_ARGS": "0x",
            "VERIFIED": "false"
          }
        ]
      }
    },
    "mainnet": {
      "production": {
        "1.0.0": [
          {
            "ADDRESS": "0x98DbA11bea75Ef4616BBd81572aF4456DE05CC16",
            "OPTIMIZER_RUNS": "1000000",
            "TIMESTAMP": "2023-04-28 15:54:17",
            "CONSTRUCTOR_ARGS": "0x",
            "VERIFIED": "false"
          }
        ]
      }
    },
    "gnosis": {
      "production": {
        "1.0.0": [
          {
            "ADDRESS": "0x98DbA11bea75Ef4616BBd81572aF4456DE05CC16",
            "OPTIMIZER_RUNS": "1000000",
            "TIMESTAMP": "2023-04-28 16:52:18",
            "CONSTRUCTOR_ARGS": "0x",
            "VERIFIED": "false"
          }
        ]
      }
    },
    "polygon": {
      "production": {
        "1.0.0": [
          {
            "ADDRESS": "0x98DbA11bea75Ef4616BBd81572aF4456DE05CC16",
            "OPTIMIZER_RUNS": "1000000",
            "TIMESTAMP": "2023-05-01 15:21:30",
            "CONSTRUCTOR_ARGS": "0x",
            "VERIFIED": "false"
          }
        ]
      }
    }
  },
  "HyphenFacet": {
    "optimism": {
      "production": {
        "1.0.0": [
          {
            "ADDRESS": "0x416E2d3E39dF69bBc30244eC90477fD042812E6B",
            "OPTIMIZER_RUNS": "1000000",
            "TIMESTAMP": "2023-04-12 10:55:14",
            "CONSTRUCTOR_ARGS": "0x000000000000000000000000856cb5c3cbbe9e2e21293a644aa1f9363cee11e8",
            "VERIFIED": "true"
          }
        ]
      }
    },
    "arbitrum": {
      "production": {
        "1.0.0": [
          {
            "ADDRESS": "0x416E2d3E39dF69bBc30244eC90477fD042812E6B",
            "OPTIMIZER_RUNS": "1000000",
            "TIMESTAMP": "2023-04-12 14:12:49",
            "CONSTRUCTOR_ARGS": "0x000000000000000000000000856cb5c3cbbe9e2e21293a644aa1f9363cee11e8",
            "VERIFIED": "true"
          }
        ]
      }
    },
    "bsc": {
      "production": {
        "1.0.0": [
          {
            "ADDRESS": "0x416E2d3E39dF69bBc30244eC90477fD042812E6B",
            "OPTIMIZER_RUNS": "1000000",
            "TIMESTAMP": "2023-04-28 16:48:08",
            "CONSTRUCTOR_ARGS": "0x00000000000000000000000094d3e62151b12a12a4976f60edc18459538faf08",
            "VERIFIED": "false"
          }
        ]
      }
    },
    "fantom": {
      "production": {
        "1.0.0": [
          {
            "ADDRESS": "0x416E2d3E39dF69bBc30244eC90477fD042812E6B",
            "OPTIMIZER_RUNS": "1000000",
            "TIMESTAMP": "2023-04-28 17:12:25",
            "CONSTRUCTOR_ARGS": "0x000000000000000000000000856cb5c3cbbe9e2e21293a644aa1f9363cee11e8",
            "VERIFIED": "false"
          }
        ]
      }
    },
    "polygon": {
      "production": {
        "1.0.0": [
          {
            "ADDRESS": "0x416E2d3E39dF69bBc30244eC90477fD042812E6B",
            "OPTIMIZER_RUNS": "1000000",
            "TIMESTAMP": "2023-05-01 15:21:56",
            "CONSTRUCTOR_ARGS": "0x0000000000000000000000002a5c2568b10a0e826bfa892cf21ba7218310180b",
            "VERIFIED": "false"
          }
        ]
      }
    }
  },
  "LIFuelFacet": {
    "optimism": {
      "production": {
        "1.0.0": [
          {
            "ADDRESS": "0x6e118Db5ab7018FcF195e1310074688B8A1912B3",
            "OPTIMIZER_RUNS": "1000000",
            "TIMESTAMP": "2023-04-12 10:59:03",
            "CONSTRUCTOR_ARGS": "0x",
            "VERIFIED": "true"
          }
        ]
      }
    },
    "arbitrum": {
      "production": {
        "1.0.0": [
          {
            "ADDRESS": "0x6e118Db5ab7018FcF195e1310074688B8A1912B3",
            "OPTIMIZER_RUNS": "1000000",
            "TIMESTAMP": "2023-04-12 14:15:09",
            "CONSTRUCTOR_ARGS": "0x",
            "VERIFIED": "true"
          }
        ]
      }
    },
    "bsc": {
      "production": {
        "1.0.0": [
          {
            "ADDRESS": "0x6e118Db5ab7018FcF195e1310074688B8A1912B3",
            "OPTIMIZER_RUNS": "1000000",
            "TIMESTAMP": "2023-04-28 16:48:49",
            "CONSTRUCTOR_ARGS": "0x",
            "VERIFIED": "false"
          }
        ]
      }
    },
    "gnosis": {
      "production": {
        "1.0.0": [
          {
            "ADDRESS": "0x6e118Db5ab7018FcF195e1310074688B8A1912B3",
            "OPTIMIZER_RUNS": "1000000",
            "TIMESTAMP": "2023-04-28 16:53:11",
            "CONSTRUCTOR_ARGS": "0x",
            "VERIFIED": "false"
          }
        ]
      }
    },
    "fantom": {
      "production": {
        "1.0.0": [
          {
            "ADDRESS": "0x6e118Db5ab7018FcF195e1310074688B8A1912B3",
            "OPTIMIZER_RUNS": "1000000",
            "TIMESTAMP": "2023-04-28 17:14:25",
            "CONSTRUCTOR_ARGS": "0x",
            "VERIFIED": "false"
          }
        ]
      }
    },
    "moonriver": {
      "production": {
        "1.0.0": [
          {
            "ADDRESS": "0x6e118Db5ab7018FcF195e1310074688B8A1912B3",
            "OPTIMIZER_RUNS": "1000000",
            "TIMESTAMP": "2023-04-28 17:44:00",
            "CONSTRUCTOR_ARGS": "0x",
            "VERIFIED": "false"
          }
        ]
      }
    },
    "fuse": {
      "production": {
        "1.0.0": [
          {
            "ADDRESS": "0x6e118Db5ab7018FcF195e1310074688B8A1912B3",
            "OPTIMIZER_RUNS": "1000000",
            "TIMESTAMP": "2023-04-28 17:49:26",
            "CONSTRUCTOR_ARGS": "0x",
            "VERIFIED": "false"
          }
        ]
      }
    },
    "celo": {
      "production": {
        "1.0.0": [
          {
            "ADDRESS": "0x6e118Db5ab7018FcF195e1310074688B8A1912B3",
            "OPTIMIZER_RUNS": "1000000",
            "TIMESTAMP": "2023-04-28 17:52:22",
            "CONSTRUCTOR_ARGS": "0x",
            "VERIFIED": "false"
          }
        ]
      }
    },
    "cronos": {
      "production": {
        "1.0.0": [
          {
            "ADDRESS": "0x6e118Db5ab7018FcF195e1310074688B8A1912B3",
            "OPTIMIZER_RUNS": "1000000",
            "TIMESTAMP": "2023-04-28 18:04:13",
            "CONSTRUCTOR_ARGS": "0x",
            "VERIFIED": "false"
          }
        ]
      }
    },
    "velas": {
      "production": {
        "1.0.0": [
          {
            "ADDRESS": "0x6e118Db5ab7018FcF195e1310074688B8A1912B3",
            "OPTIMIZER_RUNS": "1000000",
            "TIMESTAMP": "2023-04-28 18:10:59",
            "CONSTRUCTOR_ARGS": "0x",
            "VERIFIED": "false"
          }
        ]
      }
    },
    "evmos": {
      "production": {
        "1.0.0": [
          {
            "ADDRESS": "0x6e118Db5ab7018FcF195e1310074688B8A1912B3",
            "OPTIMIZER_RUNS": "1000000",
            "TIMESTAMP": "2023-04-28 18:17:49",
            "CONSTRUCTOR_ARGS": "0x",
            "VERIFIED": "false"
          }
        ]
      }
    },
    "aurora": {
      "production": {
        "1.0.0": [
          {
            "ADDRESS": "0x6e118Db5ab7018FcF195e1310074688B8A1912B3",
            "OPTIMIZER_RUNS": "1000000",
            "TIMESTAMP": "2023-05-01 13:07:29",
            "CONSTRUCTOR_ARGS": "0x",
            "VERIFIED": "false"
          }
        ]
      }
    },
    "boba": {
      "production": {
        "1.0.0": [
          {
            "ADDRESS": "0x6e118Db5ab7018FcF195e1310074688B8A1912B3",
            "OPTIMIZER_RUNS": "1000000",
            "TIMESTAMP": "2023-05-01 14:36:29",
            "CONSTRUCTOR_ARGS": "0x",
            "VERIFIED": "false"
          }
        ]
      }
    },
    "polygon": {
      "production": {
        "1.0.0": [
          {
            "ADDRESS": "0x6e118Db5ab7018FcF195e1310074688B8A1912B3",
            "OPTIMIZER_RUNS": "1000000",
            "TIMESTAMP": "2023-05-01 15:22:27",
            "CONSTRUCTOR_ARGS": "0x",
            "VERIFIED": "false"
          }
        ]
      }
    }
  },
  "MultichainFacet": {
    "optimism": {
      "production": {
        "1.0.0": [
          {
            "ADDRESS": "0x0e439865644b3A14e31E6dAA3F868535EaFC322B",
            "OPTIMIZER_RUNS": "1000000",
            "TIMESTAMP": "2023-04-12 11:01:28",
            "CONSTRUCTOR_ARGS": "0x",
            "VERIFIED": "true"
          }
        ]
      }
    },
    "arbitrum": {
      "production": {
        "1.0.0": [
          {
            "ADDRESS": "0x0e439865644b3A14e31E6dAA3F868535EaFC322B",
            "OPTIMIZER_RUNS": "1000000",
            "TIMESTAMP": "2023-04-12 14:17:11",
            "CONSTRUCTOR_ARGS": "0x",
            "VERIFIED": "true"
          }
        ],
        "1.0.1": [
          {
            "ADDRESS": "0x4cf6c406F004b7B588ec8638fBd2cC2215D87C90",
            "OPTIMIZER_RUNS": "1000000",
            "TIMESTAMP": "2023-04-27 12:15:27",
            "CONSTRUCTOR_ARGS": "0x",
            "VERIFIED": "true"
          }
        ]
      }
    },
    "bsc": {
      "production": {
        "1.0.1": [
          {
            "ADDRESS": "0x4cf6c406F004b7B588ec8638fBd2cC2215D87C90",
            "OPTIMIZER_RUNS": "1000000",
            "TIMESTAMP": "2023-04-28 16:49:28",
            "CONSTRUCTOR_ARGS": "0x",
            "VERIFIED": "false"
          }
        ]
      }
    },
    "gnosis": {
      "production": {
        "1.0.1": [
          {
            "ADDRESS": "0x4cf6c406F004b7B588ec8638fBd2cC2215D87C90",
            "OPTIMIZER_RUNS": "1000000",
            "TIMESTAMP": "2023-04-28 16:54:03",
            "CONSTRUCTOR_ARGS": "0x",
            "VERIFIED": "false"
          }
        ]
      }
    },
    "fantom": {
      "production": {
        "1.0.1": [
          {
            "ADDRESS": "0x4cf6c406F004b7B588ec8638fBd2cC2215D87C90",
            "OPTIMIZER_RUNS": "1000000",
            "TIMESTAMP": "2023-04-28 17:16:24",
            "CONSTRUCTOR_ARGS": "0x",
            "VERIFIED": "false"
          }
        ]
      }
    },
    "moonriver": {
      "production": {
        "1.0.1": [
          {
            "ADDRESS": "0x4cf6c406F004b7B588ec8638fBd2cC2215D87C90",
            "OPTIMIZER_RUNS": "1000000",
            "TIMESTAMP": "2023-04-28 17:44:56",
            "CONSTRUCTOR_ARGS": "0x",
            "VERIFIED": "false"
          }
        ]
      }
    },
    "fuse": {
      "production": {
        "1.0.1": [
          {
            "ADDRESS": "0x4cf6c406F004b7B588ec8638fBd2cC2215D87C90",
            "OPTIMIZER_RUNS": "1000000",
            "TIMESTAMP": "2023-04-28 17:49:56",
            "CONSTRUCTOR_ARGS": "0x",
            "VERIFIED": "false"
          }
        ]
      }
    },
    "celo": {
      "production": {
        "1.0.1": [
          {
            "ADDRESS": "0x4cf6c406F004b7B588ec8638fBd2cC2215D87C90",
            "OPTIMIZER_RUNS": "1000000",
            "TIMESTAMP": "2023-04-28 17:54:25",
            "CONSTRUCTOR_ARGS": "0x",
            "VERIFIED": "false"
          }
        ]
      }
    },
    "cronos": {
      "production": {
        "1.0.1": [
          {
            "ADDRESS": "0x4cf6c406F004b7B588ec8638fBd2cC2215D87C90",
            "OPTIMIZER_RUNS": "1000000",
            "TIMESTAMP": "2023-04-28 18:04:58",
            "CONSTRUCTOR_ARGS": "0x",
            "VERIFIED": "false"
          }
        ]
      }
    },
    "evmos": {
      "production": {
        "1.0.1": [
          {
            "ADDRESS": "0x4cf6c406F004b7B588ec8638fBd2cC2215D87C90",
            "OPTIMIZER_RUNS": "1000000",
            "TIMESTAMP": "2023-04-28 18:18:35",
            "CONSTRUCTOR_ARGS": "0x",
            "VERIFIED": "false"
          }
        ]
      }
    },
    "boba": {
      "production": {
        "1.0.1": [
          {
            "ADDRESS": "0x4cf6c406F004b7B588ec8638fBd2cC2215D87C90",
            "OPTIMIZER_RUNS": "1000000",
            "TIMESTAMP": "2023-05-01 14:52:26",
            "CONSTRUCTOR_ARGS": "0x",
            "VERIFIED": "false"
          }
        ]
      }
    },
    "polygon": {
      "production": {
        "1.0.1": [
          {
            "ADDRESS": "0x4cf6c406F004b7B588ec8638fBd2cC2215D87C90",
            "OPTIMIZER_RUNS": "1000000",
            "TIMESTAMP": "2023-05-01 15:23:19",
            "CONSTRUCTOR_ARGS": "0x",
            "VERIFIED": "false"
          }
        ]
      }
    }
  },
  "NXTPFacet": {
    "optimism": {
      "production": {
        "1.0.0": [
          {
            "ADDRESS": "0x238502aDc8ca550723CBE78543c8B757599A21cC",
            "OPTIMIZER_RUNS": "1000000",
            "TIMESTAMP": "2023-04-12 11:04:54",
            "CONSTRUCTOR_ARGS": "0x00000000000000000000000031efc4aeaa7c39e54a33fdc3c46ee2bd70ae0a09",
            "VERIFIED": "true"
          }
        ]
      }
    },
    "arbitrum": {
      "production": {
        "1.0.0": [
          {
            "ADDRESS": "0x238502aDc8ca550723CBE78543c8B757599A21cC",
            "OPTIMIZER_RUNS": "1000000",
            "TIMESTAMP": "2023-04-12 14:18:58",
            "CONSTRUCTOR_ARGS": "0x000000000000000000000000cf4d2994088a8cde52fb584fe29608b63ec063b2",
            "VERIFIED": "true"
          }
        ]
      }
    },
    "bsc": {
      "production": {
        "1.0.0": [
          {
            "ADDRESS": "0x238502aDc8ca550723CBE78543c8B757599A21cC",
            "OPTIMIZER_RUNS": "1000000",
            "TIMESTAMP": "2023-04-28 16:51:01",
            "CONSTRUCTOR_ARGS": "0x0000000000000000000000002a9ea5e8cddf40730f4f4f839f673a51600c314e",
            "VERIFIED": "false"
          }
        ]
      }
    },
    "gnosis": {
      "production": {
        "1.0.0": [
          {
            "ADDRESS": "0x238502aDc8ca550723CBE78543c8B757599A21cC",
            "OPTIMIZER_RUNS": "1000000",
            "TIMESTAMP": "2023-04-28 16:55:15",
            "CONSTRUCTOR_ARGS": "0x000000000000000000000000115909bdcbab21954beb4ab65fc2abee9866fa93",
            "VERIFIED": "false"
          }
        ]
      }
    },
    "fantom": {
      "production": {
        "1.0.0": [
          {
            "ADDRESS": "0x238502aDc8ca550723CBE78543c8B757599A21cC",
            "OPTIMIZER_RUNS": "1000000",
            "TIMESTAMP": "2023-04-28 17:22:24",
            "CONSTRUCTOR_ARGS": "0x0000000000000000000000000d29d9fa94a23e0d2f06efc79c25144a8f51fc4b",
            "VERIFIED": "false"
          }
        ]
      }
    },
    "moonriver": {
      "production": {
        "1.0.0": [
          {
            "ADDRESS": "0x238502aDc8ca550723CBE78543c8B757599A21cC",
            "OPTIMIZER_RUNS": "1000000",
            "TIMESTAMP": "2023-04-28 17:46:23",
            "CONSTRUCTOR_ARGS": "0x000000000000000000000000373ba9aa0f48b27a977f73423039e6de341a0c7c",
            "VERIFIED": "false"
          }
        ]
      }
    },
    "fuse": {
      "production": {
        "1.0.0": [
          {
            "ADDRESS": "0x238502aDc8ca550723CBE78543c8B757599A21cC",
            "OPTIMIZER_RUNS": "1000000",
            "TIMESTAMP": "2023-04-28 17:50:35",
            "CONSTRUCTOR_ARGS": "0x00000000000000000000000031efc4aeaa7c39e54a33fdc3c46ee2bd70ae0a09",
            "VERIFIED": "false"
          }
        ]
      }
    },
    "cronos": {
      "production": {
        "1.0.0": [
          {
            "ADDRESS": "0x238502aDc8ca550723CBE78543c8B757599A21cC",
            "OPTIMIZER_RUNS": "1000000",
            "TIMESTAMP": "2023-04-28 18:06:12",
            "CONSTRUCTOR_ARGS": "0x00000000000000000000000031efc4aeaa7c39e54a33fdc3c46ee2bd70ae0a09",
            "VERIFIED": "false"
          }
        ]
      }
    },
    "evmos": {
      "production": {
        "1.0.0": [
          {
            "ADDRESS": "0x238502aDc8ca550723CBE78543c8B757599A21cC",
            "OPTIMIZER_RUNS": "1000000",
            "TIMESTAMP": "2023-04-28 18:19:49",
            "CONSTRUCTOR_ARGS": "0x00000000000000000000000031efc4aeaa7c39e54a33fdc3c46ee2bd70ae0a09",
            "VERIFIED": "false"
          }
        ]
      }
    },
    "boba": {
      "production": {
        "1.0.0": [
          {
            "ADDRESS": "0x238502aDc8ca550723CBE78543c8B757599A21cC",
            "OPTIMIZER_RUNS": "1000000",
            "TIMESTAMP": "2023-05-01 14:53:39",
            "CONSTRUCTOR_ARGS": "0x00000000000000000000000031efc4aeaa7c39e54a33fdc3c46ee2bd70ae0a09",
            "VERIFIED": "false"
          }
        ]
      }
    },
    "polygon": {
      "production": {
        "1.0.0": [
          {
            "ADDRESS": "0x238502aDc8ca550723CBE78543c8B757599A21cC",
            "OPTIMIZER_RUNS": "1000000",
            "TIMESTAMP": "2023-05-01 15:23:46",
            "CONSTRUCTOR_ARGS": "0x0000000000000000000000006090de2ec76eb1dc3b5d632734415c93c44fd113",
            "VERIFIED": "false"
          }
        ]
      }
    }
  },
  "StargateFacet": {
    "optimism": {
      "production": {
        "1.0.0": [
          {
            "ADDRESS": "0x7E4A13BFe1200Fdc5E0FFa7eC65eFaBd8B17bc26",
            "OPTIMIZER_RUNS": "1000000",
            "TIMESTAMP": "2023-04-12 11:07:48",
            "CONSTRUCTOR_ARGS": "0x000000000000000000000000b0d502e938ed5f4df2e681fe6e419ff29631d62b",
            "VERIFIED": "true"
          }
        ]
      }
    },
    "arbitrum": {
      "production": {
        "1.0.0": [
          {
            "ADDRESS": "0x7E4A13BFe1200Fdc5E0FFa7eC65eFaBd8B17bc26",
            "OPTIMIZER_RUNS": "1000000",
            "TIMESTAMP": "2023-04-12 14:21:21",
            "CONSTRUCTOR_ARGS": "0x00000000000000000000000053bf833a5d6c4dda888f69c22c88c9f356a41614",
            "VERIFIED": "true"
          }
        ]
      }
    },
    "fantom": {
      "production": {
        "1.0.0": [
          {
            "ADDRESS": "0x7E4A13BFe1200Fdc5E0FFa7eC65eFaBd8B17bc26",
            "OPTIMIZER_RUNS": "1000000",
            "TIMESTAMP": "2023-04-28 17:24:24",
            "CONSTRUCTOR_ARGS": "0x000000000000000000000000af5191b0de278c7286d6c7cc6ab6bb8a73ba2cd6",
            "VERIFIED": "false"
          }
        ]
      }
    },
    "polygon": {
      "production": {
        "1.0.0": [
          {
            "ADDRESS": "0x7E4A13BFe1200Fdc5E0FFa7eC65eFaBd8B17bc26",
            "OPTIMIZER_RUNS": "1000000",
            "TIMESTAMP": "2023-05-01 15:24:14",
            "CONSTRUCTOR_ARGS": "0x00000000000000000000000045a01e4e04f14f7a4a6702c74187c5f6222033cd",
            "VERIFIED": "false"
          }
        ]
      }
    }
  },
  "ERC20Proxy": {
    "optimism": {
      "production": {
        "1.0.0": [
          {
            "ADDRESS": "0x0654EbA982ec082036A3D0f59964D302f1ba5cdA",
            "OPTIMIZER_RUNS": "1000000",
            "TIMESTAMP": "2023-04-12 11:10:28",
            "CONSTRUCTOR_ARGS": "0x00000000000000000000000011f11121df7256c40339393b0fb045321022ce44",
            "VERIFIED": "true"
          }
        ]
      }
    },
    "arbitrum": {
      "production": {
        "1.0.0": [
          {
            "ADDRESS": "0x0654EbA982ec082036A3D0f59964D302f1ba5cdA",
            "OPTIMIZER_RUNS": "1000000",
            "TIMESTAMP": "2023-04-12 14:24:41",
            "CONSTRUCTOR_ARGS": "0x00000000000000000000000011f11121df7256c40339393b0fb045321022ce44",
            "VERIFIED": "true"
          }
        ]
      }
    },
    "bsc": {
      "production": {
        "1.0.0": [
          {
            "ADDRESS": "0x0654EbA982ec082036A3D0f59964D302f1ba5cdA",
            "OPTIMIZER_RUNS": "1000000",
            "TIMESTAMP": "2023-04-28 16:53:16",
            "CONSTRUCTOR_ARGS": "0x00000000000000000000000011f11121df7256c40339393b0fb045321022ce44",
            "VERIFIED": "false"
          }
        ]
      }
    },
    "gnosis": {
      "production": {
        "1.0.0": [
          {
            "ADDRESS": "0x0654EbA982ec082036A3D0f59964D302f1ba5cdA",
            "OPTIMIZER_RUNS": "1000000",
            "TIMESTAMP": "2023-04-28 16:56:08",
            "CONSTRUCTOR_ARGS": "0x00000000000000000000000011f11121df7256c40339393b0fb045321022ce44",
            "VERIFIED": "false"
          }
        ]
      }
    },
    "fantom": {
      "production": {
        "1.0.0": [
          {
            "ADDRESS": "0x0654EbA982ec082036A3D0f59964D302f1ba5cdA",
            "OPTIMIZER_RUNS": "1000000",
            "TIMESTAMP": "2023-04-28 17:27:35",
            "CONSTRUCTOR_ARGS": "0x00000000000000000000000011f11121df7256c40339393b0fb045321022ce44",
            "VERIFIED": "false"
          }
        ]
      }
    },
    "moonriver": {
      "production": {
        "1.0.0": [
          {
            "ADDRESS": "0x0654EbA982ec082036A3D0f59964D302f1ba5cdA",
            "OPTIMIZER_RUNS": "1000000",
            "TIMESTAMP": "2023-04-28 17:47:21",
            "CONSTRUCTOR_ARGS": "0x00000000000000000000000011f11121df7256c40339393b0fb045321022ce44",
            "VERIFIED": "false"
          }
        ]
      }
    },
    "fuse": {
      "production": {
        "1.0.0": [
          {
            "ADDRESS": "0x0654EbA982ec082036A3D0f59964D302f1ba5cdA",
            "OPTIMIZER_RUNS": "1000000",
            "TIMESTAMP": "2023-04-28 17:51:07",
            "CONSTRUCTOR_ARGS": "0x00000000000000000000000011f11121df7256c40339393b0fb045321022ce44",
            "VERIFIED": "false"
          }
        ]
      }
    },
    "celo": {
      "production": {
        "1.0.0": [
          {
            "ADDRESS": "0x0654EbA982ec082036A3D0f59964D302f1ba5cdA",
            "OPTIMIZER_RUNS": "1000000",
            "TIMESTAMP": "2023-04-28 17:57:46",
            "CONSTRUCTOR_ARGS": "0x00000000000000000000000011f11121df7256c40339393b0fb045321022ce44",
            "VERIFIED": "false"
          }
        ]
      }
    },
    "cronos": {
      "production": {
        "1.0.0": [
          {
            "ADDRESS": "0x0654EbA982ec082036A3D0f59964D302f1ba5cdA",
            "OPTIMIZER_RUNS": "1000000",
            "TIMESTAMP": "2023-04-28 18:06:57",
            "CONSTRUCTOR_ARGS": "0x00000000000000000000000011f11121df7256c40339393b0fb045321022ce44",
            "VERIFIED": "false"
          }
        ]
      }
    },
    "velas": {
      "production": {
        "1.0.0": [
          {
            "ADDRESS": "0x0654EbA982ec082036A3D0f59964D302f1ba5cdA",
            "OPTIMIZER_RUNS": "1000000",
            "TIMESTAMP": "2023-04-28 18:11:19",
            "CONSTRUCTOR_ARGS": "0x00000000000000000000000011f11121df7256c40339393b0fb045321022ce44",
            "VERIFIED": "false"
          }
        ]
      }
    },
    "evmos": {
      "production": {
        "1.0.0": [
          {
            "ADDRESS": "0x0654EbA982ec082036A3D0f59964D302f1ba5cdA",
            "OPTIMIZER_RUNS": "1000000",
            "TIMESTAMP": "2023-04-28 18:20:32",
            "CONSTRUCTOR_ARGS": "0x00000000000000000000000011f11121df7256c40339393b0fb045321022ce44",
            "VERIFIED": "false"
          }
        ]
      }
    },
    "aurora": {
      "production": {
        "1.0.0": [
          {
            "ADDRESS": "0x0654EbA982ec082036A3D0f59964D302f1ba5cdA",
            "OPTIMIZER_RUNS": "1000000",
            "TIMESTAMP": "2023-05-01 13:08:25",
            "CONSTRUCTOR_ARGS": "0x00000000000000000000000011f11121df7256c40339393b0fb045321022ce44",
            "VERIFIED": "false"
          }
        ]
      }
    },
    "boba": {
      "production": {
        "1.0.0": [
          {
            "ADDRESS": "0x0654EbA982ec082036A3D0f59964D302f1ba5cdA",
            "OPTIMIZER_RUNS": "1000000",
            "TIMESTAMP": "2023-05-01 14:54:32",
            "CONSTRUCTOR_ARGS": "0x00000000000000000000000011f11121df7256c40339393b0fb045321022ce44",
            "VERIFIED": "false"
          }
        ]
      }
    },
    "polygon": {
      "production": {
        "1.0.0": [
          {
            "ADDRESS": "0x0654EbA982ec082036A3D0f59964D302f1ba5cdA",
            "OPTIMIZER_RUNS": "1000000",
            "TIMESTAMP": "2023-05-01 15:25:23",
            "CONSTRUCTOR_ARGS": "0x00000000000000000000000011f11121df7256c40339393b0fb045321022ce44",
            "VERIFIED": "false"
          }
        ]
      }
    }
  },
  "Executor": {
    "optimism": {
      "production": {
        "1.0.0": [
          {
            "ADDRESS": "0x2120c7A5CCf73d6Fb5C7e9B2A0d4B3A4f587E7a4",
            "OPTIMIZER_RUNS": "1000000",
            "TIMESTAMP": "2023-04-12 11:11:25",
            "CONSTRUCTOR_ARGS": "0x00000000000000000000000011f11121df7256c40339393b0fb045321022ce440000000000000000000000000654eba982ec082036a3d0f59964d302f1ba5cda",
            "VERIFIED": "true"
          }
        ]
      }
    },
    "arbitrum": {
      "production": {
        "1.0.0": [
          {
            "ADDRESS": "0x2120c7A5CCf73d6Fb5C7e9B2A0d4B3A4f587E7a4",
            "OPTIMIZER_RUNS": "1000000",
            "TIMESTAMP": "2023-04-12 14:25:30",
            "CONSTRUCTOR_ARGS": "0x00000000000000000000000011f11121df7256c40339393b0fb045321022ce440000000000000000000000000654eba982ec082036a3d0f59964d302f1ba5cda",
            "VERIFIED": "true"
          }
        ]
      }
    },
    "bsc": {
      "production": {
        "1.0.0": [
          {
            "ADDRESS": "0x2120c7A5CCf73d6Fb5C7e9B2A0d4B3A4f587E7a4",
            "OPTIMIZER_RUNS": "1000000",
            "TIMESTAMP": "2023-04-28 16:53:34",
            "CONSTRUCTOR_ARGS": "0x00000000000000000000000011f11121df7256c40339393b0fb045321022ce440000000000000000000000000654eba982ec082036a3d0f59964d302f1ba5cda",
            "VERIFIED": "false"
          }
        ]
      }
    },
    "gnosis": {
      "production": {
        "1.0.0": [
          {
            "ADDRESS": "0x2120c7A5CCf73d6Fb5C7e9B2A0d4B3A4f587E7a4",
            "OPTIMIZER_RUNS": "1000000",
            "TIMESTAMP": "2023-04-28 16:56:38",
            "CONSTRUCTOR_ARGS": "0x00000000000000000000000011f11121df7256c40339393b0fb045321022ce440000000000000000000000000654eba982ec082036a3d0f59964d302f1ba5cda",
            "VERIFIED": "false"
          }
        ]
      }
    },
    "fantom": {
      "production": {
        "1.0.0": [
          {
            "ADDRESS": "0x2120c7A5CCf73d6Fb5C7e9B2A0d4B3A4f587E7a4",
            "OPTIMIZER_RUNS": "1000000",
            "TIMESTAMP": "2023-04-28 17:28:47",
            "CONSTRUCTOR_ARGS": "0x00000000000000000000000011f11121df7256c40339393b0fb045321022ce440000000000000000000000000654eba982ec082036a3d0f59964d302f1ba5cda",
            "VERIFIED": "false"
          }
        ]
      }
    },
    "moonriver": {
      "production": {
        "1.0.0": [
          {
            "ADDRESS": "0x2120c7A5CCf73d6Fb5C7e9B2A0d4B3A4f587E7a4",
            "OPTIMIZER_RUNS": "1000000",
            "TIMESTAMP": "2023-04-28 17:47:48",
            "CONSTRUCTOR_ARGS": "0x00000000000000000000000011f11121df7256c40339393b0fb045321022ce440000000000000000000000000654eba982ec082036a3d0f59964d302f1ba5cda",
            "VERIFIED": "false"
          }
        ]
      }
    },
    "fuse": {
      "production": {
        "1.0.0": [
          {
            "ADDRESS": "0x2120c7A5CCf73d6Fb5C7e9B2A0d4B3A4f587E7a4",
            "OPTIMIZER_RUNS": "1000000",
            "TIMESTAMP": "2023-04-28 17:51:21",
            "CONSTRUCTOR_ARGS": "0x00000000000000000000000011f11121df7256c40339393b0fb045321022ce440000000000000000000000000654eba982ec082036a3d0f59964d302f1ba5cda",
            "VERIFIED": "false"
          }
        ]
      }
    },
    "celo": {
      "production": {
        "1.0.0": [
          {
            "ADDRESS": "0x2120c7A5CCf73d6Fb5C7e9B2A0d4B3A4f587E7a4",
            "OPTIMIZER_RUNS": "1000000",
            "TIMESTAMP": "2023-04-28 17:58:41",
            "CONSTRUCTOR_ARGS": "0x00000000000000000000000011f11121df7256c40339393b0fb045321022ce440000000000000000000000000654eba982ec082036a3d0f59964d302f1ba5cda",
            "VERIFIED": "false"
          }
        ]
      }
    },
    "cronos": {
      "production": {
        "1.0.0": [
          {
            "ADDRESS": "0x2120c7A5CCf73d6Fb5C7e9B2A0d4B3A4f587E7a4",
            "OPTIMIZER_RUNS": "1000000",
            "TIMESTAMP": "2023-04-28 18:07:23",
            "CONSTRUCTOR_ARGS": "0x00000000000000000000000011f11121df7256c40339393b0fb045321022ce440000000000000000000000000654eba982ec082036a3d0f59964d302f1ba5cda",
            "VERIFIED": "false"
          }
        ]
      }
    },
    "velas": {
      "production": {
        "1.0.0": [
          {
            "ADDRESS": "0x2120c7A5CCf73d6Fb5C7e9B2A0d4B3A4f587E7a4",
            "OPTIMIZER_RUNS": "1000000",
            "TIMESTAMP": "2023-04-28 18:11:41",
            "CONSTRUCTOR_ARGS": "0x00000000000000000000000011f11121df7256c40339393b0fb045321022ce440000000000000000000000000654eba982ec082036a3d0f59964d302f1ba5cda",
            "VERIFIED": "false"
          }
        ]
      }
    },
    "evmos": {
      "production": {
        "1.0.0": [
          {
            "ADDRESS": "0x2120c7A5CCf73d6Fb5C7e9B2A0d4B3A4f587E7a4",
            "OPTIMIZER_RUNS": "1000000",
            "TIMESTAMP": "2023-04-28 18:20:51",
            "CONSTRUCTOR_ARGS": "0x00000000000000000000000011f11121df7256c40339393b0fb045321022ce440000000000000000000000000654eba982ec082036a3d0f59964d302f1ba5cda",
            "VERIFIED": "false"
          }
        ]
      }
    },
    "aurora": {
      "production": {
        "1.0.0": [
          {
            "ADDRESS": "0x2120c7A5CCf73d6Fb5C7e9B2A0d4B3A4f587E7a4",
            "OPTIMIZER_RUNS": "1000000",
            "TIMESTAMP": "2023-05-01 13:08:48",
            "CONSTRUCTOR_ARGS": "0x00000000000000000000000011f11121df7256c40339393b0fb045321022ce440000000000000000000000000654eba982ec082036a3d0f59964d302f1ba5cda",
            "VERIFIED": "false"
          }
        ]
      }
    },
    "boba": {
      "production": {
        "1.0.0": [
          {
            "ADDRESS": "0x2120c7A5CCf73d6Fb5C7e9B2A0d4B3A4f587E7a4",
            "OPTIMIZER_RUNS": "1000000",
            "TIMESTAMP": "2023-05-01 14:54:56",
            "CONSTRUCTOR_ARGS": "0x00000000000000000000000011f11121df7256c40339393b0fb045321022ce440000000000000000000000000654eba982ec082036a3d0f59964d302f1ba5cda",
            "VERIFIED": "false"
          }
        ]
      }
    },
    "polygon": {
      "production": {
        "1.0.0": [
          {
            "ADDRESS": "0x2120c7A5CCf73d6Fb5C7e9B2A0d4B3A4f587E7a4",
            "OPTIMIZER_RUNS": "1000000",
            "TIMESTAMP": "2023-05-01 15:25:47",
            "CONSTRUCTOR_ARGS": "0x00000000000000000000000011f11121df7256c40339393b0fb045321022ce440000000000000000000000000654eba982ec082036a3d0f59964d302f1ba5cda",
            "VERIFIED": "false"
          }
        ]
      }
    }
  },
  "FeeCollector": {
    "optimism": {
      "production": {
        "1.0.0": [
          {
            "ADDRESS": "0xB49EaD76FE09967D7CA0dbCeF3C3A06eb3Aa0cB4",
            "OPTIMIZER_RUNS": "1000000",
            "TIMESTAMP": "2023-04-12 11:12:15",
            "CONSTRUCTOR_ARGS": "0x00000000000000000000000011f11121df7256c40339393b0fb045321022ce44",
            "VERIFIED": "true"
          }
        ]
      }
    },
    "arbitrum": {
      "production": {
        "1.0.0": [
          {
            "ADDRESS": "0xB49EaD76FE09967D7CA0dbCeF3C3A06eb3Aa0cB4",
            "OPTIMIZER_RUNS": "1000000",
            "TIMESTAMP": "2023-04-12 14:26:34",
            "CONSTRUCTOR_ARGS": "0x00000000000000000000000011f11121df7256c40339393b0fb045321022ce44",
            "VERIFIED": "true"
          }
        ]
      }
    },
    "bsc": {
      "production": {
        "1.0.0": [
          {
            "ADDRESS": "0xB49EaD76FE09967D7CA0dbCeF3C3A06eb3Aa0cB4",
            "OPTIMIZER_RUNS": "1000000",
            "TIMESTAMP": "2023-04-28 16:53:53",
            "CONSTRUCTOR_ARGS": "0x00000000000000000000000011f11121df7256c40339393b0fb045321022ce44",
            "VERIFIED": "false"
          }
        ]
      }
    },
    "gnosis": {
      "production": {
        "1.0.0": [
          {
            "ADDRESS": "0xB49EaD76FE09967D7CA0dbCeF3C3A06eb3Aa0cB4",
            "OPTIMIZER_RUNS": "1000000",
            "TIMESTAMP": "2023-04-28 16:57:08",
            "CONSTRUCTOR_ARGS": "0x00000000000000000000000011f11121df7256c40339393b0fb045321022ce44",
            "VERIFIED": "false"
          }
        ]
      }
    },
    "fantom": {
      "production": {
        "1.0.0": [
          {
            "ADDRESS": "0xB49EaD76FE09967D7CA0dbCeF3C3A06eb3Aa0cB4",
            "OPTIMIZER_RUNS": "1000000",
            "TIMESTAMP": "2023-04-28 17:29:59",
            "CONSTRUCTOR_ARGS": "0x00000000000000000000000011f11121df7256c40339393b0fb045321022ce44",
            "VERIFIED": "false"
          }
        ]
      }
    },
    "moonriver": {
      "production": {
        "1.0.0": [
          {
            "ADDRESS": "0xB49EaD76FE09967D7CA0dbCeF3C3A06eb3Aa0cB4",
            "OPTIMIZER_RUNS": "1000000",
            "TIMESTAMP": "2023-04-28 17:48:22",
            "CONSTRUCTOR_ARGS": "0x00000000000000000000000011f11121df7256c40339393b0fb045321022ce44",
            "VERIFIED": "false"
          }
        ]
      }
    },
    "fuse": {
      "production": {
        "1.0.0": [
          {
            "ADDRESS": "0xB49EaD76FE09967D7CA0dbCeF3C3A06eb3Aa0cB4",
            "OPTIMIZER_RUNS": "1000000",
            "TIMESTAMP": "2023-04-28 17:51:38",
            "CONSTRUCTOR_ARGS": "0x00000000000000000000000011f11121df7256c40339393b0fb045321022ce44",
            "VERIFIED": "false"
          }
        ]
      }
    },
    "celo": {
      "production": {
        "1.0.0": [
          {
            "ADDRESS": "0xB49EaD76FE09967D7CA0dbCeF3C3A06eb3Aa0cB4",
            "OPTIMIZER_RUNS": "1000000",
            "TIMESTAMP": "2023-04-28 17:59:45",
            "CONSTRUCTOR_ARGS": "0x00000000000000000000000011f11121df7256c40339393b0fb045321022ce44",
            "VERIFIED": "false"
          }
        ]
      }
    },
    "cronos": {
      "production": {
        "1.0.0": [
          {
            "ADDRESS": "0xB49EaD76FE09967D7CA0dbCeF3C3A06eb3Aa0cB4",
            "OPTIMIZER_RUNS": "1000000",
            "TIMESTAMP": "2023-04-28 18:07:49",
            "CONSTRUCTOR_ARGS": "0x00000000000000000000000011f11121df7256c40339393b0fb045321022ce44",
            "VERIFIED": "false"
          }
        ]
      }
    },
    "velas": {
      "production": {
        "1.0.0": [
          {
            "ADDRESS": "0xB49EaD76FE09967D7CA0dbCeF3C3A06eb3Aa0cB4",
            "OPTIMIZER_RUNS": "1000000",
            "TIMESTAMP": "2023-04-28 18:12:02",
            "CONSTRUCTOR_ARGS": "0x00000000000000000000000011f11121df7256c40339393b0fb045321022ce44",
            "VERIFIED": "false"
          }
        ]
      }
    },
    "evmos": {
      "production": {
        "1.0.0": [
          {
            "ADDRESS": "0xB49EaD76FE09967D7CA0dbCeF3C3A06eb3Aa0cB4",
            "OPTIMIZER_RUNS": "1000000",
            "TIMESTAMP": "2023-04-28 18:21:05",
            "CONSTRUCTOR_ARGS": "0x00000000000000000000000011f11121df7256c40339393b0fb045321022ce44",
            "VERIFIED": "false"
          }
        ]
      }
    },
    "aurora": {
      "production": {
        "1.0.0": [
          {
            "ADDRESS": "0xB49EaD76FE09967D7CA0dbCeF3C3A06eb3Aa0cB4",
            "OPTIMIZER_RUNS": "1000000",
            "TIMESTAMP": "2023-05-01 13:09:12",
            "CONSTRUCTOR_ARGS": "0x00000000000000000000000011f11121df7256c40339393b0fb045321022ce44",
            "VERIFIED": "false"
          }
        ]
      }
    },
    "boba": {
      "production": {
        "1.0.0": [
          {
            "ADDRESS": "0xB49EaD76FE09967D7CA0dbCeF3C3A06eb3Aa0cB4",
            "OPTIMIZER_RUNS": "1000000",
            "TIMESTAMP": "2023-05-01 14:55:20",
            "CONSTRUCTOR_ARGS": "0x00000000000000000000000011f11121df7256c40339393b0fb045321022ce44",
            "VERIFIED": "false"
          }
        ]
      }
    },
    "polygon": {
      "production": {
        "1.0.0": [
          {
            "ADDRESS": "0xB49EaD76FE09967D7CA0dbCeF3C3A06eb3Aa0cB4",
            "OPTIMIZER_RUNS": "1000000",
            "TIMESTAMP": "2023-05-01 15:26:12",
            "CONSTRUCTOR_ARGS": "0x00000000000000000000000011f11121df7256c40339393b0fb045321022ce44",
            "VERIFIED": "false"
          }
        ]
      }
    }
  },
  "Receiver": {
    "optimism": {
      "production": {
        "1.0.0": [
          {
            "ADDRESS": "0xC4B590a0E2d7e965a2Fb3647d672B5DD97E8d068",
            "OPTIMIZER_RUNS": "1000000",
            "TIMESTAMP": "2023-04-12 11:13:02",
            "CONSTRUCTOR_ARGS": "0x00000000000000000000000011f11121df7256c40339393b0fb045321022ce44000000000000000000000000b0d502e938ed5f4df2e681fe6e419ff29631d62b0000000000000000000000008f7492de823025b4cfaab1d34c58963f2af5deda0000000000000000000000002120c7a5ccf73d6fb5c7e9b2a0d4b3a4f587e7a400000000000000000000000000000000000000000000000000000000000186a0",
            "VERIFIED": "true"
          }
        ]
      }
    },
    "arbitrum": {
      "production": {
        "1.0.0": [
          {
            "ADDRESS": "0xC4B590a0E2d7e965a2Fb3647d672B5DD97E8d068",
            "OPTIMIZER_RUNS": "1000000",
            "TIMESTAMP": "2023-04-12 14:27:23",
            "CONSTRUCTOR_ARGS": "0x00000000000000000000000011f11121df7256c40339393b0fb045321022ce4400000000000000000000000053bf833a5d6c4dda888f69c22c88c9f356a41614000000000000000000000000ee9dec2712cce65174b561151701bf54b99c24c80000000000000000000000002120c7a5ccf73d6fb5c7e9b2a0d4b3a4f587e7a400000000000000000000000000000000000000000000000000000000000186a0",
            "VERIFIED": "true"
          }
        ]
      }
    },
    "bsc": {
      "production": {
        "1.0.0": [
          {
            "ADDRESS": "0xC4B590a0E2d7e965a2Fb3647d672B5DD97E8d068",
            "OPTIMIZER_RUNS": "1000000",
            "TIMESTAMP": "2023-04-28 16:54:10",
            "CONSTRUCTOR_ARGS": "0x00000000000000000000000011f11121df7256c40339393b0fb045321022ce440000000000000000000000004a364f8c717caad9a442737eb7b8a55cc6cf18d8000000000000000000000000cd401c10afa37d641d2f594852da94c700e4f2ce0000000000000000000000002120c7a5ccf73d6fb5c7e9b2a0d4b3a4f587e7a400000000000000000000000000000000000000000000000000000000000186a0",
            "VERIFIED": "false"
          }
        ]
      }
    },
    "gnosis": {
      "production": {
        "1.0.0": [
          {
            "ADDRESS": "0xC4B590a0E2d7e965a2Fb3647d672B5DD97E8d068",
            "OPTIMIZER_RUNS": "1000000",
            "TIMESTAMP": "2023-04-28 16:57:31",
            "CONSTRUCTOR_ARGS": "0x00000000000000000000000011f11121df7256c40339393b0fb045321022ce4400000000000000000000000000000000000000000000000000000000000000000000000000000000000000005bb83e95f63217cda6ae3d181ba580ef377d21090000000000000000000000002120c7a5ccf73d6fb5c7e9b2a0d4b3a4f587e7a400000000000000000000000000000000000000000000000000000000000186a0",
            "VERIFIED": "false"
          }
        ]
      }
    },
    "fantom": {
      "production": {
        "1.0.0": [
          {
            "ADDRESS": "0xC4B590a0E2d7e965a2Fb3647d672B5DD97E8d068",
            "OPTIMIZER_RUNS": "1000000",
            "TIMESTAMP": "2023-04-28 17:31:11",
            "CONSTRUCTOR_ARGS": "0x00000000000000000000000011f11121df7256c40339393b0fb045321022ce44000000000000000000000000af5191b0de278c7286d6c7cc6ab6bb8a73ba2cd600000000000000000000000000000000000000000000000000000000000000200000000000000000000000002120c7a5ccf73d6fb5c7e9b2a0d4b3a4f587e7a400000000000000000000000000000000000000000000000000000000000186a0",
            "VERIFIED": "false"
          }
        ]
      }
    },
    "moonriver": {
      "production": {
        "1.0.0": [
          {
            "ADDRESS": "0xC4B590a0E2d7e965a2Fb3647d672B5DD97E8d068",
            "OPTIMIZER_RUNS": "1000000",
            "TIMESTAMP": "2023-04-28 17:48:56",
            "CONSTRUCTOR_ARGS": "0x00000000000000000000000011f11121df7256c40339393b0fb045321022ce44000000000000000000000000000000000000000000000000000000000000000000000000000000000000000000000000000000000000000000000000000000200000000000000000000000002120c7a5ccf73d6fb5c7e9b2a0d4b3a4f587e7a400000000000000000000000000000000000000000000000000000000000186a0",
            "VERIFIED": "false"
          }
        ]
      }
    },
    "fuse": {
      "production": {
        "1.0.0": [
          {
            "ADDRESS": "0xC4B590a0E2d7e965a2Fb3647d672B5DD97E8d068",
            "OPTIMIZER_RUNS": "1000000",
            "TIMESTAMP": "2023-04-28 17:51:54",
            "CONSTRUCTOR_ARGS": "0x00000000000000000000000011f11121df7256c40339393b0fb045321022ce44000000000000000000000000000000000000000000000000000000000000000000000000000000000000000000000000000000000000000000000000000000200000000000000000000000002120c7a5ccf73d6fb5c7e9b2a0d4b3a4f587e7a400000000000000000000000000000000000000000000000000000000000186a0",
            "VERIFIED": "false"
          }
        ]
      }
    },
    "celo": {
      "production": {
        "1.0.0": [
          {
            "ADDRESS": "0xC4B590a0E2d7e965a2Fb3647d672B5DD97E8d068",
            "OPTIMIZER_RUNS": "1000000",
            "TIMESTAMP": "2023-04-28 18:00:39",
            "CONSTRUCTOR_ARGS": "0x00000000000000000000000011f11121df7256c40339393b0fb045321022ce44000000000000000000000000000000000000000000000000000000000000002000000000000000000000000000000000000000000000000000000000000000200000000000000000000000002120c7a5ccf73d6fb5c7e9b2a0d4b3a4f587e7a400000000000000000000000000000000000000000000000000000000000186a0",
            "VERIFIED": "false"
          }
        ]
      }
    },
    "cronos": {
      "production": {
        "1.0.0": [
          {
            "ADDRESS": "0xC4B590a0E2d7e965a2Fb3647d672B5DD97E8d068",
            "OPTIMIZER_RUNS": "1000000",
            "TIMESTAMP": "2023-04-28 18:09:21",
            "CONSTRUCTOR_ARGS": "0x00000000000000000000000011f11121df7256c40339393b0fb045321022ce44000000000000000000000000000000000000000000000000000000000000000000000000000000000000000000000000000000000000000000000000000000200000000000000000000000002120c7a5ccf73d6fb5c7e9b2a0d4b3a4f587e7a400000000000000000000000000000000000000000000000000000000000186a0",
            "VERIFIED": "false"
          }
        ]
      }
    },
    "velas": {
      "production": {
        "1.0.0": [
          {
            "ADDRESS": "0xC4B590a0E2d7e965a2Fb3647d672B5DD97E8d068",
            "OPTIMIZER_RUNS": "1000000",
            "TIMESTAMP": "2023-04-28 18:12:24",
            "CONSTRUCTOR_ARGS": "0x00000000000000000000000011f11121df7256c40339393b0fb045321022ce44000000000000000000000000000000000000000000000000000000000000002000000000000000000000000000000000000000000000000000000000000000200000000000000000000000002120c7a5ccf73d6fb5c7e9b2a0d4b3a4f587e7a400000000000000000000000000000000000000000000000000000000000186a0",
            "VERIFIED": "false"
          }
        ]
      }
    },
    "evmos": {
      "production": {
        "1.0.0": [
          {
            "ADDRESS": "0xC4B590a0E2d7e965a2Fb3647d672B5DD97E8d068",
            "OPTIMIZER_RUNS": "1000000",
            "TIMESTAMP": "2023-04-28 18:21:21",
            "CONSTRUCTOR_ARGS": "0x00000000000000000000000011f11121df7256c40339393b0fb045321022ce44000000000000000000000000000000000000000000000000000000000000000000000000000000000000000000000000000000000000000000000000000000200000000000000000000000002120c7a5ccf73d6fb5c7e9b2a0d4b3a4f587e7a400000000000000000000000000000000000000000000000000000000000186a0",
            "VERIFIED": "false"
          }
        ]
      }
    },
    "boba": {
      "production": {
        "1.0.0": [
          {
            "ADDRESS": "0xC4B590a0E2d7e965a2Fb3647d672B5DD97E8d068",
            "OPTIMIZER_RUNS": "1000000",
            "TIMESTAMP": "2023-05-01 14:55:48",
            "CONSTRUCTOR_ARGS": "0x00000000000000000000000011f11121df7256c40339393b0fb045321022ce44000000000000000000000000000000000000000000000000000000000000000000000000000000000000000000000000000000000000000000000000000000200000000000000000000000002120c7a5ccf73d6fb5c7e9b2a0d4b3a4f587e7a400000000000000000000000000000000000000000000000000000000000186a0",
            "VERIFIED": "false"
          }
        ]
      }
    },
    "polygon": {
      "production": {
        "1.0.0": [
          {
            "ADDRESS": "0xC4B590a0E2d7e965a2Fb3647d672B5DD97E8d068",
            "OPTIMIZER_RUNS": "1000000",
            "TIMESTAMP": "2023-05-01 15:27:25",
            "CONSTRUCTOR_ARGS": "0x00000000000000000000000011f11121df7256c40339393b0fb045321022ce4400000000000000000000000045a01e4e04f14f7a4a6702c74187c5f6222033cd00000000000000000000000011984dc4465481512eb5b777e44061c158cf22590000000000000000000000002120c7a5ccf73d6fb5c7e9b2a0d4b3a4f587e7a400000000000000000000000000000000000000000000000000000000000186a0",
            "VERIFIED": "false"
          }
        ]
      }
    }
  },
  "ServiceFeeCollector": {
    "optimism": {
      "production": {
        "1.0.0": [
          {
            "ADDRESS": "0x4b0B89b90fF83247aEa12469CeA9A6222e09d54c",
            "OPTIMIZER_RUNS": "1000000",
            "TIMESTAMP": "2023-04-12 11:13:54",
            "CONSTRUCTOR_ARGS": "0x00000000000000000000000011f11121df7256c40339393b0fb045321022ce44",
            "VERIFIED": "true"
          }
        ]
      }
    },
    "arbitrum": {
      "production": {
        "1.0.0": [
          {
            "ADDRESS": "0x4b0B89b90fF83247aEa12469CeA9A6222e09d54c",
            "OPTIMIZER_RUNS": "1000000",
            "TIMESTAMP": "2023-04-12 14:27:56",
            "CONSTRUCTOR_ARGS": "0x00000000000000000000000011f11121df7256c40339393b0fb045321022ce44",
            "VERIFIED": "true"
          }
        ]
      }
    },
    "bsc": {
      "production": {
        "1.0.0": [
          {
            "ADDRESS": "0x4b0B89b90fF83247aEa12469CeA9A6222e09d54c",
            "OPTIMIZER_RUNS": "1000000",
            "TIMESTAMP": "2023-04-28 16:54:30",
            "CONSTRUCTOR_ARGS": "0x00000000000000000000000011f11121df7256c40339393b0fb045321022ce44",
            "VERIFIED": "false"
          }
        ]
      }
    },
    "gnosis": {
      "production": {
        "1.0.0": [
          {
            "ADDRESS": "0x4b0B89b90fF83247aEa12469CeA9A6222e09d54c",
            "OPTIMIZER_RUNS": "1000000",
            "TIMESTAMP": "2023-04-28 16:57:54",
            "CONSTRUCTOR_ARGS": "0x00000000000000000000000011f11121df7256c40339393b0fb045321022ce44",
            "VERIFIED": "false"
          }
        ]
      }
    },
    "fantom": {
      "production": {
        "1.0.0": [
          {
            "ADDRESS": "0x4b0B89b90fF83247aEa12469CeA9A6222e09d54c",
            "OPTIMIZER_RUNS": "1000000",
            "TIMESTAMP": "2023-04-28 17:32:23",
            "CONSTRUCTOR_ARGS": "0x00000000000000000000000011f11121df7256c40339393b0fb045321022ce44",
            "VERIFIED": "false"
          }
        ]
      }
    },
    "moonriver": {
      "production": {
        "1.0.0": [
          {
            "ADDRESS": "0x4b0B89b90fF83247aEa12469CeA9A6222e09d54c",
            "OPTIMIZER_RUNS": "1000000",
            "TIMESTAMP": "2023-04-28 17:49:23",
            "CONSTRUCTOR_ARGS": "0x00000000000000000000000011f11121df7256c40339393b0fb045321022ce44",
            "VERIFIED": "false"
          }
        ]
      }
    },
    "fuse": {
      "production": {
        "1.0.0": [
          {
            "ADDRESS": "0x4b0B89b90fF83247aEa12469CeA9A6222e09d54c",
            "OPTIMIZER_RUNS": "1000000",
            "TIMESTAMP": "2023-04-28 17:52:12",
            "CONSTRUCTOR_ARGS": "0x00000000000000000000000011f11121df7256c40339393b0fb045321022ce44",
            "VERIFIED": "false"
          }
        ]
      }
    },
    "celo": {
      "production": {
        "1.0.0": [
          {
            "ADDRESS": "0x4b0B89b90fF83247aEa12469CeA9A6222e09d54c",
            "OPTIMIZER_RUNS": "1000000",
            "TIMESTAMP": "2023-04-28 18:01:31",
            "CONSTRUCTOR_ARGS": "0x00000000000000000000000011f11121df7256c40339393b0fb045321022ce44",
            "VERIFIED": "false"
          }
        ]
      }
    },
    "cronos": {
      "production": {
        "1.0.0": [
          {
            "ADDRESS": "0x4b0B89b90fF83247aEa12469CeA9A6222e09d54c",
            "OPTIMIZER_RUNS": "1000000",
            "TIMESTAMP": "2023-04-28 18:09:41",
            "CONSTRUCTOR_ARGS": "0x00000000000000000000000011f11121df7256c40339393b0fb045321022ce44",
            "VERIFIED": "false"
          }
        ]
      }
    },
    "velas": {
      "production": {
        "1.0.0": [
          {
            "ADDRESS": "0x4b0B89b90fF83247aEa12469CeA9A6222e09d54c",
            "OPTIMIZER_RUNS": "1000000",
            "TIMESTAMP": "2023-04-28 18:12:46",
            "CONSTRUCTOR_ARGS": "0x00000000000000000000000011f11121df7256c40339393b0fb045321022ce44",
            "VERIFIED": "false"
          }
        ]
      }
    },
    "evmos": {
      "production": {
        "1.0.0": [
          {
            "ADDRESS": "0x4b0B89b90fF83247aEa12469CeA9A6222e09d54c",
            "OPTIMIZER_RUNS": "1000000",
            "TIMESTAMP": "2023-04-28 18:21:38",
            "CONSTRUCTOR_ARGS": "0x00000000000000000000000011f11121df7256c40339393b0fb045321022ce44",
            "VERIFIED": "false"
          }
        ]
      }
    },
    "aurora": {
      "production": {
        "1.0.0": [
          {
            "ADDRESS": "0x4b0B89b90fF83247aEa12469CeA9A6222e09d54c",
            "OPTIMIZER_RUNS": "1000000",
            "TIMESTAMP": "2023-05-01 13:12:39",
            "CONSTRUCTOR_ARGS": "0x00000000000000000000000011f11121df7256c40339393b0fb045321022ce44",
            "VERIFIED": "false"
          }
        ]
      }
    },
    "boba": {
      "production": {
        "1.0.0": [
          {
            "ADDRESS": "0x4b0B89b90fF83247aEa12469CeA9A6222e09d54c",
            "OPTIMIZER_RUNS": "1000000",
            "TIMESTAMP": "2023-05-01 14:56:17",
            "CONSTRUCTOR_ARGS": "0x00000000000000000000000011f11121df7256c40339393b0fb045321022ce44",
            "VERIFIED": "false"
          }
        ]
      }
    },
    "polygon": {
      "production": {
        "1.0.0": [
          {
            "ADDRESS": "0x4b0B89b90fF83247aEa12469CeA9A6222e09d54c",
            "OPTIMIZER_RUNS": "1000000",
            "TIMESTAMP": "2023-05-01 15:27:42",
            "CONSTRUCTOR_ARGS": "0x00000000000000000000000011f11121df7256c40339393b0fb045321022ce44",
            "VERIFIED": "false"
          }
        ]
      }
    }
  },
  "HopFacetPacked": {
    "arbitrum": {
      "production": {
        "1.0.0": [
          {
            "ADDRESS": "0x9F960DF15961c1dc124d69eA5b318Df354Fb4dA6",
            "OPTIMIZER_RUNS": "1000000",
            "TIMESTAMP": "2023-04-12 14:08:43",
            "CONSTRUCTOR_ARGS": "0x",
            "VERIFIED": "true"
          }
        ],
        "1.0.1": [
          {
            "ADDRESS": "0xA57862295BdF8A680fda893B9bd3b935236d18bA",
            "OPTIMIZER_RUNS": "1000000",
            "TIMESTAMP": "2023-04-17 10:52:02",
            "CONSTRUCTOR_ARGS": "0x",
            "VERIFIED": "true"
          }
        ]
      }
    },
    "mumbai": {
      "production": {
        "1.0.0": [
          {
            "ADDRESS": "0x24595CaD65e258c41f9fd785733C6e1661714f71",
            "OPTIMIZER_RUNS": "1000000",
            "TIMESTAMP": "2023-04-13 09:08:56",
            "CONSTRUCTOR_ARGS": "0x",
            "VERIFIED": "true"
          }
        ]
      }
    },
    "optimism": {
      "production": {
        "1.0.1": [
          {
            "ADDRESS": "0xA57862295BdF8A680fda893B9bd3b935236d18bA",
            "OPTIMIZER_RUNS": "1000000",
            "TIMESTAMP": "2023-04-17 13:11:55",
            "CONSTRUCTOR_ARGS": "0x",
            "VERIFIED": "true"
          }
        ]
      }
    },
    "polygon": {
      "production": {
        "1.0.1": [
          {
            "ADDRESS": "0xA57862295BdF8A680fda893B9bd3b935236d18bA",
            "OPTIMIZER_RUNS": "1000000",
            "TIMESTAMP": "2023-04-17 13:20:47",
            "CONSTRUCTOR_ARGS": "0x",
            "VERIFIED": "true"
          }
        ]
      }
    },
    "gnosis": {
      "production": {
        "1.0.1": [
          {
            "ADDRESS": "0xA57862295BdF8A680fda893B9bd3b935236d18bA",
            "OPTIMIZER_RUNS": "1000000",
            "TIMESTAMP": "2023-04-17 13:24:02",
            "CONSTRUCTOR_ARGS": "0x",
            "VERIFIED": "false"
          }
        ]
      }
    }
  },
  "AmarokFacet": {
    "optimism": {
      "production": {
        "1.0.1": [
          {
            "ADDRESS": "0xbd8D369470169f9976c5bCc60318955836843a71",
            "OPTIMIZER_RUNS": "1000000",
            "TIMESTAMP": "2023-04-13 16:52:59",
            "CONSTRUCTOR_ARGS": "0x0000000000000000000000008f7492de823025b4cfaab1d34c58963f2af5deda",
            "VERIFIED": "true"
          }
        ]
      }
    }
  },
  "RelayerCelerIM": {
    "mumbai": {
      "production": {
        "1.0.1": [
          {
            "ADDRESS": "0xd68c160882D48d9Ec0A8479Fcec2033C45a2A1D6",
            "OPTIMIZER_RUNS": "1000000",
            "TIMESTAMP": "2023-04-17 17:23:57",
            "CONSTRUCTOR_ARGS": "0x000000000000000000000000552008c0f6870c2f77e5cc1d2eb9bdff03e30ea00000000000000000000000000000000000000000000000000000000000000020000000000000000000000000a19a29a8a59f283652726299349975ddcd88717500000000000000000000000032b6da8e81f8ba2bee4c36dcb52ed6e201eb7344",
            "VERIFIED": "false"
          }
        ],
        "1.0.2": [
          {
            "ADDRESS": "0x836eE6941EDA6a0AF0FDAc4Cf3F9c424358b9a10",
            "OPTIMIZER_RUNS": "1000000",
            "TIMESTAMP": "2023-04-17 17:26:18",
            "CONSTRUCTOR_ARGS": "0x000000000000000000000000552008c0f6870c2f77e5cc1d2eb9bdff03e30ea00000000000000000000000000000000000000000000000000000000000000020000000000000000000000000a19a29a8a59f283652726299349975ddcd88717500000000000000000000000032b6da8e81f8ba2bee4c36dcb52ed6e201eb7344",
            "VERIFIED": "false"
          }
        ]
      }
    },
    "mainnet": {
      "production": {
        "1.0.0": [
          {
            "ADDRESS": "0x34D16bE69CB282c7160abaB1dC02ACfA45f7006c",
            "OPTIMIZER_RUNS": "1000000",
            "TIMESTAMP": "2023-04-18 11:40:54",
            "CONSTRUCTOR_ARGS": "0x00000000000000000000000011f11121df7256c40339393b0fb045321022ce440000000000000000000000004066d196a423b2b3b8b054f4f40efb47a74e200c0000000000000000000000001231deb6f5749ef6ce6943a275a1d3e7486f4eae000000000000000000000000dd1305150d27aecc60c066630105db419977e367",
            "VERIFIED": "false"
          }
        ]
      }
    },
    "polygon": {
      "production": {
        "1.0.0": [
          {
            "ADDRESS": "null",
            "OPTIMIZER_RUNS": "1000000",
            "TIMESTAMP": "2023-04-18 11:30:06",
            "CONSTRUCTOR_ARGS": "0x",
            "VERIFIED": "false"
          }
        ]
      }
    },
    "bsc": {
      "production": {
        "1.0.0": [
          {
            "ADDRESS": "0x34D16bE69CB282c7160abaB1dC02ACfA45f7006c",
            "OPTIMIZER_RUNS": "1000000",
            "TIMESTAMP": "2023-04-18 12:04:41",
            "CONSTRUCTOR_ARGS": "0x00000000000000000000000011f11121df7256c40339393b0fb045321022ce4400000000000000000000000095714818fdd7a5454f73da9c777b3ee6ebaeea6b0000000000000000000000001231deb6f5749ef6ce6943a275a1d3e7486f4eae000000000000000000000000dd1305150d27aecc60c066630105db419977e367",
            "VERIFIED": "false"
          }
        ]
      }
    },
    "fantom": {
      "production": {
        "1.0.0": [
          {
            "ADDRESS": "0x34D16bE69CB282c7160abaB1dC02ACfA45f7006c",
            "OPTIMIZER_RUNS": "1000000",
            "TIMESTAMP": "2023-04-18 12:07:50",
            "CONSTRUCTOR_ARGS": "0x00000000000000000000000011f11121df7256c40339393b0fb045321022ce44000000000000000000000000ff4e183a0ceb4fa98e63bbf8077b929c8e5a2ba40000000000000000000000001231deb6f5749ef6ce6943a275a1d3e7486f4eae000000000000000000000000dd1305150d27aecc60c066630105db419977e367",
            "VERIFIED": "false"
          }
        ]
      }
    },
    "avalanche": {
      "production": {
        "1.0.0": [
          {
            "ADDRESS": "0x34D16bE69CB282c7160abaB1dC02ACfA45f7006c",
            "OPTIMIZER_RUNS": "1000000",
            "TIMESTAMP": "2023-04-18 12:08:49",
            "CONSTRUCTOR_ARGS": "0x00000000000000000000000011f11121df7256c40339393b0fb045321022ce440000000000000000000000005a926eeeafc4d217add17e9641e8ce23cd01ad570000000000000000000000001231deb6f5749ef6ce6943a275a1d3e7486f4eae000000000000000000000000dd1305150d27aecc60c066630105db419977e367",
            "VERIFIED": "false"
          }
        ]
      }
    },
    "arbitrum": {
      "production": {
        "1.0.0": [
          {
            "ADDRESS": "0x34D16bE69CB282c7160abaB1dC02ACfA45f7006c",
            "OPTIMIZER_RUNS": "1000000",
            "TIMESTAMP": "2023-04-18 12:09:09",
            "CONSTRUCTOR_ARGS": "0x00000000000000000000000011f11121df7256c40339393b0fb045321022ce440000000000000000000000003ad9d0648cdaa2426331e894e980d0a5ed16257f0000000000000000000000001231deb6f5749ef6ce6943a275a1d3e7486f4eae0000000000000000000000002120c7a5ccf73d6fb5c7e9b2a0d4b3a4f587e7a4",
            "VERIFIED": "false"
          }
        ]
      }
    },
    "optimism": {
      "production": {
        "1.0.0": [
          {
            "ADDRESS": "0x34D16bE69CB282c7160abaB1dC02ACfA45f7006c",
            "OPTIMIZER_RUNS": "1000000",
            "TIMESTAMP": "2023-04-18 12:09:58",
            "CONSTRUCTOR_ARGS": "0x00000000000000000000000011f11121df7256c40339393b0fb045321022ce440000000000000000000000000d71d18126e03646eb09fec929e2ae87b7cae69d0000000000000000000000001231deb6f5749ef6ce6943a275a1d3e7486f4eae0000000000000000000000002120c7a5ccf73d6fb5c7e9b2a0d4b3a4f587e7a4",
            "VERIFIED": "false"
          }
        ]
      }
    },
    "moonriver": {
      "production": {
        "1.0.0": [
          {
            "ADDRESS": "0x34D16bE69CB282c7160abaB1dC02ACfA45f7006c",
            "OPTIMIZER_RUNS": "1000000",
            "TIMESTAMP": "2023-04-18 12:10:33",
            "CONSTRUCTOR_ARGS": "0x00000000000000000000000011f11121df7256c40339393b0fb045321022ce44000000000000000000000000940daaba3f713abfabd79cdd991466fe698cbe540000000000000000000000001231deb6f5749ef6ce6943a275a1d3e7486f4eae000000000000000000000000dd1305150d27aecc60c066630105db419977e367",
            "VERIFIED": "false"
          }
        ]
      }
    },
    "aurora": {
      "production": {
        "1.0.0": [
          {
            "ADDRESS": "0x34D16bE69CB282c7160abaB1dC02ACfA45f7006c",
            "OPTIMIZER_RUNS": "1000000",
            "TIMESTAMP": "2023-04-18 12:10:54",
            "CONSTRUCTOR_ARGS": "0x00000000000000000000000011f11121df7256c40339393b0fb045321022ce44000000000000000000000000c1a2d967dfaa6a10f3461bc21864c23c1dd51eea0000000000000000000000001231deb6f5749ef6ce6943a275a1d3e7486f4eae0000000000000000000000004f6a9caca8cd1e6025972bcaf6bfd8504de69b52",
            "VERIFIED": "false"
          }
        ]
      }
    }
  },
  "CelerIMFacet": {
    "fantom": {
      "production": {
        "1.0.0": [
          {
            "ADDRESS": "null",
            "OPTIMIZER_RUNS": "1000000",
            "TIMESTAMP": "2023-04-18 11:36:36",
            "CONSTRUCTOR_ARGS": "0x",
            "VERIFIED": "false"
          }
        ]
      }
    }
  },
  "LiFiDiamond": {
    "bsctest": {
      "production": {
        "1.0.0": [
          {
            "ADDRESS": "0x1231DEB6f5749EF6cE6943a275A1D3E7486F4EaE",
            "OPTIMIZER_RUNS": "1000000",
            "TIMESTAMP": "2023-04-28 16:11:36",
            "CONSTRUCTOR_ARGS": "0x00000000000000000000000011f11121df7256c40339393b0fb045321022ce44000000000000000000000000f1d67e1dddc87e2858c87ebd5b19f99a4e297541",
            "VERIFIED": "false"
          }
        ]
      }
    }
  },
  "CelerCircleBridgeFacet": {
    "avalanche": {
      "production": {
        "1.0.1": [
          {
            "ADDRESS": "0xf72169Fb511739CeFea9eBEffc5d39Dba1b33cD3",
            "OPTIMIZER_RUNS": "1000000",
            "TIMESTAMP": "2023-04-25 15:58:21",
            "CONSTRUCTOR_ARGS": "0x0000000000000000000000009744ae566c64b6b6f7f9a4dd50f7496df6fef990000000000000000000000000b97ef9ef8734c71904d8002f8b6bc66dd9c48a6e",
            "VERIFIED": "true"
          }
        ]
      }
    },
    "mainnet": {
      "production": {
        "1.0.1": [
          {
            "ADDRESS": "0xf72169Fb511739CeFea9eBEffc5d39Dba1b33cD3",
            "OPTIMIZER_RUNS": "1000000",
            "TIMESTAMP": "2023-04-25 16:06:40",
            "CONSTRUCTOR_ARGS": "0x0000000000000000000000006065a982f04f759b7d2d042d2864e569fad84214000000000000000000000000a0b86991c6218b36c1d19d4a2e9eb0ce3606eb48",
            "VERIFIED": "true"
          }
        ]
      }
    }
  },
  "WormholeFacet": {
    "bsc": {
      "staging": {
        "1.0.0": [
          {
            "ADDRESS": "0xb414f9BBCd4B359c9B4a1d8138Cd573F96E5896C",
            "OPTIMIZER_RUNS": "1000000",
            "TIMESTAMP": "2023-04-27 16:23:36",
            "CONSTRUCTOR_ARGS": "0x000000000000000000000000b6f6d86a8f9879a9c87f643768d9efc38c1da6e7",
            "VERIFIED": "true"
          }
        ]
      }
    },
    "polygon": {
      "staging": {
        "1.0.0": [
          {
            "ADDRESS": "0xb414f9BBCd4B359c9B4a1d8138Cd573F96E5896C",
            "OPTIMIZER_RUNS": "1000000",
            "TIMESTAMP": "2023-04-27 16:31:46",
            "CONSTRUCTOR_ARGS": "0x0000000000000000000000005a58505a96d1dbf8df91cb21b54419fc36e93fde",
            "VERIFIED": "true"
          }
        ]
      }
    }
  },
  "CelerCircleBridgeFacet": {
    "avalanche": {
      "production": {
        "1.0.1": [
          {
            "ADDRESS": "0xf72169Fb511739CeFea9eBEffc5d39Dba1b33cD3",
            "OPTIMIZER_RUNS": "1000000",
            "TIMESTAMP": "2023-04-25 15:58:21",
            "CONSTRUCTOR_ARGS": "0x0000000000000000000000009744ae566c64b6b6f7f9a4dd50f7496df6fef990000000000000000000000000b97ef9ef8734c71904d8002f8b6bc66dd9c48a6e",
            "VERIFIED": "true"
          }
        ]
      }
    },
    "mainnet": {
      "production": {
        "1.0.1": [
          {
            "ADDRESS": "0xf72169Fb511739CeFea9eBEffc5d39Dba1b33cD3",
            "OPTIMIZER_RUNS": "1000000",
            "TIMESTAMP": "2023-04-25 16:06:40",
            "CONSTRUCTOR_ARGS": "0x0000000000000000000000006065a982f04f759b7d2d042d2864e569fad84214000000000000000000000000a0b86991c6218b36c1d19d4a2e9eb0ce3606eb48",
            "VERIFIED": "true"
          }
        ]
      }
    }
  },
  "WormholeFacet": {
    "bsc": {
      "staging": {
        "1.0.0": [
          {
            "ADDRESS": "0xb414f9BBCd4B359c9B4a1d8138Cd573F96E5896C",
            "OPTIMIZER_RUNS": "1000000",
            "TIMESTAMP": "2023-04-27 16:23:36",
            "CONSTRUCTOR_ARGS": "0x000000000000000000000000b6f6d86a8f9879a9c87f643768d9efc38c1da6e7",
            "VERIFIED": "true"
          }
        ]
      },
      "production": {
        "1.0.0": [
          {
            "ADDRESS": "0x3a60730cbcD91715E31830f125bB3eF1FA0a2c66",
            "OPTIMIZER_RUNS": "1000000",
            "TIMESTAMP": "2023-04-28 16:52:13",
            "CONSTRUCTOR_ARGS": "0x000000000000000000000000b6f6d86a8f9879a9c87f643768d9efc38c1da6e7",
            "VERIFIED": "false"
          }
        ]
      }
    },
    "polygon": {
      "staging": {
        "1.0.0": [
          {
            "ADDRESS": "0xb414f9BBCd4B359c9B4a1d8138Cd573F96E5896C",
            "OPTIMIZER_RUNS": "1000000",
            "TIMESTAMP": "2023-04-27 16:31:46",
            "CONSTRUCTOR_ARGS": "0x0000000000000000000000005a58505a96d1dbf8df91cb21b54419fc36e93fde",
            "VERIFIED": "true"
          }
        ]
      }
    }
  },
  "AxelarFacet": {
    "avalanche": {
      "production": {
        "1.0.0": [
          {
            "ADDRESS": "0x55c51beF79d16F5f0875E11207B17E885c21c13d",
            "OPTIMIZER_RUNS": "1000000",
            "TIMESTAMP": "2023-04-28 11:01:24",
            "CONSTRUCTOR_ARGS": "0x0000000000000000000000005029c0eff6c34351a0cec334542cdb22c7928f78000000000000000000000000b53c693544363912d2a034f70d9d98808d5e192a",
            "VERIFIED": "false"
          }
        ]
      }
    },
    "mainnet": {
      "production": {
        "1.0.0": [
          {
            "ADDRESS": "0x55c51beF79d16F5f0875E11207B17E885c21c13d",
            "OPTIMIZER_RUNS": "1000000",
            "TIMESTAMP": "2023-04-28 15:05:29",
            "CONSTRUCTOR_ARGS": "0x0000000000000000000000004f4495243837681061c4743b74b3eedf548d56a50000000000000000000000004154cf6eea0633dd9c4933e76a077fd7e9260738",
            "VERIFIED": "false"
          }
        ]
      }
    },
    "bsc": {
      "production": {
        "1.0.0": [
          {
            "ADDRESS": "0x55c51beF79d16F5f0875E11207B17E885c21c13d",
            "OPTIMIZER_RUNS": "1000000",
            "TIMESTAMP": "2023-04-28 16:46:14",
            "CONSTRUCTOR_ARGS": "0x000000000000000000000000304acf330bbe08d1e512eefaa92f6a57871fd8950000000000000000000000002d5d7d31f671f86c782533cc367f14109a082712",
            "VERIFIED": "false"
          }
        ]
      }
    },
    "fantom": {
      "production": {
        "1.0.0": [
          {
            "ADDRESS": "0x55c51beF79d16F5f0875E11207B17E885c21c13d",
            "OPTIMIZER_RUNS": "1000000",
            "TIMESTAMP": "2023-04-28 17:05:06",
            "CONSTRUCTOR_ARGS": "0x000000000000000000000000304acf330bbe08d1e512eefaa92f6a57871fd8950000000000000000000000002879da536d9d107d6b92d95d7c4cfaa5de7088f4",
            "VERIFIED": "false"
          }
        ]
      }
    },
    "polygon": {
      "production": {
        "1.0.0": [
          {
            "ADDRESS": "0x55c51beF79d16F5f0875E11207B17E885c21c13d",
            "OPTIMIZER_RUNS": "1000000",
            "TIMESTAMP": "2023-05-01 15:20:13",
            "CONSTRUCTOR_ARGS": "0x0000000000000000000000006f015f16de9fc8791b234ef68d486d2bf203fba8000000000000000000000000c8e0b617c388c7e800a7643addd01218e14a727a",
            "VERIFIED": "false"
          }
        ]
      }
    }
  },
  "CBridgeFacetPacked": {
    "avalanche": {
      "production": {
        "1.0.0": [
          {
            "ADDRESS": "0xF95828D5A1913aB3005156AF972b168b8e487B81",
            "OPTIMIZER_RUNS": "1000000",
            "TIMESTAMP": "2023-04-28 11:03:41",
            "CONSTRUCTOR_ARGS": "0x000000000000000000000000ef3c714c9425a8f3697a9c969dc1af30ba82e5d400000000000000000000000011f11121df7256c40339393b0fb045321022ce44",
            "VERIFIED": "false"
          }
        ]
      }
    },
    "mainnet": {
      "production": {
        "1.0.1": [
          {
            "ADDRESS": "0x3e08304D9e3feb632D2Ee027634785d51fBF9870",
            "OPTIMIZER_RUNS": "1000000",
            "TIMESTAMP": "2023-04-28 15:07:27",
            "CONSTRUCTOR_ARGS": "0x0000000000000000000000005427fefa711eff984124bfbb1ab6fbf5e3da182000000000000000000000000011f11121df7256c40339393b0fb045321022ce44",
            "VERIFIED": "false"
          }
        ]
      }
    }
  },
  "AxelarExecutor": {
    "avalanche": {
      "production": {
        "1.0.0": [
          {
            "ADDRESS": "0x8aD0B427864f072B9416dcD06B2f653895cFE03C",
            "OPTIMIZER_RUNS": "1000000",
            "TIMESTAMP": "2023-04-28 12:21:14",
            "CONSTRUCTOR_ARGS": "0x00000000000000000000000011f11121df7256c40339393b0fb045321022ce440000000000000000000000005029c0eff6c34351a0cec334542cdb22c7928f78",
            "VERIFIED": "false"
          }
        ]
      }
    },
    "bsc": {
      "production": {
        "1.0.0": [
          {
            "ADDRESS": "0x8aD0B427864f072B9416dcD06B2f653895cFE03C",
            "OPTIMIZER_RUNS": "1000000",
            "TIMESTAMP": "2023-04-28 16:52:58",
            "CONSTRUCTOR_ARGS": "0x00000000000000000000000011f11121df7256c40339393b0fb045321022ce44000000000000000000000000304acf330bbe08d1e512eefaa92f6a57871fd895",
            "VERIFIED": "false"
          }
        ]
      }
    },
    "fantom": {
      "production": {
        "1.0.0": [
          {
            "ADDRESS": "0x8aD0B427864f072B9416dcD06B2f653895cFE03C",
            "OPTIMIZER_RUNS": "1000000",
            "TIMESTAMP": "2023-04-28 17:26:23",
            "CONSTRUCTOR_ARGS": "0x00000000000000000000000011f11121df7256c40339393b0fb045321022ce44000000000000000000000000304acf330bbe08d1e512eefaa92f6a57871fd895",
            "VERIFIED": "false"
          }
        ]
      }
    },
    "polygon": {
      "production": {
        "1.0.0": [
          {
            "ADDRESS": "0x8aD0B427864f072B9416dcD06B2f653895cFE03C",
            "OPTIMIZER_RUNS": "1000000",
            "TIMESTAMP": "2023-05-01 15:24:47",
            "CONSTRUCTOR_ARGS": "0x00000000000000000000000011f11121df7256c40339393b0fb045321022ce440000000000000000000000006f015f16de9fc8791b234ef68d486d2bf203fba8",
            "VERIFIED": "false"
          }
        ]
      }
    }
  },
  "ArbitrumBridgeFacet": {
    "mainnet": {
      "production": {
        "1.0.0": [
          {
            "ADDRESS": "0x987f67811Ef841da0466746E10B4139Daff95053",
            "OPTIMIZER_RUNS": "1000000",
            "TIMESTAMP": "2023-04-28 15:03:26",
            "CONSTRUCTOR_ARGS": "0x00000000000000000000000072ce9c846789fdb6fc1f34ac4ad25dd9ef7031ef0000000000000000000000004dbd4fc535ac27206064b68ffcf827b0a60bab3f",
            "VERIFIED": "false"
          }
        ]
      }
    }
  },
  "GnosisBridgeFacet": {
    "mainnet": {
      "production": {
        "1.0.0": [
          {
            "ADDRESS": "0x5fda594b67d38E05fb4C9A1a4Cf3B22f48c8de4E",
            "OPTIMIZER_RUNS": "1000000",
            "TIMESTAMP": "2023-04-28 15:20:39",
            "CONSTRUCTOR_ARGS": "0x0000000000000000000000004aa42145aa6ebf72e164c9bbc74fbd3788045016",
            "VERIFIED": "false"
          }
        ]
      }
    }
  }
}<|MERGE_RESOLUTION|>--- conflicted
+++ resolved
@@ -26,16 +26,156 @@
         ]
       }
     },
-<<<<<<< HEAD
-    "gnosis": {
-=======
     "bsctest": {
       "production": {
         "1.0.0": [
           {
             "ADDRESS": "0xF1d67E1dddc87E2858C87EBd5b19f99a4E297541",
             "OPTIMIZER_RUNS": "1000000",
-            "TIMESTAMP": "2023-04-28 15:53:01",
+            "TIMESTAMP": "2023-04-27 20:02:21",
+            "CONSTRUCTOR_ARGS": "0x",
+            "VERIFIED": "false"
+          }
+        ]
+      }
+    },
+    "okx": {
+      "production": {
+        "1.0.0": [
+          {
+            "ADDRESS": "0xF1d67E1dddc87E2858C87EBd5b19f99a4E297541",
+            "OPTIMIZER_RUNS": "1000000",
+            "TIMESTAMP": "2023-04-27 21:23:06",
+            "CONSTRUCTOR_ARGS": "0x",
+            "VERIFIED": "false"
+          }
+        ]
+      }
+    },
+    "moonriver": {
+      "production": {
+        "1.0.0": [
+          {
+            "ADDRESS": "0xF1d67E1dddc87E2858C87EBd5b19f99a4E297541",
+            "OPTIMIZER_RUNS": "1000000",
+            "TIMESTAMP": "2023-04-27 21:23:28",
+            "CONSTRUCTOR_ARGS": "0x",
+            "VERIFIED": "true"
+          }
+        ]
+      }
+    },
+    "celo": {
+      "production": {
+        "1.0.0": [
+          {
+            "ADDRESS": "0xF1d67E1dddc87E2858C87EBd5b19f99a4E297541",
+            "OPTIMIZER_RUNS": "1000000",
+            "TIMESTAMP": "2023-04-28 12:33:18",
+            "CONSTRUCTOR_ARGS": "0x",
+            "VERIFIED": "false"
+          }
+        ]
+      }
+    },
+    "fuse": {
+      "production": {
+        "1.0.0": [
+          {
+            "ADDRESS": "0xF1d67E1dddc87E2858C87EBd5b19f99a4E297541",
+            "OPTIMIZER_RUNS": "1000000",
+            "TIMESTAMP": "2023-04-28 12:33:35",
+            "CONSTRUCTOR_ARGS": "0x",
+            "VERIFIED": "false"
+          }
+        ]
+      }
+    },
+    "cronos": {
+      "production": {
+        "1.0.0": [
+          {
+            "ADDRESS": "0xF1d67E1dddc87E2858C87EBd5b19f99a4E297541",
+            "OPTIMIZER_RUNS": "1000000",
+            "TIMESTAMP": "2023-04-28 12:40:58",
+            "CONSTRUCTOR_ARGS": "0x",
+            "VERIFIED": "false"
+          }
+        ]
+      }
+    },
+    "velas": {
+      "production": {
+        "1.0.0": [
+          {
+            "ADDRESS": "0xF1d67E1dddc87E2858C87EBd5b19f99a4E297541",
+            "OPTIMIZER_RUNS": "1000000",
+            "TIMESTAMP": "2023-04-28 12:41:05",
+            "CONSTRUCTOR_ARGS": "0x",
+            "VERIFIED": "false"
+          }
+        ]
+      }
+    },
+    "evmos": {
+      "production": {
+        "1.0.0": [
+          {
+            "ADDRESS": "0xF1d67E1dddc87E2858C87EBd5b19f99a4E297541",
+            "OPTIMIZER_RUNS": "1000000",
+            "TIMESTAMP": "2023-04-28 12:45:05",
+            "CONSTRUCTOR_ARGS": "0x",
+            "VERIFIED": "false"
+          }
+        ]
+      }
+    },
+    "moonbeam": {
+      "production": {
+        "1.0.0": [
+          {
+            "ADDRESS": "0xF1d67E1dddc87E2858C87EBd5b19f99a4E297541",
+            "OPTIMIZER_RUNS": "1000000",
+            "TIMESTAMP": "2023-04-28 12:48:08",
+            "CONSTRUCTOR_ARGS": "0x",
+            "VERIFIED": "false"
+          }
+        ]
+      }
+    },
+    "boba": {
+      "production": {
+        "1.0.0": [
+          {
+            "ADDRESS": "0xF1d67E1dddc87E2858C87EBd5b19f99a4E297541",
+            "OPTIMIZER_RUNS": "1000000",
+            "TIMESTAMP": "2023-04-28 12:49:50",
+            "CONSTRUCTOR_ARGS": "0x",
+            "VERIFIED": "false"
+          }
+        ]
+      }
+    },
+    "aurora": {
+      "production": {
+        "1.0.0": [
+          {
+            "ADDRESS": "0xF1d67E1dddc87E2858C87EBd5b19f99a4E297541",
+            "OPTIMIZER_RUNS": "1000000",
+            "TIMESTAMP": "2023-04-28 13:12:03",
+            "CONSTRUCTOR_ARGS": "0x",
+            "VERIFIED": "false"
+          }
+        ]
+      }
+    },
+    "polygon": {
+      "production": {
+        "1.0.0": [
+          {
+            "ADDRESS": "0xF1d67E1dddc87E2858C87EBd5b19f99a4E297541",
+            "OPTIMIZER_RUNS": "1000000",
+            "TIMESTAMP": "2023-05-01 15:14:11",
             "CONSTRUCTOR_ARGS": "0x",
             "VERIFIED": "false"
           }
@@ -45,165 +185,6 @@
   },
   "DiamondLoupeFacet": {
     "optimism": {
->>>>>>> 7e11298b
-      "production": {
-        "1.0.0": [
-          {
-            "ADDRESS": "0xF1d67E1dddc87E2858C87EBd5b19f99a4E297541",
-            "OPTIMIZER_RUNS": "1000000",
-            "TIMESTAMP": "2023-04-27 20:02:21",
-            "CONSTRUCTOR_ARGS": "0x",
-            "VERIFIED": "false"
-          }
-        ]
-      }
-    },
-    "okx": {
-      "production": {
-        "1.0.0": [
-          {
-            "ADDRESS": "0xF1d67E1dddc87E2858C87EBd5b19f99a4E297541",
-            "OPTIMIZER_RUNS": "1000000",
-            "TIMESTAMP": "2023-04-27 21:23:06",
-            "CONSTRUCTOR_ARGS": "0x",
-            "VERIFIED": "false"
-          }
-        ]
-      }
-    },
-    "moonriver": {
-      "production": {
-        "1.0.0": [
-          {
-            "ADDRESS": "0xF1d67E1dddc87E2858C87EBd5b19f99a4E297541",
-            "OPTIMIZER_RUNS": "1000000",
-            "TIMESTAMP": "2023-04-27 21:23:28",
-            "CONSTRUCTOR_ARGS": "0x",
-            "VERIFIED": "true"
-          }
-        ]
-      }
-    },
-    "celo": {
-      "production": {
-        "1.0.0": [
-          {
-            "ADDRESS": "0xF1d67E1dddc87E2858C87EBd5b19f99a4E297541",
-            "OPTIMIZER_RUNS": "1000000",
-            "TIMESTAMP": "2023-04-28 12:33:18",
-            "CONSTRUCTOR_ARGS": "0x",
-            "VERIFIED": "false"
-          }
-        ]
-      }
-    },
-    "fuse": {
-      "production": {
-        "1.0.0": [
-          {
-            "ADDRESS": "0xF1d67E1dddc87E2858C87EBd5b19f99a4E297541",
-            "OPTIMIZER_RUNS": "1000000",
-            "TIMESTAMP": "2023-04-28 12:33:35",
-            "CONSTRUCTOR_ARGS": "0x",
-            "VERIFIED": "false"
-          }
-        ]
-      }
-    },
-    "cronos": {
-      "production": {
-        "1.0.0": [
-          {
-            "ADDRESS": "0xF1d67E1dddc87E2858C87EBd5b19f99a4E297541",
-            "OPTIMIZER_RUNS": "1000000",
-            "TIMESTAMP": "2023-04-28 12:40:58",
-            "CONSTRUCTOR_ARGS": "0x",
-            "VERIFIED": "false"
-          }
-        ]
-      }
-    },
-    "velas": {
-      "production": {
-        "1.0.0": [
-          {
-            "ADDRESS": "0xF1d67E1dddc87E2858C87EBd5b19f99a4E297541",
-            "OPTIMIZER_RUNS": "1000000",
-            "TIMESTAMP": "2023-04-28 12:41:05",
-            "CONSTRUCTOR_ARGS": "0x",
-            "VERIFIED": "false"
-          }
-        ]
-      }
-    },
-    "evmos": {
-      "production": {
-        "1.0.0": [
-          {
-            "ADDRESS": "0xF1d67E1dddc87E2858C87EBd5b19f99a4E297541",
-            "OPTIMIZER_RUNS": "1000000",
-            "TIMESTAMP": "2023-04-28 12:45:05",
-            "CONSTRUCTOR_ARGS": "0x",
-            "VERIFIED": "false"
-          }
-        ]
-      }
-    },
-    "moonbeam": {
-      "production": {
-        "1.0.0": [
-          {
-            "ADDRESS": "0xF1d67E1dddc87E2858C87EBd5b19f99a4E297541",
-            "OPTIMIZER_RUNS": "1000000",
-            "TIMESTAMP": "2023-04-28 12:48:08",
-            "CONSTRUCTOR_ARGS": "0x",
-            "VERIFIED": "false"
-          }
-        ]
-      }
-    },
-    "boba": {
-      "production": {
-        "1.0.0": [
-          {
-            "ADDRESS": "0xF1d67E1dddc87E2858C87EBd5b19f99a4E297541",
-            "OPTIMIZER_RUNS": "1000000",
-            "TIMESTAMP": "2023-04-28 12:49:50",
-            "CONSTRUCTOR_ARGS": "0x",
-            "VERIFIED": "false"
-          }
-        ]
-      }
-    },
-    "aurora": {
-      "production": {
-        "1.0.0": [
-          {
-            "ADDRESS": "0xF1d67E1dddc87E2858C87EBd5b19f99a4E297541",
-            "OPTIMIZER_RUNS": "1000000",
-            "TIMESTAMP": "2023-04-28 13:12:03",
-            "CONSTRUCTOR_ARGS": "0x",
-            "VERIFIED": "false"
-          }
-        ]
-      }
-    },
-    "polygon": {
-      "production": {
-        "1.0.0": [
-          {
-            "ADDRESS": "0xF1d67E1dddc87E2858C87EBd5b19f99a4E297541",
-            "OPTIMIZER_RUNS": "1000000",
-            "TIMESTAMP": "2023-05-01 15:14:11",
-            "CONSTRUCTOR_ARGS": "0x",
-            "VERIFIED": "false"
-          }
-        ]
-      }
-    }
-  },
-  "DiamondLoupeFacet": {
-    "optimism": {
       "production": {
         "1.0.0": [
           {
@@ -617,15 +598,6 @@
             "ADDRESS": "0x64D41a7B52CA910f4995b1df33ea68471138374b",
             "OPTIMIZER_RUNS": "1000000",
             "TIMESTAMP": "2023-04-27 20:02:42",
-            "CONSTRUCTOR_ARGS": "0x",
-            "VERIFIED": "true"
-          }
-        ],
-        "1.0.1": [
-          {
-            "ADDRESS": "0x4cf6c406F004b7B588ec8638fBd2cC2215D87C90",
-            "OPTIMIZER_RUNS": "1000000",
-            "TIMESTAMP": "2023-04-27 12:15:27",
             "CONSTRUCTOR_ARGS": "0x",
             "VERIFIED": "true"
           }
@@ -3941,74 +3913,7 @@
         ]
       }
     }
-  },
-  "CelerCircleBridgeFacet": {
-    "avalanche": {
-      "production": {
-        "1.0.1": [
-          {
-            "ADDRESS": "0xf72169Fb511739CeFea9eBEffc5d39Dba1b33cD3",
-            "OPTIMIZER_RUNS": "1000000",
-            "TIMESTAMP": "2023-04-25 15:58:21",
-            "CONSTRUCTOR_ARGS": "0x0000000000000000000000009744ae566c64b6b6f7f9a4dd50f7496df6fef990000000000000000000000000b97ef9ef8734c71904d8002f8b6bc66dd9c48a6e",
-            "VERIFIED": "true"
-          }
-        ]
-      }
-    },
-    "mainnet": {
-      "production": {
-        "1.0.1": [
-          {
-            "ADDRESS": "0xf72169Fb511739CeFea9eBEffc5d39Dba1b33cD3",
-            "OPTIMIZER_RUNS": "1000000",
-            "TIMESTAMP": "2023-04-25 16:06:40",
-            "CONSTRUCTOR_ARGS": "0x0000000000000000000000006065a982f04f759b7d2d042d2864e569fad84214000000000000000000000000a0b86991c6218b36c1d19d4a2e9eb0ce3606eb48",
-            "VERIFIED": "true"
-          }
-        ]
-      }
-    }
-  },
-  "WormholeFacet": {
-    "bsc": {
-      "staging": {
-        "1.0.0": [
-          {
-            "ADDRESS": "0xb414f9BBCd4B359c9B4a1d8138Cd573F96E5896C",
-            "OPTIMIZER_RUNS": "1000000",
-            "TIMESTAMP": "2023-04-27 16:23:36",
-            "CONSTRUCTOR_ARGS": "0x000000000000000000000000b6f6d86a8f9879a9c87f643768d9efc38c1da6e7",
-            "VERIFIED": "true"
-          }
-        ]
-      },
-      "production": {
-        "1.0.0": [
-          {
-            "ADDRESS": "0x3a60730cbcD91715E31830f125bB3eF1FA0a2c66",
-            "OPTIMIZER_RUNS": "1000000",
-            "TIMESTAMP": "2023-04-28 16:52:13",
-            "CONSTRUCTOR_ARGS": "0x000000000000000000000000b6f6d86a8f9879a9c87f643768d9efc38c1da6e7",
-            "VERIFIED": "false"
-          }
-        ]
-      }
-    },
-    "polygon": {
-      "staging": {
-        "1.0.0": [
-          {
-            "ADDRESS": "0xb414f9BBCd4B359c9B4a1d8138Cd573F96E5896C",
-            "OPTIMIZER_RUNS": "1000000",
-            "TIMESTAMP": "2023-04-27 16:31:46",
-            "CONSTRUCTOR_ARGS": "0x0000000000000000000000005a58505a96d1dbf8df91cb21b54419fc36e93fde",
-            "VERIFIED": "true"
-          }
-        ]
-      }
-    }
-  },
+  }, 
   "AxelarFacet": {
     "avalanche": {
       "production": {
