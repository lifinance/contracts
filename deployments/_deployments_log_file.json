--- conflicted
+++ resolved
@@ -951,21 +951,27 @@
         ]
       }
     },
-<<<<<<< HEAD
+
+    "mainnet": {
+      "production": {
+        "2.0.0": [
+          {
+            "ADDRESS": "0xc673c3df4fff2C499009E5fCa94bc446f5B07772",
+            "OPTIMIZER_RUNS": "1000000",
+            "TIMESTAMP": "2023-05-12 16:24:15",
+            "CONSTRUCTOR_ARGS": "0x",
+            "VERIFIED": "false"
+          }
+        ]
+      }
+    },
     "mumbai": {
-=======
-    "mainnet": {
->>>>>>> b88756e5
       "production": {
         "2.0.0": [
           {
             "ADDRESS": "0xc673c3df4fff2C499009E5fCa94bc446f5B07772",
             "OPTIMIZER_RUNS": "1000000",
-<<<<<<< HEAD
             "TIMESTAMP": "2023-05-15 13:35:32",
-=======
-            "TIMESTAMP": "2023-05-12 16:24:15",
->>>>>>> b88756e5
             "CONSTRUCTOR_ARGS": "0x",
             "VERIFIED": "false"
           }
@@ -1111,23 +1117,27 @@
         ]
       }
     },
-<<<<<<< HEAD
+    "mainnet": {
+      "production": {
+        "1.0.0": [
+          {
+            "ADDRESS": "0x416E2d3E39dF69bBc30244eC90477fD042812E6B",
+            "OPTIMIZER_RUNS": "1000000",
+            "TIMESTAMP": "2023-05-12 18:07:17",
+            "CONSTRUCTOR_ARGS": "0x0000000000000000000000002a5c2568b10a0e826bfa892cf21ba7218310180b",
+            "VERIFIED": "false"
+          }
+        ]
+      }
+    },
     "mumbai": {
-=======
-    "mainnet": {
->>>>>>> b88756e5
       "production": {
         "1.0.0": [
           {
             "ADDRESS": "0x416E2d3E39dF69bBc30244eC90477fD042812E6B",
             "OPTIMIZER_RUNS": "1000000",
-<<<<<<< HEAD
             "TIMESTAMP": "2023-05-15 13:41:11",
             "CONSTRUCTOR_ARGS": "0x000000000000000000000000b831f0848a055b146a0b13d54cffa6c1fe201b83",
-=======
-            "TIMESTAMP": "2023-05-12 18:07:17",
-            "CONSTRUCTOR_ARGS": "0x0000000000000000000000002a5c2568b10a0e826bfa892cf21ba7218310180b",
->>>>>>> b88756e5
             "VERIFIED": "false"
           }
         ]
