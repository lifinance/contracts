{
  "DiamondCutFacet": {
    "optimism": {
      "production": {
        "1.0.0": [
          {
            "ADDRESS": "0xF1d67E1dddc87E2858C87EBd5b19f99a4E297541",
            "OPTIMIZER_RUNS": "1000000",
            "TIMESTAMP": "2023-04-12 10:25:37",
            "CONSTRUCTOR_ARGS": "0x",
            "VERIFIED": "true"
          }
        ]
      }
    },
    "arbitrum": {
      "production": {
        "1.0.0": [
          {
            "ADDRESS": "0xF1d67E1dddc87E2858C87EBd5b19f99a4E297541",
            "OPTIMIZER_RUNS": "1000000",
            "TIMESTAMP": "2023-04-12 13:44:40",
            "CONSTRUCTOR_ARGS": "0x",
            "VERIFIED": "true"
          }
        ]
      }
    },
<<<<<<< HEAD
    "testNetwork": {
=======
    "bsctest": {
>>>>>>> 7e11298b
      "production": {
        "1.0.0": [
          {
            "ADDRESS": "0xF1d67E1dddc87E2858C87EBd5b19f99a4E297541",
            "OPTIMIZER_RUNS": "1000000",
<<<<<<< HEAD
            "TIMESTAMP": "2023-04-12 13:44:40",
            "CONSTRUCTOR_ARGS": "0x",
            "VERIFIED": "true"
=======
            "TIMESTAMP": "2023-04-28 15:53:01",
            "CONSTRUCTOR_ARGS": "0x",
            "VERIFIED": "false"
>>>>>>> 7e11298b
          }
        ]
      }
    }
  },
  "DiamondLoupeFacet": {
    "optimism": {
      "production": {
        "1.0.0": [
          {
            "ADDRESS": "0x49d195D3138D4E0E2b4ea88484C54AEE45B04B9F",
            "OPTIMIZER_RUNS": "1000000",
            "TIMESTAMP": "2023-04-12 10:26:17",
            "CONSTRUCTOR_ARGS": "0x",
            "VERIFIED": "true"
          }
        ]
      }
    },
    "arbitrum": {
      "production": {
        "1.0.0": [
          {
            "ADDRESS": "0x49d195D3138D4E0E2b4ea88484C54AEE45B04B9F",
            "OPTIMIZER_RUNS": "1000000",
            "TIMESTAMP": "2023-04-12 13:45:42",
            "CONSTRUCTOR_ARGS": "0x",
            "VERIFIED": "true"
          }
        ]
      }
    },
    "testNetwork": {
      "production": {
        "1.0.0": [
          {
            "ADDRESS": "0x49d195D3138D4E0E2b4ea88484C54AEE45B04B9F",
            "OPTIMIZER_RUNS": "1000000",
            "TIMESTAMP": "2023-04-12 13:45:42",
            "CONSTRUCTOR_ARGS": "0x",
            "VERIFIED": "true"
          }
        ]
      }
    }
  },
  "OwnershipFacet": {
    "optimism": {
      "production": {
        "1.0.0": [
          {
            "ADDRESS": "0x44beA2Ab010d1CedC4E60E97DA8F88b8840951B0",
            "OPTIMIZER_RUNS": "1000000",
            "TIMESTAMP": "2023-04-12 10:27:40",
            "CONSTRUCTOR_ARGS": "0x",
            "VERIFIED": "true"
          }
        ]
      }
    },
    "arbitrum": {
      "production": {
        "1.0.0": [
          {
            "ADDRESS": "0x44beA2Ab010d1CedC4E60E97DA8F88b8840951B0",
            "OPTIMIZER_RUNS": "1000000",
            "TIMESTAMP": "2023-04-12 13:47:00",
            "CONSTRUCTOR_ARGS": "0x",
            "VERIFIED": "true"
          }
        ]
      }
    },
    "testNetwork": {
      "production": {
        "1.0.0": [
          {
            "ADDRESS": "0x44beA2Ab010d1CedC4E60E97DA8F88b8840951B0",
            "OPTIMIZER_RUNS": "1000000",
            "TIMESTAMP": "2023-04-12 13:47:00",
            "CONSTRUCTOR_ARGS": "0x",
            "VERIFIED": "true"
          }
        ]
      }
    }
  },
  "DexManagerFacet": {
    "optimism": {
      "production": {
        "1.0.0": [
          {
            "ADDRESS": "0x64D41a7B52CA910f4995b1df33ea68471138374b",
            "OPTIMIZER_RUNS": "1000000",
            "TIMESTAMP": "2023-04-12 10:28:32",
            "CONSTRUCTOR_ARGS": "0x",
            "VERIFIED": "true"
          }
        ]
      }
    },
    "arbitrum": {
      "production": {
        "1.0.0": [
          {
            "ADDRESS": "0x64D41a7B52CA910f4995b1df33ea68471138374b",
            "OPTIMIZER_RUNS": "1000000",
            "TIMESTAMP": "2023-04-12 13:47:48",
            "CONSTRUCTOR_ARGS": "0x",
            "VERIFIED": "true"
          }
        ]
      }
    },
    "testNetwork": {
      "production": {
        "1.0.0": [
          {
            "ADDRESS": "0x126",
            "OPTIMIZER_RUNS": "1000000",
            "TIMESTAMP": "2023-04-12 13:44:40",
            "CONSTRUCTOR_ARGS": "0x",
            "VERIFIED": "true"
          }
        ]
      }
    }
  },
  "AccessManagerFacet": {
    "optimism": {
      "production": {
        "1.0.0": [
          {
            "ADDRESS": "0xfaA5f885a54D22C8571806fC001E53F0191f5Aff",
            "OPTIMIZER_RUNS": "1000000",
            "TIMESTAMP": "2023-04-12 10:29:26",
            "CONSTRUCTOR_ARGS": "0x",
            "VERIFIED": "true"
          }
        ]
      }
    },
    "arbitrum": {
      "production": {
        "1.0.0": [
          {
            "ADDRESS": "0xfaA5f885a54D22C8571806fC001E53F0191f5Aff",
            "OPTIMIZER_RUNS": "1000000",
            "TIMESTAMP": "2023-04-12 13:48:46",
            "CONSTRUCTOR_ARGS": "0x",
            "VERIFIED": "true"
          }
        ]
      }
    },
    "testNetwork": {
      "production": {
        "1.0.0": [
          {
            "ADDRESS": "0x8F1f3113DbF717A53eDFDdf3a7E4168E45Fd62F5",
            "OPTIMIZER_RUNS": "1000000",
            "TIMESTAMP": "2023-04-12 13:44:40",
            "CONSTRUCTOR_ARGS": "0x",
            "VERIFIED": "true"
          }
        ]
      }
    }
  },
  "WithdrawFacet": {
    "optimism": {
      "production": {
        "1.0.0": [
          {
            "ADDRESS": "0x428C4abf8BB3ECc893bD3E0Be12b0f363c6e81aA",
            "OPTIMIZER_RUNS": "1000000",
            "TIMESTAMP": "2023-04-12 10:29:57",
            "CONSTRUCTOR_ARGS": "0x",
            "VERIFIED": "true"
          }
        ]
      }
    },
    "arbitrum": {
      "production": {
        "1.0.0": [
          {
            "ADDRESS": "0x428C4abf8BB3ECc893bD3E0Be12b0f363c6e81aA",
            "OPTIMIZER_RUNS": "1000000",
            "TIMESTAMP": "2023-04-12 13:49:27",
            "CONSTRUCTOR_ARGS": "0x",
            "VERIFIED": "true"
          }
        ]
      }
    },
    "testNetwork": {
      "production": {
        "1.0.0": [
          {
            "ADDRESS": "0x128",
            "OPTIMIZER_RUNS": "1000000",
            "TIMESTAMP": "2023-04-12 13:44:40",
            "CONSTRUCTOR_ARGS": "0x",
            "VERIFIED": "true"
          }
        ]
      }
    }
  },
  "PeripheryRegistryFacet": {
    "optimism": {
      "production": {
        "1.0.0": [
          {
            "ADDRESS": "0x2EfC66F1ff37fc5277De5526Ab5CB7650f2DD518",
            "OPTIMIZER_RUNS": "1000000",
            "TIMESTAMP": "2023-04-12 10:30:32",
            "CONSTRUCTOR_ARGS": "0x",
            "VERIFIED": "true"
          }
        ]
      }
    },
    "arbitrum": {
      "production": {
        "1.0.0": [
          {
            "ADDRESS": "0x2EfC66F1ff37fc5277De5526Ab5CB7650f2DD518",
            "OPTIMIZER_RUNS": "1000000",
            "TIMESTAMP": "2023-04-12 13:50:07",
            "CONSTRUCTOR_ARGS": "0x",
            "VERIFIED": "true"
          }
        ]
      }
    },
    "testNetwork": {
      "production": {
        "1.0.0": [
          {
            "ADDRESS": "0x8E4097eCfcc60F25fF2D7EE4d472ECa4A28a8425",
            "OPTIMIZER_RUNS": "1000000",
            "TIMESTAMP": "2023-04-12 13:44:40",
            "CONSTRUCTOR_ARGS": "0x",
            "VERIFIED": "true"
          }
        ]
      }
    }
  },
  "LiFiDiamond": {
    "testNetwork": {
      "production": {
        "1.0.0": [
          {
            "ADDRESS": "0x1231DEB6f5749EF6cE6943a275A1D3E7486F4EaE",
            "OPTIMIZER_RUNS": "1000000",
            "TIMESTAMP": "2023-04-12 13:44:40",
            "CONSTRUCTOR_ARGS": "0x",
            "VERIFIED": "true"
          }
        ]
      }
    }
  },
  "LiFiDiamondImmutable": {
    "optimism": {
      "production": {
        "1.0.0": [
          {
            "ADDRESS": "0x9b11bc9FAc17c058CAB6286b0c785bE6a65492EF",
            "OPTIMIZER_RUNS": "1000000",
            "TIMESTAMP": "2023-04-12 10:31:33",
            "CONSTRUCTOR_ARGS": "0x00000000000000000000000011f11121df7256c40339393b0fb045321022ce44000000000000000000000000f1d67e1dddc87e2858c87ebd5b19f99a4e297541",
            "VERIFIED": "true"
          }
        ]
      }
    },
    "arbitrum": {
      "production": {
        "1.0.0": [
          {
            "ADDRESS": "0x9b11bc9FAc17c058CAB6286b0c785bE6a65492EF",
            "OPTIMIZER_RUNS": "1000000",
            "TIMESTAMP": "2023-04-12 13:51:29",
            "CONSTRUCTOR_ARGS": "0x00000000000000000000000011f11121df7256c40339393b0fb045321022ce44000000000000000000000000f1d67e1dddc87e2858c87ebd5b19f99a4e297541",
            "VERIFIED": "true"
          }
        ]
      }
    },
    "testNetwork": {
      "production": {
        "1.0.0": [
          {
            "ADDRESS": "0x1111",
            "OPTIMIZER_RUNS": "1000000",
            "TIMESTAMP": "2023-04-12 13:44:40",
            "CONSTRUCTOR_ARGS": "0x",
            "VERIFIED": "true"
          }
        ]
      }
    }
  },
  "AcrossFacet": {
    "optimism": {
      "production": {
        "1.0.0": [
          {
            "ADDRESS": "0xCd063F35ed6f6d9B036284475B7779FdCf1Dd76C",
            "OPTIMIZER_RUNS": "1000000",
            "TIMESTAMP": "2023-04-12 10:41:11",
            "CONSTRUCTOR_ARGS": "0x000000000000000000000000a420b2d1c0841415a695b81e5b867bcd07dff8c90000000000000000000000004200000000000000000000000000000000000006",
            "VERIFIED": "true"
          }
        ]
      }
    },
    "arbitrum": {
      "production": {
        "1.0.0": [
          {
            "ADDRESS": "0xCd063F35ed6f6d9B036284475B7779FdCf1Dd76C",
            "OPTIMIZER_RUNS": "1000000",
            "TIMESTAMP": "2023-04-12 13:58:41",
            "CONSTRUCTOR_ARGS": "0x000000000000000000000000b88690461ddbab6f04dfad7df66b7725942feb9c00000000000000000000000082af49447d8a07e3bd95bd0d56f35241523fbab1",
            "VERIFIED": "true"
          }
        ]
      }
    },
    "mumbai": {
      "production": {
        "1.0.0": [
          {
            "ADDRESS": "0x67c40A4da7B00B68bA6DE2D33B9af6A693F3d8C5",
            "OPTIMIZER_RUNS": "1000000",
            "TIMESTAMP": "2023-04-17 16:48:25",
            "CONSTRUCTOR_ARGS": "0x000000000000000000000000fd9e2642a170add10f53ee14a93fcf2f31924944000000000000000000000000a6fa4fb5f76172d178d61b04b0ecd319c5d1c0aa",
            "VERIFIED": "true"
          }
        ]
      }
    },
    "testNetwork": {
      "production": {
        "1.0.0": [
          {
            "ADDRESS": "0x1222",
            "OPTIMIZER_RUNS": "1000000",
            "TIMESTAMP": "2023-04-12 13:44:40",
            "CONSTRUCTOR_ARGS": "0x",
            "VERIFIED": "true"
          }
        ]
      }
    }
  },
  "CBridgeFacet": {
    "optimism": {
      "production": {
        "1.0.0": [
          {
            "ADDRESS": "0xA1Edc2eD671Dfa77eD2dCD2ee012F82e4807A75a",
            "OPTIMIZER_RUNS": "1000000",
            "TIMESTAMP": "2023-04-12 10:44:22",
            "CONSTRUCTOR_ARGS": "0x0000000000000000000000009d39fc627a6d9d9f8c831c16995b209548cc3401",
            "VERIFIED": "true"
          }
        ]
      }
    },
    "arbitrum": {
      "production": {
        "1.0.0": [
          {
            "ADDRESS": "0xA1Edc2eD671Dfa77eD2dCD2ee012F82e4807A75a",
            "OPTIMIZER_RUNS": "1000000",
            "TIMESTAMP": "2023-04-12 14:01:40",
            "CONSTRUCTOR_ARGS": "0x0000000000000000000000001619de6b6b20ed217a58d00f37b9d47c7663feca",
            "VERIFIED": "true"
          }
        ]
      }
    }
  },
  "GenericSwapFacet": {
    "optimism": {
      "production": {
        "1.0.0": [
          {
            "ADDRESS": "0x2fF4484bcaEf13e4a1Db84E6af882c9d66c97e3F",
            "OPTIMIZER_RUNS": "1000000",
            "TIMESTAMP": "2023-04-12 10:46:36",
            "CONSTRUCTOR_ARGS": "0x",
            "VERIFIED": "true"
          }
        ]
      }
    },
    "arbitrum": {
      "production": {
        "1.0.0": [
          {
            "ADDRESS": "0x2fF4484bcaEf13e4a1Db84E6af882c9d66c97e3F",
            "OPTIMIZER_RUNS": "1000000",
            "TIMESTAMP": "2023-04-12 14:03:46",
            "CONSTRUCTOR_ARGS": "0x",
            "VERIFIED": "true"
          }
        ]
      }
    }
  },
  "HopFacetOptimized": {
    "optimism": {
      "production": {
        "1.0.0": [
          {
            "ADDRESS": "0xc21228EFF985D5648DBe46B986653CE66f9F7B7B",
            "OPTIMIZER_RUNS": "1000000",
            "TIMESTAMP": "2023-04-12 10:48:12",
            "CONSTRUCTOR_ARGS": "0x",
            "VERIFIED": "true"
          }
        ]
      }
    },
    "arbitrum": {
      "production": {
        "1.0.0": [
          {
            "ADDRESS": "0xc21228EFF985D5648DBe46B986653CE66f9F7B7B",
            "OPTIMIZER_RUNS": "1000000",
            "TIMESTAMP": "2023-04-12 14:05:40",
            "CONSTRUCTOR_ARGS": "0x",
            "VERIFIED": "true"
          }
        ]
      }
    }
  },
  "HopFacet": {
    "optimism": {
      "production": {
        "1.0.0": [
          {
            "ADDRESS": "0x8dc41bf0F9D2D9c3118bcE5DD81f4e0d122fE4EB",
            "OPTIMIZER_RUNS": "1000000",
            "TIMESTAMP": "2023-04-12 10:51:04",
            "CONSTRUCTOR_ARGS": "0x",
            "VERIFIED": "true"
          }
        ]
      }
    },
    "arbitrum": {
      "production": {
        "1.0.0": [
          {
            "ADDRESS": "0x8dc41bf0F9D2D9c3118bcE5DD81f4e0d122fE4EB",
            "OPTIMIZER_RUNS": "1000000",
            "TIMESTAMP": "2023-04-12 14:10:50",
            "CONSTRUCTOR_ARGS": "0x",
            "VERIFIED": "true"
          }
        ]
      }
    }
  },
  "HyphenFacet": {
    "optimism": {
      "production": {
        "1.0.0": [
          {
            "ADDRESS": "0x416E2d3E39dF69bBc30244eC90477fD042812E6B",
            "OPTIMIZER_RUNS": "1000000",
            "TIMESTAMP": "2023-04-12 10:55:14",
            "CONSTRUCTOR_ARGS": "0x000000000000000000000000856cb5c3cbbe9e2e21293a644aa1f9363cee11e8",
            "VERIFIED": "true"
          }
        ]
      }
    },
    "arbitrum": {
      "production": {
        "1.0.0": [
          {
            "ADDRESS": "0x416E2d3E39dF69bBc30244eC90477fD042812E6B",
            "OPTIMIZER_RUNS": "1000000",
            "TIMESTAMP": "2023-04-12 14:12:49",
            "CONSTRUCTOR_ARGS": "0x000000000000000000000000856cb5c3cbbe9e2e21293a644aa1f9363cee11e8",
            "VERIFIED": "true"
          }
        ]
      }
    }
  },
  "LIFuelFacet": {
    "optimism": {
      "production": {
        "1.0.0": [
          {
            "ADDRESS": "0x6e118Db5ab7018FcF195e1310074688B8A1912B3",
            "OPTIMIZER_RUNS": "1000000",
            "TIMESTAMP": "2023-04-12 10:59:03",
            "CONSTRUCTOR_ARGS": "0x",
            "VERIFIED": "true"
          }
        ]
      }
    },
    "arbitrum": {
      "production": {
        "1.0.0": [
          {
            "ADDRESS": "0x6e118Db5ab7018FcF195e1310074688B8A1912B3",
            "OPTIMIZER_RUNS": "1000000",
            "TIMESTAMP": "2023-04-12 14:15:09",
            "CONSTRUCTOR_ARGS": "0x",
            "VERIFIED": "true"
          }
        ]
      }
    }
  },
  "MultichainFacet": {
    "optimism": {
      "production": {
        "1.0.0": [
          {
            "ADDRESS": "0x0e439865644b3A14e31E6dAA3F868535EaFC322B",
            "OPTIMIZER_RUNS": "1000000",
            "TIMESTAMP": "2023-04-12 11:01:28",
            "CONSTRUCTOR_ARGS": "0x",
            "VERIFIED": "true"
          }
        ]
      }
    },
    "arbitrum": {
      "production": {
        "1.0.0": [
          {
            "ADDRESS": "0x0e439865644b3A14e31E6dAA3F868535EaFC322B",
            "OPTIMIZER_RUNS": "1000000",
            "TIMESTAMP": "2023-04-12 14:17:11",
            "CONSTRUCTOR_ARGS": "0x",
            "VERIFIED": "true"
          }
        ],
        "1.0.1": [
          {
            "ADDRESS": "0x4cf6c406F004b7B588ec8638fBd2cC2215D87C90",
            "OPTIMIZER_RUNS": "1000000",
            "TIMESTAMP": "2023-04-27 12:15:27",
            "CONSTRUCTOR_ARGS": "0x",
            "VERIFIED": "true"
          }
        ],
        "1.0.1": [
          {
            "ADDRESS": "0x4cf6c406F004b7B588ec8638fBd2cC2215D87C90",
            "OPTIMIZER_RUNS": "1000000",
            "TIMESTAMP": "2023-04-27 12:15:27",
            "CONSTRUCTOR_ARGS": "0x",
            "VERIFIED": "true"
          }
        ]
      }
    }
  },
  "NXTPFacet": {
    "optimism": {
      "production": {
        "1.0.0": [
          {
            "ADDRESS": "0x238502aDc8ca550723CBE78543c8B757599A21cC",
            "OPTIMIZER_RUNS": "1000000",
            "TIMESTAMP": "2023-04-12 11:04:54",
            "CONSTRUCTOR_ARGS": "0x00000000000000000000000031efc4aeaa7c39e54a33fdc3c46ee2bd70ae0a09",
            "VERIFIED": "true"
          }
        ]
      }
    },
    "arbitrum": {
      "production": {
        "1.0.0": [
          {
            "ADDRESS": "0x238502aDc8ca550723CBE78543c8B757599A21cC",
            "OPTIMIZER_RUNS": "1000000",
            "TIMESTAMP": "2023-04-12 14:18:58",
            "CONSTRUCTOR_ARGS": "0x000000000000000000000000cf4d2994088a8cde52fb584fe29608b63ec063b2",
            "VERIFIED": "true"
          }
        ]
      }
    }
  },
  "StargateFacet": {
    "optimism": {
      "production": {
        "1.0.0": [
          {
            "ADDRESS": "0x7E4A13BFe1200Fdc5E0FFa7eC65eFaBd8B17bc26",
            "OPTIMIZER_RUNS": "1000000",
            "TIMESTAMP": "2023-04-12 11:07:48",
            "CONSTRUCTOR_ARGS": "0x000000000000000000000000b0d502e938ed5f4df2e681fe6e419ff29631d62b",
            "VERIFIED": "true"
          }
        ]
      }
    },
    "arbitrum": {
      "production": {
        "1.0.0": [
          {
            "ADDRESS": "0x7E4A13BFe1200Fdc5E0FFa7eC65eFaBd8B17bc26",
            "OPTIMIZER_RUNS": "1000000",
            "TIMESTAMP": "2023-04-12 14:21:21",
            "CONSTRUCTOR_ARGS": "0x00000000000000000000000053bf833a5d6c4dda888f69c22c88c9f356a41614",
            "VERIFIED": "true"
          }
        ]
      }
    }
  },
  "ERC20Proxy": {
    "optimism": {
      "production": {
        "1.0.0": [
          {
            "ADDRESS": "0x0654EbA982ec082036A3D0f59964D302f1ba5cdA",
            "OPTIMIZER_RUNS": "1000000",
            "TIMESTAMP": "2023-04-12 11:10:28",
            "CONSTRUCTOR_ARGS": "0x00000000000000000000000011f11121df7256c40339393b0fb045321022ce44",
            "VERIFIED": "true"
          }
        ]
      }
    },
    "arbitrum": {
      "production": {
        "1.0.0": [
          {
            "ADDRESS": "0x0654EbA982ec082036A3D0f59964D302f1ba5cdA",
            "OPTIMIZER_RUNS": "1000000",
            "TIMESTAMP": "2023-04-12 14:24:41",
            "CONSTRUCTOR_ARGS": "0x00000000000000000000000011f11121df7256c40339393b0fb045321022ce44",
            "VERIFIED": "true"
          }
        ]
      }
    }
  },
  "Executor": {
    "optimism": {
      "production": {
        "1.0.0": [
          {
            "ADDRESS": "0x2120c7A5CCf73d6Fb5C7e9B2A0d4B3A4f587E7a4",
            "OPTIMIZER_RUNS": "1000000",
            "TIMESTAMP": "2023-04-12 11:11:25",
            "CONSTRUCTOR_ARGS": "0x00000000000000000000000011f11121df7256c40339393b0fb045321022ce440000000000000000000000000654eba982ec082036a3d0f59964d302f1ba5cda",
            "VERIFIED": "true"
          }
        ]
      }
    },
    "arbitrum": {
      "production": {
        "1.0.0": [
          {
            "ADDRESS": "0x2120c7A5CCf73d6Fb5C7e9B2A0d4B3A4f587E7a4",
            "OPTIMIZER_RUNS": "1000000",
            "TIMESTAMP": "2023-04-12 14:25:30",
            "CONSTRUCTOR_ARGS": "0x00000000000000000000000011f11121df7256c40339393b0fb045321022ce440000000000000000000000000654eba982ec082036a3d0f59964d302f1ba5cda",
            "VERIFIED": "true"
          }
        ]
      }
    },
    "testNetwork": {
      "production": {
        "1.0.0": [
          {
            "ADDRESS": "0x1888",
            "OPTIMIZER_RUNS": "1000000",
            "TIMESTAMP": "2023-04-12 13:44:40",
            "CONSTRUCTOR_ARGS": "0x",
            "VERIFIED": "true"
          }
        ]
      }
    }
  },
  "FeeCollector": {
    "optimism": {
      "production": {
        "1.0.0": [
          {
            "ADDRESS": "0xB49EaD76FE09967D7CA0dbCeF3C3A06eb3Aa0cB4",
            "OPTIMIZER_RUNS": "1000000",
            "TIMESTAMP": "2023-04-12 11:12:15",
            "CONSTRUCTOR_ARGS": "0x00000000000000000000000011f11121df7256c40339393b0fb045321022ce44",
            "VERIFIED": "true"
          }
        ]
      }
    },
    "arbitrum": {
      "production": {
        "1.0.0": [
          {
            "ADDRESS": "0xB49EaD76FE09967D7CA0dbCeF3C3A06eb3Aa0cB4",
            "OPTIMIZER_RUNS": "1000000",
            "TIMESTAMP": "2023-04-12 14:26:34",
            "CONSTRUCTOR_ARGS": "0x00000000000000000000000011f11121df7256c40339393b0fb045321022ce44",
            "VERIFIED": "true"
          }
        ]
      }
    }
  },
  "Receiver": {
    "optimism": {
      "production": {
        "1.0.0": [
          {
            "ADDRESS": "0xC4B590a0E2d7e965a2Fb3647d672B5DD97E8d068",
            "OPTIMIZER_RUNS": "1000000",
            "TIMESTAMP": "2023-04-12 11:13:02",
            "CONSTRUCTOR_ARGS": "0x00000000000000000000000011f11121df7256c40339393b0fb045321022ce44000000000000000000000000b0d502e938ed5f4df2e681fe6e419ff29631d62b0000000000000000000000008f7492de823025b4cfaab1d34c58963f2af5deda0000000000000000000000002120c7a5ccf73d6fb5c7e9b2a0d4b3a4f587e7a400000000000000000000000000000000000000000000000000000000000186a0",
            "VERIFIED": "true"
          }
        ]
      }
    },
    "arbitrum": {
      "production": {
        "1.0.0": [
          {
            "ADDRESS": "0xC4B590a0E2d7e965a2Fb3647d672B5DD97E8d068",
            "OPTIMIZER_RUNS": "1000000",
            "TIMESTAMP": "2023-04-12 14:27:23",
            "CONSTRUCTOR_ARGS": "0x00000000000000000000000011f11121df7256c40339393b0fb045321022ce4400000000000000000000000053bf833a5d6c4dda888f69c22c88c9f356a41614000000000000000000000000ee9dec2712cce65174b561151701bf54b99c24c80000000000000000000000002120c7a5ccf73d6fb5c7e9b2a0d4b3a4f587e7a400000000000000000000000000000000000000000000000000000000000186a0",
            "VERIFIED": "true"
          }
        ]
      }
    }
  },
  "ServiceFeeCollector": {
    "optimism": {
      "production": {
        "1.0.0": [
          {
            "ADDRESS": "0x4b0B89b90fF83247aEa12469CeA9A6222e09d54c",
            "OPTIMIZER_RUNS": "1000000",
            "TIMESTAMP": "2023-04-12 11:13:54",
            "CONSTRUCTOR_ARGS": "0x00000000000000000000000011f11121df7256c40339393b0fb045321022ce44",
            "VERIFIED": "true"
          }
        ]
      }
    },
    "arbitrum": {
      "production": {
        "1.0.0": [
          {
            "ADDRESS": "0x4b0B89b90fF83247aEa12469CeA9A6222e09d54c",
            "OPTIMIZER_RUNS": "1000000",
            "TIMESTAMP": "2023-04-12 14:27:56",
            "CONSTRUCTOR_ARGS": "0x00000000000000000000000011f11121df7256c40339393b0fb045321022ce44",
            "VERIFIED": "true"
          }
        ]
      }
    }
  },
  "HopFacetPacked": {
    "arbitrum": {
      "production": {
        "1.0.0": [
          {
            "ADDRESS": "0x9F960DF15961c1dc124d69eA5b318Df354Fb4dA6",
            "OPTIMIZER_RUNS": "1000000",
            "TIMESTAMP": "2023-04-12 14:08:43",
            "CONSTRUCTOR_ARGS": "0x",
            "VERIFIED": "true"
          }
        ],
        "1.0.1": [
          {
            "ADDRESS": "0xA57862295BdF8A680fda893B9bd3b935236d18bA",
            "OPTIMIZER_RUNS": "1000000",
            "TIMESTAMP": "2023-04-17 10:52:02",
            "CONSTRUCTOR_ARGS": "0x",
            "VERIFIED": "true"
          }
        ]
      }
    },
    "mumbai": {
      "production": {
        "1.0.0": [
          {
            "ADDRESS": "0x24595CaD65e258c41f9fd785733C6e1661714f71",
            "OPTIMIZER_RUNS": "1000000",
            "TIMESTAMP": "2023-04-13 09:08:56",
            "CONSTRUCTOR_ARGS": "0x",
            "VERIFIED": "true"
          }
        ]
      }
    },
    "optimism": {
      "production": {
        "1.0.1": [
          {
            "ADDRESS": "0xA57862295BdF8A680fda893B9bd3b935236d18bA",
            "OPTIMIZER_RUNS": "1000000",
            "TIMESTAMP": "2023-04-17 13:11:55",
            "CONSTRUCTOR_ARGS": "0x",
            "VERIFIED": "true"
          }
        ]
      }
    },
    "polygon": {
      "production": {
        "1.0.1": [
          {
            "ADDRESS": "0xA57862295BdF8A680fda893B9bd3b935236d18bA",
            "OPTIMIZER_RUNS": "1000000",
            "TIMESTAMP": "2023-04-17 13:20:47",
            "CONSTRUCTOR_ARGS": "0x",
            "VERIFIED": "true"
          }
        ]
      }
    },
    "gnosis": {
      "production": {
        "1.0.1": [
          {
            "ADDRESS": "0xA57862295BdF8A680fda893B9bd3b935236d18bA",
            "OPTIMIZER_RUNS": "1000000",
            "TIMESTAMP": "2023-04-17 13:24:02",
            "CONSTRUCTOR_ARGS": "0x",
            "VERIFIED": "false"
          }
        ]
      }
    }
  },
  "AmarokFacet": {
    "optimism": {
      "production": {
        "1.0.1": [
          {
            "ADDRESS": "0xbd8D369470169f9976c5bCc60318955836843a71",
            "OPTIMIZER_RUNS": "1000000",
            "TIMESTAMP": "2023-04-13 16:52:59",
            "CONSTRUCTOR_ARGS": "0x0000000000000000000000008f7492de823025b4cfaab1d34c58963f2af5deda",
            "VERIFIED": "true"
          }
        ]
      }
    }
  },
  "RelayerCelerIM": {
    "mainnet": {
      "production": {
        "1.0.0": [
          {
            "ADDRESS": "0x34D16bE69CB282c7160abaB1dC02ACfA45f7006c",
            "OPTIMIZER_RUNS": "1000000",
            "TIMESTAMP": "2023-04-18 11:40:54",
            "CONSTRUCTOR_ARGS": "0x00000000000000000000000011f11121df7256c40339393b0fb045321022ce440000000000000000000000004066d196a423b2b3b8b054f4f40efb47a74e200c0000000000000000000000001231deb6f5749ef6ce6943a275a1d3e7486f4eae000000000000000000000000dd1305150d27aecc60c066630105db419977e367",
            "VERIFIED": "true"
          }
        ]
      }
    },
    "polygon": {
      "production": {
        "1.0.0": [
          {
            "ADDRESS": "0x34D16bE69CB282c7160abaB1dC02ACfA45f7006c",
            "OPTIMIZER_RUNS": "1000000",
            "TIMESTAMP": "2023-04-18 11:30:06",
            "CONSTRUCTOR_ARGS": "0x",
            "VERIFIED": "false"
          }
        ]
      }
    },
    "bsc": {
      "production": {
        "1.0.0": [
          {
            "ADDRESS": "0x34D16bE69CB282c7160abaB1dC02ACfA45f7006c",
            "OPTIMIZER_RUNS": "1000000",
            "TIMESTAMP": "2023-04-18 12:04:41",
            "CONSTRUCTOR_ARGS": "0x00000000000000000000000011f11121df7256c40339393b0fb045321022ce4400000000000000000000000095714818fdd7a5454f73da9c777b3ee6ebaeea6b0000000000000000000000001231deb6f5749ef6ce6943a275a1d3e7486f4eae000000000000000000000000dd1305150d27aecc60c066630105db419977e367",
            "VERIFIED": "true"
          }
        ]
      }
    },
    "fantom": {
      "production": {
        "1.0.0": [
          {
            "ADDRESS": "0x34D16bE69CB282c7160abaB1dC02ACfA45f7006c",
            "OPTIMIZER_RUNS": "1000000",
            "TIMESTAMP": "2023-04-18 12:07:50",
            "CONSTRUCTOR_ARGS": "0x00000000000000000000000011f11121df7256c40339393b0fb045321022ce44000000000000000000000000ff4e183a0ceb4fa98e63bbf8077b929c8e5a2ba40000000000000000000000001231deb6f5749ef6ce6943a275a1d3e7486f4eae000000000000000000000000dd1305150d27aecc60c066630105db419977e367",
            "VERIFIED": "true"
          }
        ]
      }
    },
    "avalanche": {
      "production": {
        "1.0.0": [
          {
            "ADDRESS": "0x34D16bE69CB282c7160abaB1dC02ACfA45f7006c",
            "OPTIMIZER_RUNS": "1000000",
            "TIMESTAMP": "2023-04-18 12:08:49",
            "CONSTRUCTOR_ARGS": "0x00000000000000000000000011f11121df7256c40339393b0fb045321022ce440000000000000000000000005a926eeeafc4d217add17e9641e8ce23cd01ad570000000000000000000000001231deb6f5749ef6ce6943a275a1d3e7486f4eae000000000000000000000000dd1305150d27aecc60c066630105db419977e367",
            "VERIFIED": "true"
          }
        ]
      }
    },
    "arbitrum": {
      "production": {
        "1.0.0": [
          {
            "ADDRESS": "0x34D16bE69CB282c7160abaB1dC02ACfA45f7006c",
            "OPTIMIZER_RUNS": "1000000",
            "TIMESTAMP": "2023-04-18 12:09:09",
            "CONSTRUCTOR_ARGS": "0x00000000000000000000000011f11121df7256c40339393b0fb045321022ce440000000000000000000000003ad9d0648cdaa2426331e894e980d0a5ed16257f0000000000000000000000001231deb6f5749ef6ce6943a275a1d3e7486f4eae0000000000000000000000002120c7a5ccf73d6fb5c7e9b2a0d4b3a4f587e7a4",
            "VERIFIED": "true"
          }
        ]
      }
    },
    "optimism": {
      "production": {
        "1.0.0": [
          {
            "ADDRESS": "0x34D16bE69CB282c7160abaB1dC02ACfA45f7006c",
            "OPTIMIZER_RUNS": "1000000",
            "TIMESTAMP": "2023-04-18 12:09:58",
            "CONSTRUCTOR_ARGS": "0x00000000000000000000000011f11121df7256c40339393b0fb045321022ce440000000000000000000000000d71d18126e03646eb09fec929e2ae87b7cae69d0000000000000000000000001231deb6f5749ef6ce6943a275a1d3e7486f4eae0000000000000000000000002120c7a5ccf73d6fb5c7e9b2a0d4b3a4f587e7a4",
            "VERIFIED": "true"
          }
        ]
      }
    },
    "moonriver": {
      "production": {
        "1.0.0": [
          {
            "ADDRESS": "0x34D16bE69CB282c7160abaB1dC02ACfA45f7006c",
            "OPTIMIZER_RUNS": "1000000",
            "TIMESTAMP": "2023-04-18 12:10:33",
            "CONSTRUCTOR_ARGS": "0x00000000000000000000000011f11121df7256c40339393b0fb045321022ce44000000000000000000000000940daaba3f713abfabd79cdd991466fe698cbe540000000000000000000000001231deb6f5749ef6ce6943a275a1d3e7486f4eae000000000000000000000000dd1305150d27aecc60c066630105db419977e367",
            "VERIFIED": "true"
          }
        ]
      }
    },
    "aurora": {
      "production": {
        "1.0.0": [
          {
            "ADDRESS": "0x34D16bE69CB282c7160abaB1dC02ACfA45f7006c",
            "OPTIMIZER_RUNS": "1000000",
            "TIMESTAMP": "2023-04-18 12:10:54",
            "CONSTRUCTOR_ARGS": "0x00000000000000000000000011f11121df7256c40339393b0fb045321022ce44000000000000000000000000c1a2d967dfaa6a10f3461bc21864c23c1dd51eea0000000000000000000000001231deb6f5749ef6ce6943a275a1d3e7486f4eae0000000000000000000000004f6a9caca8cd1e6025972bcaf6bfd8504de69b52",
            "VERIFIED": "false"
          }
        ]
      }
    }
  },
  "CelerIMFacet": {
    "mainnet": {
      "production": {
        "1.0.0": [
          {
            "ADDRESS": "0x54f015D8615192f0F4B42f1eEE193CAA01AD42FE",
            "OPTIMIZER_RUNS": "1000000",
            "TIMESTAMP": "2023-04-17 10:08:37",
            "CONSTRUCTOR_ARGS": "0x0000000000000000000000004066d196a423b2b3b8b054f4f40efb47a74e200c0000000000000000000000000000000000000000000000000000000000000020000000000000000000000000317f8d18fb16e49a958becd0ea72f8e153d25654",
            "VERIFIED": "true"
          }
        ]
      }
    },
    "polygon": {
      "production": {
        "1.0.0": [
          {
            "ADDRESS": "0x54f015D8615192f0F4B42f1eEE193CAA01AD42FE",
            "OPTIMIZER_RUNS": "1000000",
            "TIMESTAMP": "2023-04-17 10:08:52",
            "CONSTRUCTOR_ARGS": "0x000000000000000000000000afdb9c40c7144022811f034ee07ce2e110093fe600000000000000000000000000000000000000000000000000000000000000200000000000000000000000000000000000000000000000000000000000000020",
            "VERIFIED": "true"
          }
        ]
      }
    },
    "bsc": {
      "production": {
        "1.0.0": [
          {
            "ADDRESS": "0x54f015D8615192f0F4B42f1eEE193CAA01AD42FE",
            "OPTIMIZER_RUNS": "1000000",
            "TIMESTAMP": "2023-04-17 10:09:35",
            "CONSTRUCTOR_ARGS": "0x00000000000000000000000095714818fdd7a5454f73da9c777b3ee6ebaeea6b00000000000000000000000000000000000000000000000000000000000000200000000000000000000000000000000000000000000000000000000000000020",
            "VERIFIED": "true"
          }
        ]
      }
    },
    "avalanche": {
      "production": {
        "1.0.0": [
          {
            "ADDRESS": "0x54f015D8615192f0F4B42f1eEE193CAA01AD42FE",
            "OPTIMIZER_RUNS": "1000000",
            "TIMESTAMP": "2023-04-17 10:11:09",
            "CONSTRUCTOR_ARGS": "0x0000000000000000000000005a926eeeafc4d217add17e9641e8ce23cd01ad5700000000000000000000000000000000000000000000000000000000000000200000000000000000000000000000000000000000000000000000000000000020",
            "VERIFIED": "true"
          }
        ]
      }
    },
    "arbitrum": {
      "production": {
        "1.0.0": [
          {
            "ADDRESS": "0x54f015D8615192f0F4B42f1eEE193CAA01AD42FE",
            "OPTIMIZER_RUNS": "1000000",
            "TIMESTAMP": "2023-04-17 10:12:44",
            "CONSTRUCTOR_ARGS": "0x0000000000000000000000003ad9d0648cdaa2426331e894e980d0a5ed16257f00000000000000000000000000000000000000000000000000000000000000200000000000000000000000000000000000000000000000000000000000000020",
            "VERIFIED": "true"
          }
        ]
      }
    },
    "optimism": {
      "production": {
        "1.0.0": [
          {
            "ADDRESS": "0x54f015D8615192f0F4B42f1eEE193CAA01AD42FE",
            "OPTIMIZER_RUNS": "1000000",
            "TIMESTAMP": "2023-04-17 10:13:35",
            "CONSTRUCTOR_ARGS": "0x0000000000000000000000000d71d18126e03646eb09fec929e2ae87b7cae69d00000000000000000000000000000000000000000000000000000000000000200000000000000000000000000000000000000000000000000000000000000020",
            "VERIFIED": "true"
          }
        ]
      }
    },
    "moonriver": {
      "production": {
        "1.0.0": [
          {
            "ADDRESS": "0x54f015D8615192f0F4B42f1eEE193CAA01AD42FE",
            "OPTIMIZER_RUNS": "1000000",
            "TIMESTAMP": "2023-04-17 10:16:20",
            "CONSTRUCTOR_ARGS": "0x000000000000000000000000940daaba3f713abfabd79cdd991466fe698cbe5400000000000000000000000000000000000000000000000000000000000000200000000000000000000000000000000000000000000000000000000000000020",
            "VERIFIED": "true"
          }
        ]
      }
    },
    "aurora": {
      "production": {
        "1.0.0": [
          {
            "ADDRESS": "0x54f015D8615192f0F4B42f1eEE193CAA01AD42FE",
            "OPTIMIZER_RUNS": "1000000",
            "TIMESTAMP": "2023-04-17 10:17:09",
            "CONSTRUCTOR_ARGS": "0x000000000000000000000000c1a2d967dfaa6a10f3461bc21864c23c1dd51eea00000000000000000000000000000000000000000000000000000000000000200000000000000000000000000000000000000000000000000000000000000020",
            "VERIFIED": "false"
          }
        ]
      }
    }
  },
  "LiFiDiamond": {
    "bsctest": {
      "production": {
        "1.0.0": [
          {
            "ADDRESS": "0x1231DEB6f5749EF6cE6943a275A1D3E7486F4EaE",
            "OPTIMIZER_RUNS": "1000000",
            "TIMESTAMP": "2023-04-28 16:11:36",
            "CONSTRUCTOR_ARGS": "0x00000000000000000000000011f11121df7256c40339393b0fb045321022ce44000000000000000000000000f1d67e1dddc87e2858c87ebd5b19f99a4e297541",
            "VERIFIED": "false"
          }
        ]
      }
    }
  },
  "CelerCircleBridgeFacet": {
    "avalanche": {
      "production": {
        "1.0.1": [
          {
            "ADDRESS": "0xf72169Fb511739CeFea9eBEffc5d39Dba1b33cD3",
            "OPTIMIZER_RUNS": "1000000",
            "TIMESTAMP": "2023-04-25 15:58:21",
            "CONSTRUCTOR_ARGS": "0x0000000000000000000000009744ae566c64b6b6f7f9a4dd50f7496df6fef990000000000000000000000000b97ef9ef8734c71904d8002f8b6bc66dd9c48a6e",
            "VERIFIED": "true"
          }
        ]
      }
    },
    "mainnet": {
      "production": {
        "1.0.1": [
          {
            "ADDRESS": "0xf72169Fb511739CeFea9eBEffc5d39Dba1b33cD3",
            "OPTIMIZER_RUNS": "1000000",
            "TIMESTAMP": "2023-04-25 16:06:40",
            "CONSTRUCTOR_ARGS": "0x0000000000000000000000006065a982f04f759b7d2d042d2864e569fad84214000000000000000000000000a0b86991c6218b36c1d19d4a2e9eb0ce3606eb48",
            "VERIFIED": "true"
          }
        ]
      }
    }
  },
  "WormholeFacet": {
    "bsc": {
      "staging": {
        "1.0.0": [
          {
            "ADDRESS": "0xb414f9BBCd4B359c9B4a1d8138Cd573F96E5896C",
            "OPTIMIZER_RUNS": "1000000",
            "TIMESTAMP": "2023-04-27 16:23:36",
            "CONSTRUCTOR_ARGS": "0x000000000000000000000000b6f6d86a8f9879a9c87f643768d9efc38c1da6e7",
            "VERIFIED": "true"
          }
        ]
      }
    },
    "polygon": {
      "staging": {
        "1.0.0": [
          {
            "ADDRESS": "0xb414f9BBCd4B359c9B4a1d8138Cd573F96E5896C",
            "OPTIMIZER_RUNS": "1000000",
            "TIMESTAMP": "2023-04-27 16:31:46",
            "CONSTRUCTOR_ARGS": "0x0000000000000000000000005a58505a96d1dbf8df91cb21b54419fc36e93fde",
            "VERIFIED": "true"
          }
        ]
      }
    }
  },
  "CelerCircleBridgeFacet": {
    "avalanche": {
      "production": {
        "1.0.1": [
          {
            "ADDRESS": "0xf72169Fb511739CeFea9eBEffc5d39Dba1b33cD3",
            "OPTIMIZER_RUNS": "1000000",
            "TIMESTAMP": "2023-04-25 15:58:21",
            "CONSTRUCTOR_ARGS": "0x0000000000000000000000009744ae566c64b6b6f7f9a4dd50f7496df6fef990000000000000000000000000b97ef9ef8734c71904d8002f8b6bc66dd9c48a6e",
            "VERIFIED": "true"
          }
        ]
      }
    },
    "mainnet": {
      "production": {
        "1.0.1": [
          {
            "ADDRESS": "0xf72169Fb511739CeFea9eBEffc5d39Dba1b33cD3",
            "OPTIMIZER_RUNS": "1000000",
            "TIMESTAMP": "2023-04-25 16:06:40",
            "CONSTRUCTOR_ARGS": "0x0000000000000000000000006065a982f04f759b7d2d042d2864e569fad84214000000000000000000000000a0b86991c6218b36c1d19d4a2e9eb0ce3606eb48",
            "VERIFIED": "true"
          }
        ]
      }
    }
  },
  "WormholeFacet": {
    "bsc": {
      "staging": {
        "1.0.0": [
          {
            "ADDRESS": "0xb414f9BBCd4B359c9B4a1d8138Cd573F96E5896C",
            "OPTIMIZER_RUNS": "1000000",
            "TIMESTAMP": "2023-04-27 16:23:36",
            "CONSTRUCTOR_ARGS": "0x000000000000000000000000b6f6d86a8f9879a9c87f643768d9efc38c1da6e7",
            "VERIFIED": "true"
          }
        ]
      }
    },
    "polygon": {
      "staging": {
        "1.0.0": [
          {
            "ADDRESS": "0xb414f9BBCd4B359c9B4a1d8138Cd573F96E5896C",
            "OPTIMIZER_RUNS": "1000000",
            "TIMESTAMP": "2023-04-27 16:31:46",
            "CONSTRUCTOR_ARGS": "0x0000000000000000000000005a58505a96d1dbf8df91cb21b54419fc36e93fde",
            "VERIFIED": "true"
          }
        ]
      }
    }
  }
}<|MERGE_RESOLUTION|>--- conflicted
+++ resolved
@@ -26,25 +26,28 @@
         ]
       }
     },
-<<<<<<< HEAD
     "testNetwork": {
-=======
+      "production": {
+        "1.0.0": [
+          {
+            "ADDRESS": "0xF1d67E1dddc87E2858C87EBd5b19f99a4E297541",
+            "OPTIMIZER_RUNS": "1000000",
+            "TIMESTAMP": "2023-04-12 13:44:40",
+            "CONSTRUCTOR_ARGS": "0x",
+            "VERIFIED": "true"
+          }
+        ]
+      }
+    },
     "bsctest": {
->>>>>>> 7e11298b
       "production": {
         "1.0.0": [
           {
             "ADDRESS": "0xF1d67E1dddc87E2858C87EBd5b19f99a4E297541",
             "OPTIMIZER_RUNS": "1000000",
-<<<<<<< HEAD
-            "TIMESTAMP": "2023-04-12 13:44:40",
-            "CONSTRUCTOR_ARGS": "0x",
-            "VERIFIED": "true"
-=======
             "TIMESTAMP": "2023-04-28 15:53:01",
             "CONSTRUCTOR_ARGS": "0x",
             "VERIFIED": "false"
->>>>>>> 7e11298b
           }
         ]
       }
