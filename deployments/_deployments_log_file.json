{
  "DiamondCutFacet": {
    "optimism": {
      "production": {
        "1.0.0": [
          {
            "ADDRESS": "0xF1d67E1dddc87E2858C87EBd5b19f99a4E297541",
            "OPTIMIZER_RUNS": "1000000",
            "TIMESTAMP": "2023-05-17 17:22:18",
            "CONSTRUCTOR_ARGS": "0x",
            "VERIFIED": "true"
          }
        ]
      }
    },
    "arbitrum": {
      "production": {
        "1.0.0": [
          {
            "ADDRESS": "0xF1d67E1dddc87E2858C87EBd5b19f99a4E297541",
            "OPTIMIZER_RUNS": "1000000",
            "TIMESTAMP": "2023-05-17 17:18:56",
            "CONSTRUCTOR_ARGS": "0x",
            "VERIFIED": "true"
          }
        ]
      },
      "staging": {
        "1.0.0": [
          {
            "ADDRESS": "0x06045F5FA6EA7c6AcEb104b55BcD6C3dE3a08831",
            "OPTIMIZER_RUNS": "1000000",
            "TIMESTAMP": "2023-06-27 19:12:49",
            "CONSTRUCTOR_ARGS": "0x",
            "SALT": "27062023",
            "VERIFIED": "true"
          }
        ]
      }
    },
    "testNetwork": {
      "production": {
        "1.0.0": [
          {
            "ADDRESS": "0xF1d67E1dddc87E2858C87EBd5b19f99a4E297541",
            "OPTIMIZER_RUNS": "1000000",
            "TIMESTAMP": "2023-04-12 13:44:40",
            "CONSTRUCTOR_ARGS": "0x",
            "VERIFIED": "false"
          }
        ]
      }
    },
    "bsc-testnet": {
      "production": {
        "1.0.0": [
          {
            "ADDRESS": "0xF1d67E1dddc87E2858C87EBd5b19f99a4E297541",
            "OPTIMIZER_RUNS": "1000000",
            "TIMESTAMP": "2023-04-28 15:53:01",
            "CONSTRUCTOR_ARGS": "0x",
            "VERIFIED": "true"
          }
        ]
      }
    },
    "goerli": {
      "production": {
        "1.0.0": [
          {
            "ADDRESS": "0xF1d67E1dddc87E2858C87EBd5b19f99a4E297541",
            "OPTIMIZER_RUNS": "1000000",
            "TIMESTAMP": "2023-05-18 14:00:47",
            "CONSTRUCTOR_ARGS": "0x",
            "VERIFIED": "true"
          }
        ]
      }
    },
    "lineatest": {
      "production": {
        "1.0.0": [
          {
            "ADDRESS": "0xF1d67E1dddc87E2858C87EBd5b19f99a4E297541",
            "OPTIMIZER_RUNS": "1000000",
            "TIMESTAMP": "2023-05-15 15:50:07",
            "CONSTRUCTOR_ARGS": "0x",
            "VERIFIED": "false"
          }
        ]
      }
    },
    "bsc": {
      "production": {
        "1.0.0": [
          {
            "ADDRESS": "0xF1d67E1dddc87E2858C87EBd5b19f99a4E297541",
            "OPTIMIZER_RUNS": "1000000",
            "TIMESTAMP": "2023-05-17 17:22:45",
            "CONSTRUCTOR_ARGS": "0x",
            "VERIFIED": "true"
          }
        ]
      }
    },
    "mainnet": {
      "production": {
        "1.0.0": [
          {
            "ADDRESS": "0xF1d67E1dddc87E2858C87EBd5b19f99a4E297541",
            "OPTIMIZER_RUNS": "1000000",
            "TIMESTAMP": "2023-05-17 21:53:19",
            "CONSTRUCTOR_ARGS": "0x",
            "VERIFIED": "true"
          }
        ]
      },
      "staging": {
        "1.0.0": [
          {
            "ADDRESS": "0xF1d67E1dddc87E2858C87EBd5b19f99a4E297541",
            "OPTIMIZER_RUNS": "1000000",
            "TIMESTAMP": "2023-05-17 21:53:19",
            "CONSTRUCTOR_ARGS": "0x",
            "VERIFIED": "true"
          }
        ]
      }
    },
    "polygon": {
      "production": {
        "1.0.0": [
          {
            "ADDRESS": "0xF1d67E1dddc87E2858C87EBd5b19f99a4E297541",
            "OPTIMIZER_RUNS": "1000000",
            "TIMESTAMP": "2023-05-17 21:53:41",
            "CONSTRUCTOR_ARGS": "0x",
            "VERIFIED": "true"
          }
        ]
      },
      "staging": {
        "1.0.0": [
          {
            "ADDRESS": "0x06045F5FA6EA7c6AcEb104b55BcD6C3dE3a08831",
            "OPTIMIZER_RUNS": "1000000",
            "TIMESTAMP": "2023-06-27 16:56:42",
            "CONSTRUCTOR_ARGS": "0x",
            "SALT": "27062023",
            "VERIFIED": "true"
          }
        ]
      }
    },
    "gnosis": {
      "production": {
        "1.0.0": [
          {
            "ADDRESS": "0xF1d67E1dddc87E2858C87EBd5b19f99a4E297541",
            "OPTIMIZER_RUNS": "1000000",
            "TIMESTAMP": "2023-05-17 21:54:10",
            "CONSTRUCTOR_ARGS": "0x",
            "VERIFIED": "false"
          }
        ]
      },
      "staging": {
        "1.0.0": [
          {
            "ADDRESS": "0x06045F5FA6EA7c6AcEb104b55BcD6C3dE3a08831",
            "OPTIMIZER_RUNS": "1000000",
            "TIMESTAMP": "2023-06-27 17:45:51",
            "CONSTRUCTOR_ARGS": "0x",
            "SALT": "27062023",
            "VERIFIED": "false"
          }
        ]
      }
    },
    "fantom": {
      "production": {
        "1.0.0": [
          {
            "ADDRESS": "0xf7993A8df974AD022647E63402d6315137c58ABf",
            "OPTIMIZER_RUNS": "1000000",
            "TIMESTAMP": "2023-05-17 21:54:59",
            "CONSTRUCTOR_ARGS": "0x",
            "VERIFIED": "true"
          }
        ]
      }
    },
    "okx": {
      "production": {
        "1.0.0": [
          {
            "ADDRESS": "0xF1d67E1dddc87E2858C87EBd5b19f99a4E297541",
            "OPTIMIZER_RUNS": "1000000",
            "TIMESTAMP": "2023-05-17 23:13:31",
            "CONSTRUCTOR_ARGS": "0x",
            "VERIFIED": "false"
          }
        ]
      }
    },
    "moonriver": {
      "production": {
        "1.0.0": [
          {
            "ADDRESS": "0xF1d67E1dddc87E2858C87EBd5b19f99a4E297541",
            "OPTIMIZER_RUNS": "1000000",
            "TIMESTAMP": "2023-05-17 23:13:53",
            "CONSTRUCTOR_ARGS": "0x",
            "VERIFIED": "true"
          }
        ]
      }
    },
    "avalanche": {
      "production": {
        "1.0.0": [
          {
            "ADDRESS": "0xF1d67E1dddc87E2858C87EBd5b19f99a4E297541",
            "OPTIMIZER_RUNS": "1000000",
            "TIMESTAMP": "2023-05-17 23:13:52",
            "CONSTRUCTOR_ARGS": "0x",
            "VERIFIED": "true"
          }
        ]
      },
      "staging": {
        "1.0.0": [
          {
            "ADDRESS": "0x06045F5FA6EA7c6AcEb104b55BcD6C3dE3a08831",
            "OPTIMIZER_RUNS": "1000000",
            "TIMESTAMP": "2023-06-27 18:00:10",
            "CONSTRUCTOR_ARGS": "0x",
            "SALT": "27062023",
            "VERIFIED": "true"
          }
        ]
      }
    },
    "moonbeam": {
      "production": {
        "1.0.0": [
          {
            "ADDRESS": "0xF1d67E1dddc87E2858C87EBd5b19f99a4E297541",
            "OPTIMIZER_RUNS": "1000000",
            "TIMESTAMP": "2023-05-18 12:16:30",
            "CONSTRUCTOR_ARGS": "0x",
            "VERIFIED": "true"
          }
        ]
      }
    },
    "fuse": {
      "production": {
        "1.0.0": [
          {
            "ADDRESS": "0xF1d67E1dddc87E2858C87EBd5b19f99a4E297541",
            "OPTIMIZER_RUNS": "1000000",
            "TIMESTAMP": "2023-05-18 11:34:45",
            "CONSTRUCTOR_ARGS": "0x",
            "VERIFIED": "true"
          }
        ]
      }
    },
    "celo": {
      "production": {
        "1.0.0": [
          {
            "ADDRESS": "0xF1d67E1dddc87E2858C87EBd5b19f99a4E297541",
            "OPTIMIZER_RUNS": "1000000",
            "TIMESTAMP": "2023-05-18 11:35:18",
            "CONSTRUCTOR_ARGS": "0x",
            "VERIFIED": "true"
          }
        ]
      }
    },
    "cronos": {
      "production": {
        "1.0.0": [
          {
            "ADDRESS": "0xF1d67E1dddc87E2858C87EBd5b19f99a4E297541",
            "OPTIMIZER_RUNS": "1000000",
            "TIMESTAMP": "2023-05-18 11:35:05",
            "CONSTRUCTOR_ARGS": "0x",
            "VERIFIED": "true"
          }
        ]
      }
    },
    "velas": {
      "production": {
        "1.0.0": [
          {
            "ADDRESS": "0xF1d67E1dddc87E2858C87EBd5b19f99a4E297541",
            "OPTIMIZER_RUNS": "1000000",
            "TIMESTAMP": "2023-05-18 12:02:15",
            "CONSTRUCTOR_ARGS": "0x",
            "VERIFIED": "true"
          }
        ]
      }
    },
    "evmos": {
      "production": {
        "1.0.0": [
          {
            "ADDRESS": "0xF1d67E1dddc87E2858C87EBd5b19f99a4E297541",
            "OPTIMIZER_RUNS": "1000000",
            "TIMESTAMP": "2023-05-18 12:09:20",
            "CONSTRUCTOR_ARGS": "0x",
            "VERIFIED": "true"
          }
        ]
      },
      "staging": {
        "1.0.0": [
          {
            "ADDRESS": "0x06045F5FA6EA7c6AcEb104b55BcD6C3dE3a08831",
            "OPTIMIZER_RUNS": "1000000",
            "TIMESTAMP": "2023-06-27 18:37:49",
            "CONSTRUCTOR_ARGS": "0x",
            "SALT": "27062023",
            "VERIFIED": "true"
          }
        ]
      }
    },
    "aurora": {
      "production": {
        "1.0.0": [
          {
            "ADDRESS": "0xF1d67E1dddc87E2858C87EBd5b19f99a4E297541",
            "OPTIMIZER_RUNS": "1000000",
            "TIMESTAMP": "2023-05-18 12:20:11",
            "CONSTRUCTOR_ARGS": "0x",
            "VERIFIED": "false"
          }
        ]
      }
    },
    "boba": {
      "production": {
        "1.0.0": [
          {
            "ADDRESS": "0xF1d67E1dddc87E2858C87EBd5b19f99a4E297541",
            "OPTIMIZER_RUNS": "1000000",
            "TIMESTAMP": "2023-05-18 12:37:12",
            "CONSTRUCTOR_ARGS": "0x",
            "VERIFIED": "true"
          }
        ]
      }
    },
    "mumbai": {
      "staging": {
        "1.0.0": [
          {
            "ADDRESS": "0x4DF59f00af72D9861E385Ab3df2A8Be7516D8ca1",
            "OPTIMIZER_RUNS": "1000000",
            "TIMESTAMP": "2023-06-27 09:42:05",
            "CONSTRUCTOR_ARGS": "0x",
            "SALT": "27062023",
            "VERIFIED": "true"
          }
        ]
      }
    },
    "polygonzkevm": {
      "production": {
        "1.0.0": [
          {
            "ADDRESS": "0xF1d67E1dddc87E2858C87EBd5b19f99a4E297541",
            "OPTIMIZER_RUNS": "1000000",
            "TIMESTAMP": "2023-06-01 12:57:04",
            "CONSTRUCTOR_ARGS": "0x",
            "VERIFIED": "false"
          }
        ]
      }
    },
    "localanvil": {
      "staging": {
        "1.0.0": [
          {
            "ADDRESS": "0x93D06bf131a1bBB9c8EAE78F4eF05e302308Ce37",
            "OPTIMIZER_RUNS": "1000000",
            "TIMESTAMP": "2023-06-07 13:19:25",
            "CONSTRUCTOR_ARGS": "0x",
            "VERIFIED": "false"
          }
        ]
      }
    }
  },
  "DiamondLoupeFacet": {
    "optimism": {
      "production": {
        "1.0.0": [
          {
            "ADDRESS": "0x49d195D3138D4E0E2b4ea88484C54AEE45B04B9F",
            "OPTIMIZER_RUNS": "1000000",
            "TIMESTAMP": "2023-05-17 17:23:54",
            "CONSTRUCTOR_ARGS": "0x",
            "VERIFIED": "true"
          }
        ]
      }
    },
    "arbitrum": {
      "production": {
        "1.0.0": [
          {
            "ADDRESS": "0x49d195D3138D4E0E2b4ea88484C54AEE45B04B9F",
            "OPTIMIZER_RUNS": "1000000",
            "TIMESTAMP": "2023-05-17 17:20:17",
            "CONSTRUCTOR_ARGS": "0x",
            "VERIFIED": "true"
          }
        ]
      },
      "staging": {
        "1.0.0": [
          {
            "ADDRESS": "0x8938CEa23C3c5eAABb895765f5B0b2b07D680402",
            "OPTIMIZER_RUNS": "1000000",
            "TIMESTAMP": "2023-06-27 19:12:58",
            "CONSTRUCTOR_ARGS": "0x",
            "SALT": "27062023",
            "VERIFIED": "true"
          }
        ]
      }
    },
    "testNetwork": {
      "production": {
        "1.0.0": [
          {
            "ADDRESS": "0x49d195D3138D4E0E2b4ea88484C54AEE45B04B9F",
            "OPTIMIZER_RUNS": "1000000",
            "TIMESTAMP": "2023-04-12 13:45:42",
            "CONSTRUCTOR_ARGS": "0x",
            "VERIFIED": "false"
          }
        ]
      }
    },
    "goerli": {
      "production": {
        "1.0.0": [
          {
            "ADDRESS": "0x49d195D3138D4E0E2b4ea88484C54AEE45B04B9F",
            "OPTIMIZER_RUNS": "1000000",
            "TIMESTAMP": "2023-05-18 14:01:51",
            "CONSTRUCTOR_ARGS": "0x",
            "VERIFIED": "true"
          }
        ]
      }
    },
    "lineatest": {
      "production": {
        "1.0.0": [
          {
            "ADDRESS": "0x49d195D3138D4E0E2b4ea88484C54AEE45B04B9F",
            "OPTIMIZER_RUNS": "1000000",
            "TIMESTAMP": "2023-05-15 15:51:32",
            "CONSTRUCTOR_ARGS": "0x",
            "VERIFIED": "false"
          }
        ]
      }
    },
    "bsc": {
      "production": {
        "1.0.0": [
          {
            "ADDRESS": "0x49d195D3138D4E0E2b4ea88484C54AEE45B04B9F",
            "OPTIMIZER_RUNS": "1000000",
            "TIMESTAMP": "2023-05-17 17:22:57",
            "CONSTRUCTOR_ARGS": "0x",
            "VERIFIED": "true"
          }
        ]
      }
    },
    "mainnet": {
      "production": {
        "1.0.0": [
          {
            "ADDRESS": "0x49d195D3138D4E0E2b4ea88484C54AEE45B04B9F",
            "OPTIMIZER_RUNS": "1000000",
            "TIMESTAMP": "2023-05-17 21:56:03",
            "CONSTRUCTOR_ARGS": "0x",
            "VERIFIED": "true"
          }
        ]
      },
      "staging": {
        "1.0.0": [
          {
            "ADDRESS": "0x49d195D3138D4E0E2b4ea88484C54AEE45B04B9F",
            "OPTIMIZER_RUNS": "1000000",
            "TIMESTAMP": "2023-05-17 21:56:03",
            "CONSTRUCTOR_ARGS": "0x",
            "VERIFIED": "true"
          }
        ]
      }
    },
    "polygon": {
      "production": {
        "1.0.0": [
          {
            "ADDRESS": "0x49d195D3138D4E0E2b4ea88484C54AEE45B04B9F",
            "OPTIMIZER_RUNS": "1000000",
            "TIMESTAMP": "2023-05-17 21:56:14",
            "CONSTRUCTOR_ARGS": "0x",
            "VERIFIED": "true"
          }
        ]
      },
      "staging": {
        "1.0.0": [
          {
            "ADDRESS": "0x8938CEa23C3c5eAABb895765f5B0b2b07D680402",
            "OPTIMIZER_RUNS": "1000000",
            "TIMESTAMP": "2023-06-27 16:56:48",
            "CONSTRUCTOR_ARGS": "0x",
            "SALT": "27062023",
            "VERIFIED": "true"
          }
        ]
      }
    },
    "gnosis": {
      "production": {
        "1.0.0": [
          {
            "ADDRESS": "0x49d195D3138D4E0E2b4ea88484C54AEE45B04B9F",
            "OPTIMIZER_RUNS": "1000000",
            "TIMESTAMP": "2023-05-17 21:56:44",
            "CONSTRUCTOR_ARGS": "0x",
            "VERIFIED": "false"
          }
        ]
      },
      "staging": {
        "1.0.0": [
          {
            "ADDRESS": "0x8938CEa23C3c5eAABb895765f5B0b2b07D680402",
            "OPTIMIZER_RUNS": "1000000",
            "TIMESTAMP": "2023-06-27 17:45:57",
            "CONSTRUCTOR_ARGS": "0x",
            "SALT": "27062023",
            "VERIFIED": "false"
          }
        ]
      }
    },
    "fantom": {
      "production": {
        "1.0.0": [
          {
            "ADDRESS": "0x49d195D3138D4E0E2b4ea88484C54AEE45B04B9F",
            "OPTIMIZER_RUNS": "1000000",
            "TIMESTAMP": "2023-05-17 21:57:55",
            "CONSTRUCTOR_ARGS": "0x",
            "VERIFIED": "true"
          }
        ]
      }
    },
    "okx": {
      "production": {
        "1.0.0": [
          {
            "ADDRESS": "0x49d195D3138D4E0E2b4ea88484C54AEE45B04B9F",
            "OPTIMIZER_RUNS": "1000000",
            "TIMESTAMP": "2023-05-17 23:14:55",
            "CONSTRUCTOR_ARGS": "0x",
            "VERIFIED": "false"
          }
        ]
      }
    },
    "moonriver": {
      "production": {
        "1.0.0": [
          {
            "ADDRESS": "0x49d195D3138D4E0E2b4ea88484C54AEE45B04B9F",
            "OPTIMIZER_RUNS": "1000000",
            "TIMESTAMP": "2023-05-17 23:15:16",
            "CONSTRUCTOR_ARGS": "0x",
            "VERIFIED": "true"
          }
        ]
      }
    },
    "avalanche": {
      "production": {
        "1.0.0": [
          {
            "ADDRESS": "0x49d195D3138D4E0E2b4ea88484C54AEE45B04B9F",
            "OPTIMIZER_RUNS": "1000000",
            "TIMESTAMP": "2023-05-17 23:15:21",
            "CONSTRUCTOR_ARGS": "0x",
            "VERIFIED": "true"
          }
        ]
      },
      "staging": {
        "1.0.0": [
          {
            "ADDRESS": "0x8938CEa23C3c5eAABb895765f5B0b2b07D680402",
            "OPTIMIZER_RUNS": "1000000",
            "TIMESTAMP": "2023-06-27 18:00:17",
            "CONSTRUCTOR_ARGS": "0x",
            "SALT": "27062023",
            "VERIFIED": "true"
          }
        ]
      }
    },
    "moonbeam": {
      "production": {
        "1.0.0": [
          {
            "ADDRESS": "0x49d195D3138D4E0E2b4ea88484C54AEE45B04B9F",
            "OPTIMIZER_RUNS": "1000000",
            "TIMESTAMP": "2023-05-18 12:17:49",
            "CONSTRUCTOR_ARGS": "0x",
            "VERIFIED": "true"
          }
        ]
      }
    },
    "fuse": {
      "production": {
        "1.0.0": [
          {
            "ADDRESS": "0x49d195D3138D4E0E2b4ea88484C54AEE45B04B9F",
            "OPTIMIZER_RUNS": "1000000",
            "TIMESTAMP": "2023-05-18 11:36:02",
            "CONSTRUCTOR_ARGS": "0x",
            "VERIFIED": "true"
          }
        ]
      }
    },
    "cronos": {
      "production": {
        "1.0.0": [
          {
            "ADDRESS": "0x49d195D3138D4E0E2b4ea88484C54AEE45B04B9F",
            "OPTIMIZER_RUNS": "1000000",
            "TIMESTAMP": "2023-05-18 11:36:43",
            "CONSTRUCTOR_ARGS": "0x",
            "VERIFIED": "true"
          }
        ]
      }
    },
    "celo": {
      "production": {
        "1.0.0": [
          {
            "ADDRESS": "0x49d195D3138D4E0E2b4ea88484C54AEE45B04B9F",
            "OPTIMIZER_RUNS": "1000000",
            "TIMESTAMP": "2023-05-18 11:37:44",
            "CONSTRUCTOR_ARGS": "0x",
            "VERIFIED": "true"
          }
        ]
      }
    },
    "velas": {
      "production": {
        "1.0.0": [
          {
            "ADDRESS": "0x49d195D3138D4E0E2b4ea88484C54AEE45B04B9F",
            "OPTIMIZER_RUNS": "1000000",
            "TIMESTAMP": "2023-05-18 12:02:23",
            "CONSTRUCTOR_ARGS": "0x",
            "VERIFIED": "true"
          }
        ]
      }
    },
    "evmos": {
      "production": {
        "1.0.0": [
          {
            "ADDRESS": "0x49d195D3138D4E0E2b4ea88484C54AEE45B04B9F",
            "OPTIMIZER_RUNS": "1000000",
            "TIMESTAMP": "2023-05-18 12:10:40",
            "CONSTRUCTOR_ARGS": "0x",
            "VERIFIED": "true"
          }
        ]
      },
      "staging": {
        "1.0.0": [
          {
            "ADDRESS": "0x8938CEa23C3c5eAABb895765f5B0b2b07D680402",
            "OPTIMIZER_RUNS": "1000000",
            "TIMESTAMP": "2023-06-27 18:37:54",
            "CONSTRUCTOR_ARGS": "0x",
            "SALT": "27062023",
            "VERIFIED": "true"
          }
        ]
      }
    },
    "aurora": {
      "production": {
        "1.0.0": [
          {
            "ADDRESS": "0x49d195D3138D4E0E2b4ea88484C54AEE45B04B9F",
            "OPTIMIZER_RUNS": "1000000",
            "TIMESTAMP": "2023-05-18 12:21:27",
            "CONSTRUCTOR_ARGS": "0x",
            "VERIFIED": "false"
          }
        ]
      }
    },
    "boba": {
      "production": {
        "1.0.0": [
          {
            "ADDRESS": "0x49d195D3138D4E0E2b4ea88484C54AEE45B04B9F",
            "OPTIMIZER_RUNS": "1000000",
            "TIMESTAMP": "2023-05-18 12:38:50",
            "CONSTRUCTOR_ARGS": "0x",
            "VERIFIED": "true"
          }
        ]
      }
    },
    "mumbai": {
      "staging": {
        "1.0.0": [
          {
            "ADDRESS": "0x1832945e4dcD00468add3E4300474d678BfE4394",
            "OPTIMIZER_RUNS": "1000000",
            "TIMESTAMP": "2023-05-16 13:44:11",
            "CONSTRUCTOR_ARGS": "0x000000000000000000000000552008c0f6870c2f77e5cc1d2eb9bdff03e30ea000000000000000000000000032540902f1f4e88497582aae6ecc8bd75f0d58ee",
            "VERIFIED": "true"
          }
        ]
      }
    },
    "polygonzkevm": {
      "production": {
        "1.0.0": [
          {
            "ADDRESS": "0x49d195D3138D4E0E2b4ea88484C54AEE45B04B9F",
            "OPTIMIZER_RUNS": "1000000",
            "TIMESTAMP": "2023-06-01 12:58:17",
            "CONSTRUCTOR_ARGS": "0x",
            "VERIFIED": "false"
          }
        ]
      }
    },
    "localanvil": {
      "staging": {
        "1.0.0": [
          {
            "ADDRESS": "0xE2FF9605Ec86bbB75042331250e27e1B9aA81783",
            "OPTIMIZER_RUNS": "1000000",
            "TIMESTAMP": "2023-06-07 13:19:30",
            "CONSTRUCTOR_ARGS": "0x",
            "VERIFIED": "false"
          }
        ]
      }
    }
  },
  "OwnershipFacet": {
    "optimism": {
      "production": {
        "1.0.0": [
          {
            "ADDRESS": "0x44beA2Ab010d1CedC4E60E97DA8F88b8840951B0",
            "OPTIMIZER_RUNS": "1000000",
            "TIMESTAMP": "2023-05-17 17:25:27",
            "CONSTRUCTOR_ARGS": "0x",
            "VERIFIED": "true"
          }
        ]
      }
    },
    "arbitrum": {
      "production": {
        "1.0.0": [
          {
            "ADDRESS": "0x44beA2Ab010d1CedC4E60E97DA8F88b8840951B0",
            "OPTIMIZER_RUNS": "1000000",
            "TIMESTAMP": "2023-05-17 17:21:34",
            "CONSTRUCTOR_ARGS": "0x",
            "VERIFIED": "true"
          }
        ]
      },
      "staging": {
        "1.0.0": [
          {
            "ADDRESS": "0x53d4Bcd5BEa4e863376b7eA43D7465351a4d71B0",
            "OPTIMIZER_RUNS": "1000000",
            "TIMESTAMP": "2023-06-27 19:13:07",
            "CONSTRUCTOR_ARGS": "0x",
            "SALT": "27062023",
            "VERIFIED": "true"
          }
        ]
      }
    },
    "testNetwork": {
      "production": {
        "1.0.0": [
          {
            "ADDRESS": "0x44beA2Ab010d1CedC4E60E97DA8F88b8840951B0",
            "OPTIMIZER_RUNS": "1000000",
            "TIMESTAMP": "2023-04-12 13:47:00",
            "CONSTRUCTOR_ARGS": "0x",
            "VERIFIED": "false"
          }
        ]
      }
    },
    "goerli": {
      "production": {
        "1.0.0": [
          {
            "ADDRESS": "0x44beA2Ab010d1CedC4E60E97DA8F88b8840951B0",
            "OPTIMIZER_RUNS": "1000000",
            "TIMESTAMP": "2023-05-18 14:02:55",
            "CONSTRUCTOR_ARGS": "0x",
            "VERIFIED": "true"
          }
        ]
      }
    },
    "lineatest": {
      "production": {
        "1.0.0": [
          {
            "ADDRESS": "0x44beA2Ab010d1CedC4E60E97DA8F88b8840951B0",
            "OPTIMIZER_RUNS": "1000000",
            "TIMESTAMP": "2023-05-15 15:53:08",
            "CONSTRUCTOR_ARGS": "0x",
            "VERIFIED": "false"
          }
        ]
      }
    },
    "bsc": {
      "production": {
        "1.0.0": [
          {
            "ADDRESS": "0x44beA2Ab010d1CedC4E60E97DA8F88b8840951B0",
            "OPTIMIZER_RUNS": "1000000",
            "TIMESTAMP": "2023-05-17 17:24:31",
            "CONSTRUCTOR_ARGS": "0x",
            "VERIFIED": "true"
          }
        ]
      }
    },
    "mainnet": {
      "production": {
        "1.0.0": [
          {
            "ADDRESS": "0x44beA2Ab010d1CedC4E60E97DA8F88b8840951B0",
            "OPTIMIZER_RUNS": "1000000",
            "TIMESTAMP": "2023-05-17 21:58:29",
            "CONSTRUCTOR_ARGS": "0x",
            "VERIFIED": "true"
          }
        ]
      },
      "staging": {
        "1.0.0": [
          {
            "ADDRESS": "0x44beA2Ab010d1CedC4E60E97DA8F88b8840951B0",
            "OPTIMIZER_RUNS": "1000000",
            "TIMESTAMP": "2023-05-17 21:58:29",
            "CONSTRUCTOR_ARGS": "0x",
            "VERIFIED": "true"
          }
        ]
      }
    },
    "polygon": {
      "production": {
        "1.0.0": [
          {
            "ADDRESS": "0x44beA2Ab010d1CedC4E60E97DA8F88b8840951B0",
            "OPTIMIZER_RUNS": "1000000",
            "TIMESTAMP": "2023-05-17 21:58:48",
            "CONSTRUCTOR_ARGS": "0x",
            "VERIFIED": "true"
          }
        ]
      },
      "staging": {
        "1.0.0": [
          {
            "ADDRESS": "0x53d4Bcd5BEa4e863376b7eA43D7465351a4d71B0",
            "OPTIMIZER_RUNS": "1000000",
            "TIMESTAMP": "2023-06-27 16:56:54",
            "CONSTRUCTOR_ARGS": "0x",
            "SALT": "27062023",
            "VERIFIED": "true"
          }
        ]
      }
    },
    "gnosis": {
      "production": {
        "1.0.0": [
          {
            "ADDRESS": "0x44beA2Ab010d1CedC4E60E97DA8F88b8840951B0",
            "OPTIMIZER_RUNS": "1000000",
            "TIMESTAMP": "2023-05-17 21:59:11",
            "CONSTRUCTOR_ARGS": "0x",
            "VERIFIED": "false"
          }
        ]
      },
      "staging": {
        "1.0.0": [
          {
            "ADDRESS": "0x53d4Bcd5BEa4e863376b7eA43D7465351a4d71B0",
            "OPTIMIZER_RUNS": "1000000",
            "TIMESTAMP": "2023-06-27 17:46:04",
            "CONSTRUCTOR_ARGS": "0x",
            "SALT": "27062023",
            "VERIFIED": "false"
          }
        ]
      }
    },
    "fantom": {
      "production": {
        "1.0.0": [
          {
            "ADDRESS": "0x44beA2Ab010d1CedC4E60E97DA8F88b8840951B0",
            "OPTIMIZER_RUNS": "1000000",
            "TIMESTAMP": "2023-05-17 22:00:47",
            "CONSTRUCTOR_ARGS": "0x",
            "VERIFIED": "true"
          }
        ]
      }
    },
    "okx": {
      "production": {
        "1.0.0": [
          {
            "ADDRESS": "0x44beA2Ab010d1CedC4E60E97DA8F88b8840951B0",
            "OPTIMIZER_RUNS": "1000000",
            "TIMESTAMP": "2023-05-17 23:16:16",
            "CONSTRUCTOR_ARGS": "0x",
            "VERIFIED": "false"
          }
        ]
      }
    },
    "moonriver": {
      "production": {
        "1.0.0": [
          {
            "ADDRESS": "0x44beA2Ab010d1CedC4E60E97DA8F88b8840951B0",
            "OPTIMIZER_RUNS": "1000000",
            "TIMESTAMP": "2023-05-17 23:16:35",
            "CONSTRUCTOR_ARGS": "0x",
            "VERIFIED": "true"
          }
        ]
      }
    },
    "avalanche": {
      "production": {
        "1.0.0": [
          {
            "ADDRESS": "0x44beA2Ab010d1CedC4E60E97DA8F88b8840951B0",
            "OPTIMIZER_RUNS": "1000000",
            "TIMESTAMP": "2023-05-17 23:16:46",
            "CONSTRUCTOR_ARGS": "0x",
            "VERIFIED": "true"
          }
        ]
      },
      "staging": {
        "1.0.0": [
          {
            "ADDRESS": "0x53d4Bcd5BEa4e863376b7eA43D7465351a4d71B0",
            "OPTIMIZER_RUNS": "1000000",
            "TIMESTAMP": "2023-06-27 18:00:24",
            "CONSTRUCTOR_ARGS": "0x",
            "SALT": "27062023",
            "VERIFIED": "true"
          }
        ]
      }
    },
    "moonbeam": {
      "production": {
        "1.0.0": [
          {
            "ADDRESS": "0x44beA2Ab010d1CedC4E60E97DA8F88b8840951B0",
            "OPTIMIZER_RUNS": "1000000",
            "TIMESTAMP": "2023-05-18 12:19:08",
            "CONSTRUCTOR_ARGS": "0x",
            "VERIFIED": "true"
          }
        ]
      }
    },
    "fuse": {
      "production": {
        "1.0.0": [
          {
            "ADDRESS": "0x44beA2Ab010d1CedC4E60E97DA8F88b8840951B0",
            "OPTIMIZER_RUNS": "1000000",
            "TIMESTAMP": "2023-05-18 11:37:18",
            "CONSTRUCTOR_ARGS": "0x",
            "VERIFIED": "true"
          }
        ]
      }
    },
    "cronos": {
      "production": {
        "1.0.0": [
          {
            "ADDRESS": "0x44beA2Ab010d1CedC4E60E97DA8F88b8840951B0",
            "OPTIMIZER_RUNS": "1000000",
            "TIMESTAMP": "2023-05-18 11:38:20",
            "CONSTRUCTOR_ARGS": "0x",
            "VERIFIED": "true"
          }
        ]
      }
    },
    "celo": {
      "production": {
        "1.0.0": [
          {
            "ADDRESS": "0x44beA2Ab010d1CedC4E60E97DA8F88b8840951B0",
            "OPTIMIZER_RUNS": "1000000",
            "TIMESTAMP": "2023-05-18 11:41:07",
            "CONSTRUCTOR_ARGS": "0x",
            "VERIFIED": "true"
          }
        ]
      }
    },
    "velas": {
      "production": {
        "1.0.0": [
          {
            "ADDRESS": "0x44beA2Ab010d1CedC4E60E97DA8F88b8840951B0",
            "OPTIMIZER_RUNS": "1000000",
            "TIMESTAMP": "2023-05-18 12:03:37",
            "CONSTRUCTOR_ARGS": "0x",
            "VERIFIED": "true"
          }
        ]
      }
    },
    "evmos": {
      "production": {
        "1.0.0": [
          {
            "ADDRESS": "0x44beA2Ab010d1CedC4E60E97DA8F88b8840951B0",
            "OPTIMIZER_RUNS": "1000000",
            "TIMESTAMP": "2023-05-18 12:11:55",
            "CONSTRUCTOR_ARGS": "0x",
            "VERIFIED": "true"
          }
        ]
      },
      "staging": {
        "1.0.0": [
          {
            "ADDRESS": "0x53d4Bcd5BEa4e863376b7eA43D7465351a4d71B0",
            "OPTIMIZER_RUNS": "1000000",
            "TIMESTAMP": "2023-06-27 18:37:59",
            "CONSTRUCTOR_ARGS": "0x",
            "SALT": "27062023",
            "VERIFIED": "true"
          }
        ]
      }
    },
    "aurora": {
      "production": {
        "1.0.0": [
          {
            "ADDRESS": "0x44beA2Ab010d1CedC4E60E97DA8F88b8840951B0",
            "OPTIMIZER_RUNS": "1000000",
            "TIMESTAMP": "2023-05-18 12:22:43",
            "CONSTRUCTOR_ARGS": "0x",
            "VERIFIED": "false"
          }
        ]
      }
    },
    "boba": {
      "production": {
        "1.0.0": [
          {
            "ADDRESS": "0x44beA2Ab010d1CedC4E60E97DA8F88b8840951B0",
            "OPTIMIZER_RUNS": "1000000",
            "TIMESTAMP": "2023-05-18 12:40:24",
            "CONSTRUCTOR_ARGS": "0x",
            "VERIFIED": "true"
          }
        ]
      }
    },
    "polygonzkevm": {
      "production": {
        "1.0.0": [
          {
            "ADDRESS": "0x44beA2Ab010d1CedC4E60E97DA8F88b8840951B0",
            "OPTIMIZER_RUNS": "1000000",
            "TIMESTAMP": "2023-06-01 12:59:30",
            "CONSTRUCTOR_ARGS": "0x",
            "VERIFIED": "false"
          }
        ]
      }
    },
    "mumbai": {
      "staging": {
        "1.0.0": [
          {
            "ADDRESS": "0x69EE6fc3845075f567ae4dEE0D69bdcECDA175a9",
            "OPTIMIZER_RUNS": "1000000",
            "TIMESTAMP": "2023-06-27 09:42:37",
            "CONSTRUCTOR_ARGS": "0x",
            "DEPLOYSALT": "26062026",
            "VERIFIED": "false"
          }
        ]
      }
    },
    "localanvil": {
      "staging": {
        "1.0.0": [
          {
            "ADDRESS": "0x2942c143463A591Ba88B4241491796Fcb14306f0",
            "OPTIMIZER_RUNS": "1000000",
            "TIMESTAMP": "2023-06-27 09:58:20",
            "CONSTRUCTOR_ARGS": "0x",
            "DEPLOYSALT": "26062027",
            "VERIFIED": "false"
          }
        ]
      }
    }
  },
  "DexManagerFacet": {
    "optimism": {
      "production": {
        "1.0.0": [
          {
            "ADDRESS": "0x64D41a7B52CA910f4995b1df33ea68471138374b",
            "OPTIMIZER_RUNS": "1000000",
            "TIMESTAMP": "2023-05-17 17:26:58",
            "CONSTRUCTOR_ARGS": "0x",
            "VERIFIED": "true"
          }
        ]
      }
    },
    "arbitrum": {
      "production": {
        "1.0.0": [
          {
            "ADDRESS": "0x64D41a7B52CA910f4995b1df33ea68471138374b",
            "OPTIMIZER_RUNS": "1000000",
            "TIMESTAMP": "2023-05-17 17:23:16",
            "CONSTRUCTOR_ARGS": "0x",
            "VERIFIED": "true"
          }
        ]
      },
      "staging": {
        "1.0.0": [
          {
            "ADDRESS": "0xB94Fd26F6b138E1bE6CfEa5Ec4F67C5573F5d6AD",
            "OPTIMIZER_RUNS": "1000000",
            "TIMESTAMP": "2023-06-27 19:13:15",
            "CONSTRUCTOR_ARGS": "0x",
            "SALT": "27062023",
            "VERIFIED": "true"
          }
        ]
      }
    },
    "testNetwork": {
      "production": {
        "1.0.0": [
          {
            "ADDRESS": "0x126",
            "OPTIMIZER_RUNS": "1000000",
            "TIMESTAMP": "2023-04-12 13:44:40",
            "CONSTRUCTOR_ARGS": "0x",
            "VERIFIED": "false"
          }
        ]
      }
    },
    "goerli": {
      "production": {
        "1.0.0": [
          {
            "ADDRESS": "0x64D41a7B52CA910f4995b1df33ea68471138374b",
            "OPTIMIZER_RUNS": "1000000",
            "TIMESTAMP": "2023-05-18 14:04:00",
            "CONSTRUCTOR_ARGS": "0x",
            "VERIFIED": "true"
          }
        ]
      }
    },
    "lineatest": {
      "production": {
        "1.0.0": [
          {
            "ADDRESS": "0x64D41a7B52CA910f4995b1df33ea68471138374b",
            "OPTIMIZER_RUNS": "1000000",
            "TIMESTAMP": "2023-05-15 15:56:41",
            "CONSTRUCTOR_ARGS": "0x",
            "VERIFIED": "false"
          }
        ]
      }
    },
    "bsc": {
      "production": {
        "1.0.0": [
          {
            "ADDRESS": "0x64D41a7B52CA910f4995b1df33ea68471138374b",
            "OPTIMIZER_RUNS": "1000000",
            "TIMESTAMP": "2023-05-17 17:26:02",
            "CONSTRUCTOR_ARGS": "0x",
            "VERIFIED": "true"
          }
        ]
      }
    },
    "mainnet": {
      "production": {
        "1.0.0": [
          {
            "ADDRESS": "0x64D41a7B52CA910f4995b1df33ea68471138374b",
            "OPTIMIZER_RUNS": "1000000",
            "TIMESTAMP": "2023-05-17 22:00:24",
            "CONSTRUCTOR_ARGS": "0x",
            "VERIFIED": "true"
          }
        ]
      },
      "staging": {
        "1.0.0": [
          {
            "ADDRESS": "0x64D41a7B52CA910f4995b1df33ea68471138374b",
            "OPTIMIZER_RUNS": "1000000",
            "TIMESTAMP": "2023-05-17 22:00:24",
            "CONSTRUCTOR_ARGS": "0x",
            "VERIFIED": "true"
          }
        ]
      }
    },
    "gnosis": {
      "production": {
        "1.0.0": [
          {
            "ADDRESS": "0x64D41a7B52CA910f4995b1df33ea68471138374b",
            "OPTIMIZER_RUNS": "1000000",
            "TIMESTAMP": "2023-05-17 22:01:01",
            "CONSTRUCTOR_ARGS": "0x",
            "VERIFIED": "false"
          }
        ]
      },
      "staging": {
        "1.0.0": [
          {
            "ADDRESS": "0xB94Fd26F6b138E1bE6CfEa5Ec4F67C5573F5d6AD",
            "OPTIMIZER_RUNS": "1000000",
            "TIMESTAMP": "2023-06-27 17:46:10",
            "CONSTRUCTOR_ARGS": "0x",
            "SALT": "27062023",
            "VERIFIED": "false"
          }
        ]
      }
    },
    "polygon": {
      "production": {
        "1.0.0": [
          {
            "ADDRESS": "0x64D41a7B52CA910f4995b1df33ea68471138374b",
            "OPTIMIZER_RUNS": "1000000",
            "TIMESTAMP": "2023-05-17 22:00:48",
            "CONSTRUCTOR_ARGS": "0x",
            "VERIFIED": "true"
          }
        ]
      },
      "staging": {
        "1.0.0": [
          {
            "ADDRESS": "0xB94Fd26F6b138E1bE6CfEa5Ec4F67C5573F5d6AD",
            "OPTIMIZER_RUNS": "1000000",
            "TIMESTAMP": "2023-06-27 16:57:00",
            "CONSTRUCTOR_ARGS": "0x",
            "SALT": "27062023",
            "VERIFIED": "true"
          }
        ]
      }
    },
    "fantom": {
      "production": {
        "1.0.0": [
          {
            "ADDRESS": "0x64D41a7B52CA910f4995b1df33ea68471138374b",
            "OPTIMIZER_RUNS": "1000000",
            "TIMESTAMP": "2023-05-17 22:03:14",
            "CONSTRUCTOR_ARGS": "0x",
            "VERIFIED": "true"
          }
        ]
      }
    },
    "okx": {
      "production": {
        "1.0.0": [
          {
            "ADDRESS": "0x64D41a7B52CA910f4995b1df33ea68471138374b",
            "OPTIMIZER_RUNS": "1000000",
            "TIMESTAMP": "2023-05-17 23:17:37",
            "CONSTRUCTOR_ARGS": "0x",
            "VERIFIED": "false"
          }
        ]
      }
    },
    "moonriver": {
      "production": {
        "1.0.0": [
          {
            "ADDRESS": "0x64D41a7B52CA910f4995b1df33ea68471138374b",
            "OPTIMIZER_RUNS": "1000000",
            "TIMESTAMP": "2023-05-17 23:17:58",
            "CONSTRUCTOR_ARGS": "0x",
            "VERIFIED": "true"
          }
        ]
      }
    },
    "avalanche": {
      "production": {
        "1.0.0": [
          {
            "ADDRESS": "0x64D41a7B52CA910f4995b1df33ea68471138374b",
            "OPTIMIZER_RUNS": "1000000",
            "TIMESTAMP": "2023-05-17 23:18:15",
            "CONSTRUCTOR_ARGS": "0x",
            "VERIFIED": "true"
          }
        ]
      },
      "staging": {
        "1.0.0": [
          {
            "ADDRESS": "0xB94Fd26F6b138E1bE6CfEa5Ec4F67C5573F5d6AD",
            "OPTIMIZER_RUNS": "1000000",
            "TIMESTAMP": "2023-06-27 18:00:32",
            "CONSTRUCTOR_ARGS": "0x",
            "SALT": "27062023",
            "VERIFIED": "true"
          }
        ]
      }
    },
    "moonbeam": {
      "production": {
        "1.0.0": [
          {
            "ADDRESS": "0x64D41a7B52CA910f4995b1df33ea68471138374b",
            "OPTIMIZER_RUNS": "1000000",
            "TIMESTAMP": "2023-05-18 12:20:26",
            "CONSTRUCTOR_ARGS": "0x",
            "VERIFIED": "true"
          }
        ]
      }
    },
    "fuse": {
      "production": {
        "1.0.0": [
          {
            "ADDRESS": "0x64D41a7B52CA910f4995b1df33ea68471138374b",
            "OPTIMIZER_RUNS": "1000000",
            "TIMESTAMP": "2023-05-18 11:38:36",
            "CONSTRUCTOR_ARGS": "0x",
            "VERIFIED": "true"
          }
        ]
      }
    },
    "cronos": {
      "production": {
        "1.0.0": [
          {
            "ADDRESS": "0x64D41a7B52CA910f4995b1df33ea68471138374b",
            "OPTIMIZER_RUNS": "1000000",
            "TIMESTAMP": "2023-05-18 11:40:01",
            "CONSTRUCTOR_ARGS": "0x",
            "VERIFIED": "true"
          }
        ]
      }
    },
    "celo": {
      "production": {
        "1.0.0": [
          {
            "ADDRESS": "0x64D41a7B52CA910f4995b1df33ea68471138374b",
            "OPTIMIZER_RUNS": "1000000",
            "TIMESTAMP": "2023-05-18 11:43:12",
            "CONSTRUCTOR_ARGS": "0x",
            "VERIFIED": "true"
          }
        ]
      }
    },
    "velas": {
      "production": {
        "1.0.0": [
          {
            "ADDRESS": "0x64D41a7B52CA910f4995b1df33ea68471138374b",
            "OPTIMIZER_RUNS": "1000000",
            "TIMESTAMP": "2023-05-18 12:04:58",
            "CONSTRUCTOR_ARGS": "0x",
            "VERIFIED": "true"
          }
        ]
      }
    },
    "evmos": {
      "production": {
        "1.0.0": [
          {
            "ADDRESS": "0x64D41a7B52CA910f4995b1df33ea68471138374b",
            "OPTIMIZER_RUNS": "1000000",
            "TIMESTAMP": "2023-05-18 12:13:13",
            "CONSTRUCTOR_ARGS": "0x",
            "VERIFIED": "true"
          }
        ]
      },
      "staging": {
        "1.0.0": [
          {
            "ADDRESS": "0xB94Fd26F6b138E1bE6CfEa5Ec4F67C5573F5d6AD",
            "OPTIMIZER_RUNS": "1000000",
            "TIMESTAMP": "2023-06-27 18:38:06",
            "CONSTRUCTOR_ARGS": "0x",
            "SALT": "27062023",
            "VERIFIED": "true"
          }
        ]
      }
    },
    "aurora": {
      "production": {
        "1.0.0": [
          {
            "ADDRESS": "0x64D41a7B52CA910f4995b1df33ea68471138374b",
            "OPTIMIZER_RUNS": "1000000",
            "TIMESTAMP": "2023-05-18 12:24:03",
            "CONSTRUCTOR_ARGS": "0x",
            "VERIFIED": "false"
          }
        ]
      }
    },
    "boba": {
      "production": {
        "1.0.0": [
          {
            "ADDRESS": "0x64D41a7B52CA910f4995b1df33ea68471138374b",
            "OPTIMIZER_RUNS": "1000000",
            "TIMESTAMP": "2023-05-18 12:41:59",
            "CONSTRUCTOR_ARGS": "0x",
            "VERIFIED": "true"
          }
        ]
      }
    },
    "polygonzkevm": {
      "production": {
        "1.0.0": [
          {
            "ADDRESS": "0x64D41a7B52CA910f4995b1df33ea68471138374b",
            "OPTIMIZER_RUNS": "1000000",
            "TIMESTAMP": "2023-06-01 13:00:42",
            "CONSTRUCTOR_ARGS": "0x",
            "VERIFIED": "false"
          }
        ]
      }
    },
    "mumbai": {
      "staging": {
        "1.0.0": [
          {
            "ADDRESS": "0x15BB4b2899518371eCACb8c918Ff87f6e6d0d297",
            "OPTIMIZER_RUNS": "1000000",
            "TIMESTAMP": "2023-06-27 09:42:53",
            "CONSTRUCTOR_ARGS": "0x",
            "DEPLOYSALT": "26062026",
            "VERIFIED": "false"
          }
        ]
      }
    },
    "localanvil": {
      "staging": {
        "1.0.0": [
          {
            "ADDRESS": "0x52D5111e8071DD2A56Ffa37415E8099c6b2e8CF4",
            "OPTIMIZER_RUNS": "1000000",
            "TIMESTAMP": "2023-06-07 13:19:40",
            "CONSTRUCTOR_ARGS": "0x",
            "DEPLOYSALT": "26062027",
            "VERIFIED": "false"
          }
        ]
      }
    }
  },
  "AccessManagerFacet": {
    "optimism": {
      "production": {
        "1.0.0": [
          {
            "ADDRESS": "0xfaA5f885a54D22C8571806fC001E53F0191f5Aff",
            "OPTIMIZER_RUNS": "1000000",
            "TIMESTAMP": "2023-05-17 17:28:34",
            "CONSTRUCTOR_ARGS": "0x",
            "VERIFIED": "true"
          }
        ]
      }
    },
    "arbitrum": {
      "production": {
        "1.0.0": [
          {
            "ADDRESS": "0xfaA5f885a54D22C8571806fC001E53F0191f5Aff",
            "OPTIMIZER_RUNS": "1000000",
            "TIMESTAMP": "2023-05-17 17:24:53",
            "CONSTRUCTOR_ARGS": "0x",
            "VERIFIED": "true"
          }
        ]
      },
      "staging": {
        "1.0.0": [
          {
            "ADDRESS": "0x1A841931913806FB7570B43bcD64A487A8E7A50c",
            "OPTIMIZER_RUNS": "1000000",
            "TIMESTAMP": "2023-06-27 19:13:24",
            "CONSTRUCTOR_ARGS": "0x",
            "SALT": "27062023",
            "VERIFIED": "true"
          }
        ]
      }
    },
    "testNetwork": {
      "production": {
        "1.0.0": [
          {
            "ADDRESS": "0x8F1f3113DbF717A53eDFDdf3a7E4168E45Fd62F5",
            "OPTIMIZER_RUNS": "1000000",
            "TIMESTAMP": "2023-04-12 13:44:40",
            "CONSTRUCTOR_ARGS": "0x",
            "VERIFIED": "false"
          }
        ]
      }
    },
    "mumbai": {
      "staging": {
        "1.0.0": [
          {
            "ADDRESS": "0x3b97df855d61BF4E7Cab04DCA2ba0c8C0f2505DA",
            "OPTIMIZER_RUNS": "1000000",
            "TIMESTAMP": "2023-06-27 09:43:08",
            "CONSTRUCTOR_ARGS": "0x",
            "SALT": "27062023",
            "VERIFIED": "true"
          }
        ]
      }
    },
    "goerli": {
      "production": {
        "1.0.0": [
          {
            "ADDRESS": "0xfaA5f885a54D22C8571806fC001E53F0191f5Aff",
            "OPTIMIZER_RUNS": "1000000",
            "TIMESTAMP": "2023-05-18 14:05:05",
            "CONSTRUCTOR_ARGS": "0x",
            "VERIFIED": "true"
          }
        ]
      }
    },
    "lineatest": {
      "production": {
        "1.0.0": [
          {
            "ADDRESS": "0xfaA5f885a54D22C8571806fC001E53F0191f5Aff",
            "OPTIMIZER_RUNS": "1000000",
            "TIMESTAMP": "2023-05-15 15:58:08",
            "CONSTRUCTOR_ARGS": "0x",
            "VERIFIED": "false"
          }
        ]
      }
    },
    "bsc": {
      "production": {
        "1.0.0": [
          {
            "ADDRESS": "0xfaA5f885a54D22C8571806fC001E53F0191f5Aff",
            "OPTIMIZER_RUNS": "1000000",
            "TIMESTAMP": "2023-05-17 17:27:35",
            "CONSTRUCTOR_ARGS": "0x",
            "VERIFIED": "true"
          }
        ]
      }
    },
    "mainnet": {
      "production": {
        "1.0.0": [
          {
            "ADDRESS": "0xfaA5f885a54D22C8571806fC001E53F0191f5Aff",
            "OPTIMIZER_RUNS": "1000000",
            "TIMESTAMP": "2023-05-17 22:01:51",
            "CONSTRUCTOR_ARGS": "0x",
            "VERIFIED": "true"
          }
        ]
      },
      "staging": {
        "1.0.0": [
          {
            "ADDRESS": "0xfaA5f885a54D22C8571806fC001E53F0191f5Aff",
            "OPTIMIZER_RUNS": "1000000",
            "TIMESTAMP": "2023-05-17 22:01:51",
            "CONSTRUCTOR_ARGS": "0x",
            "VERIFIED": "true"
          }
        ]
      }
    },
    "gnosis": {
      "production": {
        "1.0.0": [
          {
            "ADDRESS": "0xfaA5f885a54D22C8571806fC001E53F0191f5Aff",
            "OPTIMIZER_RUNS": "1000000",
            "TIMESTAMP": "2023-05-17 22:02:39",
            "CONSTRUCTOR_ARGS": "0x",
            "VERIFIED": "false"
          }
        ]
      },
      "staging": {
        "1.0.0": [
          {
            "ADDRESS": "0x1A841931913806FB7570B43bcD64A487A8E7A50c",
            "OPTIMIZER_RUNS": "1000000",
            "TIMESTAMP": "2023-06-27 17:46:17",
            "CONSTRUCTOR_ARGS": "0x",
            "SALT": "27062023",
            "VERIFIED": "false"
          }
        ]
      }
    },
    "polygon": {
      "production": {
        "1.0.0": [
          {
            "ADDRESS": "0xfaA5f885a54D22C8571806fC001E53F0191f5Aff",
            "OPTIMIZER_RUNS": "1000000",
            "TIMESTAMP": "2023-05-17 22:02:39",
            "CONSTRUCTOR_ARGS": "0x",
            "VERIFIED": "true"
          }
        ]
      },
      "staging": {
        "1.0.0": [
          {
            "ADDRESS": "0x1A841931913806FB7570B43bcD64A487A8E7A50c",
            "OPTIMIZER_RUNS": "1000000",
            "TIMESTAMP": "2023-06-27 16:57:06",
            "CONSTRUCTOR_ARGS": "0x",
            "SALT": "27062023",
            "VERIFIED": "true"
          }
        ]
      }
    },
    "fantom": {
      "production": {
        "1.0.0": [
          {
            "ADDRESS": "0xfaA5f885a54D22C8571806fC001E53F0191f5Aff",
            "OPTIMIZER_RUNS": "1000000",
            "TIMESTAMP": "2023-05-17 22:05:42",
            "CONSTRUCTOR_ARGS": "0x",
            "VERIFIED": "true"
          }
        ]
      }
    },
    "okx": {
      "production": {
        "1.0.0": [
          {
            "ADDRESS": "0xfaA5f885a54D22C8571806fC001E53F0191f5Aff",
            "OPTIMIZER_RUNS": "1000000",
            "TIMESTAMP": "2023-05-17 23:19:05",
            "CONSTRUCTOR_ARGS": "0x",
            "VERIFIED": "false"
          }
        ]
      }
    },
    "moonriver": {
      "production": {
        "1.0.0": [
          {
            "ADDRESS": "0xfaA5f885a54D22C8571806fC001E53F0191f5Aff",
            "OPTIMIZER_RUNS": "1000000",
            "TIMESTAMP": "2023-05-17 23:19:21",
            "CONSTRUCTOR_ARGS": "0x",
            "VERIFIED": "true"
          }
        ]
      }
    },
    "avalanche": {
      "production": {
        "1.0.0": [
          {
            "ADDRESS": "0xfaA5f885a54D22C8571806fC001E53F0191f5Aff",
            "OPTIMIZER_RUNS": "1000000",
            "TIMESTAMP": "2023-05-17 23:19:41",
            "CONSTRUCTOR_ARGS": "0x",
            "VERIFIED": "true"
          }
        ]
      },
      "staging": {
        "1.0.0": [
          {
            "ADDRESS": "0x1A841931913806FB7570B43bcD64A487A8E7A50c",
            "OPTIMIZER_RUNS": "1000000",
            "TIMESTAMP": "2023-06-27 18:00:39",
            "CONSTRUCTOR_ARGS": "0x",
            "SALT": "27062023",
            "VERIFIED": "true"
          }
        ]
      }
    },
    "moonbeam": {
      "production": {
        "1.0.0": [
          {
            "ADDRESS": "0xfaA5f885a54D22C8571806fC001E53F0191f5Aff",
            "OPTIMIZER_RUNS": "1000000",
            "TIMESTAMP": "2023-05-18 12:21:45",
            "CONSTRUCTOR_ARGS": "0x",
            "VERIFIED": "true"
          }
        ]
      }
    },
    "fuse": {
      "production": {
        "1.0.0": [
          {
            "ADDRESS": "0xfaA5f885a54D22C8571806fC001E53F0191f5Aff",
            "OPTIMIZER_RUNS": "1000000",
            "TIMESTAMP": "2023-05-18 11:39:58",
            "CONSTRUCTOR_ARGS": "0x",
            "VERIFIED": "true"
          }
        ]
      }
    },
    "cronos": {
      "production": {
        "1.0.0": [
          {
            "ADDRESS": "0xfaA5f885a54D22C8571806fC001E53F0191f5Aff",
            "OPTIMIZER_RUNS": "1000000",
            "TIMESTAMP": "2023-05-18 11:41:38",
            "CONSTRUCTOR_ARGS": "0x",
            "VERIFIED": "true"
          }
        ]
      }
    },
    "celo": {
      "production": {
        "1.0.0": [
          {
            "ADDRESS": "0xfaA5f885a54D22C8571806fC001E53F0191f5Aff",
            "OPTIMIZER_RUNS": "1000000",
            "TIMESTAMP": "2023-05-18 11:45:36",
            "CONSTRUCTOR_ARGS": "0x",
            "VERIFIED": "true"
          }
        ]
      }
    },
    "velas": {
      "production": {
        "1.0.0": [
          {
            "ADDRESS": "0xfaA5f885a54D22C8571806fC001E53F0191f5Aff",
            "OPTIMIZER_RUNS": "1000000",
            "TIMESTAMP": "2023-05-18 12:06:16",
            "CONSTRUCTOR_ARGS": "0x",
            "VERIFIED": "true"
          }
        ]
      }
    },
    "evmos": {
      "production": {
        "1.0.0": [
          {
            "ADDRESS": "0xfaA5f885a54D22C8571806fC001E53F0191f5Aff",
            "OPTIMIZER_RUNS": "1000000",
            "TIMESTAMP": "2023-05-18 12:14:29",
            "CONSTRUCTOR_ARGS": "0x",
            "VERIFIED": "true"
          }
        ]
      },
      "staging": {
        "1.0.0": [
          {
            "ADDRESS": "0x1A841931913806FB7570B43bcD64A487A8E7A50c",
            "OPTIMIZER_RUNS": "1000000",
            "TIMESTAMP": "2023-06-27 18:38:13",
            "CONSTRUCTOR_ARGS": "0x",
            "SALT": "27062023",
            "VERIFIED": "true"
          }
        ]
      }
    },
    "aurora": {
      "production": {
        "1.0.0": [
          {
            "ADDRESS": "0xfaA5f885a54D22C8571806fC001E53F0191f5Aff",
            "OPTIMIZER_RUNS": "1000000",
            "TIMESTAMP": "2023-05-18 12:25:19",
            "CONSTRUCTOR_ARGS": "0x",
            "VERIFIED": "false"
          }
        ]
      }
    },
    "boba": {
      "production": {
        "1.0.0": [
          {
            "ADDRESS": "0xfaA5f885a54D22C8571806fC001E53F0191f5Aff",
            "OPTIMIZER_RUNS": "1000000",
            "TIMESTAMP": "2023-05-18 12:43:33",
            "CONSTRUCTOR_ARGS": "0x",
            "VERIFIED": "true"
          }
        ]
      }
    },
    "polygonzkevm": {
      "production": {
        "1.0.0": [
          {
            "ADDRESS": "0xfaA5f885a54D22C8571806fC001E53F0191f5Aff",
            "OPTIMIZER_RUNS": "1000000",
            "TIMESTAMP": "2023-06-01 13:01:54",
            "CONSTRUCTOR_ARGS": "0x",
            "VERIFIED": "false"
          }
        ]
      }
    },
    "localanvil": {
      "staging": {
        "1.0.0": [
          {
            "ADDRESS": "0x685C70986d2F90CafF61EB15Ab1BE7502bBa007D",
            "OPTIMIZER_RUNS": "1000000",
            "TIMESTAMP": "2023-06-07 13:19:45",
            "CONSTRUCTOR_ARGS": "0x",
            "VERIFIED": "false"
          }
        ]
      }
    }
  },
  "WithdrawFacet": {
    "optimism": {
      "production": {
        "1.0.0": [
          {
            "ADDRESS": "0x428C4abf8BB3ECc893bD3E0Be12b0f363c6e81aA",
            "OPTIMIZER_RUNS": "1000000",
            "TIMESTAMP": "2023-05-17 17:30:03",
            "CONSTRUCTOR_ARGS": "0x",
            "VERIFIED": "true"
          }
        ]
      }
    },
    "arbitrum": {
      "production": {
        "1.0.0": [
          {
            "ADDRESS": "0x428C4abf8BB3ECc893bD3E0Be12b0f363c6e81aA",
            "OPTIMIZER_RUNS": "1000000",
            "TIMESTAMP": "2023-05-17 17:26:28",
            "CONSTRUCTOR_ARGS": "0x",
            "VERIFIED": "true"
          }
        ]
      },
      "staging": {
        "1.0.0": [
          {
            "ADDRESS": "0x83be9a6642c41f7ef78A0B60a355B5D7f3C9A62f",
            "OPTIMIZER_RUNS": "1000000",
            "TIMESTAMP": "2023-06-27 19:13:32",
            "CONSTRUCTOR_ARGS": "0x",
            "SALT": "27062023",
            "VERIFIED": "true"
          }
        ]
      }
    },
    "testNetwork": {
      "production": {
        "1.0.0": [
          {
            "ADDRESS": "0x128",
            "OPTIMIZER_RUNS": "1000000",
            "TIMESTAMP": "2023-04-12 13:44:40",
            "CONSTRUCTOR_ARGS": "0x",
            "VERIFIED": "false"
          }
        ]
      }
    },
    "goerli": {
      "production": {
        "1.0.0": [
          {
            "ADDRESS": "0x428C4abf8BB3ECc893bD3E0Be12b0f363c6e81aA",
            "OPTIMIZER_RUNS": "1000000",
            "TIMESTAMP": "2023-05-18 14:06:14",
            "CONSTRUCTOR_ARGS": "0x",
            "VERIFIED": "true"
          }
        ]
      }
    },
    "lineatest": {
      "production": {
        "1.0.0": [
          {
            "ADDRESS": "0x428C4abf8BB3ECc893bD3E0Be12b0f363c6e81aA",
            "OPTIMIZER_RUNS": "1000000",
            "TIMESTAMP": "2023-05-15 15:59:31",
            "CONSTRUCTOR_ARGS": "0x",
            "VERIFIED": "false"
          }
        ]
      }
    },
    "bsc": {
      "production": {
        "1.0.0": [
          {
            "ADDRESS": "0x428C4abf8BB3ECc893bD3E0Be12b0f363c6e81aA",
            "OPTIMIZER_RUNS": "1000000",
            "TIMESTAMP": "2023-05-17 17:29:05",
            "CONSTRUCTOR_ARGS": "0x",
            "VERIFIED": "true"
          }
        ]
      }
    },
    "mainnet": {
      "production": {
        "1.0.0": [
          {
            "ADDRESS": "0x428C4abf8BB3ECc893bD3E0Be12b0f363c6e81aA",
            "OPTIMIZER_RUNS": "1000000",
            "TIMESTAMP": "2023-05-17 22:03:24",
            "CONSTRUCTOR_ARGS": "0x",
            "VERIFIED": "true"
          }
        ]
      },
      "staging": {
        "1.0.0": [
          {
            "ADDRESS": "0x428C4abf8BB3ECc893bD3E0Be12b0f363c6e81aA",
            "OPTIMIZER_RUNS": "1000000",
            "TIMESTAMP": "2023-05-17 22:03:24",
            "CONSTRUCTOR_ARGS": "0x",
            "VERIFIED": "true"
          }
        ]
      }
    },
    "gnosis": {
      "production": {
        "1.0.0": [
          {
            "ADDRESS": "0x428C4abf8BB3ECc893bD3E0Be12b0f363c6e81aA",
            "OPTIMIZER_RUNS": "1000000",
            "TIMESTAMP": "2023-05-17 22:04:28",
            "CONSTRUCTOR_ARGS": "0x",
            "VERIFIED": "false"
          }
        ]
      },
      "staging": {
        "1.0.0": [
          {
            "ADDRESS": "0x83be9a6642c41f7ef78A0B60a355B5D7f3C9A62f",
            "OPTIMIZER_RUNS": "1000000",
            "TIMESTAMP": "2023-06-27 17:46:23",
            "CONSTRUCTOR_ARGS": "0x",
            "SALT": "27062023",
            "VERIFIED": "false"
          }
        ]
      }
    },
    "polygon": {
      "production": {
        "1.0.0": [
          {
            "ADDRESS": "0x428C4abf8BB3ECc893bD3E0Be12b0f363c6e81aA",
            "OPTIMIZER_RUNS": "1000000",
            "TIMESTAMP": "2023-05-17 22:04:35",
            "CONSTRUCTOR_ARGS": "0x",
            "VERIFIED": "true"
          }
        ]
      },
      "staging": {
        "1.0.0": [
          {
            "ADDRESS": "0x83be9a6642c41f7ef78A0B60a355B5D7f3C9A62f",
            "OPTIMIZER_RUNS": "1000000",
            "TIMESTAMP": "2023-06-27 16:57:12",
            "CONSTRUCTOR_ARGS": "0x",
            "SALT": "27062023",
            "VERIFIED": "true"
          }
        ]
      }
    },
    "fantom": {
      "production": {
        "1.0.0": [
          {
            "ADDRESS": "0x428C4abf8BB3ECc893bD3E0Be12b0f363c6e81aA",
            "OPTIMIZER_RUNS": "1000000",
            "TIMESTAMP": "2023-05-17 22:07:53",
            "CONSTRUCTOR_ARGS": "0x",
            "VERIFIED": "true"
          }
        ]
      }
    },
    "okx": {
      "production": {
        "1.0.0": [
          {
            "ADDRESS": "0x428C4abf8BB3ECc893bD3E0Be12b0f363c6e81aA",
            "OPTIMIZER_RUNS": "1000000",
            "TIMESTAMP": "2023-05-17 23:20:25",
            "CONSTRUCTOR_ARGS": "0x",
            "VERIFIED": "false"
          }
        ]
      }
    },
    "moonriver": {
      "production": {
        "1.0.0": [
          {
            "ADDRESS": "0x428C4abf8BB3ECc893bD3E0Be12b0f363c6e81aA",
            "OPTIMIZER_RUNS": "1000000",
            "TIMESTAMP": "2023-05-17 23:20:39",
            "CONSTRUCTOR_ARGS": "0x",
            "VERIFIED": "true"
          }
        ]
      }
    },
    "avalanche": {
      "production": {
        "1.0.0": [
          {
            "ADDRESS": "0x428C4abf8BB3ECc893bD3E0Be12b0f363c6e81aA",
            "OPTIMIZER_RUNS": "1000000",
            "TIMESTAMP": "2023-05-17 23:21:07",
            "CONSTRUCTOR_ARGS": "0x",
            "VERIFIED": "true"
          }
        ]
      },
      "staging": {
        "1.0.0": [
          {
            "ADDRESS": "0x83be9a6642c41f7ef78A0B60a355B5D7f3C9A62f",
            "OPTIMIZER_RUNS": "1000000",
            "TIMESTAMP": "2023-06-27 18:00:46",
            "CONSTRUCTOR_ARGS": "0x",
            "SALT": "27062023",
            "VERIFIED": "true"
          }
        ]
      }
    },
    "moonbeam": {
      "production": {
        "1.0.0": [
          {
            "ADDRESS": "0x428C4abf8BB3ECc893bD3E0Be12b0f363c6e81aA",
            "OPTIMIZER_RUNS": "1000000",
            "TIMESTAMP": "2023-05-18 12:23:06",
            "CONSTRUCTOR_ARGS": "0x",
            "VERIFIED": "true"
          }
        ]
      }
    },
    "fuse": {
      "production": {
        "1.0.0": [
          {
            "ADDRESS": "0x428C4abf8BB3ECc893bD3E0Be12b0f363c6e81aA",
            "OPTIMIZER_RUNS": "1000000",
            "TIMESTAMP": "2023-05-18 11:41:18",
            "CONSTRUCTOR_ARGS": "0x",
            "VERIFIED": "true"
          }
        ]
      }
    },
    "cronos": {
      "production": {
        "1.0.0": [
          {
            "ADDRESS": "0x428C4abf8BB3ECc893bD3E0Be12b0f363c6e81aA",
            "OPTIMIZER_RUNS": "1000000",
            "TIMESTAMP": "2023-05-18 11:43:18",
            "CONSTRUCTOR_ARGS": "0x",
            "VERIFIED": "true"
          }
        ]
      }
    },
    "celo": {
      "production": {
        "1.0.0": [
          {
            "ADDRESS": "0x428C4abf8BB3ECc893bD3E0Be12b0f363c6e81aA",
            "OPTIMIZER_RUNS": "1000000",
            "TIMESTAMP": "2023-05-18 11:49:24",
            "CONSTRUCTOR_ARGS": "0x",
            "VERIFIED": "true"
          }
        ]
      }
    },
    "velas": {
      "production": {
        "1.0.0": [
          {
            "ADDRESS": "0x428C4abf8BB3ECc893bD3E0Be12b0f363c6e81aA",
            "OPTIMIZER_RUNS": "1000000",
            "TIMESTAMP": "2023-05-18 12:07:32",
            "CONSTRUCTOR_ARGS": "0x",
            "VERIFIED": "true"
          }
        ]
      }
    },
    "evmos": {
      "production": {
        "1.0.0": [
          {
            "ADDRESS": "0x428C4abf8BB3ECc893bD3E0Be12b0f363c6e81aA",
            "OPTIMIZER_RUNS": "1000000",
            "TIMESTAMP": "2023-05-18 12:15:46",
            "CONSTRUCTOR_ARGS": "0x",
            "VERIFIED": "true"
          }
        ]
      },
      "staging": {
        "1.0.0": [
          {
            "ADDRESS": "0x83be9a6642c41f7ef78A0B60a355B5D7f3C9A62f",
            "OPTIMIZER_RUNS": "1000000",
            "TIMESTAMP": "2023-06-27 18:38:20",
            "CONSTRUCTOR_ARGS": "0x",
            "SALT": "27062023",
            "VERIFIED": "true"
          }
        ]
      }
    },
    "aurora": {
      "production": {
        "1.0.0": [
          {
            "ADDRESS": "0x428C4abf8BB3ECc893bD3E0Be12b0f363c6e81aA",
            "OPTIMIZER_RUNS": "1000000",
            "TIMESTAMP": "2023-05-18 12:26:34",
            "CONSTRUCTOR_ARGS": "0x",
            "VERIFIED": "false"
          }
        ]
      }
    },
    "boba": {
      "production": {
        "1.0.0": [
          {
            "ADDRESS": "0x428C4abf8BB3ECc893bD3E0Be12b0f363c6e81aA",
            "OPTIMIZER_RUNS": "1000000",
            "TIMESTAMP": "2023-05-18 12:43:59",
            "CONSTRUCTOR_ARGS": "0x",
            "VERIFIED": "true"
          }
        ]
      }
    },
    "polygonzkevm": {
      "production": {
        "1.0.0": [
          {
            "ADDRESS": "0x428C4abf8BB3ECc893bD3E0Be12b0f363c6e81aA",
            "OPTIMIZER_RUNS": "1000000",
            "TIMESTAMP": "2023-06-01 13:03:05",
            "CONSTRUCTOR_ARGS": "0x",
            "VERIFIED": "false"
          }
        ]
      }
    },
    "mumbai": {
      "staging": {
        "1.0.0": [
          {
            "ADDRESS": "0x687AA260eAAD6A9618739Dd9ad2015fe5640A870",
            "OPTIMIZER_RUNS": "1000000",
            "TIMESTAMP": "2023-06-27 09:43:24",
            "CONSTRUCTOR_ARGS": "0x",
            "DEPLOYSALT": "26062026",
            "VERIFIED": "false"
          }
        ]
      }
    },
    "localanvil": {
      "staging": {
        "1.0.0": [
          {
            "ADDRESS": "0x434a5E2660eea82e5f57d70f7655033f9D8257F3",
            "OPTIMIZER_RUNS": "1000000",
            "TIMESTAMP": "2023-06-27 09:58:37",
            "CONSTRUCTOR_ARGS": "0x",
            "DEPLOYSALT": "26062027",
            "VERIFIED": "false"
          }
        ]
      }
    }
  },
  "PeripheryRegistryFacet": {
    "optimism": {
      "production": {
        "1.0.0": [
          {
            "ADDRESS": "0x2EfC66F1ff37fc5277De5526Ab5CB7650f2DD518",
            "OPTIMIZER_RUNS": "1000000",
            "TIMESTAMP": "2023-05-17 17:31:35",
            "CONSTRUCTOR_ARGS": "0x",
            "VERIFIED": "true"
          }
        ]
      }
    },
    "arbitrum": {
      "production": {
        "1.0.0": [
          {
            "ADDRESS": "0x2EfC66F1ff37fc5277De5526Ab5CB7650f2DD518",
            "OPTIMIZER_RUNS": "1000000",
            "TIMESTAMP": "2023-05-17 17:28:05",
            "CONSTRUCTOR_ARGS": "0x",
            "VERIFIED": "true"
          }
        ]
      },
      "staging": {
        "1.0.0": [
          {
            "ADDRESS": "0x27A0B9Dd7ee2762e15CCF36DF2F54A4A7B7a9304",
            "OPTIMIZER_RUNS": "1000000",
            "TIMESTAMP": "2023-06-27 19:13:40",
            "CONSTRUCTOR_ARGS": "0x",
            "SALT": "27062023",
            "VERIFIED": "true"
          }
        ]
      }
    },
    "testNetwork": {
      "production": {
        "1.0.0": [
          {
            "ADDRESS": "0x8E4097eCfcc60F25fF2D7EE4d472ECa4A28a8425",
            "OPTIMIZER_RUNS": "1000000",
            "TIMESTAMP": "2023-04-12 13:44:40",
            "CONSTRUCTOR_ARGS": "0x",
            "VERIFIED": "false"
          }
        ]
      }
    },
    "goerli": {
      "production": {
        "1.0.0": [
          {
            "ADDRESS": "0x2EfC66F1ff37fc5277De5526Ab5CB7650f2DD518",
            "OPTIMIZER_RUNS": "1000000",
            "TIMESTAMP": "2023-05-18 14:07:20",
            "CONSTRUCTOR_ARGS": "0x",
            "VERIFIED": "true"
          }
        ]
      }
    },
    "lineatest": {
      "production": {
        "1.0.0": [
          {
            "ADDRESS": "0x2EfC66F1ff37fc5277De5526Ab5CB7650f2DD518",
            "OPTIMIZER_RUNS": "1000000",
            "TIMESTAMP": "2023-05-15 16:00:52",
            "CONSTRUCTOR_ARGS": "0x",
            "VERIFIED": "false"
          }
        ]
      }
    },
    "bsc": {
      "production": {
        "1.0.0": [
          {
            "ADDRESS": "0x2EfC66F1ff37fc5277De5526Ab5CB7650f2DD518",
            "OPTIMIZER_RUNS": "1000000",
            "TIMESTAMP": "2023-05-17 17:30:32",
            "CONSTRUCTOR_ARGS": "0x",
            "VERIFIED": "true"
          }
        ]
      }
    },
    "mainnet": {
      "production": {
        "1.0.0": [
          {
            "ADDRESS": "0x2EfC66F1ff37fc5277De5526Ab5CB7650f2DD518",
            "OPTIMIZER_RUNS": "1000000",
            "TIMESTAMP": "2023-05-17 22:05:03",
            "CONSTRUCTOR_ARGS": "0x",
            "VERIFIED": "true"
          }
        ]
      },
      "staging": {
        "1.0.0": [
          {
            "ADDRESS": "0x2EfC66F1ff37fc5277De5526Ab5CB7650f2DD518",
            "OPTIMIZER_RUNS": "1000000",
            "TIMESTAMP": "2023-05-17 22:05:03",
            "CONSTRUCTOR_ARGS": "0x",
            "VERIFIED": "true"
          }
        ]
      }
    },
    "gnosis": {
      "production": {
        "1.0.0": [
          {
            "ADDRESS": "0x2EfC66F1ff37fc5277De5526Ab5CB7650f2DD518",
            "OPTIMIZER_RUNS": "1000000",
            "TIMESTAMP": "2023-05-17 22:04:44",
            "CONSTRUCTOR_ARGS": "0x",
            "VERIFIED": "false"
          }
        ]
      },
      "staging": {
        "1.0.0": [
          {
            "ADDRESS": "0x27A0B9Dd7ee2762e15CCF36DF2F54A4A7B7a9304",
            "OPTIMIZER_RUNS": "1000000",
            "TIMESTAMP": "2023-06-27 17:46:30",
            "CONSTRUCTOR_ARGS": "0x",
            "SALT": "27062023",
            "VERIFIED": "false"
          }
        ]
      }
    },
    "polygon": {
      "production": {
        "1.0.0": [
          {
            "ADDRESS": "0x2EfC66F1ff37fc5277De5526Ab5CB7650f2DD518",
            "OPTIMIZER_RUNS": "1000000",
            "TIMESTAMP": "2023-05-17 22:05:04",
            "CONSTRUCTOR_ARGS": "0x",
            "VERIFIED": "true"
          }
        ]
      },
      "staging": {
        "1.0.0": [
          {
            "ADDRESS": "0x27A0B9Dd7ee2762e15CCF36DF2F54A4A7B7a9304",
            "OPTIMIZER_RUNS": "1000000",
            "TIMESTAMP": "2023-06-27 16:57:18",
            "CONSTRUCTOR_ARGS": "0x",
            "SALT": "27062023",
            "VERIFIED": "true"
          }
        ]
      }
    },
    "fantom": {
      "production": {
        "1.0.0": [
          {
            "ADDRESS": "0x2EfC66F1ff37fc5277De5526Ab5CB7650f2DD518",
            "OPTIMIZER_RUNS": "1000000",
            "TIMESTAMP": "2023-05-17 22:10:03",
            "CONSTRUCTOR_ARGS": "0x",
            "VERIFIED": "true"
          }
        ]
      }
    },
    "okx": {
      "production": {
        "1.0.0": [
          {
            "ADDRESS": "0x2EfC66F1ff37fc5277De5526Ab5CB7650f2DD518",
            "OPTIMIZER_RUNS": "1000000",
            "TIMESTAMP": "2023-05-17 23:21:45",
            "CONSTRUCTOR_ARGS": "0x",
            "VERIFIED": "false"
          }
        ]
      }
    },
    "moonriver": {
      "production": {
        "1.0.0": [
          {
            "ADDRESS": "0x2EfC66F1ff37fc5277De5526Ab5CB7650f2DD518",
            "OPTIMIZER_RUNS": "1000000",
            "TIMESTAMP": "2023-05-17 23:21:58",
            "CONSTRUCTOR_ARGS": "0x",
            "VERIFIED": "true"
          }
        ]
      }
    },
    "avalanche": {
      "production": {
        "1.0.0": [
          {
            "ADDRESS": "0x2EfC66F1ff37fc5277De5526Ab5CB7650f2DD518",
            "OPTIMIZER_RUNS": "1000000",
            "TIMESTAMP": "2023-05-17 23:22:33",
            "CONSTRUCTOR_ARGS": "0x",
            "VERIFIED": "true"
          }
        ]
      },
      "staging": {
        "1.0.0": [
          {
            "ADDRESS": "0x27A0B9Dd7ee2762e15CCF36DF2F54A4A7B7a9304",
            "OPTIMIZER_RUNS": "1000000",
            "TIMESTAMP": "2023-06-27 18:00:53",
            "CONSTRUCTOR_ARGS": "0x",
            "SALT": "27062023",
            "VERIFIED": "true"
          }
        ]
      }
    },
    "moonbeam": {
      "production": {
        "1.0.0": [
          {
            "ADDRESS": "0x2EfC66F1ff37fc5277De5526Ab5CB7650f2DD518",
            "OPTIMIZER_RUNS": "1000000",
            "TIMESTAMP": "2023-05-18 12:24:25",
            "CONSTRUCTOR_ARGS": "0x",
            "VERIFIED": "true"
          }
        ]
      }
    },
    "fuse": {
      "production": {
        "1.0.0": [
          {
            "ADDRESS": "0x2EfC66F1ff37fc5277De5526Ab5CB7650f2DD518",
            "OPTIMIZER_RUNS": "1000000",
            "TIMESTAMP": "2023-05-18 11:42:36",
            "CONSTRUCTOR_ARGS": "0x",
            "VERIFIED": "true"
          }
        ]
      }
    },
    "cronos": {
      "production": {
        "1.0.0": [
          {
            "ADDRESS": "0x2EfC66F1ff37fc5277De5526Ab5CB7650f2DD518",
            "OPTIMIZER_RUNS": "1000000",
            "TIMESTAMP": "2023-05-18 11:44:56",
            "CONSTRUCTOR_ARGS": "0x",
            "VERIFIED": "true"
          }
        ]
      }
    },
    "celo": {
      "production": {
        "1.0.0": [
          {
            "ADDRESS": "0x2EfC66F1ff37fc5277De5526Ab5CB7650f2DD518",
            "OPTIMIZER_RUNS": "1000000",
            "TIMESTAMP": "2023-05-18 11:54:01",
            "CONSTRUCTOR_ARGS": "0x",
            "VERIFIED": "true"
          }
        ]
      }
    },
    "velas": {
      "production": {
        "1.0.0": [
          {
            "ADDRESS": "0x2EfC66F1ff37fc5277De5526Ab5CB7650f2DD518",
            "OPTIMIZER_RUNS": "1000000",
            "TIMESTAMP": "2023-05-18 12:08:48",
            "CONSTRUCTOR_ARGS": "0x",
            "VERIFIED": "true"
          }
        ]
      }
    },
    "evmos": {
      "production": {
        "1.0.0": [
          {
            "ADDRESS": "0x2EfC66F1ff37fc5277De5526Ab5CB7650f2DD518",
            "OPTIMIZER_RUNS": "1000000",
            "TIMESTAMP": "2023-05-18 12:17:06",
            "CONSTRUCTOR_ARGS": "0x",
            "VERIFIED": "true"
          }
        ]
      },
      "staging": {
        "1.0.0": [
          {
            "ADDRESS": "0x27A0B9Dd7ee2762e15CCF36DF2F54A4A7B7a9304",
            "OPTIMIZER_RUNS": "1000000",
            "TIMESTAMP": "2023-06-27 18:38:31",
            "CONSTRUCTOR_ARGS": "0x",
            "SALT": "27062023",
            "VERIFIED": "true"
          }
        ]
      }
    },
    "aurora": {
      "production": {
        "1.0.0": [
          {
            "ADDRESS": "0x2EfC66F1ff37fc5277De5526Ab5CB7650f2DD518",
            "OPTIMIZER_RUNS": "1000000",
            "TIMESTAMP": "2023-05-18 12:27:54",
            "CONSTRUCTOR_ARGS": "0x",
            "VERIFIED": "false"
          }
        ]
      }
    },
    "boba": {
      "production": {
        "1.0.0": [
          {
            "ADDRESS": "0x2EfC66F1ff37fc5277De5526Ab5CB7650f2DD518",
            "OPTIMIZER_RUNS": "1000000",
            "TIMESTAMP": "2023-05-18 12:45:30",
            "CONSTRUCTOR_ARGS": "0x",
            "VERIFIED": "true"
          }
        ]
      }
    },
    "polygonzkevm": {
      "production": {
        "1.0.0": [
          {
            "ADDRESS": "0x2EfC66F1ff37fc5277De5526Ab5CB7650f2DD518",
            "OPTIMIZER_RUNS": "1000000",
            "TIMESTAMP": "2023-06-01 13:04:15",
            "CONSTRUCTOR_ARGS": "0x",
            "VERIFIED": "false"
          }
        ]
      }
    },
    "mumbai": {
      "staging": {
        "1.0.0": [
          {
            "ADDRESS": "0xd74593B06f95ef6b54DE61aA1eE3e42fd8194682",
            "OPTIMIZER_RUNS": "1000000",
            "TIMESTAMP": "2023-06-27 09:43:40",
            "CONSTRUCTOR_ARGS": "0x",
            "DEPLOYSALT": "26062026",
            "VERIFIED": "false"
          }
        ]
      }
    },
    "localanvil": {
      "staging": {
        "1.0.0": [
          {
            "ADDRESS": "0x70aAcD515727E7057C317A4177E030f7240DF4D0",
            "OPTIMIZER_RUNS": "1000000",
            "TIMESTAMP": "2023-06-07 13:19:55",
            "CONSTRUCTOR_ARGS": "0x",
            "DEPLOYSALT": "26062027",
            "VERIFIED": "false"
          }
        ]
      }
    }
  },
  "LiFiDiamond": {
    "bsc-testnet": {
      "production": {
        "1.0.0": [
          {
            "ADDRESS": "0x1231DEB6f5749EF6cE6943a275A1D3E7486F4EaE",
            "OPTIMIZER_RUNS": "1000000",
            "TIMESTAMP": "2023-04-28 16:11:36",
            "CONSTRUCTOR_ARGS": "0x00000000000000000000000011f11121df7256c40339393b0fb045321022ce44000000000000000000000000f1d67e1dddc87e2858c87ebd5b19f99a4e297541",
            "VERIFIED": "true"
          }
        ]
      }
    },
    "localanvil": {
      "staging": {
        "1.0.0": [
          {
            "ADDRESS": "0xBC38d233a9E745bfaCFd0D739f5821005dbF97c5",
            "OPTIMIZER_RUNS": "1000000",
            "TIMESTAMP": "2023-06-27 12:54:02",
            "CONSTRUCTOR_ARGS": "0x000000000000000000000000f39fd6e51aad88f6f4ce6ab8827279cfffb9226600000000000000000000000093d06bf131a1bbb9c8eae78f4ef05e302308ce37",
            "SALT": "26062028",
            "VERIFIED": "false"
          }
        ]
      }
    },
    "polygon": {
      "staging": {
        "1.0.0": [
          {
            "ADDRESS": "0xbEbCDb5093B47Cd7add8211E4c77B6826aF7bc5F",
            "OPTIMIZER_RUNS": "1000000",
            "TIMESTAMP": "2023-06-27 16:57:24",
            "CONSTRUCTOR_ARGS": "0x000000000000000000000000552008c0f6870c2f77e5cc1d2eb9bdff03e30ea000000000000000000000000006045f5fa6ea7c6aceb104b55bcd6c3de3a08831",
            "SALT": "27062023",
            "VERIFIED": "true"
          }
        ]
      }
    },
    "gnosis": {
      "staging": {
        "1.0.0": [
          {
            "ADDRESS": "0xbEbCDb5093B47Cd7add8211E4c77B6826aF7bc5F",
            "OPTIMIZER_RUNS": "1000000",
            "TIMESTAMP": "2023-06-27 17:46:36",
            "CONSTRUCTOR_ARGS": "0x000000000000000000000000552008c0f6870c2f77e5cc1d2eb9bdff03e30ea000000000000000000000000006045f5fa6ea7c6aceb104b55bcd6c3de3a08831",
            "SALT": "27062023",
            "VERIFIED": "false"
          }
        ]
      }
    },
    "avalanche": {
      "staging": {
        "1.0.0": [
          {
            "ADDRESS": "0xbEbCDb5093B47Cd7add8211E4c77B6826aF7bc5F",
            "OPTIMIZER_RUNS": "1000000",
            "TIMESTAMP": "2023-06-27 18:00:59",
            "CONSTRUCTOR_ARGS": "0x000000000000000000000000552008c0f6870c2f77e5cc1d2eb9bdff03e30ea000000000000000000000000006045f5fa6ea7c6aceb104b55bcd6c3de3a08831",
            "SALT": "27062023",
            "VERIFIED": "true"
          }
        ]
      }
    },
    "evmos": {
      "staging": {
        "1.0.0": [
          {
            "ADDRESS": "0xbEbCDb5093B47Cd7add8211E4c77B6826aF7bc5F",
            "OPTIMIZER_RUNS": "1000000",
            "TIMESTAMP": "2023-06-27 18:38:36",
            "CONSTRUCTOR_ARGS": "0x000000000000000000000000552008c0f6870c2f77e5cc1d2eb9bdff03e30ea000000000000000000000000006045f5fa6ea7c6aceb104b55bcd6c3de3a08831",
            "SALT": "27062023",
            "VERIFIED": "true"
          }
        ]
      }
    },
    "arbitrum": {
      "staging": {
        "1.0.0": [
          {
            "ADDRESS": "0xbEbCDb5093B47Cd7add8211E4c77B6826aF7bc5F",
            "OPTIMIZER_RUNS": "1000000",
            "TIMESTAMP": "2023-06-27 19:13:49",
            "CONSTRUCTOR_ARGS": "0x000000000000000000000000552008c0f6870c2f77e5cc1d2eb9bdff03e30ea000000000000000000000000006045f5fa6ea7c6aceb104b55bcd6c3de3a08831",
            "SALT": "27062023",
            "VERIFIED": "true"
          }
        ]
      }
    },
    "mainnet": {
      "staging": {
        "1.0.0": [
          {
            "ADDRESS": "0xbEbCDb5093B47Cd7add8211E4c77B6826aF7bc5F",
            "OPTIMIZER_RUNS": "1000000",
            "TIMESTAMP": "2023-06-27 21:24:51",
            "CONSTRUCTOR_ARGS": "0x000000000000000000000000552008c0f6870c2f77e5cc1d2eb9bdff03e30ea0000000000000000000000000f1d67e1dddc87e2858c87ebd5b19f99a4e297541",
            "SALT": "27062023",
            "VERIFIED": "true"
          }
        ]
      }
    }
  },
  "LiFiDiamondImmutable": {
    "optimism": {
      "production": {
        "1.0.0": [
          {
            "ADDRESS": "0x9b11bc9FAc17c058CAB6286b0c785bE6a65492EF",
            "OPTIMIZER_RUNS": "1000000",
            "TIMESTAMP": "2023-05-17 17:33:17",
            "CONSTRUCTOR_ARGS": "0x00000000000000000000000011f11121df7256c40339393b0fb045321022ce44000000000000000000000000f1d67e1dddc87e2858c87ebd5b19f99a4e297541",
            "VERIFIED": "true"
          }
        ]
      }
    },
    "arbitrum": {
      "production": {
        "1.0.0": [
          {
            "ADDRESS": "0x9b11bc9FAc17c058CAB6286b0c785bE6a65492EF",
            "OPTIMIZER_RUNS": "1000000",
            "TIMESTAMP": "2023-05-17 17:29:39",
            "CONSTRUCTOR_ARGS": "0x00000000000000000000000011f11121df7256c40339393b0fb045321022ce44000000000000000000000000f1d67e1dddc87e2858c87ebd5b19f99a4e297541",
            "VERIFIED": "true"
          }
        ]
      }
    },
    "testNetwork": {
      "production": {
        "1.0.0": [
          {
            "ADDRESS": "0x1111",
            "OPTIMIZER_RUNS": "1000000",
            "TIMESTAMP": "2023-04-12 13:44:40",
            "CONSTRUCTOR_ARGS": "0x",
            "VERIFIED": "false"
          }
        ]
      }
    },
    "goerli": {
      "production": {
        "1.0.0": [
          {
            "ADDRESS": "0x9b11bc9FAc17c058CAB6286b0c785bE6a65492EF",
            "OPTIMIZER_RUNS": "1000000",
            "TIMESTAMP": "2023-05-18 14:08:25",
            "CONSTRUCTOR_ARGS": "0x00000000000000000000000011f11121df7256c40339393b0fb045321022ce44000000000000000000000000f1d67e1dddc87e2858c87ebd5b19f99a4e297541",
            "VERIFIED": "true"
          }
        ]
      }
    },
    "lineatest": {
      "production": {
        "1.0.0": [
          {
            "ADDRESS": "0x9b11bc9FAc17c058CAB6286b0c785bE6a65492EF",
            "OPTIMIZER_RUNS": "1000000",
            "TIMESTAMP": "2023-05-15 16:02:17",
            "CONSTRUCTOR_ARGS": "0x00000000000000000000000011f11121df7256c40339393b0fb045321022ce44000000000000000000000000f1d67e1dddc87e2858c87ebd5b19f99a4e297541",
            "VERIFIED": "false"
          }
        ]
      }
    },
    "bsc": {
      "production": {
        "1.0.0": [
          {
            "ADDRESS": "0x9b11bc9FAc17c058CAB6286b0c785bE6a65492EF",
            "OPTIMIZER_RUNS": "1000000",
            "TIMESTAMP": "2023-05-17 17:32:12",
            "CONSTRUCTOR_ARGS": "0x00000000000000000000000011f11121df7256c40339393b0fb045321022ce44000000000000000000000000f1d67e1dddc87e2858c87ebd5b19f99a4e297541",
            "VERIFIED": "true"
          }
        ]
      }
    },
    "mainnet": {
      "production": {
        "1.0.0": [
          {
            "ADDRESS": "0x9b11bc9FAc17c058CAB6286b0c785bE6a65492EF",
            "OPTIMIZER_RUNS": "1000000",
            "TIMESTAMP": "2023-05-17 22:06:47",
            "CONSTRUCTOR_ARGS": "0x00000000000000000000000011f11121df7256c40339393b0fb045321022ce44000000000000000000000000f1d67e1dddc87e2858c87ebd5b19f99a4e297541",
            "VERIFIED": "true"
          }
        ]
      }
    },
    "gnosis": {
      "production": {
        "1.0.0": [
          {
            "ADDRESS": "0x9b11bc9FAc17c058CAB6286b0c785bE6a65492EF",
            "OPTIMIZER_RUNS": "1000000",
            "TIMESTAMP": "2023-05-17 22:06:29",
            "CONSTRUCTOR_ARGS": "0x00000000000000000000000011f11121df7256c40339393b0fb045321022ce44000000000000000000000000f1d67e1dddc87e2858c87ebd5b19f99a4e297541",
            "VERIFIED": "false"
          }
        ]
      }
    },
    "polygon": {
      "production": {
        "1.0.0": [
          {
            "ADDRESS": "0x9b11bc9FAc17c058CAB6286b0c785bE6a65492EF",
            "OPTIMIZER_RUNS": "1000000",
            "TIMESTAMP": "2023-05-17 22:07:00",
            "CONSTRUCTOR_ARGS": "0x00000000000000000000000011f11121df7256c40339393b0fb045321022ce44000000000000000000000000f1d67e1dddc87e2858c87ebd5b19f99a4e297541",
            "VERIFIED": "true"
          }
        ]
      }
    },
    "fantom": {
      "production": {
        "1.0.0": [
          {
            "ADDRESS": "0x9b11bc9FAc17c058CAB6286b0c785bE6a65492EF",
            "OPTIMIZER_RUNS": "1000000",
            "TIMESTAMP": "2023-05-17 22:12:12",
            "CONSTRUCTOR_ARGS": "0x00000000000000000000000011f11121df7256c40339393b0fb045321022ce44000000000000000000000000f1d67e1dddc87e2858c87ebd5b19f99a4e297541",
            "VERIFIED": "false"
          }
        ]
      }
    },
    "okx": {
      "production": {
        "1.0.0": [
          {
            "ADDRESS": "0x9b11bc9FAc17c058CAB6286b0c785bE6a65492EF",
            "OPTIMIZER_RUNS": "1000000",
            "TIMESTAMP": "2023-05-17 23:23:09",
            "CONSTRUCTOR_ARGS": "0x00000000000000000000000011f11121df7256c40339393b0fb045321022ce44000000000000000000000000f1d67e1dddc87e2858c87ebd5b19f99a4e297541",
            "VERIFIED": "false"
          }
        ]
      }
    },
    "moonriver": {
      "production": {
        "1.0.0": [
          {
            "ADDRESS": "0x9b11bc9FAc17c058CAB6286b0c785bE6a65492EF",
            "OPTIMIZER_RUNS": "1000000",
            "TIMESTAMP": "2023-05-17 23:23:21",
            "CONSTRUCTOR_ARGS": "0x00000000000000000000000011f11121df7256c40339393b0fb045321022ce44000000000000000000000000f1d67e1dddc87e2858c87ebd5b19f99a4e297541",
            "VERIFIED": "true"
          }
        ]
      }
    },
    "avalanche": {
      "production": {
        "1.0.0": [
          {
            "ADDRESS": "0x9b11bc9FAc17c058CAB6286b0c785bE6a65492EF",
            "OPTIMIZER_RUNS": "1000000",
            "TIMESTAMP": "2023-05-17 23:23:55",
            "CONSTRUCTOR_ARGS": "0x00000000000000000000000011f11121df7256c40339393b0fb045321022ce44000000000000000000000000f1d67e1dddc87e2858c87ebd5b19f99a4e297541",
            "VERIFIED": "true"
          }
        ]
      }
    },
    "moonbeam": {
      "production": {
        "1.0.0": [
          {
            "ADDRESS": "0x9b11bc9FAc17c058CAB6286b0c785bE6a65492EF",
            "OPTIMIZER_RUNS": "1000000",
            "TIMESTAMP": "2023-05-18 12:25:42",
            "CONSTRUCTOR_ARGS": "0x00000000000000000000000011f11121df7256c40339393b0fb045321022ce44000000000000000000000000f1d67e1dddc87e2858c87ebd5b19f99a4e297541",
            "VERIFIED": "true"
          }
        ]
      }
    },
    "fuse": {
      "production": {
        "1.0.0": [
          {
            "ADDRESS": "0x9b11bc9FAc17c058CAB6286b0c785bE6a65492EF",
            "OPTIMIZER_RUNS": "1000000",
            "TIMESTAMP": "2023-05-18 11:43:59",
            "CONSTRUCTOR_ARGS": "0x00000000000000000000000011f11121df7256c40339393b0fb045321022ce44000000000000000000000000f1d67e1dddc87e2858c87ebd5b19f99a4e297541",
            "VERIFIED": "true"
          }
        ]
      }
    },
    "cronos": {
      "production": {
        "1.0.0": [
          {
            "ADDRESS": "0x9b11bc9FAc17c058CAB6286b0c785bE6a65492EF",
            "OPTIMIZER_RUNS": "1000000",
            "TIMESTAMP": "2023-05-18 11:46:39",
            "CONSTRUCTOR_ARGS": "0x00000000000000000000000011f11121df7256c40339393b0fb045321022ce44000000000000000000000000f1d67e1dddc87e2858c87ebd5b19f99a4e297541",
            "VERIFIED": "true"
          }
        ]
      }
    },
    "celo": {
      "production": {
        "1.0.0": [
          {
            "ADDRESS": "0x9b11bc9FAc17c058CAB6286b0c785bE6a65492EF",
            "OPTIMIZER_RUNS": "1000000",
            "TIMESTAMP": "2023-05-18 11:57:35",
            "CONSTRUCTOR_ARGS": "0x00000000000000000000000011f11121df7256c40339393b0fb045321022ce44000000000000000000000000f1d67e1dddc87e2858c87ebd5b19f99a4e297541",
            "VERIFIED": "true"
          }
        ]
      }
    },
    "velas": {
      "production": {
        "1.0.0": [
          {
            "ADDRESS": "0x9b11bc9FAc17c058CAB6286b0c785bE6a65492EF",
            "OPTIMIZER_RUNS": "1000000",
            "TIMESTAMP": "2023-05-18 12:10:08",
            "CONSTRUCTOR_ARGS": "0x00000000000000000000000011f11121df7256c40339393b0fb045321022ce44000000000000000000000000f1d67e1dddc87e2858c87ebd5b19f99a4e297541",
            "VERIFIED": "true"
          }
        ]
      }
    },
    "evmos": {
      "production": {
        "1.0.0": [
          {
            "ADDRESS": "0x9b11bc9FAc17c058CAB6286b0c785bE6a65492EF",
            "OPTIMIZER_RUNS": "1000000",
            "TIMESTAMP": "2023-05-18 12:18:27",
            "CONSTRUCTOR_ARGS": "0x00000000000000000000000011f11121df7256c40339393b0fb045321022ce44000000000000000000000000f1d67e1dddc87e2858c87ebd5b19f99a4e297541",
            "VERIFIED": "true"
          }
        ]
      }
    },
    "aurora": {
      "production": {
        "1.0.0": [
          {
            "ADDRESS": "0x9b11bc9FAc17c058CAB6286b0c785bE6a65492EF",
            "OPTIMIZER_RUNS": "1000000",
            "TIMESTAMP": "2023-05-18 12:29:10",
            "CONSTRUCTOR_ARGS": "0x00000000000000000000000011f11121df7256c40339393b0fb045321022ce44000000000000000000000000f1d67e1dddc87e2858c87ebd5b19f99a4e297541",
            "VERIFIED": "false"
          }
        ]
      }
    },
    "boba": {
      "production": {
        "1.0.0": [
          {
            "ADDRESS": "0x9b11bc9FAc17c058CAB6286b0c785bE6a65492EF",
            "OPTIMIZER_RUNS": "1000000",
            "TIMESTAMP": "2023-05-18 12:47:00",
            "CONSTRUCTOR_ARGS": "0x00000000000000000000000011f11121df7256c40339393b0fb045321022ce44000000000000000000000000f1d67e1dddc87e2858c87ebd5b19f99a4e297541",
            "VERIFIED": "true"
          }
        ]
      }
    },
    "polygonzkevm": {
      "production": {
        "1.0.0": [
          {
            "ADDRESS": "0x9b11bc9FAc17c058CAB6286b0c785bE6a65492EF",
            "OPTIMIZER_RUNS": "1000000",
            "TIMESTAMP": "2023-06-01 13:05:26",
            "CONSTRUCTOR_ARGS": "0x00000000000000000000000011f11121df7256c40339393b0fb045321022ce44000000000000000000000000f1d67e1dddc87e2858c87ebd5b19f99a4e297541",
            "VERIFIED": "false"
          }
        ]
      }
    },
    "mumbai": {
      "staging": {
        "1.0.0": [
          {
            "ADDRESS": "0x5Bd7BBBd7C20043D3671E538e5708953DdA7b1dD",
            "OPTIMIZER_RUNS": "1000000",
            "TIMESTAMP": "2023-06-07 13:20:00",
            "CONSTRUCTOR_ARGS": "0x000000000000000000000000f39fd6e51aad88f6f4ce6ab8827279cfffb92266000000000000000000000000ebc451739ed4ed50e1a394f4757cdd3af4ea032b",
            "VERIFIED": "false"
          }
        ]
      }
    }
  },
  "AcrossFacet": {
    "optimism": {
      "production": {
        "1.0.0": [
          {
            "ADDRESS": "0xCd063F35ed6f6d9B036284475B7779FdCf1Dd76C",
            "OPTIMIZER_RUNS": "1000000",
            "TIMESTAMP": "2023-04-12 10:41:11",
            "CONSTRUCTOR_ARGS": "0x000000000000000000000000a420b2d1c0841415a695b81e5b867bcd07dff8c90000000000000000000000004200000000000000000000000000000000000006",
            "VERIFIED": "true"
          }
        ],
        "2.0.0": [
          {
            "ADDRESS": "0x2A7568Fd6dffA6F7578cdF010398BffAa53cc7c0",
            "OPTIMIZER_RUNS": "1000000",
            "TIMESTAMP": "2023-05-17 17:35:43",
            "CONSTRUCTOR_ARGS": "0x0000000000000000000000006f26bf09b1c792e3228e5467807a900a503c02810000000000000000000000004200000000000000000000000000000000000006",
            "VERIFIED": "true"
          }
        ]
      }
    },
    "arbitrum": {
      "production": {
        "1.0.0": [
          {
            "ADDRESS": "0xCd063F35ed6f6d9B036284475B7779FdCf1Dd76C",
            "OPTIMIZER_RUNS": "1000000",
            "TIMESTAMP": "2023-04-12 13:58:41",
            "CONSTRUCTOR_ARGS": "0x000000000000000000000000b88690461ddbab6f04dfad7df66b7725942feb9c00000000000000000000000082af49447d8a07e3bd95bd0d56f35241523fbab1",
            "VERIFIED": "true"
          }
        ],
        "2.0.0": [
          {
            "ADDRESS": "0x2A7568Fd6dffA6F7578cdF010398BffAa53cc7c0",
            "OPTIMIZER_RUNS": "1000000",
            "TIMESTAMP": "2023-05-17 17:32:10",
            "CONSTRUCTOR_ARGS": "0x000000000000000000000000e35e9842fceaca96570b734083f4a58e8f7c5f2a00000000000000000000000082af49447d8a07e3bd95bd0d56f35241523fbab1",
            "VERIFIED": "true"
          }
        ]
      },
      "staging": {
        "2.0.0": [
          {
            "ADDRESS": "0x2c00664E9821a7cC454D22FD0BCF1c60d410951E",
            "OPTIMIZER_RUNS": "1000000",
            "TIMESTAMP": "2023-06-27 19:14:33",
            "CONSTRUCTOR_ARGS": "0x000000000000000000000000e35e9842fceaca96570b734083f4a58e8f7c5f2a00000000000000000000000082af49447d8a07e3bd95bd0d56f35241523fbab1",
            "SALT": "27062023",
            "VERIFIED": "true"
          }
        ]
      }
    },
    "mumbai": {
      "production": {
        "1.0.0": [
          {
            "ADDRESS": "0x67c40A4da7B00B68bA6DE2D33B9af6A693F3d8C5",
            "OPTIMIZER_RUNS": "1000000",
            "TIMESTAMP": "2023-04-17 16:48:25",
            "CONSTRUCTOR_ARGS": "0x000000000000000000000000fd9e2642a170add10f53ee14a93fcf2f31924944000000000000000000000000a6fa4fb5f76172d178d61b04b0ecd319c5d1c0aa",
            "VERIFIED": "true"
          }
        ],
        "2.0.0": [
          {
            "ADDRESS": "0x2A7568Fd6dffA6F7578cdF010398BffAa53cc7c0",
            "OPTIMIZER_RUNS": "1000000",
            "TIMESTAMP": "2023-05-15 13:26:20",
            "CONSTRUCTOR_ARGS": "0x00000000000000000000000045ff03629d024b7763275e732a2d80202c18b31c0000000000000000000000009c3c9283d3e44854697cd22d3faa240cfb032889",
            "VERIFIED": "true"
          }
        ]
      },
      "staging": {
        "2.0.0": [
          {
            "ADDRESS": "0x2c29ca74714d34C5fd34A824da9C021005B1fB91",
            "OPTIMIZER_RUNS": "1000000",
            "TIMESTAMP": "2023-05-04 19:59:23",
            "CONSTRUCTOR_ARGS": "0x000000000000000000000000fd9e2642a170add10f53ee14a93fcf2f31924944000000000000000000000000a6fa4fb5f76172d178d61b04b0ecd319c5d1c0aa",
            "VERIFIED": "true"
          }
        ]
      }
    },
    "testNetwork": {
      "production": {
        "1.0.0": [
          {
            "ADDRESS": "0x1222",
            "OPTIMIZER_RUNS": "1000000",
            "TIMESTAMP": "2023-04-12 13:44:40",
            "CONSTRUCTOR_ARGS": "0x",
            "VERIFIED": "false"
          }
        ]
      }
    },
    "polygon": {
      "production": {
        "2.0.0": [
          {
            "ADDRESS": "0x2A7568Fd6dffA6F7578cdF010398BffAa53cc7c0",
            "OPTIMIZER_RUNS": "1000000",
            "TIMESTAMP": "2023-05-17 22:09:39",
            "CONSTRUCTOR_ARGS": "0x0000000000000000000000009295ee1d8c5b022be115a2ad3c30c72e34e7f0960000000000000000000000007ceb23fd6bc0add59e62ac25578270cff1b9f619",
            "VERIFIED": "true"
          }
        ]
      },
      "staging": {
        "2.0.0": [
          {
            "ADDRESS": "0x2c00664E9821a7cC454D22FD0BCF1c60d410951E",
            "OPTIMIZER_RUNS": "1000000",
            "TIMESTAMP": "2023-06-27 16:58:10",
            "CONSTRUCTOR_ARGS": "0x0000000000000000000000009295ee1d8c5b022be115a2ad3c30c72e34e7f0960000000000000000000000007ceb23fd6bc0add59e62ac25578270cff1b9f619",
            "SALT": "27062023",
            "VERIFIED": "true"
          }
        ]
      }
    },
    "mainnet": {
      "production": {
        "2.0.0": [
          {
            "ADDRESS": "0x2A7568Fd6dffA6F7578cdF010398BffAa53cc7c0",
            "OPTIMIZER_RUNS": "1000000",
            "TIMESTAMP": "2023-05-17 22:09:55",
            "CONSTRUCTOR_ARGS": "0x0000000000000000000000005c7bcd6e7de5423a257d81b442095a1a6ced35c5000000000000000000000000c02aaa39b223fe8d0a0e5c4f27ead9083c756cc2",
            "VERIFIED": "true"
          }
        ]
      }
    },
    "goerli": {
      "production": {
        "2.0.0": [
          {
            "ADDRESS": "0x2A7568Fd6dffA6F7578cdF010398BffAa53cc7c0",
            "OPTIMIZER_RUNS": "1000000",
            "TIMESTAMP": "2023-05-18 14:13:58",
            "CONSTRUCTOR_ARGS": "0x000000000000000000000000ec88d3c08e2939562ff8188b4e30a52236c3ff09000000000000000000000000b4fbf271143f4fbf7b91a5ded31805e42b2208d6",
            "VERIFIED": "true"
          }
        ]
      }
    },
    "lineatest": {
      "production": {
        "2.0.0": [
          {
            "ADDRESS": "0x2A7568Fd6dffA6F7578cdF010398BffAa53cc7c0",
            "OPTIMIZER_RUNS": "1000000",
            "TIMESTAMP": "2023-05-15 16:04:32",
            "CONSTRUCTOR_ARGS": "0x00000000000000000000000000000000000000000000000000000000000000200000000000000000000000000000000000000000000000000000000000000020",
            "VERIFIED": "false"
          }
        ]
      }
    }
  },
  "CBridgeFacet": {
    "optimism": {
      "production": {
        "1.0.0": [
          {
            "ADDRESS": "0xA1Edc2eD671Dfa77eD2dCD2ee012F82e4807A75a",
            "OPTIMIZER_RUNS": "1000000",
            "TIMESTAMP": "2023-05-17 17:39:27",
            "CONSTRUCTOR_ARGS": "0x0000000000000000000000009d39fc627a6d9d9f8c831c16995b209548cc3401",
            "VERIFIED": "true"
          }
        ]
      }
    },
    "arbitrum": {
      "production": {
        "1.0.0": [
          {
            "ADDRESS": "0xA1Edc2eD671Dfa77eD2dCD2ee012F82e4807A75a",
            "OPTIMIZER_RUNS": "1000000",
            "TIMESTAMP": "2023-05-17 17:36:49",
            "CONSTRUCTOR_ARGS": "0x0000000000000000000000001619de6b6b20ed217a58d00f37b9d47c7663feca",
            "VERIFIED": "true"
          }
        ]
      },
      "staging": {
        "1.0.0": [
          {
            "ADDRESS": "0xF2296395610b782A47452d62b7Ad1188c486c147",
            "OPTIMIZER_RUNS": "1000000",
            "TIMESTAMP": "2023-06-27 19:15:35",
            "CONSTRUCTOR_ARGS": "0x0000000000000000000000001619de6b6b20ed217a58d00f37b9d47c7663feca",
            "SALT": "27062023",
            "VERIFIED": "true"
          }
        ]
      }
    },
    "moonbeam": {
      "production": {
        "1.0.0": [
          {
            "ADDRESS": "0xA1Edc2eD671Dfa77eD2dCD2ee012F82e4807A75a",
            "OPTIMIZER_RUNS": "1000000",
            "TIMESTAMP": "2023-05-18 12:27:50",
            "CONSTRUCTOR_ARGS": "0x000000000000000000000000841ce48f9446c8e281d3f1444cb859b4a6d0738c",
            "VERIFIED": "true"
          }
        ]
      }
    },
    "mumbai": {
      "production": {
        "1.0.0": [
          {
            "ADDRESS": "0xA1Edc2eD671Dfa77eD2dCD2ee012F82e4807A75a",
            "OPTIMIZER_RUNS": "1000000",
            "TIMESTAMP": "2023-05-15 13:31:52",
            "CONSTRUCTOR_ARGS": "0x000000000000000000000000f89354f314faf344abd754924438ba798e306df2",
            "VERIFIED": "true"
          }
        ]
      }
    },
    "goerli": {
      "production": {
        "1.0.0": [
          {
            "ADDRESS": "0xA1Edc2eD671Dfa77eD2dCD2ee012F82e4807A75a",
            "OPTIMIZER_RUNS": "1000000",
            "TIMESTAMP": "2023-05-18 14:18:49",
            "CONSTRUCTOR_ARGS": "0x000000000000000000000000358234b325ef9ea8115291a8b81b7d33a2fa762d",
            "VERIFIED": "true"
          }
        ]
      }
    },
    "lineatest": {
      "production": {
        "1.0.0": [
          {
            "ADDRESS": "0xA1Edc2eD671Dfa77eD2dCD2ee012F82e4807A75a",
            "OPTIMIZER_RUNS": "1000000",
            "TIMESTAMP": "2023-05-15 16:12:16",
            "CONSTRUCTOR_ARGS": "0x0000000000000000000000000000000000000000000000000000000000000020",
            "VERIFIED": "false"
          }
        ]
      }
    },
    "mainnet": {
      "production": {
        "1.0.0": [
          {
            "ADDRESS": "0xA1Edc2eD671Dfa77eD2dCD2ee012F82e4807A75a",
            "OPTIMIZER_RUNS": "1000000",
            "TIMESTAMP": "2023-05-17 22:22:08",
            "CONSTRUCTOR_ARGS": "0x0000000000000000000000005427fefa711eff984124bfbb1ab6fbf5e3da1820",
            "VERIFIED": "true"
          }
        ]
      }
    },
    "bsc": {
      "production": {
        "1.0.0": [
          {
            "ADDRESS": "0xA1Edc2eD671Dfa77eD2dCD2ee012F82e4807A75a",
            "OPTIMIZER_RUNS": "1000000",
            "TIMESTAMP": "2023-05-17 17:39:00",
            "CONSTRUCTOR_ARGS": "0x000000000000000000000000dd90e5e87a2081dcf0391920868ebc2ffb81a1af",
            "VERIFIED": "true"
          }
        ]
      }
    },
    "avalanche": {
      "production": {
        "1.0.0": [
          {
            "ADDRESS": "0xA1Edc2eD671Dfa77eD2dCD2ee012F82e4807A75a",
            "OPTIMIZER_RUNS": "1000000",
            "TIMESTAMP": "2023-05-17 23:26:56",
            "CONSTRUCTOR_ARGS": "0x000000000000000000000000ef3c714c9425a8f3697a9c969dc1af30ba82e5d4",
            "VERIFIED": "true"
          }
        ]
      }
    },
    "polygon": {
      "production": {
        "1.0.0": [
          {
            "ADDRESS": "0xA1Edc2eD671Dfa77eD2dCD2ee012F82e4807A75a",
            "OPTIMIZER_RUNS": "1000000",
            "TIMESTAMP": "2023-05-17 22:18:03",
            "CONSTRUCTOR_ARGS": "0x00000000000000000000000088dcdc47d2f83a99cf0000fdf667a468bb958a78",
            "VERIFIED": "true"
          }
        ]
      },
      "staging": {
        "1.0.0": [
          {
            "ADDRESS": "0xF2296395610b782A47452d62b7Ad1188c486c147",
            "OPTIMIZER_RUNS": "1000000",
            "TIMESTAMP": "2023-06-27 16:59:10",
            "CONSTRUCTOR_ARGS": "0x00000000000000000000000088dcdc47d2f83a99cf0000fdf667a468bb958a78",
            "SALT": "27062023",
            "VERIFIED": "true"
          }
        ]
      }
    },
    "gnosis": {
      "production": {
        "1.0.0": [
          {
            "ADDRESS": "0xA1Edc2eD671Dfa77eD2dCD2ee012F82e4807A75a",
            "OPTIMIZER_RUNS": "1000000",
            "TIMESTAMP": "2023-05-17 22:11:28",
            "CONSTRUCTOR_ARGS": "0x0000000000000000000000003795c36e7d12a8c252a20c5a7b455f7c57b60283",
            "VERIFIED": "false"
          }
        ]
      }
    },
    "fantom": {
      "production": {
        "1.0.0": [
          {
            "ADDRESS": "0xA1Edc2eD671Dfa77eD2dCD2ee012F82e4807A75a",
            "OPTIMIZER_RUNS": "1000000",
            "TIMESTAMP": "2023-05-17 23:06:06",
            "CONSTRUCTOR_ARGS": "0x000000000000000000000000374b8a9f3ec5eb2d97eca84ea27aca45aa1c57ef",
            "VERIFIED": "true"
          }
        ]
      }
    },
    "okx": {
      "production": {
        "1.0.0": [
          {
            "ADDRESS": "0xA1Edc2eD671Dfa77eD2dCD2ee012F82e4807A75a",
            "OPTIMIZER_RUNS": "1000000",
            "TIMESTAMP": "2023-05-17 23:25:11",
            "CONSTRUCTOR_ARGS": "0x0000000000000000000000006a2d262d56735dba19dd70682b39f6be9a931d98",
            "VERIFIED": "false"
          }
        ]
      }
    },
    "moonriver": {
      "production": {
        "1.0.0": [
          {
            "ADDRESS": "0xA1Edc2eD671Dfa77eD2dCD2ee012F82e4807A75a",
            "OPTIMIZER_RUNS": "1000000",
            "TIMESTAMP": "2023-05-17 23:26:05",
            "CONSTRUCTOR_ARGS": "0x000000000000000000000000841ce48f9446c8e281d3f1444cb859b4a6d0738c",
            "VERIFIED": "true"
          }
        ]
      }
    },
    "celo": {
      "production": {
        "1.0.0": [
          {
            "ADDRESS": "0xA1Edc2eD671Dfa77eD2dCD2ee012F82e4807A75a",
            "OPTIMIZER_RUNS": "1000000",
            "TIMESTAMP": "2023-05-18 12:12:23",
            "CONSTRUCTOR_ARGS": "0x000000000000000000000000bb7684cc5408f4dd0921e5c2cadd547b8f1ad573",
            "VERIFIED": "true"
          }
        ]
      }
    },
    "evmos": {
      "production": {
        "1.0.0": [
          {
            "ADDRESS": "0xA1Edc2eD671Dfa77eD2dCD2ee012F82e4807A75a",
            "OPTIMIZER_RUNS": "1000000",
            "TIMESTAMP": "2023-05-18 12:20:24",
            "CONSTRUCTOR_ARGS": "0x0000000000000000000000005f52b9d1c0853da636e178169e6b426e4ccfa813",
            "VERIFIED": "true"
          }
        ]
      }
    },
    "aurora": {
      "production": {
        "1.0.0": [
          {
            "ADDRESS": "0xA1Edc2eD671Dfa77eD2dCD2ee012F82e4807A75a",
            "OPTIMIZER_RUNS": "1000000",
            "TIMESTAMP": "2023-05-18 12:31:00",
            "CONSTRUCTOR_ARGS": "0x000000000000000000000000841ce48f9446c8e281d3f1444cb859b4a6d0738c",
            "VERIFIED": "false"
          }
        ]
      }
    },
    "boba": {
      "production": {
        "1.0.0": [
          {
            "ADDRESS": "0xA1Edc2eD671Dfa77eD2dCD2ee012F82e4807A75a",
            "OPTIMIZER_RUNS": "1000000",
            "TIMESTAMP": "2023-05-18 12:49:17",
            "CONSTRUCTOR_ARGS": "0x000000000000000000000000841ce48f9446c8e281d3f1444cb859b4a6d0738c",
            "VERIFIED": "true"
          }
        ]
      }
    },
    "polygonzkevm": {
      "production": {
        "1.0.0": [
          {
            "ADDRESS": "0xA1Edc2eD671Dfa77eD2dCD2ee012F82e4807A75a",
            "OPTIMIZER_RUNS": "1000000",
            "TIMESTAMP": "2023-06-01 13:07:27",
            "CONSTRUCTOR_ARGS": "0x000000000000000000000000d46f8e428a06789b5884df54e029e738277388d1",
            "VERIFIED": "false"
          }
        ]
      }
    }
  },
  "GenericSwapFacet": {
    "optimism": {
      "production": {
        "1.0.0": [
          {
            "ADDRESS": "0x2fF4484bcaEf13e4a1Db84E6af882c9d66c97e3F",
            "OPTIMIZER_RUNS": "1000000",
            "TIMESTAMP": "2023-05-17 17:41:24",
            "CONSTRUCTOR_ARGS": "0x",
            "VERIFIED": "true"
          }
        ]
      }
    },
    "arbitrum": {
      "production": {
        "1.0.0": [
          {
            "ADDRESS": "0x2fF4484bcaEf13e4a1Db84E6af882c9d66c97e3F",
            "OPTIMIZER_RUNS": "1000000",
            "TIMESTAMP": "2023-05-17 17:38:44",
            "CONSTRUCTOR_ARGS": "0x",
            "VERIFIED": "true"
          }
        ]
      },
      "staging": {
        "1.0.0": [
          {
            "ADDRESS": "0xA08EcCb4aDd1556CC42ABD5d8dFbEe8a56012359",
            "OPTIMIZER_RUNS": "1000000",
            "TIMESTAMP": "2023-06-27 19:17:51",
            "CONSTRUCTOR_ARGS": "0x",
            "SALT": "27062023",
            "VERIFIED": "true"
          }
        ]
      }
    },
    "moonbeam": {
      "production": {
        "1.0.0": [
          {
            "ADDRESS": "0x2fF4484bcaEf13e4a1Db84E6af882c9d66c97e3F",
            "OPTIMIZER_RUNS": "1000000",
            "TIMESTAMP": "2023-05-18 12:29:29",
            "CONSTRUCTOR_ARGS": "0x",
            "VERIFIED": "true"
          }
        ]
      }
    },
    "mumbai": {
      "production": {
        "1.0.0": [
          {
            "ADDRESS": "0x2fF4484bcaEf13e4a1Db84E6af882c9d66c97e3F",
            "OPTIMIZER_RUNS": "1000000",
            "TIMESTAMP": "2023-05-15 13:33:42",
            "CONSTRUCTOR_ARGS": "0x",
            "VERIFIED": "true"
          }
        ]
      },
      "staging": {
        "1.0.0": [
          {
            "ADDRESS": "0x669Be887C9FA47A77e2aEAC19E8344f0Ec74B2E1",
            "OPTIMIZER_RUNS": "1000000",
            "TIMESTAMP": "2023-06-27 09:45:12",
            "CONSTRUCTOR_ARGS": "0x",
            "DEPLOYSALT": "26062026",
            "VERIFIED": "false"
          }
        ]
      }
    },
    "goerli": {
      "production": {
        "1.0.0": [
          {
            "ADDRESS": "0x2fF4484bcaEf13e4a1Db84E6af882c9d66c97e3F",
            "OPTIMIZER_RUNS": "1000000",
            "TIMESTAMP": "2023-05-18 14:20:24",
            "CONSTRUCTOR_ARGS": "0x",
            "VERIFIED": "true"
          }
        ]
      }
    },
    "lineatest": {
      "production": {
        "1.0.0": [
          {
            "ADDRESS": "0x2fF4484bcaEf13e4a1Db84E6af882c9d66c97e3F",
            "OPTIMIZER_RUNS": "1000000",
            "TIMESTAMP": "2023-05-15 16:16:07",
            "CONSTRUCTOR_ARGS": "0x",
            "VERIFIED": "false"
          }
        ]
      }
    },
    "bsc": {
      "production": {
        "1.0.0": [
          {
            "ADDRESS": "0x2fF4484bcaEf13e4a1Db84E6af882c9d66c97e3F",
            "OPTIMIZER_RUNS": "1000000",
            "TIMESTAMP": "2023-05-17 17:40:59",
            "CONSTRUCTOR_ARGS": "0x",
            "VERIFIED": "true"
          }
        ]
      }
    },
    "mainnet": {
      "production": {
        "1.0.0": [
          {
            "ADDRESS": "0x2fF4484bcaEf13e4a1Db84E6af882c9d66c97e3F",
            "OPTIMIZER_RUNS": "1000000",
            "TIMESTAMP": "2023-05-17 22:29:48",
            "CONSTRUCTOR_ARGS": "0x",
            "VERIFIED": "true"
          }
        ]
      },
      "staging": {
        "1.0.0": [
          {
            "ADDRESS": "0x2fF4484bcaEf13e4a1Db84E6af882c9d66c97e3F",
            "OPTIMIZER_RUNS": "1000000",
            "TIMESTAMP": "2023-05-17 22:29:48",
            "CONSTRUCTOR_ARGS": "0x",
            "VERIFIED": "true"
          }
        ]
      }
    },
    "gnosis": {
      "production": {
        "1.0.0": [
          {
            "ADDRESS": "0x2fF4484bcaEf13e4a1Db84E6af882c9d66c97e3F",
            "OPTIMIZER_RUNS": "1000000",
            "TIMESTAMP": "2023-05-17 22:12:53",
            "CONSTRUCTOR_ARGS": "0x",
            "VERIFIED": "false"
          }
        ]
      },
      "staging": {
        "1.0.0": [
          {
            "ADDRESS": "0xA08EcCb4aDd1556CC42ABD5d8dFbEe8a56012359",
            "OPTIMIZER_RUNS": "1000000",
            "TIMESTAMP": "2023-06-27 17:47:28",
            "CONSTRUCTOR_ARGS": "0x",
            "SALT": "27062023",
            "VERIFIED": "false"
          }
        ]
      }
    },
    "polygon": {
      "production": {
        "1.0.0": [
          {
            "ADDRESS": "0x2fF4484bcaEf13e4a1Db84E6af882c9d66c97e3F",
            "OPTIMIZER_RUNS": "1000000",
            "TIMESTAMP": "2023-05-17 22:21:00",
            "CONSTRUCTOR_ARGS": "0x",
            "VERIFIED": "true"
          }
        ]
      },
      "staging": {
        "1.0.0": [
          {
            "ADDRESS": "0xA08EcCb4aDd1556CC42ABD5d8dFbEe8a56012359",
            "OPTIMIZER_RUNS": "1000000",
            "TIMESTAMP": "2023-06-27 17:04:07",
            "CONSTRUCTOR_ARGS": "0x",
            "SALT": "27062023",
            "VERIFIED": "true"
          }
        ]
      }
    },
    "fantom": {
      "production": {
        "1.0.0": [
          {
            "ADDRESS": "0x2fF4484bcaEf13e4a1Db84E6af882c9d66c97e3F",
            "OPTIMIZER_RUNS": "1000000",
            "TIMESTAMP": "2023-05-17 23:11:35",
            "CONSTRUCTOR_ARGS": "0x",
            "VERIFIED": "true"
          }
        ]
      }
    },
    "okx": {
      "production": {
        "1.0.0": [
          {
            "ADDRESS": "0x2fF4484bcaEf13e4a1Db84E6af882c9d66c97e3F",
            "OPTIMIZER_RUNS": "1000000",
            "TIMESTAMP": "2023-05-17 23:26:56",
            "CONSTRUCTOR_ARGS": "0x",
            "VERIFIED": "false"
          }
        ]
      }
    },
    "moonriver": {
      "production": {
        "1.0.0": [
          {
            "ADDRESS": "0x2fF4484bcaEf13e4a1Db84E6af882c9d66c97e3F",
            "OPTIMIZER_RUNS": "1000000",
            "TIMESTAMP": "2023-05-17 23:27:58",
            "CONSTRUCTOR_ARGS": "0x",
            "VERIFIED": "true"
          }
        ]
      }
    },
    "avalanche": {
      "production": {
        "1.0.0": [
          {
            "ADDRESS": "0x2fF4484bcaEf13e4a1Db84E6af882c9d66c97e3F",
            "OPTIMIZER_RUNS": "1000000",
            "TIMESTAMP": "2023-05-17 23:30:54",
            "CONSTRUCTOR_ARGS": "0x",
            "VERIFIED": "true"
          }
        ]
      },
      "staging": {
        "1.0.0": [
          {
            "ADDRESS": "0xA08EcCb4aDd1556CC42ABD5d8dFbEe8a56012359",
            "OPTIMIZER_RUNS": "1000000",
            "TIMESTAMP": "2023-06-27 18:03:15",
            "CONSTRUCTOR_ARGS": "0x",
            "SALT": "27062023",
            "VERIFIED": "true"
          }
        ]
      }
    },
    "fuse": {
      "production": {
        "1.0.0": [
          {
            "ADDRESS": "0x2fF4484bcaEf13e4a1Db84E6af882c9d66c97e3F",
            "OPTIMIZER_RUNS": "1000000",
            "TIMESTAMP": "2023-05-18 11:44:37",
            "CONSTRUCTOR_ARGS": "0x",
            "VERIFIED": "true"
          }
        ]
      }
    },
    "cronos": {
      "production": {
        "1.0.0": [
          {
            "ADDRESS": "0x2fF4484bcaEf13e4a1Db84E6af882c9d66c97e3F",
            "OPTIMIZER_RUNS": "1000000",
            "TIMESTAMP": "2023-05-18 11:49:15",
            "CONSTRUCTOR_ARGS": "0x",
            "VERIFIED": "true"
          }
        ]
      }
    },
    "velas": {
      "production": {
        "1.0.0": [
          {
            "ADDRESS": "0x2fF4484bcaEf13e4a1Db84E6af882c9d66c97e3F",
            "OPTIMIZER_RUNS": "1000000",
            "TIMESTAMP": "2023-05-18 12:10:42",
            "CONSTRUCTOR_ARGS": "0x",
            "VERIFIED": "true"
          }
        ]
      }
    },
    "celo": {
      "production": {
        "1.0.0": [
          {
            "ADDRESS": "0x2fF4484bcaEf13e4a1Db84E6af882c9d66c97e3F",
            "OPTIMIZER_RUNS": "1000000",
            "TIMESTAMP": "2023-05-18 12:21:01",
            "CONSTRUCTOR_ARGS": "0x",
            "VERIFIED": "true"
          }
        ]
      }
    },
    "evmos": {
      "production": {
        "1.0.0": [
          {
            "ADDRESS": "0x2fF4484bcaEf13e4a1Db84E6af882c9d66c97e3F",
            "OPTIMIZER_RUNS": "1000000",
            "TIMESTAMP": "2023-05-18 12:22:01",
            "CONSTRUCTOR_ARGS": "0x",
            "VERIFIED": "true"
          }
        ]
      },
      "staging": {
        "1.0.0": [
          {
            "ADDRESS": "0xA08EcCb4aDd1556CC42ABD5d8dFbEe8a56012359",
            "OPTIMIZER_RUNS": "1000000",
            "TIMESTAMP": "2023-06-27 18:39:53",
            "CONSTRUCTOR_ARGS": "0x",
            "SALT": "27062023",
            "VERIFIED": "true"
          }
        ]
      }
    },
    "aurora": {
      "production": {
        "1.0.0": [
          {
            "ADDRESS": "0x2fF4484bcaEf13e4a1Db84E6af882c9d66c97e3F",
            "OPTIMIZER_RUNS": "1000000",
            "TIMESTAMP": "2023-05-18 12:32:32",
            "CONSTRUCTOR_ARGS": "0x",
            "VERIFIED": "false"
          }
        ]
      }
    },
    "boba": {
      "production": {
        "1.0.0": [
          {
            "ADDRESS": "0x2fF4484bcaEf13e4a1Db84E6af882c9d66c97e3F",
            "OPTIMIZER_RUNS": "1000000",
            "TIMESTAMP": "2023-05-18 12:51:20",
            "CONSTRUCTOR_ARGS": "0x",
            "VERIFIED": "true"
          }
        ]
      }
    },
    "polygonzkevm": {
      "production": {
        "1.0.0": [
          {
            "ADDRESS": "0x18B0Cf710109502f8336409cf9A0C79398529187",
            "OPTIMIZER_RUNS": "1000000",
            "TIMESTAMP": "2023-06-08 17:57:41",
            "CONSTRUCTOR_ARGS": "0x",
            "VERIFIED": "false"
          }
        ]
      }
    },
    "localanvil": {
      "staging": {
        "1.0.0": [
          {
            "ADDRESS": "0xAf97f8070d9823a4a6f224C2638feB6CcE44a73d",
            "OPTIMIZER_RUNS": "1000000",
            "TIMESTAMP": "2023-06-27 09:59:27",
            "CONSTRUCTOR_ARGS": "0x",
            "DEPLOYSALT": "26062027",
            "VERIFIED": "false"
          }
        ]
      }
    }
  },
  "HopFacetOptimized": {
    "optimism": {
      "production": {
        "1.0.0": [
          {
            "ADDRESS": "0xc21228EFF985D5648DBe46B986653CE66f9F7B7B",
            "OPTIMIZER_RUNS": "1000000",
            "TIMESTAMP": "2023-04-12 10:48:12",
            "CONSTRUCTOR_ARGS": "0x",
            "VERIFIED": "true"
          }
        ],
        "2.0.0": [
          {
            "ADDRESS": "0xc673c3df4fff2C499009E5fCa94bc446f5B07772",
            "OPTIMIZER_RUNS": "1000000",
            "TIMESTAMP": "2023-05-17 17:43:31",
            "CONSTRUCTOR_ARGS": "0x",
            "VERIFIED": "true"
          }
        ]
      }
    },
    "arbitrum": {
      "production": {
        "1.0.0": [
          {
            "ADDRESS": "0xc21228EFF985D5648DBe46B986653CE66f9F7B7B",
            "OPTIMIZER_RUNS": "1000000",
            "TIMESTAMP": "2023-04-12 14:05:40",
            "CONSTRUCTOR_ARGS": "0x",
            "VERIFIED": "true"
          }
        ],
        "2.0.0": [
          {
            "ADDRESS": "0xc673c3df4fff2C499009E5fCa94bc446f5B07772",
            "OPTIMIZER_RUNS": "1000000",
            "TIMESTAMP": "2023-05-17 17:39:32",
            "CONSTRUCTOR_ARGS": "0x",
            "VERIFIED": "true"
          }
        ]
      }
    },
    "polygon": {
      "production": {
        "2.0.0": [
          {
            "ADDRESS": "0xc673c3df4fff2C499009E5fCa94bc446f5B07772",
            "OPTIMIZER_RUNS": "1000000",
            "TIMESTAMP": "2023-05-17 22:25:21",
            "CONSTRUCTOR_ARGS": "0x",
            "VERIFIED": "true"
          }
        ]
      }
    },
    "gnosis": {
      "production": {
        "2.0.0": [
          {
            "ADDRESS": "0xc673c3df4fff2C499009E5fCa94bc446f5B07772",
            "OPTIMIZER_RUNS": "1000000",
            "TIMESTAMP": "2023-05-17 22:15:47",
            "CONSTRUCTOR_ARGS": "0x",
            "VERIFIED": "false"
          }
        ]
      }
    },
    "mainnet": {
      "production": {
        "2.0.0": [
          {
            "ADDRESS": "0xc673c3df4fff2C499009E5fCa94bc446f5B07772",
            "OPTIMIZER_RUNS": "1000000",
            "TIMESTAMP": "2023-05-12 16:24:15",
            "CONSTRUCTOR_ARGS": "0x",
            "VERIFIED": "true"
          }
        ]
      }
    },
    "mumbai": {
      "production": {
        "2.0.0": [
          {
            "ADDRESS": "0xc673c3df4fff2C499009E5fCa94bc446f5B07772",
            "OPTIMIZER_RUNS": "1000000",
            "TIMESTAMP": "2023-05-15 13:35:32",
            "CONSTRUCTOR_ARGS": "0x",
            "VERIFIED": "true"
          }
        ]
      }
    }
  },
  "HopFacet": {
    "optimism": {
      "production": {
        "1.0.0": [
          {
            "ADDRESS": "0x8dc41bf0F9D2D9c3118bcE5DD81f4e0d122fE4EB",
            "OPTIMIZER_RUNS": "1000000",
            "TIMESTAMP": "2023-04-12 10:51:04",
            "CONSTRUCTOR_ARGS": "0x",
            "VERIFIED": "true"
          }
        ],
        "2.0.0": [
          {
            "ADDRESS": "0x4Dc509f0BB4db1faeba81f5F13583Ff3d95F938D",
            "OPTIMIZER_RUNS": "1000000",
            "TIMESTAMP": "2023-05-17 17:47:33",
            "CONSTRUCTOR_ARGS": "0x",
            "VERIFIED": "true"
          }
        ]
      }
    },
    "arbitrum": {
      "production": {
        "1.0.0": [
          {
            "ADDRESS": "0x8dc41bf0F9D2D9c3118bcE5DD81f4e0d122fE4EB",
            "OPTIMIZER_RUNS": "1000000",
            "TIMESTAMP": "2023-04-12 14:10:50",
            "CONSTRUCTOR_ARGS": "0x",
            "VERIFIED": "true"
          }
        ],
        "2.0.0": [
          {
            "ADDRESS": "0x4Dc509f0BB4db1faeba81f5F13583Ff3d95F938D",
            "OPTIMIZER_RUNS": "1000000",
            "TIMESTAMP": "2023-05-17 17:43:48",
            "CONSTRUCTOR_ARGS": "0x",
            "VERIFIED": "true"
          }
        ]
      },
      "staging": {
        "2.0.0": [
          {
            "ADDRESS": "0xd4A311B310Ef2B1e534F7dBdB9a0B58140fAB9E1",
            "OPTIMIZER_RUNS": "1000000",
            "TIMESTAMP": "2023-06-27 19:18:43",
            "CONSTRUCTOR_ARGS": "0x",
            "SALT": "27062023",
            "VERIFIED": "true"
          }
        ]
      }
    },
    "goerli": {
      "production": {
        "2.0.0": [
          {
            "ADDRESS": "0x4Dc509f0BB4db1faeba81f5F13583Ff3d95F938D",
            "OPTIMIZER_RUNS": "1000000",
            "TIMESTAMP": "2023-05-02 16:12:47",
            "CONSTRUCTOR_ARGS": "0x",
            "VERIFIED": "true"
          }
        ]
      }
    },
    "polygon": {
      "production": {
        "2.0.0": [
          {
            "ADDRESS": "0x4Dc509f0BB4db1faeba81f5F13583Ff3d95F938D",
            "OPTIMIZER_RUNS": "1000000",
            "TIMESTAMP": "2023-05-17 22:32:31",
            "CONSTRUCTOR_ARGS": "0x",
            "VERIFIED": "true"
          }
        ]
      },
      "staging": {
        "2.0.0": [
          {
            "ADDRESS": "0xd4A311B310Ef2B1e534F7dBdB9a0B58140fAB9E1",
            "OPTIMIZER_RUNS": "1000000",
            "TIMESTAMP": "2023-06-27 17:07:58",
            "CONSTRUCTOR_ARGS": "0x",
            "SALT": "27062023",
            "VERIFIED": "true"
          }
        ]
      }
    },
    "gnosis": {
      "production": {
        "2.0.0": [
          {
            "ADDRESS": "0x4Dc509f0BB4db1faeba81f5F13583Ff3d95F938D",
            "OPTIMIZER_RUNS": "1000000",
            "TIMESTAMP": "2023-05-17 22:18:17",
            "CONSTRUCTOR_ARGS": "0x",
            "VERIFIED": "false"
          }
        ]
      }
    },
    "mainnet": {
      "production": {
        "2.0.0": [
          {
            "ADDRESS": "0x4Dc509f0BB4db1faeba81f5F13583Ff3d95F938D",
            "OPTIMIZER_RUNS": "1000000",
            "TIMESTAMP": "2023-05-17 22:35:59",
            "CONSTRUCTOR_ARGS": "0x",
            "VERIFIED": "true"
          }
        ]
      }
    },
    "mumbai": {
      "production": {
        "2.0.0": [
          {
            "ADDRESS": "0x4Dc509f0BB4db1faeba81f5F13583Ff3d95F938D",
            "OPTIMIZER_RUNS": "1000000",
            "TIMESTAMP": "2023-05-15 13:39:22",
            "CONSTRUCTOR_ARGS": "0x",
            "VERIFIED": "true"
          }
        ]
      }
    },
    "localanvil": {
      "staging": {
        "2.0.0": [
          {
            "ADDRESS": "0x7563C35E0A6065a7E213F20a913fBD27fF8Dfe84",
            "OPTIMIZER_RUNS": "1000000",
            "TIMESTAMP": "2023-06-27 09:59:46",
            "CONSTRUCTOR_ARGS": "0x",
            "DEPLOYSALT": "26062027",
            "VERIFIED": "false"
          }
        ]
      }
    }
  },
  "HyphenFacet": {
    "optimism": {
      "production": {
        "1.0.0": [
          {
            "ADDRESS": "0x416E2d3E39dF69bBc30244eC90477fD042812E6B",
            "OPTIMIZER_RUNS": "1000000",
            "TIMESTAMP": "2023-05-17 17:49:25",
            "CONSTRUCTOR_ARGS": "0x000000000000000000000000856cb5c3cbbe9e2e21293a644aa1f9363cee11e8",
            "VERIFIED": "true"
          }
        ]
      }
    },
    "arbitrum": {
      "production": {
        "1.0.0": [
          {
            "ADDRESS": "0x416E2d3E39dF69bBc30244eC90477fD042812E6B",
            "OPTIMIZER_RUNS": "1000000",
            "TIMESTAMP": "2023-05-17 17:45:51",
            "CONSTRUCTOR_ARGS": "0x000000000000000000000000856cb5c3cbbe9e2e21293a644aa1f9363cee11e8",
            "VERIFIED": "true"
          }
        ]
      },
      "staging": {
        "1.0.0": [
          {
            "ADDRESS": "0x5f0ACC0AFE9339dF553d7bEc69536CA45973F1FD",
            "OPTIMIZER_RUNS": "1000000",
            "TIMESTAMP": "2023-06-27 19:20:36",
            "CONSTRUCTOR_ARGS": "0x000000000000000000000000856cb5c3cbbe9e2e21293a644aa1f9363cee11e8",
            "SALT": "27062023",
            "VERIFIED": "true"
          }
        ]
      }
    },
    "mainnet": {
      "production": {
        "1.0.0": [
          {
            "ADDRESS": "0x416E2d3E39dF69bBc30244eC90477fD042812E6B",
            "OPTIMIZER_RUNS": "1000000",
            "TIMESTAMP": "2023-05-12 18:07:17",
            "CONSTRUCTOR_ARGS": "0x0000000000000000000000002a5c2568b10a0e826bfa892cf21ba7218310180b",
            "VERIFIED": "true"
          }
        ]
      }
    },
    "mumbai": {
      "production": {
        "1.0.0": [
          {
            "ADDRESS": "0x416E2d3E39dF69bBc30244eC90477fD042812E6B",
            "OPTIMIZER_RUNS": "1000000",
            "TIMESTAMP": "2023-05-15 13:41:11",
            "CONSTRUCTOR_ARGS": "0x000000000000000000000000b831f0848a055b146a0b13d54cffa6c1fe201b83",
            "VERIFIED": "true"
          }
        ]
      }
    },
    "bsc": {
      "production": {
        "1.0.0": [
          {
            "ADDRESS": "0x416E2d3E39dF69bBc30244eC90477fD042812E6B",
            "OPTIMIZER_RUNS": "1000000",
            "TIMESTAMP": "2023-05-17 17:43:23",
            "CONSTRUCTOR_ARGS": "0x00000000000000000000000094d3e62151b12a12a4976f60edc18459538faf08",
            "VERIFIED": "true"
          }
        ]
      }
    },
    "polygon": {
      "production": {
        "1.0.0": [
          {
            "ADDRESS": "0x416E2d3E39dF69bBc30244eC90477fD042812E6B",
            "OPTIMIZER_RUNS": "1000000",
            "TIMESTAMP": "2023-05-17 22:35:12",
            "CONSTRUCTOR_ARGS": "0x0000000000000000000000002a5c2568b10a0e826bfa892cf21ba7218310180b",
            "VERIFIED": "true"
          }
        ]
      },
      "staging": {
        "1.0.0": [
          {
            "ADDRESS": "0x5f0ACC0AFE9339dF553d7bEc69536CA45973F1FD",
            "OPTIMIZER_RUNS": "1000000",
            "TIMESTAMP": "2023-06-27 17:14:26",
            "CONSTRUCTOR_ARGS": "0x0000000000000000000000002a5c2568b10a0e826bfa892cf21ba7218310180b",
            "SALT": "27062023",
            "VERIFIED": "true"
          }
        ]
      }
    },
    "fantom": {
      "production": {
        "1.0.0": [
          {
            "ADDRESS": "0x416E2d3E39dF69bBc30244eC90477fD042812E6B",
            "OPTIMIZER_RUNS": "1000000",
            "TIMESTAMP": "2023-05-17 23:15:44",
            "CONSTRUCTOR_ARGS": "0x000000000000000000000000856cb5c3cbbe9e2e21293a644aa1f9363cee11e8",
            "VERIFIED": "true"
          }
        ]
      }
    },
    "avalanche": {
      "production": {
        "1.0.0": [
          {
            "ADDRESS": "0x416E2d3E39dF69bBc30244eC90477fD042812E6B",
            "OPTIMIZER_RUNS": "1000000",
            "TIMESTAMP": "2023-05-17 23:33:03",
            "CONSTRUCTOR_ARGS": "0x0000000000000000000000002a5c2568b10a0e826bfa892cf21ba7218310180b",
            "VERIFIED": "true"
          }
        ]
      }
    }
  },
  "LIFuelFacet": {
    "optimism": {
      "production": {
        "1.0.0": [
          {
            "ADDRESS": "0x6e118Db5ab7018FcF195e1310074688B8A1912B3",
            "OPTIMIZER_RUNS": "1000000",
            "TIMESTAMP": "2023-05-17 17:51:26",
            "CONSTRUCTOR_ARGS": "0x",
            "VERIFIED": "true"
          }
        ]
      }
    },
    "arbitrum": {
      "production": {
        "1.0.0": [
          {
            "ADDRESS": "0x6e118Db5ab7018FcF195e1310074688B8A1912B3",
            "OPTIMIZER_RUNS": "1000000",
            "TIMESTAMP": "2023-05-17 17:47:54",
            "CONSTRUCTOR_ARGS": "0x",
            "VERIFIED": "true"
          }
        ]
      },
      "staging": {
        "1.0.0": [
          {
            "ADDRESS": "0x9a077b9dD746237d8854848BDB01521B47edC8DF",
            "OPTIMIZER_RUNS": "1000000",
            "TIMESTAMP": "2023-06-27 19:21:21",
            "CONSTRUCTOR_ARGS": "0x",
            "SALT": "27062023",
            "VERIFIED": "true"
          }
        ]
      }
    },
    "moonbeam": {
      "production": {
        "1.0.0": [
          {
            "ADDRESS": "0x6e118Db5ab7018FcF195e1310074688B8A1912B3",
            "OPTIMIZER_RUNS": "1000000",
            "TIMESTAMP": "2023-05-18 12:31:08",
            "CONSTRUCTOR_ARGS": "0x",
            "VERIFIED": "true"
          }
        ]
      }
    },
    "mumbai": {
      "production": {
        "1.0.0": [
          {
            "ADDRESS": "0x6e118Db5ab7018FcF195e1310074688B8A1912B3",
            "OPTIMIZER_RUNS": "1000000",
            "TIMESTAMP": "2023-05-15 13:43:06",
            "CONSTRUCTOR_ARGS": "0x",
            "VERIFIED": "true"
          }
        ]
      },
      "staging": {
        "1.0.0": [
          {
            "ADDRESS": "0x8E0999d5CD9c3b8E384024De9E6Bd9E4a17abbf8",
            "OPTIMIZER_RUNS": "1000000",
            "TIMESTAMP": "2023-06-27 09:46:06",
            "CONSTRUCTOR_ARGS": "0x",
            "DEPLOYSALT": "26062026",
            "VERIFIED": "false"
          }
        ]
      }
    },
    "goerli": {
      "production": {
        "1.0.0": [
          {
            "ADDRESS": "0x6e118Db5ab7018FcF195e1310074688B8A1912B3",
            "OPTIMIZER_RUNS": "1000000",
            "TIMESTAMP": "2023-05-15 15:09:55",
            "CONSTRUCTOR_ARGS": "0x",
            "VERIFIED": "true"
          }
        ]
      }
    },
    "lineatest": {
      "production": {
        "1.0.0": [
          {
            "ADDRESS": "0x6e118Db5ab7018FcF195e1310074688B8A1912B3",
            "OPTIMIZER_RUNS": "1000000",
            "TIMESTAMP": "2023-05-15 16:21:55",
            "CONSTRUCTOR_ARGS": "0x",
            "VERIFIED": "false"
          }
        ]
      }
    },
    "bsc": {
      "production": {
        "1.0.0": [
          {
            "ADDRESS": "0x6e118Db5ab7018FcF195e1310074688B8A1912B3",
            "OPTIMIZER_RUNS": "1000000",
            "TIMESTAMP": "2023-05-17 17:46:07",
            "CONSTRUCTOR_ARGS": "0x",
            "VERIFIED": "true"
          }
        ]
      }
    },
    "gnosis": {
      "production": {
        "1.0.0": [
          {
            "ADDRESS": "0x6e118Db5ab7018FcF195e1310074688B8A1912B3",
            "OPTIMIZER_RUNS": "1000000",
            "TIMESTAMP": "2023-05-17 22:21:40",
            "CONSTRUCTOR_ARGS": "0x",
            "VERIFIED": "false"
          }
        ]
      },
      "staging": {
        "1.0.0": [
          {
            "ADDRESS": "0x9a077b9dD746237d8854848BDB01521B47edC8DF",
            "OPTIMIZER_RUNS": "1000000",
            "TIMESTAMP": "2023-06-27 17:49:37",
            "CONSTRUCTOR_ARGS": "0x",
            "SALT": "27062023",
            "VERIFIED": "false"
          }
        ]
      }
    },
    "polygon": {
      "production": {
        "1.0.0": [
          {
            "ADDRESS": "0x6e118Db5ab7018FcF195e1310074688B8A1912B3",
            "OPTIMIZER_RUNS": "1000000",
            "TIMESTAMP": "2023-05-17 22:36:18",
            "CONSTRUCTOR_ARGS": "0x",
            "VERIFIED": "true"
          }
        ]
      },
      "staging": {
        "1.0.0": [
          {
            "ADDRESS": "0x9a077b9dD746237d8854848BDB01521B47edC8DF",
            "OPTIMIZER_RUNS": "1000000",
            "TIMESTAMP": "2023-06-27 17:17:31",
            "CONSTRUCTOR_ARGS": "0x",
            "SALT": "27062023",
            "VERIFIED": "true"
          }
        ]
      }
    },
    "mainnet": {
      "production": {
        "1.0.0": [
          {
            "ADDRESS": "0x6e118Db5ab7018FcF195e1310074688B8A1912B3",
            "OPTIMIZER_RUNS": "1000000",
            "TIMESTAMP": "2023-05-17 22:38:38",
            "CONSTRUCTOR_ARGS": "0x",
            "VERIFIED": "true"
          }
        ]
      },
      "staging": {
        "1.0.0": [
          {
            "ADDRESS": "0x6e118Db5ab7018FcF195e1310074688B8A1912B3",
            "OPTIMIZER_RUNS": "1000000",
            "TIMESTAMP": "2023-05-17 22:38:38",
            "CONSTRUCTOR_ARGS": "0x",
            "VERIFIED": "true"
          }
        ]
      }
    },
    "fantom": {
      "production": {
        "1.0.0": [
          {
            "ADDRESS": "0x6e118Db5ab7018FcF195e1310074688B8A1912B3",
            "OPTIMIZER_RUNS": "1000000",
            "TIMESTAMP": "2023-05-17 23:19:55",
            "CONSTRUCTOR_ARGS": "0x",
            "VERIFIED": "true"
          }
        ]
      }
    },
    "okx": {
      "production": {
        "1.0.0": [
          {
            "ADDRESS": "0x6e118Db5ab7018FcF195e1310074688B8A1912B3",
            "OPTIMIZER_RUNS": "1000000",
            "TIMESTAMP": "2023-05-17 23:28:41",
            "CONSTRUCTOR_ARGS": "0x",
            "VERIFIED": "false"
          }
        ]
      }
    },
    "moonriver": {
      "production": {
        "1.0.0": [
          {
            "ADDRESS": "0x6e118Db5ab7018FcF195e1310074688B8A1912B3",
            "OPTIMIZER_RUNS": "1000000",
            "TIMESTAMP": "2023-05-17 23:29:52",
            "CONSTRUCTOR_ARGS": "0x",
            "VERIFIED": "true"
          }
        ]
      }
    },
    "avalanche": {
      "production": {
        "1.0.0": [
          {
            "ADDRESS": "0x6e118Db5ab7018FcF195e1310074688B8A1912B3",
            "OPTIMIZER_RUNS": "1000000",
            "TIMESTAMP": "2023-05-17 23:35:06",
            "CONSTRUCTOR_ARGS": "0x",
            "VERIFIED": "true"
          }
        ]
      },
      "staging": {
        "1.0.0": [
          {
            "ADDRESS": "0x9a077b9dD746237d8854848BDB01521B47edC8DF",
            "OPTIMIZER_RUNS": "1000000",
            "TIMESTAMP": "2023-06-27 18:03:55",
            "CONSTRUCTOR_ARGS": "0x",
            "SALT": "27062023",
            "VERIFIED": "true"
          }
        ]
      }
    },
    "fuse": {
      "production": {
        "1.0.0": [
          {
            "ADDRESS": "0x6e118Db5ab7018FcF195e1310074688B8A1912B3",
            "OPTIMIZER_RUNS": "1000000",
            "TIMESTAMP": "2023-05-18 11:46:15",
            "CONSTRUCTOR_ARGS": "0x",
            "VERIFIED": "true"
          }
        ]
      }
    },
    "cronos": {
      "production": {
        "1.0.0": [
          {
            "ADDRESS": "0x6e118Db5ab7018FcF195e1310074688B8A1912B3",
            "OPTIMIZER_RUNS": "1000000",
            "TIMESTAMP": "2023-05-18 11:51:22",
            "CONSTRUCTOR_ARGS": "0x",
            "VERIFIED": "true"
          }
        ]
      }
    },
    "velas": {
      "production": {
        "1.0.0": [
          {
            "ADDRESS": "0x6e118Db5ab7018FcF195e1310074688B8A1912B3",
            "OPTIMIZER_RUNS": "1000000",
            "TIMESTAMP": "2023-05-18 12:12:14",
            "CONSTRUCTOR_ARGS": "0x",
            "VERIFIED": "true"
          }
        ]
      }
    },
    "evmos": {
      "production": {
        "1.0.0": [
          {
            "ADDRESS": "0x6e118Db5ab7018FcF195e1310074688B8A1912B3",
            "OPTIMIZER_RUNS": "1000000",
            "TIMESTAMP": "2023-05-18 12:23:44",
            "CONSTRUCTOR_ARGS": "0x",
            "VERIFIED": "true"
          }
        ]
      },
      "staging": {
        "1.0.0": [
          {
            "ADDRESS": "0x9a077b9dD746237d8854848BDB01521B47edC8DF",
            "OPTIMIZER_RUNS": "1000000",
            "TIMESTAMP": "2023-06-27 18:40:56",
            "CONSTRUCTOR_ARGS": "0x",
            "SALT": "27062023",
            "VERIFIED": "true"
          }
        ]
      }
    },
    "celo": {
      "production": {
        "1.0.0": [
          {
            "ADDRESS": "0x6e118Db5ab7018FcF195e1310074688B8A1912B3",
            "OPTIMIZER_RUNS": "1000000",
            "TIMESTAMP": "2023-05-18 12:31:24",
            "CONSTRUCTOR_ARGS": "0x",
            "VERIFIED": "true"
          }
        ]
      }
    },
    "aurora": {
      "production": {
        "1.0.0": [
          {
            "ADDRESS": "0x6e118Db5ab7018FcF195e1310074688B8A1912B3",
            "OPTIMIZER_RUNS": "1000000",
            "TIMESTAMP": "2023-05-18 12:34:02",
            "CONSTRUCTOR_ARGS": "0x",
            "VERIFIED": "false"
          }
        ]
      }
    },
    "boba": {
      "production": {
        "1.0.0": [
          {
            "ADDRESS": "0x6e118Db5ab7018FcF195e1310074688B8A1912B3",
            "OPTIMIZER_RUNS": "1000000",
            "TIMESTAMP": "2023-05-18 12:53:15",
            "CONSTRUCTOR_ARGS": "0x",
            "VERIFIED": "true"
          }
        ]
      }
    },
    "polygonzkevm": {
      "production": {
        "1.0.0": [
          {
            "ADDRESS": "0xc168BA7C5103fd1eCfC2C8d25B87C6071DbEdd90",
            "OPTIMIZER_RUNS": "1000000",
            "TIMESTAMP": "2023-06-08 17:48:04",
            "CONSTRUCTOR_ARGS": "0x",
            "VERIFIED": "false"
          }
        ]
      }
    },
    "localanvil": {
      "staging": {
        "1.0.0": [
          {
            "ADDRESS": "0xDBEcc00716f054B78B06747acFEe9db8D99359D0",
            "OPTIMIZER_RUNS": "1000000",
            "TIMESTAMP": "2023-06-27 10:00:30",
            "CONSTRUCTOR_ARGS": "0x",
            "DEPLOYSALT": "26062027",
            "VERIFIED": "false"
          }
        ]
      }
    }
  },
  "MultichainFacet": {
    "optimism": {
      "production": {
        "1.0.0": [
          {
            "ADDRESS": "0x0e439865644b3A14e31E6dAA3F868535EaFC322B",
            "OPTIMIZER_RUNS": "1000000",
            "TIMESTAMP": "2023-04-12 11:01:28",
            "CONSTRUCTOR_ARGS": "0x",
            "VERIFIED": "true"
          }
        ],
        "1.0.1": [
          {
            "ADDRESS": "0x4cf6c406F004b7B588ec8638fBd2cC2215D87C90",
            "OPTIMIZER_RUNS": "1000000",
            "TIMESTAMP": "2023-05-17 17:53:29",
            "CONSTRUCTOR_ARGS": "0x",
            "VERIFIED": "true"
          }
        ]
      }
    },
    "arbitrum": {
      "production": {
        "1.0.0": [
          {
            "ADDRESS": "0x0e439865644b3A14e31E6dAA3F868535EaFC322B",
            "OPTIMIZER_RUNS": "1000000",
            "TIMESTAMP": "2023-04-12 14:17:11",
            "CONSTRUCTOR_ARGS": "0x",
            "VERIFIED": "true"
          }
        ],
        "1.0.1": [
          {
            "ADDRESS": "0x4cf6c406F004b7B588ec8638fBd2cC2215D87C90",
            "OPTIMIZER_RUNS": "1000000",
            "TIMESTAMP": "2023-05-17 17:49:58",
            "CONSTRUCTOR_ARGS": "0x",
            "VERIFIED": "true"
          }
        ]
      },
      "staging": {
        "1.0.1": [
          {
            "ADDRESS": "0x2735b41F96895E8e26e5a7D51c1387cC637Ef652",
            "OPTIMIZER_RUNS": "1000000",
            "TIMESTAMP": "2023-06-27 19:22:08",
            "CONSTRUCTOR_ARGS": "0x",
            "SALT": "27062023",
            "VERIFIED": "true"
          }
        ]
      }
    },
    "moonbeam": {
      "production": {
        "1.0.1": [
          {
            "ADDRESS": "0x4cf6c406F004b7B588ec8638fBd2cC2215D87C90",
            "OPTIMIZER_RUNS": "1000000",
            "TIMESTAMP": "2023-05-18 12:32:48",
            "CONSTRUCTOR_ARGS": "0x",
            "VERIFIED": "true"
          }
        ]
      }
    },
    "mumbai": {
      "production": {
        "1.0.1": [
          {
            "ADDRESS": "0x4cf6c406F004b7B588ec8638fBd2cC2215D87C90",
            "OPTIMIZER_RUNS": "1000000",
            "TIMESTAMP": "2023-05-15 13:45:00",
            "CONSTRUCTOR_ARGS": "0x",
            "VERIFIED": "true"
          }
        ]
      }
    },
    "goerli": {
      "production": {
        "1.0.1": [
          {
            "ADDRESS": "0x4cf6c406F004b7B588ec8638fBd2cC2215D87C90",
            "OPTIMIZER_RUNS": "1000000",
            "TIMESTAMP": "2023-05-15 15:11:39",
            "CONSTRUCTOR_ARGS": "0x",
            "VERIFIED": "true"
          }
        ]
      }
    },
    "lineatest": {
      "production": {
        "1.0.1": [
          {
            "ADDRESS": "0x4cf6c406F004b7B588ec8638fBd2cC2215D87C90",
            "OPTIMIZER_RUNS": "1000000",
            "TIMESTAMP": "2023-05-15 16:23:57",
            "CONSTRUCTOR_ARGS": "0x",
            "VERIFIED": "false"
          }
        ]
      }
    },
    "bsc": {
      "production": {
        "1.0.1": [
          {
            "ADDRESS": "0x4cf6c406F004b7B588ec8638fBd2cC2215D87C90",
            "OPTIMIZER_RUNS": "1000000",
            "TIMESTAMP": "2023-05-17 17:48:24",
            "CONSTRUCTOR_ARGS": "0x",
            "VERIFIED": "true"
          }
        ]
      }
    },
    "gnosis": {
      "production": {
        "1.0.1": [
          {
            "ADDRESS": "0x4cf6c406F004b7B588ec8638fBd2cC2215D87C90",
            "OPTIMIZER_RUNS": "1000000",
            "TIMESTAMP": "2023-05-17 22:25:36",
            "CONSTRUCTOR_ARGS": "0x",
            "VERIFIED": "false"
          }
        ]
      }
    },
    "polygon": {
      "production": {
        "1.0.1": [
          {
            "ADDRESS": "0x4cf6c406F004b7B588ec8638fBd2cC2215D87C90",
            "OPTIMIZER_RUNS": "1000000",
            "TIMESTAMP": "2023-05-17 22:38:56",
            "CONSTRUCTOR_ARGS": "0x",
            "VERIFIED": "true"
          }
        ]
      },
      "staging": {
        "1.0.1": [
          {
            "ADDRESS": "0x2735b41F96895E8e26e5a7D51c1387cC637Ef652",
            "OPTIMIZER_RUNS": "1000000",
            "TIMESTAMP": "2023-06-27 17:18:24",
            "CONSTRUCTOR_ARGS": "0x",
            "SALT": "27062023",
            "VERIFIED": "true"
          }
        ]
      }
    },
    "mainnet": {
      "production": {
        "1.0.1": [
          {
            "ADDRESS": "0x07b7078D316AE023D19DB5AFeFe3f7EFE56F34B7",
            "OPTIMIZER_RUNS": "1000000",
            "TIMESTAMP": "2023-06-08 17:52:06",
            "CONSTRUCTOR_ARGS": "0x",
            "VERIFIED": "true"
          }
        ]
      }
    },
    "fantom": {
      "production": {
        "1.0.1": [
          {
            "ADDRESS": "0x4cf6c406F004b7B588ec8638fBd2cC2215D87C90",
            "OPTIMIZER_RUNS": "1000000",
            "TIMESTAMP": "2023-05-17 23:23:59",
            "CONSTRUCTOR_ARGS": "0x",
            "VERIFIED": "true"
          }
        ]
      }
    },
    "okx": {
      "production": {
        "1.0.1": [
          {
            "ADDRESS": "0x4cf6c406F004b7B588ec8638fBd2cC2215D87C90",
            "OPTIMIZER_RUNS": "1000000",
            "TIMESTAMP": "2023-05-17 23:30:22",
            "CONSTRUCTOR_ARGS": "0x",
            "VERIFIED": "false"
          }
        ]
      }
    },
    "moonriver": {
      "production": {
        "1.0.1": [
          {
            "ADDRESS": "0x4cf6c406F004b7B588ec8638fBd2cC2215D87C90",
            "OPTIMIZER_RUNS": "1000000",
            "TIMESTAMP": "2023-05-17 23:31:49",
            "CONSTRUCTOR_ARGS": "0x",
            "VERIFIED": "true"
          }
        ]
      }
    },
    "avalanche": {
      "production": {
        "1.0.1": [
          {
            "ADDRESS": "0x4cf6c406F004b7B588ec8638fBd2cC2215D87C90",
            "OPTIMIZER_RUNS": "1000000",
            "TIMESTAMP": "2023-05-17 23:35:59",
            "CONSTRUCTOR_ARGS": "0x",
            "VERIFIED": "true"
          }
        ]
      }
    },
    "fuse": {
      "production": {
        "1.0.1": [
          {
            "ADDRESS": "0x4cf6c406F004b7B588ec8638fBd2cC2215D87C90",
            "OPTIMIZER_RUNS": "1000000",
            "TIMESTAMP": "2023-05-18 11:47:55",
            "CONSTRUCTOR_ARGS": "0x",
            "VERIFIED": "true"
          }
        ]
      }
    },
    "cronos": {
      "production": {
        "1.0.1": [
          {
            "ADDRESS": "0x4cf6c406F004b7B588ec8638fBd2cC2215D87C90",
            "OPTIMIZER_RUNS": "1000000",
            "TIMESTAMP": "2023-05-18 11:53:24",
            "CONSTRUCTOR_ARGS": "0x",
            "VERIFIED": "true"
          }
        ]
      }
    },
    "evmos": {
      "production": {
        "1.0.1": [
          {
            "ADDRESS": "0x4cf6c406F004b7B588ec8638fBd2cC2215D87C90",
            "OPTIMIZER_RUNS": "1000000",
            "TIMESTAMP": "2023-05-18 12:25:23",
            "CONSTRUCTOR_ARGS": "0x",
            "VERIFIED": "true"
          }
        ]
      }
    },
    "celo": {
      "production": {
        "1.0.1": [
          {
            "ADDRESS": "0x4cf6c406F004b7B588ec8638fBd2cC2215D87C90",
            "OPTIMIZER_RUNS": "1000000",
            "TIMESTAMP": "2023-05-18 12:38:26",
            "CONSTRUCTOR_ARGS": "0x",
            "VERIFIED": "true"
          }
        ]
      }
    },
    "boba": {
      "production": {
        "1.0.1": [
          {
            "ADDRESS": "0x4cf6c406F004b7B588ec8638fBd2cC2215D87C90",
            "OPTIMIZER_RUNS": "1000000",
            "TIMESTAMP": "2023-05-18 12:55:06",
            "CONSTRUCTOR_ARGS": "0x",
            "VERIFIED": "true"
          }
        ]
      }
    },
    "polygonzkevm": {
      "production": {
        "1.0.1": [
          {
            "ADDRESS": "0x07b7078D316AE023D19DB5AFeFe3f7EFE56F34B7",
            "OPTIMIZER_RUNS": "1000000",
            "TIMESTAMP": "2023-06-12 12:17:19",
            "CONSTRUCTOR_ARGS": "0x",
            "VERIFIED": "false"
          }
        ]
      }
    },
    "velas": {
      "production": {
        "1.0.1": [
          {
            "ADDRESS": "0x07b7078D316AE023D19DB5AFeFe3f7EFE56F34B7",
            "OPTIMIZER_RUNS": "1000000",
            "TIMESTAMP": "2023-06-12 12:13:13",
            "CONSTRUCTOR_ARGS": "0x",
            "VERIFIED": "true"
          }
        ]
      }
    },
    "aurora": {
      "production": {
        "1.0.1": [
          {
            "ADDRESS": "0x07b7078D316AE023D19DB5AFeFe3f7EFE56F34B7",
            "OPTIMIZER_RUNS": "1000000",
            "TIMESTAMP": "2023-06-12 12:48:18",
            "CONSTRUCTOR_ARGS": "0x",
            "VERIFIED": "false"
          }
        ]
      }
    },
    "localanvil": {
      "staging": {
        "1.0.1": [
          {
            "ADDRESS": "0x14F834463F37f3442936f04dfE512B09008cA367",
            "OPTIMIZER_RUNS": "1000000",
            "TIMESTAMP": "2023-06-27 10:00:53",
            "CONSTRUCTOR_ARGS": "0x",
            "DEPLOYSALT": "26062027",
            "VERIFIED": "false"
          }
        ]
      }
    }
  },
  "NXTPFacet": {
    "optimism": {
      "production": {
        "1.0.0": [
          {
            "ADDRESS": "0x238502aDc8ca550723CBE78543c8B757599A21cC",
            "OPTIMIZER_RUNS": "1000000",
            "TIMESTAMP": "2023-05-17 17:55:36",
            "CONSTRUCTOR_ARGS": "0x00000000000000000000000031efc4aeaa7c39e54a33fdc3c46ee2bd70ae0a09",
            "VERIFIED": "true"
          }
        ]
      }
    },
    "arbitrum": {
      "production": {
        "1.0.0": [
          {
            "ADDRESS": "0x238502aDc8ca550723CBE78543c8B757599A21cC",
            "OPTIMIZER_RUNS": "1000000",
            "TIMESTAMP": "2023-05-17 17:52:20",
            "CONSTRUCTOR_ARGS": "0x000000000000000000000000cf4d2994088a8cde52fb584fe29608b63ec063b2",
            "VERIFIED": "true"
          }
        ]
      }
    },
    "moonbeam": {
      "production": {
        "1.0.0": [
          {
            "ADDRESS": "0x238502aDc8ca550723CBE78543c8B757599A21cC",
            "OPTIMIZER_RUNS": "1000000",
            "TIMESTAMP": "2023-05-18 12:34:51",
            "CONSTRUCTOR_ARGS": "0x00000000000000000000000031efc4aeaa7c39e54a33fdc3c46ee2bd70ae0a09",
            "VERIFIED": "true"
          }
        ]
      }
    },
    "mainnet": {
      "production": {
        "1.0.0": [
          {
            "ADDRESS": "0x238502aDc8ca550723CBE78543c8B757599A21cC",
            "OPTIMIZER_RUNS": "1000000",
            "TIMESTAMP": "2023-05-17 22:45:17",
            "CONSTRUCTOR_ARGS": "0x00000000000000000000000031efc4aeaa7c39e54a33fdc3c46ee2bd70ae0a09",
            "VERIFIED": "true"
          }
        ]
      }
    },
    "mumbai": {
      "production": {
        "1.0.0": [
          {
            "ADDRESS": "0x238502aDc8ca550723CBE78543c8B757599A21cC",
            "OPTIMIZER_RUNS": "1000000",
            "TIMESTAMP": "2023-05-15 13:47:13",
            "CONSTRUCTOR_ARGS": "0x00000000000000000000000046c45f027af8e0f47f6c579f586cd0c6c3e92893",
            "VERIFIED": "true"
          }
        ]
      }
    },
    "goerli": {
      "production": {
        "1.0.0": [
          {
            "ADDRESS": "0x238502aDc8ca550723CBE78543c8B757599A21cC",
            "OPTIMIZER_RUNS": "1000000",
            "TIMESTAMP": "2023-05-15 15:13:40",
            "CONSTRUCTOR_ARGS": "0x000000000000000000000000b6cb4893f7e27adf1bdda1d283a6b344a1f57d58",
            "VERIFIED": "true"
          }
        ]
      }
    },
    "lineatest": {
      "production": {
        "1.0.0": [
          {
            "ADDRESS": "0x238502aDc8ca550723CBE78543c8B757599A21cC",
            "OPTIMIZER_RUNS": "1000000",
            "TIMESTAMP": "2023-05-15 16:26:28",
            "CONSTRUCTOR_ARGS": "0x0000000000000000000000000000000000000000000000000000000000000020",
            "VERIFIED": "false"
          }
        ]
      }
    },
    "bsc": {
      "production": {
        "1.0.0": [
          {
            "ADDRESS": "0x238502aDc8ca550723CBE78543c8B757599A21cC",
            "OPTIMIZER_RUNS": "1000000",
            "TIMESTAMP": "2023-05-17 17:51:13",
            "CONSTRUCTOR_ARGS": "0x0000000000000000000000002a9ea5e8cddf40730f4f4f839f673a51600c314e",
            "VERIFIED": "true"
          }
        ]
      }
    },
    "gnosis": {
      "production": {
        "1.0.0": [
          {
            "ADDRESS": "0x238502aDc8ca550723CBE78543c8B757599A21cC",
            "OPTIMIZER_RUNS": "1000000",
            "TIMESTAMP": "2023-05-17 22:29:22",
            "CONSTRUCTOR_ARGS": "0x000000000000000000000000115909bdcbab21954beb4ab65fc2abee9866fa93",
            "VERIFIED": "false"
          }
        ]
      }
    },
    "polygon": {
      "production": {
        "1.0.0": [
          {
            "ADDRESS": "0x238502aDc8ca550723CBE78543c8B757599A21cC",
            "OPTIMIZER_RUNS": "1000000",
            "TIMESTAMP": "2023-05-17 22:41:44",
            "CONSTRUCTOR_ARGS": "0x0000000000000000000000006090de2ec76eb1dc3b5d632734415c93c44fd113",
            "VERIFIED": "true"
          }
        ]
      }
    },
    "fantom": {
      "production": {
        "1.0.0": [
          {
            "ADDRESS": "0x238502aDc8ca550723CBE78543c8B757599A21cC",
            "OPTIMIZER_RUNS": "1000000",
            "TIMESTAMP": "2023-05-17 23:29:21",
            "CONSTRUCTOR_ARGS": "0x0000000000000000000000000d29d9fa94a23e0d2f06efc79c25144a8f51fc4b",
            "VERIFIED": "true"
          }
        ]
      }
    },
    "moonriver": {
      "production": {
        "1.0.0": [
          {
            "ADDRESS": "0x238502aDc8ca550723CBE78543c8B757599A21cC",
            "OPTIMIZER_RUNS": "1000000",
            "TIMESTAMP": "2023-05-17 23:34:06",
            "CONSTRUCTOR_ARGS": "0x000000000000000000000000373ba9aa0f48b27a977f73423039e6de341a0c7c",
            "VERIFIED": "true"
          }
        ]
      }
    },
    "avalanche": {
      "production": {
        "1.0.0": [
          {
            "ADDRESS": "0x238502aDc8ca550723CBE78543c8B757599A21cC",
            "OPTIMIZER_RUNS": "1000000",
            "TIMESTAMP": "2023-05-17 23:38:07",
            "CONSTRUCTOR_ARGS": "0x00000000000000000000000031efc4aeaa7c39e54a33fdc3c46ee2bd70ae0a09",
            "VERIFIED": "true"
          }
        ]
      }
    },
    "fuse": {
      "production": {
        "1.0.0": [
          {
            "ADDRESS": "0x238502aDc8ca550723CBE78543c8B757599A21cC",
            "OPTIMIZER_RUNS": "1000000",
            "TIMESTAMP": "2023-05-18 11:49:41",
            "CONSTRUCTOR_ARGS": "0x00000000000000000000000031efc4aeaa7c39e54a33fdc3c46ee2bd70ae0a09",
            "VERIFIED": "true"
          }
        ]
      }
    },
    "cronos": {
      "production": {
        "1.0.0": [
          {
            "ADDRESS": "0x238502aDc8ca550723CBE78543c8B757599A21cC",
            "OPTIMIZER_RUNS": "1000000",
            "TIMESTAMP": "2023-05-18 11:55:55",
            "CONSTRUCTOR_ARGS": "0x00000000000000000000000031efc4aeaa7c39e54a33fdc3c46ee2bd70ae0a09",
            "VERIFIED": "true"
          }
        ]
      }
    },
    "evmos": {
      "production": {
        "1.0.0": [
          {
            "ADDRESS": "0x238502aDc8ca550723CBE78543c8B757599A21cC",
            "OPTIMIZER_RUNS": "1000000",
            "TIMESTAMP": "2023-05-18 12:27:19",
            "CONSTRUCTOR_ARGS": "0x00000000000000000000000031efc4aeaa7c39e54a33fdc3c46ee2bd70ae0a09",
            "VERIFIED": "true"
          }
        ]
      }
    },
    "boba": {
      "production": {
        "1.0.0": [
          {
            "ADDRESS": "0x238502aDc8ca550723CBE78543c8B757599A21cC",
            "OPTIMIZER_RUNS": "1000000",
            "TIMESTAMP": "2023-05-18 12:57:09",
            "CONSTRUCTOR_ARGS": "0x00000000000000000000000031efc4aeaa7c39e54a33fdc3c46ee2bd70ae0a09",
            "VERIFIED": "true"
          }
        ]
      }
    }
  },
  "StargateFacet": {
    "optimism": {
      "production": {
        "1.0.0": [
          {
            "ADDRESS": "0x7E4A13BFe1200Fdc5E0FFa7eC65eFaBd8B17bc26",
            "OPTIMIZER_RUNS": "1000000",
            "TIMESTAMP": "2023-05-17 17:57:29",
            "CONSTRUCTOR_ARGS": "0x000000000000000000000000b0d502e938ed5f4df2e681fe6e419ff29631d62b",
            "VERIFIED": "true"
          }
        ]
      }
    },
    "arbitrum": {
      "production": {
        "1.0.0": [
          {
            "ADDRESS": "0x7E4A13BFe1200Fdc5E0FFa7eC65eFaBd8B17bc26",
            "OPTIMIZER_RUNS": "1000000",
            "TIMESTAMP": "2023-05-17 17:54:23",
            "CONSTRUCTOR_ARGS": "0x00000000000000000000000053bf833a5d6c4dda888f69c22c88c9f356a41614",
            "VERIFIED": "true"
          }
        ]
      },
      "staging": {
        "1.0.0": [
          {
            "ADDRESS": "0xB0Ff925009c070DC007feC65A2C84c766781a787",
            "OPTIMIZER_RUNS": "1000000",
            "TIMESTAMP": "2023-06-27 19:24:50",
            "CONSTRUCTOR_ARGS": "0x00000000000000000000000053bf833a5d6c4dda888f69c22c88c9f356a41614",
            "SALT": "27062023",
            "VERIFIED": "true"
          }
        ]
      }
    },
    "mumbai": {
      "staging": {
        "1.0.0": [
          {
            "ADDRESS": "0xEe8538b8E097804De85284a801BD076875e435fA",
            "OPTIMIZER_RUNS": "1000000",
            "TIMESTAMP": "2023-05-04 22:11:53",
            "CONSTRUCTOR_ARGS": "0x000000000000000000000000817436a076060d158204d955e5403b6ed0a5fac0",
            "VERIFIED": "true"
          }
        ]
      },
      "production": {
        "1.0.0": [
          {
            "ADDRESS": "0x7E4A13BFe1200Fdc5E0FFa7eC65eFaBd8B17bc26",
            "OPTIMIZER_RUNS": "1000000",
            "TIMESTAMP": "2023-05-15 13:49:24",
            "CONSTRUCTOR_ARGS": "0x000000000000000000000000817436a076060d158204d955e5403b6ed0a5fac0",
            "VERIFIED": "true"
          }
        ]
      }
    },
    "mainnet": {
      "production": {
        "1.0.0": [
          {
            "ADDRESS": "0x7E4A13BFe1200Fdc5E0FFa7eC65eFaBd8B17bc26",
            "OPTIMIZER_RUNS": "1000000",
            "TIMESTAMP": "2023-05-17 22:53:26",
            "CONSTRUCTOR_ARGS": "0x0000000000000000000000008731d54e9d02c286767d56ac03e8037c07e01e98",
            "VERIFIED": "true"
          }
        ]
      }
    },
    "goerli": {
      "production": {
        "1.0.0": [
          {
            "ADDRESS": "0x7E4A13BFe1200Fdc5E0FFa7eC65eFaBd8B17bc26",
            "OPTIMIZER_RUNS": "1000000",
            "TIMESTAMP": "2023-05-15 15:21:42",
            "CONSTRUCTOR_ARGS": "0x0000000000000000000000007612ae2a34e5a363e137de748801fb4c86499152",
            "VERIFIED": "true"
          }
        ]
      }
    },
    "lineatest": {
      "production": {
        "1.0.0": [
          {
            "ADDRESS": "0x7E4A13BFe1200Fdc5E0FFa7eC65eFaBd8B17bc26",
            "OPTIMIZER_RUNS": "1000000",
            "TIMESTAMP": "2023-05-15 16:34:30",
            "CONSTRUCTOR_ARGS": "0x0000000000000000000000000000000000000000000000000000000000000020",
            "VERIFIED": "false"
          }
        ]
      }
    },
    "bsc": {
      "production": {
        "1.0.0": [
          {
            "ADDRESS": "0x7E4A13BFe1200Fdc5E0FFa7eC65eFaBd8B17bc26",
            "OPTIMIZER_RUNS": "1000000",
            "TIMESTAMP": "2023-05-17 17:53:31",
            "CONSTRUCTOR_ARGS": "0x0000000000000000000000004a364f8c717caad9a442737eb7b8a55cc6cf18d8",
            "VERIFIED": "true"
          }
        ]
      }
    },
    "polygon": {
      "production": {
        "1.0.0": [
          {
            "ADDRESS": "0x7E4A13BFe1200Fdc5E0FFa7eC65eFaBd8B17bc26",
            "OPTIMIZER_RUNS": "1000000",
            "TIMESTAMP": "2023-05-17 22:44:09",
            "CONSTRUCTOR_ARGS": "0x00000000000000000000000045a01e4e04f14f7a4a6702c74187c5f6222033cd",
            "VERIFIED": "true"
          }
        ]
      },
      "staging": {
        "1.0.0": [
          {
            "ADDRESS": "0xB0Ff925009c070DC007feC65A2C84c766781a787",
            "OPTIMIZER_RUNS": "1000000",
            "TIMESTAMP": "2023-06-27 17:21:29",
            "CONSTRUCTOR_ARGS": "0x00000000000000000000000045a01e4e04f14f7a4a6702c74187c5f6222033cd",
            "SALT": "27062023",
            "VERIFIED": "true"
          }
        ]
      }
    },
    "fantom": {
      "production": {
        "1.0.0": [
          {
            "ADDRESS": "0x7E4A13BFe1200Fdc5E0FFa7eC65eFaBd8B17bc26",
            "OPTIMIZER_RUNS": "1000000",
            "TIMESTAMP": "2023-05-17 23:33:21",
            "CONSTRUCTOR_ARGS": "0x000000000000000000000000af5191b0de278c7286d6c7cc6ab6bb8a73ba2cd6",
            "VERIFIED": "true"
          }
        ]
      }
    },
    "avalanche": {
      "production": {
        "1.0.0": [
          {
            "ADDRESS": "0x7E4A13BFe1200Fdc5E0FFa7eC65eFaBd8B17bc26",
            "OPTIMIZER_RUNS": "1000000",
            "TIMESTAMP": "2023-05-17 23:40:09",
            "CONSTRUCTOR_ARGS": "0x00000000000000000000000045a01e4e04f14f7a4a6702c74187c5f6222033cd",
            "VERIFIED": "true"
          }
        ]
      }
    },
    "localanvil": {
      "staging": {
        "1.0.0": [
          {
            "ADDRESS": "0x5A9c999e0109b9d36bc02A838D3fa54cbB66Af76",
            "OPTIMIZER_RUNS": "1000000",
            "TIMESTAMP": "2023-06-27 10:02:11",
            "CONSTRUCTOR_ARGS": "0x0000000000000000000000000000000000000000000000000000000000000000",
            "DEPLOYSALT": "26062027",
            "VERIFIED": "false"
          }
        ]
      }
    }
  },
  "ERC20Proxy": {
    "optimism": {
      "production": {
        "1.0.0": [
          {
            "ADDRESS": "0x0654EbA982ec082036A3D0f59964D302f1ba5cdA",
            "OPTIMIZER_RUNS": "1000000",
            "TIMESTAMP": "2023-04-12 11:10:28",
            "CONSTRUCTOR_ARGS": "0x00000000000000000000000011f11121df7256c40339393b0fb045321022ce44",
            "VERIFIED": "true"
          }
        ]
      }
    },
    "arbitrum": {
      "production": {
        "1.0.0": [
          {
            "ADDRESS": "0x0654EbA982ec082036A3D0f59964D302f1ba5cdA",
            "OPTIMIZER_RUNS": "1000000",
            "TIMESTAMP": "2023-04-12 14:24:41",
            "CONSTRUCTOR_ARGS": "0x00000000000000000000000011f11121df7256c40339393b0fb045321022ce44",
            "VERIFIED": "true"
          }
        ]
      },
      "staging": {
        "1.0.0": [
          {
            "ADDRESS": "0x6c93D0F446356725E3a51906285044f8788c72f2",
            "OPTIMIZER_RUNS": "1000000",
            "TIMESTAMP": "2023-06-27 19:26:39",
            "CONSTRUCTOR_ARGS": "0x000000000000000000000000552008c0f6870c2f77e5cc1d2eb9bdff03e30ea0",
            "SALT": "27062023",
            "VERIFIED": "true"
          }
        ]
      }
    },
    "polygon": {
      "production": {
        "1.0.0": [
          {
            "ADDRESS": "0x0654EbA982ec082036A3D0f59964D302f1ba5cdA",
            "OPTIMIZER_RUNS": "1000000",
            "TIMESTAMP": "2023-05-17 22:47:43",
            "CONSTRUCTOR_ARGS": "0x00000000000000000000000011f11121df7256c40339393b0fb045321022ce44",
            "VERIFIED": "true"
          }
        ]
      },
      "staging": {
        "1.0.0": [
          {
            "ADDRESS": "0x6c93D0F446356725E3a51906285044f8788c72f2",
            "OPTIMIZER_RUNS": "1000000",
            "TIMESTAMP": "2023-06-27 17:23:54",
            "CONSTRUCTOR_ARGS": "0x000000000000000000000000552008c0f6870c2f77e5cc1d2eb9bdff03e30ea0",
            "SALT": "27062023",
            "VERIFIED": "true"
          }
        ]
      }
    },
    "bsc": {
      "production": {
        "1.0.0": [
          {
            "ADDRESS": "0x0654EbA982ec082036A3D0f59964D302f1ba5cdA",
            "OPTIMIZER_RUNS": "1000000",
            "TIMESTAMP": "2023-05-17 17:58:58",
            "CONSTRUCTOR_ARGS": "0x00000000000000000000000011f11121df7256c40339393b0fb045321022ce44",
            "VERIFIED": "true"
          }
        ]
      }
    },
    "moonbeam": {
      "production": {
        "1.0.0": [
          {
            "ADDRESS": "0x0654EbA982ec082036A3D0f59964D302f1ba5cdA",
            "OPTIMIZER_RUNS": "1000000",
            "TIMESTAMP": "2023-05-04 16:11:17",
            "CONSTRUCTOR_ARGS": "0x00000000000000000000000011f11121df7256c40339393b0fb045321022ce44",
            "VERIFIED": "true"
          }
        ]
      }
    },
    "mainnet": {
      "production": {
        "1.0.0": [
          {
            "ADDRESS": "0x0654EbA982ec082036A3D0f59964D302f1ba5cdA",
            "OPTIMIZER_RUNS": "1000000",
            "TIMESTAMP": "2023-05-12 11:59:53",
            "CONSTRUCTOR_ARGS": "0x00000000000000000000000011f11121df7256c40339393b0fb045321022ce44",
            "VERIFIED": "true"
          }
        ]
      },
      "staging": {
        "1.0.0": [
          {
            "ADDRESS": "0x0654EbA982ec082036A3D0f59964D302f1ba5cdA",
            "OPTIMIZER_RUNS": "1000000",
            "TIMESTAMP": "2023-05-12 11:59:53",
            "CONSTRUCTOR_ARGS": "0x00000000000000000000000011f11121df7256c40339393b0fb045321022ce44",
            "VERIFIED": "true"
          }
        ]
      }
    },
    "mumbai": {
      "production": {
        "1.0.0": [
          {
            "ADDRESS": "0x0654EbA982ec082036A3D0f59964D302f1ba5cdA",
            "OPTIMIZER_RUNS": "1000000",
            "TIMESTAMP": "2023-05-15 13:52:54",
            "CONSTRUCTOR_ARGS": "0x00000000000000000000000011f11121df7256c40339393b0fb045321022ce44",
            "VERIFIED": "true"
          }
        ]
      },
      "staging": {
        "1.0.0": [
          {
            "ADDRESS": "0x4Ac25d0adc2d2a8903Dded0745FEFeBa89364c8A",
            "OPTIMIZER_RUNS": "1000000",
            "TIMESTAMP": "2023-06-27 09:46:55",
            "CONSTRUCTOR_ARGS": "0x000000000000000000000000552008c0f6870c2f77e5cc1d2eb9bdff03e30ea0",
            "SALT": "27062023",
            "VERIFIED": "true"
          }
        ]
      }
    },
    "goerli": {
      "production": {
        "1.0.0": [
          {
            "ADDRESS": "0x0654EbA982ec082036A3D0f59964D302f1ba5cdA",
            "OPTIMIZER_RUNS": "1000000",
            "TIMESTAMP": "2023-05-15 15:25:18",
            "CONSTRUCTOR_ARGS": "0x00000000000000000000000011f11121df7256c40339393b0fb045321022ce44",
            "VERIFIED": "true"
          }
        ]
      }
    },
    "lineatest": {
      "production": {
        "1.0.0": [
          {
            "ADDRESS": "0x0654EbA982ec082036A3D0f59964D302f1ba5cdA",
            "OPTIMIZER_RUNS": "1000000",
            "TIMESTAMP": "2023-05-15 16:37:51",
            "CONSTRUCTOR_ARGS": "0x00000000000000000000000011f11121df7256c40339393b0fb045321022ce44",
            "VERIFIED": "false"
          }
        ]
      }
    },
    "gnosis": {
      "production": {
        "1.0.0": [
          {
            "ADDRESS": "0x0654EbA982ec082036A3D0f59964D302f1ba5cdA",
            "OPTIMIZER_RUNS": "1000000",
            "TIMESTAMP": "2023-05-17 22:32:59",
            "CONSTRUCTOR_ARGS": "0x00000000000000000000000011f11121df7256c40339393b0fb045321022ce44",
            "VERIFIED": "false"
          }
        ]
      },
      "staging": {
        "1.0.0": [
          {
            "ADDRESS": "0x6c93D0F446356725E3a51906285044f8788c72f2",
            "OPTIMIZER_RUNS": "1000000",
            "TIMESTAMP": "2023-06-27 17:51:07",
            "CONSTRUCTOR_ARGS": "0x000000000000000000000000552008c0f6870c2f77e5cc1d2eb9bdff03e30ea0",
            "SALT": "27062023",
            "VERIFIED": "false"
          }
        ]
      }
    },
    "okx": {
      "production": {
        "1.0.0": [
          {
            "ADDRESS": "0x0654EbA982ec082036A3D0f59964D302f1ba5cdA",
            "OPTIMIZER_RUNS": "1000000",
            "TIMESTAMP": "2023-05-17 23:32:23",
            "CONSTRUCTOR_ARGS": "0x00000000000000000000000011f11121df7256c40339393b0fb045321022ce44",
            "VERIFIED": "false"
          }
        ]
      }
    },
    "moonriver": {
      "production": {
        "1.0.0": [
          {
            "ADDRESS": "0x0654EbA982ec082036A3D0f59964D302f1ba5cdA",
            "OPTIMIZER_RUNS": "1000000",
            "TIMESTAMP": "2023-05-17 23:35:58",
            "CONSTRUCTOR_ARGS": "0x00000000000000000000000011f11121df7256c40339393b0fb045321022ce44",
            "VERIFIED": "true"
          }
        ]
      }
    },
    "fantom": {
      "production": {
        "1.0.0": [
          {
            "ADDRESS": "0x0654EbA982ec082036A3D0f59964D302f1ba5cdA",
            "OPTIMIZER_RUNS": "1000000",
            "TIMESTAMP": "2023-05-17 23:39:28",
            "CONSTRUCTOR_ARGS": "0x00000000000000000000000011f11121df7256c40339393b0fb045321022ce44",
            "VERIFIED": "true"
          }
        ]
      }
    },
    "avalanche": {
      "production": {
        "1.0.0": [
          {
            "ADDRESS": "0x0654EbA982ec082036A3D0f59964D302f1ba5cdA",
            "OPTIMIZER_RUNS": "1000000",
            "TIMESTAMP": "2023-05-17 23:43:35",
            "CONSTRUCTOR_ARGS": "0x00000000000000000000000011f11121df7256c40339393b0fb045321022ce44",
            "VERIFIED": "true"
          }
        ]
      },
      "staging": {
        "1.0.0": [
          {
            "ADDRESS": "0x6c93D0F446356725E3a51906285044f8788c72f2",
            "OPTIMIZER_RUNS": "1000000",
            "TIMESTAMP": "2023-06-27 18:05:23",
            "CONSTRUCTOR_ARGS": "0x000000000000000000000000552008c0f6870c2f77e5cc1d2eb9bdff03e30ea0",
            "SALT": "27062023",
            "VERIFIED": "true"
          }
        ]
      }
    },
    "fuse": {
      "production": {
        "1.0.0": [
          {
            "ADDRESS": "0x0654EbA982ec082036A3D0f59964D302f1ba5cdA",
            "OPTIMIZER_RUNS": "1000000",
            "TIMESTAMP": "2023-05-18 11:51:18",
            "CONSTRUCTOR_ARGS": "0x00000000000000000000000011f11121df7256c40339393b0fb045321022ce44",
            "VERIFIED": "true"
          }
        ]
      }
    },
    "cronos": {
      "production": {
        "1.0.0": [
          {
            "ADDRESS": "0x0654EbA982ec082036A3D0f59964D302f1ba5cdA",
            "OPTIMIZER_RUNS": "1000000",
            "TIMESTAMP": "2023-05-18 11:57:56",
            "CONSTRUCTOR_ARGS": "0x00000000000000000000000011f11121df7256c40339393b0fb045321022ce44",
            "VERIFIED": "true"
          }
        ]
      }
    },
    "velas": {
      "production": {
        "1.0.0": [
          {
            "ADDRESS": "0x0654EbA982ec082036A3D0f59964D302f1ba5cdA",
            "OPTIMIZER_RUNS": "1000000",
            "TIMESTAMP": "2023-05-18 12:13:44",
            "CONSTRUCTOR_ARGS": "0x00000000000000000000000011f11121df7256c40339393b0fb045321022ce44",
            "VERIFIED": "true"
          }
        ]
      }
    },
    "evmos": {
      "production": {
        "1.0.0": [
          {
            "ADDRESS": "0x0654EbA982ec082036A3D0f59964D302f1ba5cdA",
            "OPTIMIZER_RUNS": "1000000",
            "TIMESTAMP": "2023-05-18 12:27:48",
            "CONSTRUCTOR_ARGS": "0x00000000000000000000000011f11121df7256c40339393b0fb045321022ce44",
            "VERIFIED": "true"
          }
        ]
      },
      "staging": {
        "1.0.0": [
          {
            "ADDRESS": "0x6c93D0F446356725E3a51906285044f8788c72f2",
            "OPTIMIZER_RUNS": "1000000",
            "TIMESTAMP": "2023-06-27 18:41:56",
            "CONSTRUCTOR_ARGS": "0x000000000000000000000000552008c0f6870c2f77e5cc1d2eb9bdff03e30ea0",
            "SALT": "27062023",
            "VERIFIED": "true"
          }
        ]
      }
    },
    "aurora": {
      "production": {
        "1.0.0": [
          {
            "ADDRESS": "0x0654EbA982ec082036A3D0f59964D302f1ba5cdA",
            "OPTIMIZER_RUNS": "1000000",
            "TIMESTAMP": "2023-05-18 12:35:30",
            "CONSTRUCTOR_ARGS": "0x00000000000000000000000011f11121df7256c40339393b0fb045321022ce44",
            "VERIFIED": "false"
          }
        ]
      }
    },
    "celo": {
      "production": {
        "1.0.0": [
          {
            "ADDRESS": "0x0654EbA982ec082036A3D0f59964D302f1ba5cdA",
            "OPTIMIZER_RUNS": "1000000",
            "TIMESTAMP": "2023-05-18 12:44:18",
            "CONSTRUCTOR_ARGS": "0x00000000000000000000000011f11121df7256c40339393b0fb045321022ce44",
            "VERIFIED": "true"
          }
        ]
      }
    },
    "boba": {
      "production": {
        "1.0.0": [
          {
            "ADDRESS": "0x0654EbA982ec082036A3D0f59964D302f1ba5cdA",
            "OPTIMIZER_RUNS": "1000000",
            "TIMESTAMP": "2023-05-18 12:59:00",
            "CONSTRUCTOR_ARGS": "0x00000000000000000000000011f11121df7256c40339393b0fb045321022ce44",
            "VERIFIED": "true"
          }
        ]
      }
    },
    "polygonzkevm": {
      "production": {
        "1.0.0": [
          {
            "ADDRESS": "0x0654EbA982ec082036A3D0f59964D302f1ba5cdA",
            "OPTIMIZER_RUNS": "1000000",
            "TIMESTAMP": "2023-06-01 13:11:24",
            "CONSTRUCTOR_ARGS": "0x00000000000000000000000011f11121df7256c40339393b0fb045321022ce44",
            "VERIFIED": "false"
          }
        ]
      }
    },
    "localanvil": {
      "staging": {
        "1.0.0": [
          {
            "ADDRESS": "0x67909012888e0a8703E8d36CBae15ADE669B88dd",
            "OPTIMIZER_RUNS": "1000000",
            "TIMESTAMP": "2023-06-27 10:02:38",
            "CONSTRUCTOR_ARGS": "0x000000000000000000000000f39fd6e51aad88f6f4ce6ab8827279cfffb92266",
            "DEPLOYSALT": "26062027",
            "VERIFIED": "false"
          }
        ]
      }
    }
  },
  "Executor": {
    "optimism": {
      "production": {
        "1.0.0": [
          {
            "ADDRESS": "0x2120c7A5CCf73d6Fb5C7e9B2A0d4B3A4f587E7a4",
            "OPTIMIZER_RUNS": "1000000",
            "TIMESTAMP": "2023-04-12 11:11:25",
            "CONSTRUCTOR_ARGS": "0x00000000000000000000000011f11121df7256c40339393b0fb045321022ce440000000000000000000000000654eba982ec082036a3d0f59964d302f1ba5cda",
            "VERIFIED": "true"
          }
        ],
        "2.0.0": [
          {
            "ADDRESS": "0xBe27F03C8e6a61E2a4B1EE7940dbcb9204744d1c",
            "OPTIMIZER_RUNS": "1000000",
            "TIMESTAMP": "2023-06-19 14:18:53",
            "CONSTRUCTOR_ARGS": "0x0000000000000000000000000654eba982ec082036a3d0f59964d302f1ba5cda",
            "DEPLOYSALT": "19062023",
            "VERIFIED": "true"
          }
        ]
      }
    },
    "arbitrum": {
      "production": {
        "1.0.0": [
          {
            "ADDRESS": "0x2120c7A5CCf73d6Fb5C7e9B2A0d4B3A4f587E7a4",
            "OPTIMIZER_RUNS": "1000000",
            "TIMESTAMP": "2023-04-12 14:25:30",
            "CONSTRUCTOR_ARGS": "0x00000000000000000000000011f11121df7256c40339393b0fb045321022ce440000000000000000000000000654eba982ec082036a3d0f59964d302f1ba5cda",
            "VERIFIED": "true"
          }
        ],
        "2.0.0": [
          {
            "ADDRESS": "0xBe27F03C8e6a61E2a4B1EE7940dbcb9204744d1c",
            "OPTIMIZER_RUNS": "1000000",
            "TIMESTAMP": "2023-06-19 14:17:34",
            "CONSTRUCTOR_ARGS": "0x0000000000000000000000000654eba982ec082036a3d0f59964d302f1ba5cda",
            "DEPLOYSALT": "19062023",
            "VERIFIED": "true"
          }
        ]
      },
      "staging": {
        "2.0.0": [
          {
            "ADDRESS": "0x4f3B1b1075cC19daA15b7cc681b28e2fB82145eD",
            "OPTIMIZER_RUNS": "1000000",
            "TIMESTAMP": "2023-06-27 19:26:50",
            "CONSTRUCTOR_ARGS": "0x0000000000000000000000006c93d0f446356725e3a51906285044f8788c72f2",
            "SALT": "27062023",
            "VERIFIED": "true"
          }
        ]
      }
    },
    "testNetwork": {
      "production": {
        "1.0.0": [
          {
            "ADDRESS": "0x1888",
            "OPTIMIZER_RUNS": "1000000",
            "TIMESTAMP": "2023-04-12 13:44:40",
            "CONSTRUCTOR_ARGS": "0x",
            "VERIFIED": "false"
          }
        ]
      }
    },
    "polygon": {
      "production": {
        "1.0.0": [
          {
            "ADDRESS": "0x2120c7A5CCf73d6Fb5C7e9B2A0d4B3A4f587E7a4",
            "OPTIMIZER_RUNS": "1000000",
            "TIMESTAMP": "2023-05-17 22:49:42",
            "CONSTRUCTOR_ARGS": "0x00000000000000000000000011f11121df7256c40339393b0fb045321022ce440000000000000000000000000654eba982ec082036a3d0f59964d302f1ba5cda",
            "VERIFIED": "true"
          }
        ],
        "2.0.0": [
          {
            "ADDRESS": "0xBe27F03C8e6a61E2a4B1EE7940dbcb9204744d1c",
            "OPTIMIZER_RUNS": "1000000",
            "TIMESTAMP": "2023-06-19 14:08:44",
            "CONSTRUCTOR_ARGS": "0x0000000000000000000000000654eba982ec082036a3d0f59964d302f1ba5cda",
            "DEPLOYSALT": "19062023",
            "VERIFIED": "true"
          }
        ]
      },
      "staging": {
        "2.0.0": [
          {
            "ADDRESS": "0x4f3B1b1075cC19daA15b7cc681b28e2fB82145eD",
            "OPTIMIZER_RUNS": "1000000",
            "TIMESTAMP": "2023-06-27 17:24:38",
            "CONSTRUCTOR_ARGS": "0x0000000000000000000000006c93d0f446356725e3a51906285044f8788c72f2",
            "SALT": "27062023",
            "VERIFIED": "true"
          }
        ]
      }
    },
    "bsc": {
      "production": {
        "1.0.0": [
          {
            "ADDRESS": "0x2120c7A5CCf73d6Fb5C7e9B2A0d4B3A4f587E7a4",
            "OPTIMIZER_RUNS": "1000000",
            "TIMESTAMP": "2023-05-17 18:00:17",
            "CONSTRUCTOR_ARGS": "0x00000000000000000000000011f11121df7256c40339393b0fb045321022ce440000000000000000000000000654eba982ec082036a3d0f59964d302f1ba5cda",
            "VERIFIED": "true"
          }
        ],
        "2.0.0": [
          {
            "ADDRESS": "0xBe27F03C8e6a61E2a4B1EE7940dbcb9204744d1c",
            "OPTIMIZER_RUNS": "1000000",
            "TIMESTAMP": "2023-06-19 14:10:01",
            "CONSTRUCTOR_ARGS": "0x0000000000000000000000000654eba982ec082036a3d0f59964d302f1ba5cda",
            "DEPLOYSALT": "19062023",
            "VERIFIED": "true"
          }
        ]
      }
    },
    "moonbeam": {
      "production": {
        "1.0.0": [
          {
            "ADDRESS": "0x2120c7A5CCf73d6Fb5C7e9B2A0d4B3A4f587E7a4",
            "OPTIMIZER_RUNS": "1000000",
            "TIMESTAMP": "2023-05-04 16:12:31",
            "CONSTRUCTOR_ARGS": "0x00000000000000000000000011f11121df7256c40339393b0fb045321022ce440000000000000000000000000654eba982ec082036a3d0f59964d302f1ba5cda",
            "VERIFIED": "true"
          }
        ],
        "2.0.0": [
          {
            "ADDRESS": "0xBe27F03C8e6a61E2a4B1EE7940dbcb9204744d1c",
            "OPTIMIZER_RUNS": "1000000",
            "TIMESTAMP": "2023-06-19 14:22:23",
            "CONSTRUCTOR_ARGS": "0x0000000000000000000000000654eba982ec082036a3d0f59964d302f1ba5cda",
            "DEPLOYSALT": "19062023",
            "VERIFIED": "true"
          }
        ]
      }
    },
    "mainnet": {
      "production": {
        "1.0.0": [
          {
            "ADDRESS": "0x2120c7A5CCf73d6Fb5C7e9B2A0d4B3A4f587E7a4",
            "OPTIMIZER_RUNS": "1000000",
            "TIMESTAMP": "2023-05-12 12:01:07",
            "CONSTRUCTOR_ARGS": "0x00000000000000000000000011f11121df7256c40339393b0fb045321022ce440000000000000000000000000654eba982ec082036a3d0f59964d302f1ba5cda",
            "VERIFIED": "true"
          }
        ],
        "2.0.0": [
          {
            "ADDRESS": "0xBe27F03C8e6a61E2a4B1EE7940dbcb9204744d1c",
            "OPTIMIZER_RUNS": "1000000",
            "TIMESTAMP": "2023-06-19 14:07:25",
            "CONSTRUCTOR_ARGS": "0x0000000000000000000000000654eba982ec082036a3d0f59964d302f1ba5cda",
            "DEPLOYSALT": "19062023",
            "VERIFIED": "true"
          }
        ]
      },
      "staging": {
        "2.0.0": [
          {
            "ADDRESS": "0xBe27F03C8e6a61E2a4B1EE7940dbcb9204744d1c",
            "OPTIMIZER_RUNS": "1000000",
            "TIMESTAMP": "2023-06-19 14:07:25",
            "CONSTRUCTOR_ARGS": "0x0000000000000000000000000654eba982ec082036a3d0f59964d302f1ba5cda",
            "DEPLOYSALT": "19062023",
            "VERIFIED": "true"
          }
        ]
      }
    },
    "mumbai": {
      "production": {
        "1.0.0": [
          {
            "ADDRESS": "0x2120c7A5CCf73d6Fb5C7e9B2A0d4B3A4f587E7a4",
            "OPTIMIZER_RUNS": "1000000",
            "TIMESTAMP": "2023-05-15 13:54:11",
            "CONSTRUCTOR_ARGS": "0x00000000000000000000000011f11121df7256c40339393b0fb045321022ce440000000000000000000000000654eba982ec082036a3d0f59964d302f1ba5cda",
            "VERIFIED": "true"
          }
        ]
      },
      "staging": {
        "2.0.0": [
          {
            "ADDRESS": "0x4b25747250C0a6027E2E9431Ccee374fB84b14fc",
            "OPTIMIZER_RUNS": "1000000",
            "TIMESTAMP": "2023-06-27 09:47:11",
            "CONSTRUCTOR_ARGS": "0x0000000000000000000000004ac25d0adc2d2a8903dded0745fefeba89364c8a",
            "SALT": "27062023",
            "VERIFIED": "true"
          }
        ]
      }
    },
    "goerli": {
      "production": {
        "1.0.0": [
          {
            "ADDRESS": "0x2120c7A5CCf73d6Fb5C7e9B2A0d4B3A4f587E7a4",
            "OPTIMIZER_RUNS": "1000000",
            "TIMESTAMP": "2023-05-15 15:27:17",
            "CONSTRUCTOR_ARGS": "0x00000000000000000000000011f11121df7256c40339393b0fb045321022ce440000000000000000000000000654eba982ec082036a3d0f59964d302f1ba5cda",
            "VERIFIED": "true"
          }
        ]
      }
    },
    "lineatest": {
      "production": {
        "1.0.0": [
          {
            "ADDRESS": "0x2120c7A5CCf73d6Fb5C7e9B2A0d4B3A4f587E7a4",
            "OPTIMIZER_RUNS": "1000000",
            "TIMESTAMP": "2023-05-15 16:39:15",
            "CONSTRUCTOR_ARGS": "0x00000000000000000000000011f11121df7256c40339393b0fb045321022ce440000000000000000000000000654eba982ec082036a3d0f59964d302f1ba5cda",
            "VERIFIED": "false"
          }
        ]
      }
    },
    "gnosis": {
      "production": {
        "1.0.0": [
          {
            "ADDRESS": "0x2120c7A5CCf73d6Fb5C7e9B2A0d4B3A4f587E7a4",
            "OPTIMIZER_RUNS": "1000000",
            "TIMESTAMP": "2023-05-17 22:34:47",
            "CONSTRUCTOR_ARGS": "0x00000000000000000000000011f11121df7256c40339393b0fb045321022ce440000000000000000000000000654eba982ec082036a3d0f59964d302f1ba5cda",
            "VERIFIED": "false"
          }
        ],
        "2.0.0": [
          {
            "ADDRESS": "0xBe27F03C8e6a61E2a4B1EE7940dbcb9204744d1c",
            "OPTIMIZER_RUNS": "1000000",
            "TIMESTAMP": "2023-06-19 14:11:25",
            "CONSTRUCTOR_ARGS": "0x0000000000000000000000000654eba982ec082036a3d0f59964d302f1ba5cda",
            "DEPLOYSALT": "19062023",
            "VERIFIED": "false"
          }
        ]
      },
      "staging": {
        "2.0.0": [
          {
            "ADDRESS": "0x4f3B1b1075cC19daA15b7cc681b28e2fB82145eD",
            "OPTIMIZER_RUNS": "1000000",
            "TIMESTAMP": "2023-06-27 17:51:21",
            "CONSTRUCTOR_ARGS": "0x0000000000000000000000006c93d0f446356725e3a51906285044f8788c72f2",
            "SALT": "27062023",
            "VERIFIED": "false"
          }
        ]
      }
    },
    "okx": {
      "production": {
        "1.0.0": [
          {
            "ADDRESS": "0x2120c7A5CCf73d6Fb5C7e9B2A0d4B3A4f587E7a4",
            "OPTIMIZER_RUNS": "1000000",
            "TIMESTAMP": "2023-05-17 23:33:42",
            "CONSTRUCTOR_ARGS": "0x00000000000000000000000011f11121df7256c40339393b0fb045321022ce440000000000000000000000000654eba982ec082036a3d0f59964d302f1ba5cda",
            "VERIFIED": "false"
          }
        ],
        "2.0.0": [
          {
            "ADDRESS": "0xBe27F03C8e6a61E2a4B1EE7940dbcb9204744d1c",
            "OPTIMIZER_RUNS": "1000000",
            "TIMESTAMP": "2023-06-19 14:14:38",
            "CONSTRUCTOR_ARGS": "0x0000000000000000000000000654eba982ec082036a3d0f59964d302f1ba5cda",
            "DEPLOYSALT": "19062023",
            "VERIFIED": "false"
          }
        ]
      }
    },
    "moonriver": {
      "production": {
        "1.0.0": [
          {
            "ADDRESS": "0x2120c7A5CCf73d6Fb5C7e9B2A0d4B3A4f587E7a4",
            "OPTIMIZER_RUNS": "1000000",
            "TIMESTAMP": "2023-05-17 23:37:28",
            "CONSTRUCTOR_ARGS": "0x00000000000000000000000011f11121df7256c40339393b0fb045321022ce440000000000000000000000000654eba982ec082036a3d0f59964d302f1ba5cda",
            "VERIFIED": "true"
          }
        ],
        "2.0.0": [
          {
            "ADDRESS": "0xBe27F03C8e6a61E2a4B1EE7940dbcb9204744d1c",
            "OPTIMIZER_RUNS": "1000000",
            "TIMESTAMP": "2023-06-19 14:20:32",
            "CONSTRUCTOR_ARGS": "0x0000000000000000000000000654eba982ec082036a3d0f59964d302f1ba5cda",
            "DEPLOYSALT": "19062023",
            "VERIFIED": "true"
          }
        ]
      }
    },
    "fantom": {
      "production": {
        "1.0.0": [
          {
            "ADDRESS": "0x2120c7A5CCf73d6Fb5C7e9B2A0d4B3A4f587E7a4",
            "OPTIMIZER_RUNS": "1000000",
            "TIMESTAMP": "2023-05-17 23:41:36",
            "CONSTRUCTOR_ARGS": "0x00000000000000000000000011f11121df7256c40339393b0fb045321022ce440000000000000000000000000654eba982ec082036a3d0f59964d302f1ba5cda",
            "VERIFIED": "true"
          }
        ],
        "2.0.0": [
          {
            "ADDRESS": "0xBe27F03C8e6a61E2a4B1EE7940dbcb9204744d1c",
            "OPTIMIZER_RUNS": "1000000",
            "TIMESTAMP": "2023-06-19 14:13:19",
            "CONSTRUCTOR_ARGS": "0x0000000000000000000000000654eba982ec082036a3d0f59964d302f1ba5cda",
            "SALT": "27062023",
            "VERIFIED": "true"
          }
        ]
      }
    },
    "avalanche": {
      "production": {
        "1.0.0": [
          {
            "ADDRESS": "0x2120c7A5CCf73d6Fb5C7e9B2A0d4B3A4f587E7a4",
            "OPTIMIZER_RUNS": "1000000",
            "TIMESTAMP": "2023-05-17 23:44:49",
            "CONSTRUCTOR_ARGS": "0x00000000000000000000000011f11121df7256c40339393b0fb045321022ce440000000000000000000000000654eba982ec082036a3d0f59964d302f1ba5cda",
            "VERIFIED": "true"
          }
        ],
        "2.0.0": [
          {
            "ADDRESS": "0xBe27F03C8e6a61E2a4B1EE7940dbcb9204744d1c",
            "OPTIMIZER_RUNS": "1000000",
            "TIMESTAMP": "2023-06-19 14:16:14",
            "CONSTRUCTOR_ARGS": "0x0000000000000000000000000654eba982ec082036a3d0f59964d302f1ba5cda",
            "DEPLOYSALT": "19062023",
            "VERIFIED": "true"
          }
        ]
      },
      "staging": {
        "2.0.0": [
          {
            "ADDRESS": "0x4f3B1b1075cC19daA15b7cc681b28e2fB82145eD",
            "OPTIMIZER_RUNS": "1000000",
            "TIMESTAMP": "2023-06-27 18:05:40",
            "CONSTRUCTOR_ARGS": "0x0000000000000000000000006c93d0f446356725e3a51906285044f8788c72f2",
            "SALT": "27062023",
            "VERIFIED": "true"
          }
        ]
      }
    },
    "fuse": {
      "production": {
        "1.0.0": [
          {
            "ADDRESS": "0x2120c7A5CCf73d6Fb5C7e9B2A0d4B3A4f587E7a4",
            "OPTIMIZER_RUNS": "1000000",
            "TIMESTAMP": "2023-05-18 11:52:29",
            "CONSTRUCTOR_ARGS": "0x00000000000000000000000011f11121df7256c40339393b0fb045321022ce440000000000000000000000000654eba982ec082036a3d0f59964d302f1ba5cda",
            "VERIFIED": "true"
          }
        ],
        "2.0.0": [
          {
            "ADDRESS": "0xBe27F03C8e6a61E2a4B1EE7940dbcb9204744d1c",
            "OPTIMIZER_RUNS": "1000000",
            "TIMESTAMP": "2023-06-19 14:24:59",
            "CONSTRUCTOR_ARGS": "0x0000000000000000000000000654eba982ec082036a3d0f59964d302f1ba5cda",
            "DEPLOYSALT": "19062023",
            "VERIFIED": "true"
          }
        ]
      }
    },
    "cronos": {
      "production": {
        "1.0.0": [
          {
            "ADDRESS": "0x2120c7A5CCf73d6Fb5C7e9B2A0d4B3A4f587E7a4",
            "OPTIMIZER_RUNS": "1000000",
            "TIMESTAMP": "2023-05-18 11:59:22",
            "CONSTRUCTOR_ARGS": "0x00000000000000000000000011f11121df7256c40339393b0fb045321022ce440000000000000000000000000654eba982ec082036a3d0f59964d302f1ba5cda",
            "VERIFIED": "true"
          }
        ],
        "2.0.0": [
          {
            "ADDRESS": "0xBe27F03C8e6a61E2a4B1EE7940dbcb9204744d1c",
            "OPTIMIZER_RUNS": "1000000",
            "TIMESTAMP": "2023-06-19 14:26:31",
            "CONSTRUCTOR_ARGS": "0x0000000000000000000000000654eba982ec082036a3d0f59964d302f1ba5cda",
            "DEPLOYSALT": "19062023",
            "VERIFIED": "true"
          }
        ]
      }
    },
    "velas": {
      "production": {
        "1.0.0": [
          {
            "ADDRESS": "0x2120c7A5CCf73d6Fb5C7e9B2A0d4B3A4f587E7a4",
            "OPTIMIZER_RUNS": "1000000",
            "TIMESTAMP": "2023-05-18 12:15:00",
            "CONSTRUCTOR_ARGS": "0x00000000000000000000000011f11121df7256c40339393b0fb045321022ce440000000000000000000000000654eba982ec082036a3d0f59964d302f1ba5cda",
            "VERIFIED": "true"
          }
        ],
        "2.0.0": [
          {
            "ADDRESS": "0xBe27F03C8e6a61E2a4B1EE7940dbcb9204744d1c",
            "OPTIMIZER_RUNS": "1000000",
            "TIMESTAMP": "2023-06-19 14:27:53",
            "CONSTRUCTOR_ARGS": "0x0000000000000000000000000654eba982ec082036a3d0f59964d302f1ba5cda",
            "DEPLOYSALT": "19062023",
            "VERIFIED": "true"
          }
        ]
      }
    },
    "evmos": {
      "production": {
        "1.0.0": [
          {
            "ADDRESS": "0x2120c7A5CCf73d6Fb5C7e9B2A0d4B3A4f587E7a4",
            "OPTIMIZER_RUNS": "1000000",
            "TIMESTAMP": "2023-05-18 12:29:09",
            "CONSTRUCTOR_ARGS": "0x00000000000000000000000011f11121df7256c40339393b0fb045321022ce440000000000000000000000000654eba982ec082036a3d0f59964d302f1ba5cda",
            "VERIFIED": "true"
          }
        ],
        "2.0.0": [
          {
            "ADDRESS": "0xBe27F03C8e6a61E2a4B1EE7940dbcb9204744d1c",
            "OPTIMIZER_RUNS": "1000000",
            "TIMESTAMP": "2023-06-19 14:29:12",
            "CONSTRUCTOR_ARGS": "0x0000000000000000000000000654eba982ec082036a3d0f59964d302f1ba5cda",
            "DEPLOYSALT": "19062023",
            "VERIFIED": "true"
          }
        ]
      },
      "staging": {
        "2.0.0": [
          {
            "ADDRESS": "0x4f3B1b1075cC19daA15b7cc681b28e2fB82145eD",
            "OPTIMIZER_RUNS": "1000000",
            "TIMESTAMP": "2023-06-27 18:42:10",
            "CONSTRUCTOR_ARGS": "0x0000000000000000000000006c93d0f446356725e3a51906285044f8788c72f2",
            "SALT": "27062023",
            "VERIFIED": "true"
          }
        ]
      }
    },
    "aurora": {
      "production": {
        "1.0.0": [
          {
            "ADDRESS": "0x2120c7A5CCf73d6Fb5C7e9B2A0d4B3A4f587E7a4",
            "OPTIMIZER_RUNS": "1000000",
            "TIMESTAMP": "2023-05-18 12:36:46",
            "CONSTRUCTOR_ARGS": "0x00000000000000000000000011f11121df7256c40339393b0fb045321022ce440000000000000000000000000654eba982ec082036a3d0f59964d302f1ba5cda",
            "VERIFIED": "false"
          }
        ],
        "2.0.0": [
          {
            "ADDRESS": "0xBe27F03C8e6a61E2a4B1EE7940dbcb9204744d1c",
            "OPTIMIZER_RUNS": "1000000",
            "TIMESTAMP": "2023-06-19 14:30:42",
            "CONSTRUCTOR_ARGS": "0x0000000000000000000000000654eba982ec082036a3d0f59964d302f1ba5cda",
            "DEPLOYSALT": "19062023",
            "VERIFIED": "false"
          }
        ]
      }
    },
    "celo": {
      "production": {
        "1.0.0": [
          {
            "ADDRESS": "0x2120c7A5CCf73d6Fb5C7e9B2A0d4B3A4f587E7a4",
            "OPTIMIZER_RUNS": "1000000",
            "TIMESTAMP": "2023-05-18 12:47:54",
            "CONSTRUCTOR_ARGS": "0x00000000000000000000000011f11121df7256c40339393b0fb045321022ce440000000000000000000000000654eba982ec082036a3d0f59964d302f1ba5cda",
            "VERIFIED": "true"
          }
        ],
        "2.0.0": [
          {
            "ADDRESS": "0xBe27F03C8e6a61E2a4B1EE7940dbcb9204744d1c",
            "OPTIMIZER_RUNS": "1000000",
            "TIMESTAMP": "2023-06-19 14:23:42",
            "CONSTRUCTOR_ARGS": "0x0000000000000000000000000654eba982ec082036a3d0f59964d302f1ba5cda",
            "DEPLOYSALT": "19062023",
            "VERIFIED": "true"
          }
        ]
      }
    },
    "boba": {
      "production": {
        "1.0.0": [
          {
            "ADDRESS": "0x2120c7A5CCf73d6Fb5C7e9B2A0d4B3A4f587E7a4",
            "OPTIMIZER_RUNS": "1000000",
            "TIMESTAMP": "2023-05-18 13:00:25",
            "CONSTRUCTOR_ARGS": "0x00000000000000000000000011f11121df7256c40339393b0fb045321022ce440000000000000000000000000654eba982ec082036a3d0f59964d302f1ba5cda",
            "VERIFIED": "true"
          }
        ],
        "2.0.0": [
          {
            "ADDRESS": "0xBe27F03C8e6a61E2a4B1EE7940dbcb9204744d1c",
            "OPTIMIZER_RUNS": "1000000",
            "TIMESTAMP": "2023-06-19 14:32:06",
            "CONSTRUCTOR_ARGS": "0x0000000000000000000000000654eba982ec082036a3d0f59964d302f1ba5cda",
            "DEPLOYSALT": "19062023",
            "VERIFIED": "true"
          }
        ]
      }
    },
    "polygonzkevm": {
      "production": {
        "1.0.0": [
          {
            "ADDRESS": "0x2120c7A5CCf73d6Fb5C7e9B2A0d4B3A4f587E7a4",
            "OPTIMIZER_RUNS": "1000000",
            "TIMESTAMP": "2023-06-01 13:12:56",
            "CONSTRUCTOR_ARGS": "0x00000000000000000000000011f11121df7256c40339393b0fb045321022ce440000000000000000000000000654eba982ec082036a3d0f59964d302f1ba5cda",
            "VERIFIED": "false"
          }
        ],
        "2.0.0": [
          {
            "ADDRESS": "0xBe27F03C8e6a61E2a4B1EE7940dbcb9204744d1c",
            "OPTIMIZER_RUNS": "1000000",
            "TIMESTAMP": "2023-06-19 14:33:29",
            "CONSTRUCTOR_ARGS": "0x0000000000000000000000000654eba982ec082036a3d0f59964d302f1ba5cda",
            "DEPLOYSALT": "19062023",
            "VERIFIED": "false"
          }
        ]
      }
    },
    "localanvil": {
      "staging": {
        "2.0.0": [
          {
            "ADDRESS": "0xE55fE1E68805E80d225F0CfC2cefDB71adb8C2c5",
            "OPTIMIZER_RUNS": "1000000",
            "TIMESTAMP": "2023-06-27 10:02:43",
            "CONSTRUCTOR_ARGS": "0x00000000000000000000000067909012888e0a8703e8d36cbae15ade669b88dd",
            "DEPLOYSALT": "26062027",
            "VERIFIED": "false"
          }
        ]
      }
    }
  },
  "FeeCollector": {
    "optimism": {
      "production": {
        "1.0.0": [
          {
            "ADDRESS": "0x9ca271A532392230EAe919Fb5460aEa9D9718424",
            "OPTIMIZER_RUNS": "1000000",
            "TIMESTAMP": "2023-06-19 15:54:14",
            "CONSTRUCTOR_ARGS": "0x00000000000000000000000008647cc950813966142a416d40c382e2c5db73bb",
            "SALT": "27062023",
            "VERIFIED": "true"
          }
        ]
      }
    },
    "arbitrum": {
      "production": {
        "1.0.0": [
          {
            "ADDRESS": "0x9ca271A532392230EAe919Fb5460aEa9D9718424",
            "OPTIMIZER_RUNS": "1000000",
            "TIMESTAMP": "2023-06-19 15:52:57",
            "CONSTRUCTOR_ARGS": "0x00000000000000000000000008647cc950813966142a416d40c382e2c5db73bb",
            "SALT": "27062023",
            "VERIFIED": "true"
          }
        ]
      },
      "staging": {
        "1.0.0": [
          {
            "ADDRESS": "0x0222D030e8DFAEDE2a4e7B5F181Ac1A4206A75f0",
            "OPTIMIZER_RUNS": "1000000",
            "TIMESTAMP": "2023-06-27 19:27:02",
            "CONSTRUCTOR_ARGS": "0x00000000000000000000000008647cc950813966142a416d40c382e2c5db73bb",
            "SALT": "27062023",
            "VERIFIED": "true"
          }
        ]
      }
    },
    "polygon": {
      "production": {
        "1.0.0": [
          {
            "ADDRESS": "0x9ca271A532392230EAe919Fb5460aEa9D9718424",
            "OPTIMIZER_RUNS": "1000000",
            "TIMESTAMP": "2023-06-19 15:43:40",
            "CONSTRUCTOR_ARGS": "0x00000000000000000000000008647cc950813966142a416d40c382e2c5db73bb",
            "SALT": "27062023",
            "VERIFIED": "true"
          }
        ]
      },
      "staging": {
        "1.0.0": [
          {
            "ADDRESS": "0x0222D030e8DFAEDE2a4e7B5F181Ac1A4206A75f0",
            "OPTIMIZER_RUNS": "1000000",
            "TIMESTAMP": "2023-06-27 17:24:57",
            "CONSTRUCTOR_ARGS": "0x00000000000000000000000008647cc950813966142a416d40c382e2c5db73bb",
            "SALT": "27062023",
            "VERIFIED": "true"
          }
        ]
      }
    },
    "bsc": {
      "production": {
        "1.0.0": [
          {
            "ADDRESS": "0x9ca271A532392230EAe919Fb5460aEa9D9718424",
            "OPTIMIZER_RUNS": "1000000",
            "TIMESTAMP": "2023-06-19 15:45:14",
            "CONSTRUCTOR_ARGS": "0x00000000000000000000000008647cc950813966142a416d40c382e2c5db73bb",
            "SALT": "27062023",
            "VERIFIED": "true"
          }
        ]
      }
    },
    "moonbeam": {
      "production": {
        "1.0.0": [
          {
            "ADDRESS": "0x9ca271A532392230EAe919Fb5460aEa9D9718424",
            "OPTIMIZER_RUNS": "1000000",
            "TIMESTAMP": "2023-06-19 15:57:23",
            "CONSTRUCTOR_ARGS": "0x00000000000000000000000008647cc950813966142a416d40c382e2c5db73bb",
            "SALT": "27062023",
            "VERIFIED": "true"
          }
        ]
      }
    },
    "mainnet": {
      "production": {
        "1.0.0": [
          {
            "ADDRESS": "0x9ca271A532392230EAe919Fb5460aEa9D9718424",
            "OPTIMIZER_RUNS": "1000000",
            "TIMESTAMP": "2023-06-19 15:41:12",
            "CONSTRUCTOR_ARGS": "0x00000000000000000000000008647cc950813966142a416d40c382e2c5db73bb",
            "SALT": "27062023",
            "VERIFIED": "true"
          }
        ]
      },
      "staging": {
        "1.0.0": [
          {
            "ADDRESS": "0x9ca271A532392230EAe919Fb5460aEa9D9718424",
            "OPTIMIZER_RUNS": "1000000",
            "TIMESTAMP": "2023-06-19 15:41:12",
            "CONSTRUCTOR_ARGS": "0x00000000000000000000000008647cc950813966142a416d40c382e2c5db73bb",
            "SALT": "27062023",
            "VERIFIED": "true"
          }
        ]
      }
    },
    "mumbai": {
      "production": {
        "1.0.0": [
          {
            "ADDRESS": "0xB49EaD76FE09967D7CA0dbCeF3C3A06eb3Aa0cB4",
            "OPTIMIZER_RUNS": "1000000",
            "TIMESTAMP": "2023-05-15 13:55:26",
            "CONSTRUCTOR_ARGS": "0x00000000000000000000000011f11121df7256c40339393b0fb045321022ce44",
            "VERIFIED": "true"
          }
        ]
      },
      "staging": {
        "1.0.0": [
          {
            "ADDRESS": "0x730b6FEAF55E107F28667dD24349e75DED1Ce269",
            "OPTIMIZER_RUNS": "1000000",
            "TIMESTAMP": "2023-06-27 09:47:27",
            "CONSTRUCTOR_ARGS": "0x00000000000000000000000008647cc950813966142a416d40c382e2c5db73bb",
            "SALT": "27062023",
            "VERIFIED": "true"
          }
        ]
      }
    },
    "goerli": {
      "production": {
        "1.0.0": [
          {
            "ADDRESS": "0xB49EaD76FE09967D7CA0dbCeF3C3A06eb3Aa0cB4",
            "OPTIMIZER_RUNS": "1000000",
            "TIMESTAMP": "2023-05-15 15:28:43",
            "CONSTRUCTOR_ARGS": "0x00000000000000000000000011f11121df7256c40339393b0fb045321022ce44",
            "VERIFIED": "true"
          }
        ]
      }
    },
    "lineatest": {
      "production": {
        "1.0.0": [
          {
            "ADDRESS": "0xB49EaD76FE09967D7CA0dbCeF3C3A06eb3Aa0cB4",
            "OPTIMIZER_RUNS": "1000000",
            "TIMESTAMP": "2023-05-15 16:40:31",
            "CONSTRUCTOR_ARGS": "0x00000000000000000000000011f11121df7256c40339393b0fb045321022ce44",
            "VERIFIED": "false"
          }
        ]
      }
    },
    "gnosis": {
      "production": {
        "1.0.0": [
          {
            "ADDRESS": "0x9ca271A532392230EAe919Fb5460aEa9D9718424",
            "OPTIMIZER_RUNS": "1000000",
            "TIMESTAMP": "2023-06-19 15:46:43",
            "CONSTRUCTOR_ARGS": "0x00000000000000000000000008647cc950813966142a416d40c382e2c5db73bb",
            "DEPLOYSALT": "19062023",
            "VERIFIED": "false"
          }
        ]
      },
      "staging": {
        "1.0.0": [
          {
            "ADDRESS": "0x0222D030e8DFAEDE2a4e7B5F181Ac1A4206A75f0",
            "OPTIMIZER_RUNS": "1000000",
            "TIMESTAMP": "2023-06-27 17:51:36",
            "CONSTRUCTOR_ARGS": "0x00000000000000000000000008647cc950813966142a416d40c382e2c5db73bb",
            "SALT": "27062023",
            "VERIFIED": "false"
          }
        ]
      }
    },
    "okx": {
      "production": {
        "1.0.0": [
          {
            "ADDRESS": "0x9ca271A532392230EAe919Fb5460aEa9D9718424",
            "OPTIMIZER_RUNS": "1000000",
            "TIMESTAMP": "2023-06-19 15:50:06",
            "CONSTRUCTOR_ARGS": "0x00000000000000000000000008647cc950813966142a416d40c382e2c5db73bb",
            "DEPLOYSALT": "19062023",
            "VERIFIED": "false"
          }
        ]
      }
    },
    "moonriver": {
      "production": {
        "1.0.0": [
          {
            "ADDRESS": "0x9ca271A532392230EAe919Fb5460aEa9D9718424",
            "OPTIMIZER_RUNS": "1000000",
            "TIMESTAMP": "2023-06-19 15:55:50",
            "CONSTRUCTOR_ARGS": "0x00000000000000000000000008647cc950813966142a416d40c382e2c5db73bb",
            "SALT": "27062023",
            "VERIFIED": "true"
          }
        ]
      }
    },
    "fantom": {
      "production": {
        "1.0.0": [
          {
            "ADDRESS": "0x9ca271A532392230EAe919Fb5460aEa9D9718424",
            "OPTIMIZER_RUNS": "1000000",
            "TIMESTAMP": "2023-06-19 15:48:47",
            "CONSTRUCTOR_ARGS": "0x00000000000000000000000008647cc950813966142a416d40c382e2c5db73bb",
            "SALT": "27062023",
            "VERIFIED": "true"
          }
        ]
      }
    },
    "avalanche": {
      "production": {
        "1.0.0": [
          {
            "ADDRESS": "0x9ca271A532392230EAe919Fb5460aEa9D9718424",
            "OPTIMIZER_RUNS": "1000000",
            "TIMESTAMP": "2023-06-19 15:51:35",
            "CONSTRUCTOR_ARGS": "0x00000000000000000000000008647cc950813966142a416d40c382e2c5db73bb",
            "SALT": "27062023",
            "VERIFIED": "true"
          }
        ]
      },
      "staging": {
        "1.0.0": [
          {
            "ADDRESS": "0x0222D030e8DFAEDE2a4e7B5F181Ac1A4206A75f0",
            "OPTIMIZER_RUNS": "1000000",
            "TIMESTAMP": "2023-06-27 18:06:01",
            "CONSTRUCTOR_ARGS": "0x00000000000000000000000008647cc950813966142a416d40c382e2c5db73bb",
            "SALT": "27062023",
            "VERIFIED": "true"
          }
        ]
      }
    },
    "fuse": {
      "production": {
        "1.0.0": [
          {
            "ADDRESS": "0x9ca271A532392230EAe919Fb5460aEa9D9718424",
            "OPTIMIZER_RUNS": "1000000",
            "TIMESTAMP": "2023-06-19 16:00:02",
            "CONSTRUCTOR_ARGS": "0x00000000000000000000000008647cc950813966142a416d40c382e2c5db73bb",
            "SALT": "27062023",
            "VERIFIED": "true"
          }
        ]
      }
    },
    "cronos": {
      "production": {
        "1.0.0": [
          {
            "ADDRESS": "0x9ca271A532392230EAe919Fb5460aEa9D9718424",
            "OPTIMIZER_RUNS": "1000000",
            "TIMESTAMP": "2023-06-19 16:01:37",
            "CONSTRUCTOR_ARGS": "0x00000000000000000000000008647cc950813966142a416d40c382e2c5db73bb",
            "SALT": "27062023",
            "VERIFIED": "true"
          }
        ]
      }
    },
    "velas": {
      "production": {
        "1.0.0": [
          {
            "ADDRESS": "0x9ca271A532392230EAe919Fb5460aEa9D9718424",
            "OPTIMIZER_RUNS": "1000000",
            "TIMESTAMP": "2023-06-19 16:03:10",
            "CONSTRUCTOR_ARGS": "0x00000000000000000000000008647cc950813966142a416d40c382e2c5db73bb",
            "SALT": "27062023",
            "VERIFIED": "true"
          }
        ]
      }
    },
    "evmos": {
      "production": {
        "1.0.0": [
          {
            "ADDRESS": "0x9ca271A532392230EAe919Fb5460aEa9D9718424",
            "OPTIMIZER_RUNS": "1000000",
            "TIMESTAMP": "2023-06-19 16:04:51",
            "CONSTRUCTOR_ARGS": "0x00000000000000000000000008647cc950813966142a416d40c382e2c5db73bb",
            "SALT": "27062023",
            "VERIFIED": "true"
          }
        ]
      },
      "staging": {
        "1.0.0": [
          {
            "ADDRESS": "0x0222D030e8DFAEDE2a4e7B5F181Ac1A4206A75f0",
            "OPTIMIZER_RUNS": "1000000",
            "TIMESTAMP": "2023-06-27 18:42:22",
            "CONSTRUCTOR_ARGS": "0x00000000000000000000000008647cc950813966142a416d40c382e2c5db73bb",
            "SALT": "27062023",
            "VERIFIED": "true"
          }
        ]
      }
    },
    "aurora": {
      "production": {
        "1.0.0": [
          {
            "ADDRESS": "0x9ca271A532392230EAe919Fb5460aEa9D9718424",
            "OPTIMIZER_RUNS": "1000000",
            "TIMESTAMP": "2023-06-19 16:06:29",
            "CONSTRUCTOR_ARGS": "0x00000000000000000000000008647cc950813966142a416d40c382e2c5db73bb",
            "DEPLOYSALT": "19062023",
            "VERIFIED": "false"
          }
        ]
      }
    },
    "celo": {
      "production": {
        "1.0.0": [
          {
            "ADDRESS": "0x9ca271A532392230EAe919Fb5460aEa9D9718424",
            "OPTIMIZER_RUNS": "1000000",
            "TIMESTAMP": "2023-06-19 15:58:43",
            "CONSTRUCTOR_ARGS": "0x00000000000000000000000008647cc950813966142a416d40c382e2c5db73bb",
            "SALT": "27062023",
            "VERIFIED": "true"
          }
        ]
      }
    },
    "boba": {
      "production": {
        "1.0.0": [
          {
            "ADDRESS": "0x9ca271A532392230EAe919Fb5460aEa9D9718424",
            "OPTIMIZER_RUNS": "1000000",
            "TIMESTAMP": "2023-06-19 16:08:07",
            "CONSTRUCTOR_ARGS": "0x00000000000000000000000008647cc950813966142a416d40c382e2c5db73bb",
            "SALT": "27062023",
            "VERIFIED": "true"
          }
        ]
      }
    },
    "polygonzkevm": {
      "production": {
        "1.0.0": [
          {
            "ADDRESS": "0x9ca271A532392230EAe919Fb5460aEa9D9718424",
            "OPTIMIZER_RUNS": "1000000",
            "TIMESTAMP": "2023-06-19 16:09:38",
            "CONSTRUCTOR_ARGS": "0x00000000000000000000000008647cc950813966142a416d40c382e2c5db73bb",
            "DEPLOYSALT": "19062023",
            "VERIFIED": "false"
          }
        ]
      }
    },
    "localanvil": {
      "staging": {
        "1.0.0": [
          {
            "ADDRESS": "0x9a0D4c65a7C52A22fe67CCb6FC44504E82d2B9Af",
            "OPTIMIZER_RUNS": "1000000",
            "TIMESTAMP": "2023-06-27 10:17:34",
            "CONSTRUCTOR_ARGS": "0x0000000000000000000000003c44cdddb6a900fa2b585dd299e03d12fa4293bc",
            "DEPLOYSALT": "26062028",
            "VERIFIED": "false"
          }
        ]
      }
    }
  },
  "Receiver": {
    "optimism": {
      "production": {
        "1.0.0": [
          {
            "ADDRESS": "0xC4B590a0E2d7e965a2Fb3647d672B5DD97E8d068",
            "OPTIMIZER_RUNS": "1000000",
            "TIMESTAMP": "2023-04-12 11:13:02",
            "CONSTRUCTOR_ARGS": "0x00000000000000000000000011f11121df7256c40339393b0fb045321022ce44000000000000000000000000b0d502e938ed5f4df2e681fe6e419ff29631d62b0000000000000000000000008f7492de823025b4cfaab1d34c58963f2af5deda0000000000000000000000002120c7a5ccf73d6fb5c7e9b2a0d4b3a4f587e7a400000000000000000000000000000000000000000000000000000000000186a0",
            "VERIFIED": "true"
          }
        ],
        "2.0.0": [
          {
            "ADDRESS": "0xC850013FC01A264018D58D112000E32835D15fBC",
            "OPTIMIZER_RUNS": "1000000",
            "TIMESTAMP": "2023-06-19 14:51:25",
            "CONSTRUCTOR_ARGS": "0x000000000000000000000000156cebba59deb2cb23742f70dcb0a11cc775591f000000000000000000000000b0d502e938ed5f4df2e681fe6e419ff29631d62b0000000000000000000000008f7492de823025b4cfaab1d34c58963f2af5deda000000000000000000000000be27f03c8e6a61e2a4b1ee7940dbcb9204744d1c00000000000000000000000000000000000000000000000000000000000186a0",
            "SALT": "27062023",
            "VERIFIED": "true"
          }
        ]
      }
    },
    "arbitrum": {
      "production": {
        "1.0.0": [
          {
            "ADDRESS": "0xC4B590a0E2d7e965a2Fb3647d672B5DD97E8d068",
            "OPTIMIZER_RUNS": "1000000",
            "TIMESTAMP": "2023-04-12 14:27:23",
            "CONSTRUCTOR_ARGS": "0x00000000000000000000000011f11121df7256c40339393b0fb045321022ce4400000000000000000000000053bf833a5d6c4dda888f69c22c88c9f356a41614000000000000000000000000ee9dec2712cce65174b561151701bf54b99c24c80000000000000000000000002120c7a5ccf73d6fb5c7e9b2a0d4b3a4f587e7a400000000000000000000000000000000000000000000000000000000000186a0",
            "VERIFIED": "true"
          }
        ],
        "2.0.0": [
          {
            "ADDRESS": "0xC850013FC01A264018D58D112000E32835D15fBC",
            "OPTIMIZER_RUNS": "1000000",
            "TIMESTAMP": "2023-06-19 14:50:04",
            "CONSTRUCTOR_ARGS": "0x000000000000000000000000156cebba59deb2cb23742f70dcb0a11cc775591f00000000000000000000000053bf833a5d6c4dda888f69c22c88c9f356a41614000000000000000000000000ee9dec2712cce65174b561151701bf54b99c24c8000000000000000000000000be27f03c8e6a61e2a4b1ee7940dbcb9204744d1c00000000000000000000000000000000000000000000000000000000000186a0",
            "SALT": "27062023",
            "VERIFIED": "true"
          }
        ]
      },
      "staging": {
        "2.0.0": [
          {
            "ADDRESS": "0x59B341fF54543D66C7393FfD2A050E256c97669E",
            "OPTIMIZER_RUNS": "1000000",
            "TIMESTAMP": "2023-06-27 19:27:15",
            "CONSTRUCTOR_ARGS": "0x000000000000000000000000156cebba59deb2cb23742f70dcb0a11cc775591f00000000000000000000000053bf833a5d6c4dda888f69c22c88c9f356a41614000000000000000000000000ee9dec2712cce65174b561151701bf54b99c24c80000000000000000000000004f3b1b1075cc19daa15b7cc681b28e2fb82145ed00000000000000000000000000000000000000000000000000000000000186a0",
            "SALT": "27062023",
            "VERIFIED": "true"
          }
        ]
      }
    },
    "polygon": {
      "production": {
        "1.0.0": [
          {
            "ADDRESS": "0xC4B590a0E2d7e965a2Fb3647d672B5DD97E8d068",
            "OPTIMIZER_RUNS": "1000000",
            "TIMESTAMP": "2023-05-17 22:52:45",
            "CONSTRUCTOR_ARGS": "0x00000000000000000000000011f11121df7256c40339393b0fb045321022ce4400000000000000000000000045a01e4e04f14f7a4a6702c74187c5f6222033cd00000000000000000000000011984dc4465481512eb5b777e44061c158cf22590000000000000000000000002120c7a5ccf73d6fb5c7e9b2a0d4b3a4f587e7a400000000000000000000000000000000000000000000000000000000000186a0",
            "VERIFIED": "true"
          }
        ],
        "2.0.0": [
          {
            "ADDRESS": "0xC850013FC01A264018D58D112000E32835D15fBC",
            "OPTIMIZER_RUNS": "1000000",
            "TIMESTAMP": "2023-06-19 14:39:54",
            "CONSTRUCTOR_ARGS": "0x000000000000000000000000156cebba59deb2cb23742f70dcb0a11cc775591f00000000000000000000000045a01e4e04f14f7a4a6702c74187c5f6222033cd00000000000000000000000011984dc4465481512eb5b777e44061c158cf2259000000000000000000000000be27f03c8e6a61e2a4b1ee7940dbcb9204744d1c00000000000000000000000000000000000000000000000000000000000186a0",
            "SALT": "27062023",
            "VERIFIED": "true"
          }
        ]
      },
      "staging": {
        "2.0.0": [
          {
            "ADDRESS": "0x59B341fF54543D66C7393FfD2A050E256c97669E",
            "OPTIMIZER_RUNS": "1000000",
            "TIMESTAMP": "2023-06-27 17:25:11",
            "CONSTRUCTOR_ARGS": "0x000000000000000000000000156cebba59deb2cb23742f70dcb0a11cc775591f00000000000000000000000045a01e4e04f14f7a4a6702c74187c5f6222033cd00000000000000000000000011984dc4465481512eb5b777e44061c158cf22590000000000000000000000004f3b1b1075cc19daa15b7cc681b28e2fb82145ed00000000000000000000000000000000000000000000000000000000000186a0",
            "SALT": "27062023",
            "VERIFIED": "true"
          }
        ]
      }
    },
    "bsc": {
      "production": {
        "1.0.0": [
          {
            "ADDRESS": "0xC4B590a0E2d7e965a2Fb3647d672B5DD97E8d068",
            "OPTIMIZER_RUNS": "1000000",
            "TIMESTAMP": "2023-05-17 18:02:40",
            "CONSTRUCTOR_ARGS": "0x00000000000000000000000011f11121df7256c40339393b0fb045321022ce440000000000000000000000004a364f8c717caad9a442737eb7b8a55cc6cf18d8000000000000000000000000cd401c10afa37d641d2f594852da94c700e4f2ce0000000000000000000000002120c7a5ccf73d6fb5c7e9b2a0d4b3a4f587e7a400000000000000000000000000000000000000000000000000000000000186a0",
            "VERIFIED": "true"
          }
        ],
        "2.0.0": [
          {
            "ADDRESS": "0xC850013FC01A264018D58D112000E32835D15fBC",
            "OPTIMIZER_RUNS": "1000000",
            "TIMESTAMP": "2023-06-19 14:41:22",
            "CONSTRUCTOR_ARGS": "0x000000000000000000000000156cebba59deb2cb23742f70dcb0a11cc775591f0000000000000000000000004a364f8c717caad9a442737eb7b8a55cc6cf18d8000000000000000000000000cd401c10afa37d641d2f594852da94c700e4f2ce000000000000000000000000be27f03c8e6a61e2a4b1ee7940dbcb9204744d1c00000000000000000000000000000000000000000000000000000000000186a0",
            "SALT": "27062023",
            "VERIFIED": "true"
          }
        ]
      }
    },
    "moonbeam": {
      "production": {
        "1.0.0": [
          {
            "ADDRESS": "0xC4B590a0E2d7e965a2Fb3647d672B5DD97E8d068",
            "OPTIMIZER_RUNS": "1000000",
            "TIMESTAMP": "2023-05-04 16:13:05",
            "CONSTRUCTOR_ARGS": "0x00000000000000000000000011f11121df7256c40339393b0fb045321022ce44000000000000000000000000000000000000000000000000000000000000000000000000000000000000000000000000000000000000000000000000000000200000000000000000000000002120c7a5ccf73d6fb5c7e9b2a0d4b3a4f587e7a400000000000000000000000000000000000000000000000000000000000186a0",
            "VERIFIED": "true"
          }
        ],
        "2.0.0": [
          {
            "ADDRESS": "0xC850013FC01A264018D58D112000E32835D15fBC",
            "OPTIMIZER_RUNS": "1000000",
            "TIMESTAMP": "2023-06-19 14:59:54",
            "CONSTRUCTOR_ARGS": "0x000000000000000000000000156cebba59deb2cb23742f70dcb0a11cc775591f00000000000000000000000000000000000000000000000000000000000000000000000000000000000000000000000000000000000000000000000000000000000000000000000000000000be27f03c8e6a61e2a4b1ee7940dbcb9204744d1c00000000000000000000000000000000000000000000000000000000000186a0",
            "SALT": "27062023",
            "VERIFIED": "true"
          }
        ]
      }
    },
    "aurora": {
      "production": {
        "1.0.0": [
          {
            "ADDRESS": "0xC4B590a0E2d7e965a2Fb3647d672B5DD97E8d068",
            "OPTIMIZER_RUNS": "1000000",
            "TIMESTAMP": "2023-05-05 17:51:17",
            "CONSTRUCTOR_ARGS": "0x00000000000000000000000011f11121df7256c40339393b0fb045321022ce44000000000000000000000000000000000000000000000000000000000000002000000000000000000000000000000000000000000000000000000000000000200000000000000000000000002120c7a5ccf73d6fb5c7e9b2a0d4b3a4f587e7a400000000000000000000000000000000000000000000000000000000000186a0",
            "VERIFIED": "false"
          }
        ],
        "2.0.0": [
          {
            "ADDRESS": "0xC850013FC01A264018D58D112000E32835D15fBC",
            "OPTIMIZER_RUNS": "1000000",
            "TIMESTAMP": "2023-06-19 15:34:23",
            "CONSTRUCTOR_ARGS": "0x000000000000000000000000156cebba59deb2cb23742f70dcb0a11cc775591f00000000000000000000000000000000000000000000000000000000000000000000000000000000000000000000000000000000000000000000000000000000000000000000000000000000be27f03c8e6a61e2a4b1ee7940dbcb9204744d1c00000000000000000000000000000000000000000000000000000000000186a0",
            "DEPLOYSALT": "19062023",
            "VERIFIED": "false"
          }
        ]
      }
    },
    "okx": {
      "production": {
        "1.0.0": [
          {
            "ADDRESS": "0xC4B590a0E2d7e965a2Fb3647d672B5DD97E8d068",
            "OPTIMIZER_RUNS": "1000000",
            "TIMESTAMP": "2023-05-05 17:52:10",
            "CONSTRUCTOR_ARGS": "0x00000000000000000000000011f11121df7256c40339393b0fb045321022ce44000000000000000000000000000000000000000000000000000000000000002000000000000000000000000000000000000000000000000000000000000000200000000000000000000000002120c7a5ccf73d6fb5c7e9b2a0d4b3a4f587e7a400000000000000000000000000000000000000000000000000000000000186a0",
            "VERIFIED": "false"
          }
        ],
        "2.0.0": [
          {
            "ADDRESS": "0xC850013FC01A264018D58D112000E32835D15fBC",
            "OPTIMIZER_RUNS": "1000000",
            "TIMESTAMP": "2023-06-19 14:47:02",
            "CONSTRUCTOR_ARGS": "0x000000000000000000000000156cebba59deb2cb23742f70dcb0a11cc775591f00000000000000000000000000000000000000000000000000000000000000000000000000000000000000000000000000000000000000000000000000000000000000000000000000000000be27f03c8e6a61e2a4b1ee7940dbcb9204744d1c00000000000000000000000000000000000000000000000000000000000186a0",
            "DEPLOYSALT": "19062023",
            "VERIFIED": "false"
          }
        ]
      }
    },
    "mainnet": {
      "production": {
        "1.0.0": [
          {
            "ADDRESS": "0xC4B590a0E2d7e965a2Fb3647d672B5DD97E8d068",
            "OPTIMIZER_RUNS": "1000000",
            "TIMESTAMP": "2023-05-12 12:04:16",
            "CONSTRUCTOR_ARGS": "0x00000000000000000000000011f11121df7256c40339393b0fb045321022ce440000000000000000000000008731d54e9d02c286767d56ac03e8037c07e01e980000000000000000000000008898b472c54c31894e3b9bb83cea802a5d0e63c60000000000000000000000002120c7a5ccf73d6fb5c7e9b2a0d4b3a4f587e7a400000000000000000000000000000000000000000000000000000000000186a0",
            "VERIFIED": "true"
          }
        ],
        "2.0.0": [
          {
            "ADDRESS": "0xC850013FC01A264018D58D112000E32835D15fBC",
            "OPTIMIZER_RUNS": "1000000",
            "TIMESTAMP": "2023-06-19 14:38:06",
            "CONSTRUCTOR_ARGS": "0x000000000000000000000000156cebba59deb2cb23742f70dcb0a11cc775591f0000000000000000000000008731d54e9d02c286767d56ac03e8037c07e01e980000000000000000000000008898b472c54c31894e3b9bb83cea802a5d0e63c6000000000000000000000000be27f03c8e6a61e2a4b1ee7940dbcb9204744d1c00000000000000000000000000000000000000000000000000000000000186a0",
            "SALT": "27062023",
            "VERIFIED": "true"
          }
        ]
      },
      "staging": {
        "2.0.0": [
          {
            "ADDRESS": "0xC850013FC01A264018D58D112000E32835D15fBC",
            "OPTIMIZER_RUNS": "1000000",
            "TIMESTAMP": "2023-06-19 14:38:06",
            "CONSTRUCTOR_ARGS": "0x000000000000000000000000156cebba59deb2cb23742f70dcb0a11cc775591f0000000000000000000000008731d54e9d02c286767d56ac03e8037c07e01e980000000000000000000000008898b472c54c31894e3b9bb83cea802a5d0e63c6000000000000000000000000be27f03c8e6a61e2a4b1ee7940dbcb9204744d1c00000000000000000000000000000000000000000000000000000000000186a0",
            "SALT": "27062023",
            "VERIFIED": "true"
          }
        ]
      }
    },
    "mumbai": {
      "production": {
        "1.0.0": [
          {
            "ADDRESS": "0xC4B590a0E2d7e965a2Fb3647d672B5DD97E8d068",
            "OPTIMIZER_RUNS": "1000000",
            "TIMESTAMP": "2023-05-15 13:56:45",
            "CONSTRUCTOR_ARGS": "0x00000000000000000000000011f11121df7256c40339393b0fb045321022ce44000000000000000000000000817436a076060d158204d955e5403b6ed0a5fac000000000000000000000000000000000000000000000000000000000000000200000000000000000000000002120c7a5ccf73d6fb5c7e9b2a0d4b3a4f587e7a400000000000000000000000000000000000000000000000000000000000186a0",
            "VERIFIED": "true"
          }
        ]
      },
      "staging": {
        "2.0.0": [
          {
            "ADDRESS": "0xCD4af2ac494a9Ae34cD2A783dC01338115D3a540",
            "OPTIMIZER_RUNS": "1000000",
            "TIMESTAMP": "2023-06-27 09:47:42",
            "CONSTRUCTOR_ARGS": "0x000000000000000000000000156cebba59deb2cb23742f70dcb0a11cc775591f000000000000000000000000817436a076060d158204d955e5403b6ed0a5fac000000000000000000000000000000000000000000000000000000000000000000000000000000000000000004b25747250c0a6027e2e9431ccee374fb84b14fc00000000000000000000000000000000000000000000000000000000000186a0",
            "SALT": "27062023",
            "VERIFIED": "true"
          }
        ]
      }
    },
    "goerli": {
      "production": {
        "1.0.0": [
          {
            "ADDRESS": "0xC4B590a0E2d7e965a2Fb3647d672B5DD97E8d068",
            "OPTIMIZER_RUNS": "1000000",
            "TIMESTAMP": "2023-05-15 15:30:03",
            "CONSTRUCTOR_ARGS": "0x00000000000000000000000011f11121df7256c40339393b0fb045321022ce440000000000000000000000007612ae2a34e5a363e137de748801fb4c86499152000000000000000000000000b4c1340434920d70ad774309c75f9a4b679d801e0000000000000000000000002120c7a5ccf73d6fb5c7e9b2a0d4b3a4f587e7a400000000000000000000000000000000000000000000000000000000000186a0",
            "VERIFIED": "true"
          }
        ]
      }
    },
    "lineatest": {
      "production": {
        "1.0.0": [
          {
            "ADDRESS": "0xC4B590a0E2d7e965a2Fb3647d672B5DD97E8d068",
            "OPTIMIZER_RUNS": "1000000",
            "TIMESTAMP": "2023-05-15 16:41:53",
            "CONSTRUCTOR_ARGS": "0x00000000000000000000000011f11121df7256c40339393b0fb045321022ce44000000000000000000000000000000000000000000000000000000000000002000000000000000000000000000000000000000000000000000000000000000200000000000000000000000002120c7a5ccf73d6fb5c7e9b2a0d4b3a4f587e7a400000000000000000000000000000000000000000000000000000000000186a0",
            "VERIFIED": "false"
          }
        ]
      }
    },
    "gnosis": {
      "production": {
        "1.0.0": [
          {
            "ADDRESS": "0xC4B590a0E2d7e965a2Fb3647d672B5DD97E8d068",
            "OPTIMIZER_RUNS": "1000000",
            "TIMESTAMP": "2023-05-17 22:38:09",
            "CONSTRUCTOR_ARGS": "0x00000000000000000000000011f11121df7256c40339393b0fb045321022ce4400000000000000000000000000000000000000000000000000000000000000000000000000000000000000005bb83e95f63217cda6ae3d181ba580ef377d21090000000000000000000000002120c7a5ccf73d6fb5c7e9b2a0d4b3a4f587e7a400000000000000000000000000000000000000000000000000000000000186a0",
            "VERIFIED": "false"
          }
        ],
        "2.0.0": [
          {
            "ADDRESS": "0xC850013FC01A264018D58D112000E32835D15fBC",
            "OPTIMIZER_RUNS": "1000000",
            "TIMESTAMP": "2023-06-19 14:42:58",
            "CONSTRUCTOR_ARGS": "0x000000000000000000000000156cebba59deb2cb23742f70dcb0a11cc775591f00000000000000000000000000000000000000000000000000000000000000000000000000000000000000005bb83e95f63217cda6ae3d181ba580ef377d2109000000000000000000000000be27f03c8e6a61e2a4b1ee7940dbcb9204744d1c00000000000000000000000000000000000000000000000000000000000186a0",
            "DEPLOYSALT": "19062023",
            "VERIFIED": "false"
          }
        ]
      },
      "staging": {
        "2.0.0": [
          {
            "ADDRESS": "0x59B341fF54543D66C7393FfD2A050E256c97669E",
            "OPTIMIZER_RUNS": "1000000",
            "TIMESTAMP": "2023-06-27 17:51:51",
            "CONSTRUCTOR_ARGS": "0x000000000000000000000000156cebba59deb2cb23742f70dcb0a11cc775591f00000000000000000000000000000000000000000000000000000000000000000000000000000000000000005bb83e95f63217cda6ae3d181ba580ef377d21090000000000000000000000004f3b1b1075cc19daa15b7cc681b28e2fb82145ed00000000000000000000000000000000000000000000000000000000000186a0",
            "SALT": "27062023",
            "VERIFIED": "false"
          }
        ]
      }
    },
    "avalanche": {
      "production": {
        "1.0.0": [
          {
            "ADDRESS": "0xC4B590a0E2d7e965a2Fb3647d672B5DD97E8d068",
            "OPTIMIZER_RUNS": "1000000",
            "TIMESTAMP": "2023-05-23 16:01:34",
            "CONSTRUCTOR_ARGS": "0x00000000000000000000000011f11121df7256c40339393b0fb045321022ce4400000000000000000000000045a01e4e04f14f7a4a6702c74187c5f6222033cd00000000000000000000000000000000000000000000000000000000000000000000000000000000000000002120c7a5ccf73d6fb5c7e9b2a0d4b3a4f587e7a400000000000000000000000000000000000000000000000000000000000186a0",
            "VERIFIED": "true"
          }
        ],
        "2.0.0": [
          {
            "ADDRESS": "0xC850013FC01A264018D58D112000E32835D15fBC",
            "OPTIMIZER_RUNS": "1000000",
            "TIMESTAMP": "2023-06-19 14:48:31",
            "CONSTRUCTOR_ARGS": "0x000000000000000000000000156cebba59deb2cb23742f70dcb0a11cc775591f00000000000000000000000045a01e4e04f14f7a4a6702c74187c5f6222033cd0000000000000000000000000000000000000000000000000000000000000000000000000000000000000000be27f03c8e6a61e2a4b1ee7940dbcb9204744d1c00000000000000000000000000000000000000000000000000000000000186a0",
            "SALT": "27062023",
            "VERIFIED": "true"
          }
        ]
      },
      "staging": {
        "2.0.0": [
          {
            "ADDRESS": "0x59B341fF54543D66C7393FfD2A050E256c97669E",
            "OPTIMIZER_RUNS": "1000000",
            "TIMESTAMP": "2023-06-27 18:06:17",
            "CONSTRUCTOR_ARGS": "0x000000000000000000000000156cebba59deb2cb23742f70dcb0a11cc775591f00000000000000000000000045a01e4e04f14f7a4a6702c74187c5f6222033cd00000000000000000000000000000000000000000000000000000000000000000000000000000000000000004f3b1b1075cc19daa15b7cc681b28e2fb82145ed00000000000000000000000000000000000000000000000000000000000186a0",
            "SALT": "27062023",
            "VERIFIED": "true"
          }
        ]
      }
    },
    "celo": {
      "production": {
        "1.0.0": [
          {
            "ADDRESS": "0xC4B590a0E2d7e965a2Fb3647d672B5DD97E8d068",
            "OPTIMIZER_RUNS": "1000000",
            "TIMESTAMP": "2023-05-24 11:58:18",
            "CONSTRUCTOR_ARGS": "0x00000000000000000000000011f11121df7256c40339393b0fb045321022ce44000000000000000000000000000000000000000000000000000000000000000000000000000000000000000000000000000000000000000000000000000000000000000000000000000000002120c7a5ccf73d6fb5c7e9b2a0d4b3a4f587e7a400000000000000000000000000000000000000000000000000000000000186a0",
            "VERIFIED": "true"
          }
        ],
        "2.0.0": [
          {
            "ADDRESS": "0xC850013FC01A264018D58D112000E32835D15fBC",
            "OPTIMIZER_RUNS": "1000000",
            "TIMESTAMP": "2023-06-19 15:02:43",
            "CONSTRUCTOR_ARGS": "0x000000000000000000000000156cebba59deb2cb23742f70dcb0a11cc775591f00000000000000000000000000000000000000000000000000000000000000000000000000000000000000000000000000000000000000000000000000000000000000000000000000000000be27f03c8e6a61e2a4b1ee7940dbcb9204744d1c00000000000000000000000000000000000000000000000000000000000186a0",
            "SALT": "27062023",
            "VERIFIED": "true"
          }
        ]
      }
    },
    "fuse": {
      "production": {
        "1.0.0": [
          {
            "ADDRESS": "0xC4B590a0E2d7e965a2Fb3647d672B5DD97E8d068",
            "OPTIMIZER_RUNS": "1000000",
            "TIMESTAMP": "2023-05-24 11:58:34",
            "CONSTRUCTOR_ARGS": "0x00000000000000000000000011f11121df7256c40339393b0fb045321022ce44000000000000000000000000000000000000000000000000000000000000000000000000000000000000000000000000000000000000000000000000000000000000000000000000000000002120c7a5ccf73d6fb5c7e9b2a0d4b3a4f587e7a400000000000000000000000000000000000000000000000000000000000186a0",
            "VERIFIED": "true"
          }
        ],
        "2.0.0": [
          {
            "ADDRESS": "0xC850013FC01A264018D58D112000E32835D15fBC",
            "OPTIMIZER_RUNS": "1000000",
            "TIMESTAMP": "2023-06-19 15:04:07",
            "CONSTRUCTOR_ARGS": "0x000000000000000000000000156cebba59deb2cb23742f70dcb0a11cc775591f00000000000000000000000000000000000000000000000000000000000000000000000000000000000000000000000000000000000000000000000000000000000000000000000000000000be27f03c8e6a61e2a4b1ee7940dbcb9204744d1c00000000000000000000000000000000000000000000000000000000000186a0",
            "SALT": "27062023",
            "VERIFIED": "true"
          }
        ]
      }
    },
    "fantom": {
      "production": {
        "1.0.0": [
          {
            "ADDRESS": "0xC4B590a0E2d7e965a2Fb3647d672B5DD97E8d068",
            "OPTIMIZER_RUNS": "1000000",
            "TIMESTAMP": "2023-05-24 11:58:46",
            "CONSTRUCTOR_ARGS": "0x00000000000000000000000011f11121df7256c40339393b0fb045321022ce44000000000000000000000000af5191b0de278c7286d6c7cc6ab6bb8a73ba2cd600000000000000000000000000000000000000000000000000000000000000000000000000000000000000002120c7a5ccf73d6fb5c7e9b2a0d4b3a4f587e7a400000000000000000000000000000000000000000000000000000000000186a0",
            "VERIFIED": "false"
          }
        ],
        "2.0.0": [
          {
            "ADDRESS": "0xC850013FC01A264018D58D112000E32835D15fBC",
            "OPTIMIZER_RUNS": "1000000",
            "TIMESTAMP": "2023-06-19 14:45:30",
            "CONSTRUCTOR_ARGS": "0x000000000000000000000000156cebba59deb2cb23742f70dcb0a11cc775591f000000000000000000000000af5191b0de278c7286d6c7cc6ab6bb8a73ba2cd60000000000000000000000000000000000000000000000000000000000000000000000000000000000000000be27f03c8e6a61e2a4b1ee7940dbcb9204744d1c00000000000000000000000000000000000000000000000000000000000186a0",
            "SALT": "27062023",
            "VERIFIED": "true"
          }
        ]
      }
    },
    "moonriver": {
      "production": {
        "1.0.0": [
          {
            "ADDRESS": "0xC4B590a0E2d7e965a2Fb3647d672B5DD97E8d068",
            "OPTIMIZER_RUNS": "1000000",
            "TIMESTAMP": "2023-05-24 11:59:43",
            "CONSTRUCTOR_ARGS": "0x00000000000000000000000011f11121df7256c40339393b0fb045321022ce44000000000000000000000000000000000000000000000000000000000000000000000000000000000000000000000000000000000000000000000000000000000000000000000000000000002120c7a5ccf73d6fb5c7e9b2a0d4b3a4f587e7a400000000000000000000000000000000000000000000000000000000000186a0",
            "VERIFIED": "true"
          }
        ],
        "2.0.0": [
          {
            "ADDRESS": "0xC850013FC01A264018D58D112000E32835D15fBC",
            "OPTIMIZER_RUNS": "1000000",
            "TIMESTAMP": "2023-06-19 14:53:08",
            "CONSTRUCTOR_ARGS": "0x000000000000000000000000156cebba59deb2cb23742f70dcb0a11cc775591f00000000000000000000000000000000000000000000000000000000000000000000000000000000000000000000000000000000000000000000000000000000000000000000000000000000be27f03c8e6a61e2a4b1ee7940dbcb9204744d1c00000000000000000000000000000000000000000000000000000000000186a0",
            "SALT": "27062023",
            "VERIFIED": "true"
          }
        ]
      }
    },
    "velas": {
      "production": {
        "1.0.0": [
          {
            "ADDRESS": "0xC4B590a0E2d7e965a2Fb3647d672B5DD97E8d068",
            "OPTIMIZER_RUNS": "1000000",
            "TIMESTAMP": "2023-05-24 12:01:11",
            "CONSTRUCTOR_ARGS": "0x00000000000000000000000011f11121df7256c40339393b0fb045321022ce44000000000000000000000000000000000000000000000000000000000000000000000000000000000000000000000000000000000000000000000000000000000000000000000000000000002120c7a5ccf73d6fb5c7e9b2a0d4b3a4f587e7a400000000000000000000000000000000000000000000000000000000000186a0",
            "VERIFIED": "true"
          }
        ],
        "2.0.0": [
          {
            "ADDRESS": "0xC850013FC01A264018D58D112000E32835D15fBC",
            "OPTIMIZER_RUNS": "1000000",
            "TIMESTAMP": "2023-06-19 15:07:20",
            "CONSTRUCTOR_ARGS": "0x000000000000000000000000156cebba59deb2cb23742f70dcb0a11cc775591f00000000000000000000000000000000000000000000000000000000000000000000000000000000000000000000000000000000000000000000000000000000000000000000000000000000be27f03c8e6a61e2a4b1ee7940dbcb9204744d1c00000000000000000000000000000000000000000000000000000000000186a0",
            "SALT": "27062023",
            "VERIFIED": "true"
          }
        ]
      }
    },
    "evmos": {
      "production": {
        "1.0.0": [
          {
            "ADDRESS": "0xC4B590a0E2d7e965a2Fb3647d672B5DD97E8d068",
            "OPTIMIZER_RUNS": "1000000",
            "TIMESTAMP": "2023-05-24 12:01:42",
            "CONSTRUCTOR_ARGS": "0x00000000000000000000000011f11121df7256c40339393b0fb045321022ce44000000000000000000000000000000000000000000000000000000000000000000000000000000000000000000000000000000000000000000000000000000000000000000000000000000002120c7a5ccf73d6fb5c7e9b2a0d4b3a4f587e7a400000000000000000000000000000000000000000000000000000000000186a0",
            "VERIFIED": "true"
          }
        ],
        "2.0.0": [
          {
            "ADDRESS": "0xC850013FC01A264018D58D112000E32835D15fBC",
            "OPTIMIZER_RUNS": "1000000",
            "TIMESTAMP": "2023-06-19 15:26:27",
            "CONSTRUCTOR_ARGS": "0x000000000000000000000000156cebba59deb2cb23742f70dcb0a11cc775591f00000000000000000000000000000000000000000000000000000000000000000000000000000000000000000000000000000000000000000000000000000000000000000000000000000000be27f03c8e6a61e2a4b1ee7940dbcb9204744d1c00000000000000000000000000000000000000000000000000000000000186a0",
            "SALT": "27062023",
            "VERIFIED": "true"
          }
        ]
      },
      "staging": {
        "2.0.0": [
          {
            "ADDRESS": "0x59B341fF54543D66C7393FfD2A050E256c97669E",
            "OPTIMIZER_RUNS": "1000000",
            "TIMESTAMP": "2023-06-27 18:42:35",
            "CONSTRUCTOR_ARGS": "0x000000000000000000000000156cebba59deb2cb23742f70dcb0a11cc775591f000000000000000000000000000000000000000000000000000000000000000000000000000000000000000000000000000000000000000000000000000000000000000000000000000000004f3b1b1075cc19daa15b7cc681b28e2fb82145ed00000000000000000000000000000000000000000000000000000000000186a0",
            "SALT": "27062023",
            "VERIFIED": "true"
          }
        ]
      }
    },
    "cronos": {
      "production": {
        "1.0.0": [
          {
            "ADDRESS": "0xC4B590a0E2d7e965a2Fb3647d672B5DD97E8d068",
            "OPTIMIZER_RUNS": "1000000",
            "TIMESTAMP": "2023-05-24 12:02:18",
            "CONSTRUCTOR_ARGS": "0x00000000000000000000000011f11121df7256c40339393b0fb045321022ce44000000000000000000000000000000000000000000000000000000000000000000000000000000000000000000000000000000000000000000000000000000000000000000000000000000002120c7a5ccf73d6fb5c7e9b2a0d4b3a4f587e7a400000000000000000000000000000000000000000000000000000000000186a0",
            "VERIFIED": "true"
          }
        ],
        "2.0.0": [
          {
            "ADDRESS": "0xC850013FC01A264018D58D112000E32835D15fBC",
            "OPTIMIZER_RUNS": "1000000",
            "TIMESTAMP": "2023-06-19 15:05:43",
            "CONSTRUCTOR_ARGS": "0x000000000000000000000000156cebba59deb2cb23742f70dcb0a11cc775591f00000000000000000000000000000000000000000000000000000000000000000000000000000000000000000000000000000000000000000000000000000000000000000000000000000000be27f03c8e6a61e2a4b1ee7940dbcb9204744d1c00000000000000000000000000000000000000000000000000000000000186a0",
            "SALT": "27062023",
            "VERIFIED": "true"
          }
        ]
      }
    },
    "boba": {
      "production": {
        "1.0.0": [
          {
            "ADDRESS": "0xC4B590a0E2d7e965a2Fb3647d672B5DD97E8d068",
            "OPTIMIZER_RUNS": "1000000",
            "TIMESTAMP": "2023-05-24 12:03:17",
            "CONSTRUCTOR_ARGS": "0x00000000000000000000000011f11121df7256c40339393b0fb045321022ce44000000000000000000000000000000000000000000000000000000000000000000000000000000000000000000000000000000000000000000000000000000000000000000000000000000002120c7a5ccf73d6fb5c7e9b2a0d4b3a4f587e7a400000000000000000000000000000000000000000000000000000000000186a0",
            "VERIFIED": "true"
          }
        ],
        "2.0.0": [
          {
            "ADDRESS": "0xC850013FC01A264018D58D112000E32835D15fBC",
            "OPTIMIZER_RUNS": "1000000",
            "TIMESTAMP": "2023-06-19 15:36:13",
            "CONSTRUCTOR_ARGS": "0x000000000000000000000000156cebba59deb2cb23742f70dcb0a11cc775591f00000000000000000000000000000000000000000000000000000000000000000000000000000000000000000000000000000000000000000000000000000000000000000000000000000000be27f03c8e6a61e2a4b1ee7940dbcb9204744d1c00000000000000000000000000000000000000000000000000000000000186a0",
            "SALT": "27062023",
            "VERIFIED": "true"
          }
        ]
      }
    },
    "polygonzkevm": {
      "production": {
        "1.0.0": [
          {
            "ADDRESS": "0xC4B590a0E2d7e965a2Fb3647d672B5DD97E8d068",
            "OPTIMIZER_RUNS": "1000000",
            "TIMESTAMP": "2023-06-01 13:26:16",
            "CONSTRUCTOR_ARGS": "0x00000000000000000000000011f11121df7256c40339393b0fb045321022ce44000000000000000000000000000000000000000000000000000000000000000000000000000000000000000000000000000000000000000000000000000000000000000000000000000000002120c7a5ccf73d6fb5c7e9b2a0d4b3a4f587e7a400000000000000000000000000000000000000000000000000000000000186a0",
            "VERIFIED": "false"
          }
        ],
        "2.0.0": [
          {
            "ADDRESS": "0xC850013FC01A264018D58D112000E32835D15fBC",
            "OPTIMIZER_RUNS": "1000000",
            "TIMESTAMP": "2023-06-19 15:37:49",
            "CONSTRUCTOR_ARGS": "0x000000000000000000000000156cebba59deb2cb23742f70dcb0a11cc775591f00000000000000000000000000000000000000000000000000000000000000000000000000000000000000000000000000000000000000000000000000000000000000000000000000000000be27f03c8e6a61e2a4b1ee7940dbcb9204744d1c00000000000000000000000000000000000000000000000000000000000186a0",
            "DEPLOYSALT": "19062023",
            "VERIFIED": "false"
          }
        ]
      }
    },
    "localanvil": {
      "staging": {
        "2.0.0": [
          {
            "ADDRESS": "0x255A487529284Ad6B84DcBf1Baf17FDD4dD1b8d6",
            "OPTIMIZER_RUNS": "1000000",
            "TIMESTAMP": "2023-06-27 10:02:55",
            "CONSTRUCTOR_ARGS": "0x000000000000000000000000156cebba59deb2cb23742f70dcb0a11cc775591f00000000000000000000000000000000000000000000000000000000000000000000000000000000000000000000000000000000000000000000000000000000000000000000000000000000e55fe1e68805e80d225f0cfc2cefdb71adb8c2c500000000000000000000000000000000000000000000000000000000000186a0",
            "DEPLOYSALT": "26062027",
            "VERIFIED": "false"
          }
        ]
      }
    }
  },
  "ServiceFeeCollector": {
    "optimism": {
      "production": {
        "1.0.0": [
          {
            "ADDRESS": "0xf068cc770f32042Ff4a8fD196045641234dFaa47",
            "OPTIMIZER_RUNS": "1000000",
            "TIMESTAMP": "2023-06-19 16:24:31",
            "CONSTRUCTOR_ARGS": "0x00000000000000000000000008647cc950813966142a416d40c382e2c5db73bb",
            "DEPLOYSALT": "19062023",
            "VERIFIED": "true"
          }
        ]
      }
    },
    "arbitrum": {
      "production": {
        "1.0.0": [
          {
            "ADDRESS": "0xf068cc770f32042Ff4a8fD196045641234dFaa47",
            "OPTIMIZER_RUNS": "1000000",
            "TIMESTAMP": "2023-06-19 16:23:03",
            "CONSTRUCTOR_ARGS": "0x00000000000000000000000008647cc950813966142a416d40c382e2c5db73bb",
            "DEPLOYSALT": "19062023",
            "VERIFIED": "true"
          }
        ]
      },
      "staging": {
        "1.0.0": [
          {
            "ADDRESS": "0x9cc3164f01ED3796Fdf7Da538484D634608D2203",
            "OPTIMIZER_RUNS": "1000000",
            "TIMESTAMP": "2023-06-27 19:27:39",
            "CONSTRUCTOR_ARGS": "0x00000000000000000000000008647cc950813966142a416d40c382e2c5db73bb",
            "SALT": "27062023",
            "VERIFIED": "true"
          }
        ]
      }
    },
    "polygon": {
      "production": {
        "1.0.0": [
          {
            "ADDRESS": "0xf068cc770f32042Ff4a8fD196045641234dFaa47",
            "OPTIMIZER_RUNS": "1000000",
            "TIMESTAMP": "2023-06-19 16:13:02",
            "CONSTRUCTOR_ARGS": "0x00000000000000000000000008647cc950813966142a416d40c382e2c5db73bb",
            "DEPLOYSALT": "19062023",
            "VERIFIED": "true"
          }
        ]
      },
      "staging": {
        "1.0.0": [
          {
            "ADDRESS": "0x9cc3164f01ED3796Fdf7Da538484D634608D2203",
            "OPTIMIZER_RUNS": "1000000",
            "TIMESTAMP": "2023-06-27 17:25:49",
            "CONSTRUCTOR_ARGS": "0x00000000000000000000000008647cc950813966142a416d40c382e2c5db73bb",
            "SALT": "27062023",
            "VERIFIED": "true"
          }
        ]
      }
    },
    "bsc": {
      "production": {
        "1.0.0": [
          {
            "ADDRESS": "0xf068cc770f32042Ff4a8fD196045641234dFaa47",
            "OPTIMIZER_RUNS": "1000000",
            "TIMESTAMP": "2023-06-19 16:14:39",
            "CONSTRUCTOR_ARGS": "0x00000000000000000000000008647cc950813966142a416d40c382e2c5db73bb",
            "DEPLOYSALT": "19062023",
            "VERIFIED": "true"
          }
        ]
      }
    },
    "moonbeam": {
      "production": {
        "1.0.0": [
          {
            "ADDRESS": "0xf068cc770f32042Ff4a8fD196045641234dFaa47",
            "OPTIMIZER_RUNS": "1000000",
            "TIMESTAMP": "2023-06-19 16:43:29",
            "CONSTRUCTOR_ARGS": "0x00000000000000000000000008647cc950813966142a416d40c382e2c5db73bb",
            "SALT": "27062023",
            "VERIFIED": "true"
          }
        ]
      }
    },
    "mainnet": {
      "production": {
        "1.0.0": [
          {
            "ADDRESS": "0xf068cc770f32042Ff4a8fD196045641234dFaa47",
            "OPTIMIZER_RUNS": "1000000",
            "TIMESTAMP": "2023-06-19 16:11:39",
            "CONSTRUCTOR_ARGS": "0x00000000000000000000000008647cc950813966142a416d40c382e2c5db73bb",
            "DEPLOYSALT": "19062023",
            "VERIFIED": "true"
          }
        ]
      },
      "staging": {
        "1.0.0": [
          {
            "ADDRESS": "0xf068cc770f32042Ff4a8fD196045641234dFaa47",
            "OPTIMIZER_RUNS": "1000000",
            "TIMESTAMP": "2023-06-19 16:11:39",
            "CONSTRUCTOR_ARGS": "0x00000000000000000000000008647cc950813966142a416d40c382e2c5db73bb",
            "DEPLOYSALT": "19062023",
            "VERIFIED": "true"
          }
        ]
      }
    },
    "mumbai": {
      "production": {
        "1.0.0": [
          {
            "ADDRESS": "0x4b0B89b90fF83247aEa12469CeA9A6222e09d54c",
            "OPTIMIZER_RUNS": "1000000",
            "TIMESTAMP": "2023-05-15 13:58:03",
            "CONSTRUCTOR_ARGS": "0x00000000000000000000000011f11121df7256c40339393b0fb045321022ce44",
            "VERIFIED": "true"
          }
        ]
      },
      "staging": {
        "1.0.0": [
          {
            "ADDRESS": "0x3F7Cad3EcbA937d5aB33a1A3A0F1D0d86Fc227b4",
            "OPTIMIZER_RUNS": "1000000",
            "TIMESTAMP": "2023-06-27 09:48:14",
            "CONSTRUCTOR_ARGS": "0x00000000000000000000000008647cc950813966142a416d40c382e2c5db73bb",
            "SALT": "27062023",
            "VERIFIED": "true"
          }
        ]
      }
    },
    "goerli": {
      "production": {
        "1.0.0": [
          {
            "ADDRESS": "0x4b0B89b90fF83247aEa12469CeA9A6222e09d54c",
            "OPTIMIZER_RUNS": "1000000",
            "TIMESTAMP": "2023-05-15 15:31:19",
            "CONSTRUCTOR_ARGS": "0x00000000000000000000000011f11121df7256c40339393b0fb045321022ce44",
            "VERIFIED": "true"
          }
        ]
      }
    },
    "lineatest": {
      "production": {
        "1.0.0": [
          {
            "ADDRESS": "0x4b0B89b90fF83247aEa12469CeA9A6222e09d54c",
            "OPTIMIZER_RUNS": "1000000",
            "TIMESTAMP": "2023-05-15 16:43:16",
            "CONSTRUCTOR_ARGS": "0x00000000000000000000000011f11121df7256c40339393b0fb045321022ce44",
            "VERIFIED": "false"
          }
        ]
      }
    },
    "gnosis": {
      "production": {
        "1.0.0": [
          {
            "ADDRESS": "0xf068cc770f32042Ff4a8fD196045641234dFaa47",
            "OPTIMIZER_RUNS": "1000000",
            "TIMESTAMP": "2023-06-19 16:16:23",
            "CONSTRUCTOR_ARGS": "0x00000000000000000000000008647cc950813966142a416d40c382e2c5db73bb",
            "DEPLOYSALT": "19062023",
            "VERIFIED": "false"
          }
        ]
      },
      "staging": {
        "1.0.0": [
          {
            "ADDRESS": "0x9cc3164f01ED3796Fdf7Da538484D634608D2203",
            "OPTIMIZER_RUNS": "1000000",
            "TIMESTAMP": "2023-06-27 17:52:06",
            "CONSTRUCTOR_ARGS": "0x00000000000000000000000008647cc950813966142a416d40c382e2c5db73bb",
            "SALT": "27062023",
            "VERIFIED": "false"
          }
        ]
      }
    },
    "okx": {
      "production": {
        "1.0.0": [
          {
            "ADDRESS": "0xf068cc770f32042Ff4a8fD196045641234dFaa47",
            "OPTIMIZER_RUNS": "1000000",
            "TIMESTAMP": "2023-06-19 16:19:46",
            "CONSTRUCTOR_ARGS": "0x00000000000000000000000008647cc950813966142a416d40c382e2c5db73bb",
            "DEPLOYSALT": "19062023",
            "VERIFIED": "false"
          }
        ]
      }
    },
    "moonriver": {
      "production": {
        "1.0.0": [
          {
            "ADDRESS": "0xf068cc770f32042Ff4a8fD196045641234dFaa47",
            "OPTIMIZER_RUNS": "1000000",
            "TIMESTAMP": "2023-06-19 16:26:08",
            "CONSTRUCTOR_ARGS": "0x00000000000000000000000008647cc950813966142a416d40c382e2c5db73bb",
            "DEPLOYSALT": "19062023",
            "VERIFIED": "true"
          }
        ]
      }
    },
    "avalanche": {
      "production": {
        "1.0.0": [
          {
            "ADDRESS": "0xf068cc770f32042Ff4a8fD196045641234dFaa47",
            "OPTIMIZER_RUNS": "1000000",
            "TIMESTAMP": "2023-06-19 16:21:29",
            "CONSTRUCTOR_ARGS": "0x00000000000000000000000008647cc950813966142a416d40c382e2c5db73bb",
            "DEPLOYSALT": "19062023",
            "VERIFIED": "true"
          }
        ]
      },
      "staging": {
        "1.0.0": [
          {
            "ADDRESS": "0x9cc3164f01ED3796Fdf7Da538484D634608D2203",
            "OPTIMIZER_RUNS": "1000000",
            "TIMESTAMP": "2023-06-27 18:06:31",
            "CONSTRUCTOR_ARGS": "0x00000000000000000000000008647cc950813966142a416d40c382e2c5db73bb",
            "SALT": "27062023",
            "VERIFIED": "true"
          }
        ]
      }
    },
    "fantom": {
      "production": {
        "1.0.0": [
          {
            "ADDRESS": "0xf068cc770f32042Ff4a8fD196045641234dFaa47",
            "OPTIMIZER_RUNS": "1000000",
            "TIMESTAMP": "2023-06-19 16:18:08",
            "CONSTRUCTOR_ARGS": "0x00000000000000000000000008647cc950813966142a416d40c382e2c5db73bb",
            "DEPLOYSALT": "19062023",
            "VERIFIED": "true"
          }
        ]
      }
    },
    "fuse": {
      "production": {
        "1.0.0": [
          {
            "ADDRESS": "0xf068cc770f32042Ff4a8fD196045641234dFaa47",
            "OPTIMIZER_RUNS": "1000000",
            "TIMESTAMP": "2023-06-19 16:46:12",
            "CONSTRUCTOR_ARGS": "0x00000000000000000000000008647cc950813966142a416d40c382e2c5db73bb",
            "SALT": "27062023",
            "VERIFIED": "true"
          }
        ]
      }
    },
    "cronos": {
      "production": {
        "1.0.0": [
          {
            "ADDRESS": "0xf068cc770f32042Ff4a8fD196045641234dFaa47",
            "OPTIMIZER_RUNS": "1000000",
            "TIMESTAMP": "2023-06-19 16:47:42",
            "CONSTRUCTOR_ARGS": "0x00000000000000000000000008647cc950813966142a416d40c382e2c5db73bb",
            "SALT": "27062023",
            "VERIFIED": "true"
          }
        ]
      }
    },
    "velas": {
      "production": {
        "1.0.0": [
          {
            "ADDRESS": "0xf068cc770f32042Ff4a8fD196045641234dFaa47",
            "OPTIMIZER_RUNS": "1000000",
            "TIMESTAMP": "2023-06-19 16:49:07",
            "CONSTRUCTOR_ARGS": "0x00000000000000000000000008647cc950813966142a416d40c382e2c5db73bb",
            "SALT": "27062023",
            "VERIFIED": "true"
          }
        ]
      }
    },
    "evmos": {
      "production": {
        "1.0.0": [
          {
            "ADDRESS": "0xf068cc770f32042Ff4a8fD196045641234dFaa47",
            "OPTIMIZER_RUNS": "1000000",
            "TIMESTAMP": "2023-06-19 16:50:26",
            "CONSTRUCTOR_ARGS": "0x00000000000000000000000008647cc950813966142a416d40c382e2c5db73bb",
            "SALT": "27062023",
            "VERIFIED": "true"
          }
        ]
      },
      "staging": {
        "1.0.0": [
          {
            "ADDRESS": "0x9cc3164f01ED3796Fdf7Da538484D634608D2203",
            "OPTIMIZER_RUNS": "1000000",
            "TIMESTAMP": "2023-06-27 18:42:47",
            "CONSTRUCTOR_ARGS": "0x00000000000000000000000008647cc950813966142a416d40c382e2c5db73bb",
            "SALT": "27062023",
            "VERIFIED": "true"
          }
        ]
      }
    },
    "aurora": {
      "production": {
        "1.0.0": [
          {
            "ADDRESS": "0xf068cc770f32042Ff4a8fD196045641234dFaa47",
            "OPTIMIZER_RUNS": "1000000",
            "TIMESTAMP": "2023-06-19 16:51:56",
            "CONSTRUCTOR_ARGS": "0x00000000000000000000000008647cc950813966142a416d40c382e2c5db73bb",
            "DEPLOYSALT": "19062023",
            "VERIFIED": "false"
          }
        ]
      }
    },
    "boba": {
      "production": {
        "1.0.0": [
          {
            "ADDRESS": "0xf068cc770f32042Ff4a8fD196045641234dFaa47",
            "OPTIMIZER_RUNS": "1000000",
            "TIMESTAMP": "2023-06-19 16:53:28",
            "CONSTRUCTOR_ARGS": "0x00000000000000000000000008647cc950813966142a416d40c382e2c5db73bb",
            "SALT": "27062023",
            "VERIFIED": "true"
          }
        ]
      }
    },
    "celo": {
      "production": {
        "1.0.0": [
          {
            "ADDRESS": "0xf068cc770f32042Ff4a8fD196045641234dFaa47",
            "OPTIMIZER_RUNS": "1000000",
            "TIMESTAMP": "2023-06-19 16:44:52",
            "CONSTRUCTOR_ARGS": "0x00000000000000000000000008647cc950813966142a416d40c382e2c5db73bb",
            "SALT": "27062023",
            "VERIFIED": "true"
          }
        ]
      }
    },
    "polygonzkevm": {
      "production": {
        "1.0.0": [
          {
            "ADDRESS": "0xf068cc770f32042Ff4a8fD196045641234dFaa47",
            "OPTIMIZER_RUNS": "1000000",
            "TIMESTAMP": "2023-06-19 16:55:03",
            "CONSTRUCTOR_ARGS": "0x00000000000000000000000008647cc950813966142a416d40c382e2c5db73bb",
            "DEPLOYSALT": "19062023",
            "VERIFIED": "false"
          }
        ]
      }
    },
    "localanvil": {
      "staging": {
        "1.0.0": [
          {
            "ADDRESS": "0x0E63F8c683433c9980bC2288e89FA389B00eaD9C",
            "OPTIMIZER_RUNS": "1000000",
            "TIMESTAMP": "2023-06-27 10:03:00",
            "CONSTRUCTOR_ARGS": "0x00000000000000000000000008647cc950813966142a416d40c382e2c5db73bb",
            "DEPLOYSALT": "26062027",
            "VERIFIED": "false"
          }
        ]
      }
    }
  },
  "HopFacetPacked": {
    "arbitrum": {
      "production": {
        "1.0.0": [
          {
            "ADDRESS": "0x9F960DF15961c1dc124d69eA5b318Df354Fb4dA6",
            "OPTIMIZER_RUNS": "1000000",
            "TIMESTAMP": "2023-04-12 14:08:43",
            "CONSTRUCTOR_ARGS": "0x",
            "VERIFIED": "true"
          }
        ],
        "1.0.1": [
          {
            "ADDRESS": "0xA57862295BdF8A680fda893B9bd3b935236d18bA",
            "OPTIMIZER_RUNS": "1000000",
            "TIMESTAMP": "2023-04-17 10:52:02",
            "CONSTRUCTOR_ARGS": "0x",
            "VERIFIED": "true"
          }
        ],
        "1.0.4": [
          {
            "ADDRESS": "0x0aE0a1Ae2703A27bC518fd7d9DCB3F6C69CfccD2",
            "OPTIMIZER_RUNS": "1000000",
            "TIMESTAMP": "2023-05-17 17:41:39",
            "CONSTRUCTOR_ARGS": "0x00000000000000000000000011f11121df7256c40339393b0fb045321022ce4400000000000000000000000033ceb27b39d2bb7d2e61f7564d3df29344020417",
            "VERIFIED": "true"
          }
        ],
        "1.0.5": [
          {
            "ADDRESS": "0x197665cF627bB1E4E3d140e805bC2E78B89bD301",
            "OPTIMIZER_RUNS": "1000000",
            "TIMESTAMP": "2023-06-22 10:06:33",
            "CONSTRUCTOR_ARGS": "0x00000000000000000000000011f11121df7256c40339393b0fb045321022ce4400000000000000000000000033ceb27b39d2bb7d2e61f7564d3df29344020417",
            "SALT": "27062023",
            "VERIFIED": "true"
          }
        ]
      },
      "staging": {
        "1.0.5": [
          {
            "ADDRESS": "0x28cbdB93Da237e55AC7bd3A19C8e6132E5eA025F",
            "OPTIMIZER_RUNS": "1000000",
            "TIMESTAMP": "2023-06-27 19:19:28",
            "CONSTRUCTOR_ARGS": "0x000000000000000000000000552008c0f6870c2f77e5cc1d2eb9bdff03e30ea000000000000000000000000033ceb27b39d2bb7d2e61f7564d3df29344020417",
            "SALT": "27062023",
            "VERIFIED": "true"
          }
        ]
      }
    },
    "mumbai": {
      "production": {
        "1.0.0": [
          {
            "ADDRESS": "0x24595CaD65e258c41f9fd785733C6e1661714f71",
            "OPTIMIZER_RUNS": "1000000",
            "TIMESTAMP": "2023-04-13 09:08:56",
            "CONSTRUCTOR_ARGS": "0x",
            "VERIFIED": "true"
          }
        ],
        "1.0.4": [
          {
            "ADDRESS": "0x58FBa880b973edB5E4f6Aa4e2bD3b15c865b9B18",
            "OPTIMIZER_RUNS": "1000000",
            "TIMESTAMP": "2023-05-15 13:37:30",
            "CONSTRUCTOR_ARGS": "0x00000000000000000000000011f11121df7256c40339393b0fb045321022ce440000000000000000000000000e0e3d2c5c292161999474247956ef542cabf8dd",
            "VERIFIED": "true"
          }
        ]
      }
    },
    "optimism": {
      "production": {
        "1.0.1": [
          {
            "ADDRESS": "0xA57862295BdF8A680fda893B9bd3b935236d18bA",
            "OPTIMIZER_RUNS": "1000000",
            "TIMESTAMP": "2023-04-17 13:11:55",
            "CONSTRUCTOR_ARGS": "0x",
            "VERIFIED": "true"
          }
        ],
        "1.0.4": [
          {
            "ADDRESS": "0x0aE0a1Ae2703A27bC518fd7d9DCB3F6C69CfccD2",
            "OPTIMIZER_RUNS": "1000000",
            "TIMESTAMP": "2023-05-17 17:45:32",
            "CONSTRUCTOR_ARGS": "0x00000000000000000000000011f11121df7256c40339393b0fb045321022ce4400000000000000000000000086ca30bef97fb651b8d866d45503684b90cb3312",
            "VERIFIED": "true"
          }
        ],
        "1.0.5": [
          {
            "ADDRESS": "0x197665cF627bB1E4E3d140e805bC2E78B89bD301",
            "OPTIMIZER_RUNS": "1000000",
            "TIMESTAMP": "2023-06-22 12:31:04",
            "CONSTRUCTOR_ARGS": "0x00000000000000000000000011f11121df7256c40339393b0fb045321022ce4400000000000000000000000086ca30bef97fb651b8d866d45503684b90cb3312",
            "SALT": "27062023",
            "VERIFIED": "true"
          }
        ]
      }
    },
    "polygon": {
      "production": {
        "1.0.1": [
          {
            "ADDRESS": "0xA57862295BdF8A680fda893B9bd3b935236d18bA",
            "OPTIMIZER_RUNS": "1000000",
            "TIMESTAMP": "2023-04-17 13:20:47",
            "CONSTRUCTOR_ARGS": "0x",
            "VERIFIED": "true"
          }
        ],
        "1.0.4": [
          {
            "ADDRESS": "0x0aE0a1Ae2703A27bC518fd7d9DCB3F6C69CfccD2",
            "OPTIMIZER_RUNS": "1000000",
            "TIMESTAMP": "2023-05-17 22:29:06",
            "CONSTRUCTOR_ARGS": "0x00000000000000000000000011f11121df7256c40339393b0fb045321022ce44000000000000000000000000c315239cfb05f1e130e7e28e603cea4c014c57f0",
            "VERIFIED": "true"
          }
        ],
        "1.0.5": [
          {
            "ADDRESS": "0x472aed0EC81041120a6bCa200C9463b058f38361",
            "OPTIMIZER_RUNS": "1000000",
            "TIMESTAMP": "2023-06-22 11:48:46",
            "CONSTRUCTOR_ARGS": "0x00000000000000000000000011f11121df7256c40339393b0fb045321022ce44000000000000000000000000884d1aa15f9957e1aeaa86a82a72e49bc2bfcbe3",
            "SALT": "27062023",
            "VERIFIED": "true"
          }
        ]
      },
      "staging": {
        "1.0.5": [
          {
            "ADDRESS": "0x28cbdB93Da237e55AC7bd3A19C8e6132E5eA025F",
            "OPTIMIZER_RUNS": "1000000",
            "TIMESTAMP": "2023-06-27 17:08:50",
            "CONSTRUCTOR_ARGS": "0x000000000000000000000000552008c0f6870c2f77e5cc1d2eb9bdff03e30ea0000000000000000000000000884d1aa15f9957e1aeaa86a82a72e49bc2bfcbe3",
            "SALT": "27062023",
            "VERIFIED": "true"
          }
        ]
      }
    },
    "gnosis": {
      "production": {
        "1.0.1": [
          {
            "ADDRESS": "0xA57862295BdF8A680fda893B9bd3b935236d18bA",
            "OPTIMIZER_RUNS": "1000000",
            "TIMESTAMP": "2023-04-17 13:24:02",
            "CONSTRUCTOR_ARGS": "0x",
            "VERIFIED": "false"
          }
        ],
        "1.0.4": [
          {
            "ADDRESS": "0x0aE0a1Ae2703A27bC518fd7d9DCB3F6C69CfccD2",
            "OPTIMIZER_RUNS": "1000000",
            "TIMESTAMP": "2023-05-24 17:07:14",
            "CONSTRUCTOR_ARGS": "0x00000000000000000000000011f11121df7256c40339393b0fb045321022ce4400000000000000000000000003d7f750777ec48d39d080b020d83eb2cb4e3547",
            "VERIFIED": "false"
          }
        ],
        "1.0.5": [
          {
            "ADDRESS": "0x197665cF627bB1E4E3d140e805bC2E78B89bD301",
            "OPTIMIZER_RUNS": "1000000",
            "TIMESTAMP": "2023-06-22 10:45:14",
            "CONSTRUCTOR_ARGS": "0x00000000000000000000000011f11121df7256c40339393b0fb045321022ce4400000000000000000000000003d7f750777ec48d39d080b020d83eb2cb4e3547",
            "DEPLOYSALT": "23062023",
            "VERIFIED": "false"
          }
        ]
      }
    },
    "mainnet": {
      "production": {
        "1.0.4": [
          {
            "ADDRESS": "0x0aE0a1Ae2703A27bC518fd7d9DCB3F6C69CfccD2",
            "OPTIMIZER_RUNS": "1000000",
            "TIMESTAMP": "2023-05-17 14:38:07",
            "CONSTRUCTOR_ARGS": "0x00000000000000000000000011f11121df7256c40339393b0fb045321022ce440000000000000000000000000000000000000000000000000000000000000000",
            "VERIFIED": "true"
          }
        ],
        "1.0.5": [
          {
            "ADDRESS": "0x197665cF627bB1E4E3d140e805bC2E78B89bD301",
            "OPTIMIZER_RUNS": "1000000",
            "TIMESTAMP": "2023-06-22 10:36:55",
            "CONSTRUCTOR_ARGS": "0x00000000000000000000000011f11121df7256c40339393b0fb045321022ce440000000000000000000000000000000000000000000000000000000000000000",
            "SALT": "27062023",
            "VERIFIED": "true"
          }
        ]
      }
    },
    "bsc": {
      "production": {
        "1.0.4": [
          {
            "ADDRESS": "0x0aE0a1Ae2703A27bC518fd7d9DCB3F6C69CfccD2",
            "OPTIMIZER_RUNS": "1000000",
            "TIMESTAMP": "2023-05-17 14:39:22",
            "CONSTRUCTOR_ARGS": "0x00000000000000000000000011f11121df7256c40339393b0fb045321022ce440000000000000000000000000000000000000000000000000000000000000000",
            "VERIFIED": "true"
          }
        ]
      }
    },
    "avalanche": {
      "production": {
        "1.0.4": [
          {
            "ADDRESS": "0x0aE0a1Ae2703A27bC518fd7d9DCB3F6C69CfccD2",
            "OPTIMIZER_RUNS": "1000000",
            "TIMESTAMP": "2023-05-17 14:52:28",
            "CONSTRUCTOR_ARGS": "0x00000000000000000000000011f11121df7256c40339393b0fb045321022ce440000000000000000000000000000000000000000000000000000000000000000",
            "VERIFIED": "true"
          }
        ]
      }
    },
    "localanvil": {
      "staging": {
        "1.0.5": [
          {
            "ADDRESS": "0x77484410f6f97C576d5E668ee45f905DC0B4216c",
            "OPTIMIZER_RUNS": "1000000",
            "TIMESTAMP": "2023-06-27 10:00:07",
            "CONSTRUCTOR_ARGS": "0x000000000000000000000000f39fd6e51aad88f6f4ce6ab8827279cfffb922660000000000000000000000000000000000000000000000000000000000000000",
            "DEPLOYSALT": "26062027",
            "VERIFIED": "false"
          }
        ]
      }
    }
  },
  "AmarokFacet": {
    "optimism": {
      "production": {
        "1.0.1": [
          {
            "ADDRESS": "0xbd8D369470169f9976c5bCc60318955836843a71",
            "OPTIMIZER_RUNS": "1000000",
            "TIMESTAMP": "2023-05-17 17:37:38",
            "CONSTRUCTOR_ARGS": "0x0000000000000000000000008f7492de823025b4cfaab1d34c58963f2af5deda",
            "VERIFIED": "true"
          }
        ],
        "2.0.0": [
          {
            "ADDRESS": "0x8446a365f3F2eF6a050E5f9a568cf5A5Ca110886",
            "OPTIMIZER_RUNS": "1000000",
            "TIMESTAMP": "2023-06-21 16:16:20",
            "CONSTRUCTOR_ARGS": "0x0000000000000000000000008f7492de823025b4cfaab1d34c58963f2af5deda",
            "DEPLOYSALT": "",
            "VERIFIED": "true"
          }
        ]
      }
    },
    "mumbai": {
      "production": {
        "1.0.1": [
          {
            "ADDRESS": "0xbd8D369470169f9976c5bCc60318955836843a71",
            "OPTIMIZER_RUNS": "1000000",
            "TIMESTAMP": "2023-05-15 13:28:09",
            "CONSTRUCTOR_ARGS": "0x0000000000000000000000000000000000000000000000000000000000000020",
            "VERIFIED": "true"
          }
        ]
      }
    },
    "goerli": {
      "production": {
        "1.0.1": [
          {
            "ADDRESS": "0xbd8D369470169f9976c5bCc60318955836843a71",
            "OPTIMIZER_RUNS": "1000000",
            "TIMESTAMP": "2023-05-18 14:15:33",
            "CONSTRUCTOR_ARGS": "0x000000000000000000000000b4c1340434920d70ad774309c75f9a4b679d801e",
            "VERIFIED": "true"
          }
        ]
      }
    },
    "lineatest": {
      "production": {
        "1.0.1": [
          {
            "ADDRESS": "0xbd8D369470169f9976c5bCc60318955836843a71",
            "OPTIMIZER_RUNS": "1000000",
            "TIMESTAMP": "2023-05-15 16:06:18",
            "CONSTRUCTOR_ARGS": "0x0000000000000000000000000000000000000000000000000000000000000020",
            "VERIFIED": "false"
          }
        ]
      }
    },
    "arbitrum": {
      "production": {
        "1.0.1": [
          {
            "ADDRESS": "0xbd8D369470169f9976c5bCc60318955836843a71",
            "OPTIMIZER_RUNS": "1000000",
            "TIMESTAMP": "2023-05-17 17:34:34",
            "CONSTRUCTOR_ARGS": "0x000000000000000000000000ee9dec2712cce65174b561151701bf54b99c24c8",
            "VERIFIED": "true"
          }
        ],
        "2.0.0": [
          {
            "ADDRESS": "0x8446a365f3F2eF6a050E5f9a568cf5A5Ca110886",
            "OPTIMIZER_RUNS": "1000000",
            "TIMESTAMP": "2023-06-21 16:38:17",
            "CONSTRUCTOR_ARGS": "0x000000000000000000000000ee9dec2712cce65174b561151701bf54b99c24c8",
            "DEPLOYSALT": "",
            "VERIFIED": "true"
          }
        ]
      },
      "staging": {
        "2.0.0": [
          {
            "ADDRESS": "0x989e7bc2d25F5A610DEBaCc7f2ADDA3be0Fd0559",
            "OPTIMIZER_RUNS": "1000000",
            "TIMESTAMP": "2023-06-27 19:15:04",
            "CONSTRUCTOR_ARGS": "0x000000000000000000000000ee9dec2712cce65174b561151701bf54b99c24c8",
            "SALT": "27062023",
            "VERIFIED": "true"
          }
        ]
      }
    },
    "bsc": {
      "production": {
        "1.0.1": [
          {
            "ADDRESS": "0xbd8D369470169f9976c5bCc60318955836843a71",
            "OPTIMIZER_RUNS": "1000000",
            "TIMESTAMP": "2023-05-17 17:34:41",
            "CONSTRUCTOR_ARGS": "0x000000000000000000000000cd401c10afa37d641d2f594852da94c700e4f2ce",
            "VERIFIED": "true"
          }
        ],
        "2.0.0": [
          {
            "ADDRESS": "0x8446a365f3F2eF6a050E5f9a568cf5A5Ca110886",
            "OPTIMIZER_RUNS": "1000000",
            "TIMESTAMP": "2023-06-21 16:21:02",
            "CONSTRUCTOR_ARGS": "0x000000000000000000000000cd401c10afa37d641d2f594852da94c700e4f2ce",
            "DEPLOYSALT": "",
            "VERIFIED": "true"
          }
        ]
      }
    },
    "mainnet": {
      "production": {
        "1.0.1": [
          {
            "ADDRESS": "0xbd8D369470169f9976c5bCc60318955836843a71",
            "OPTIMIZER_RUNS": "1000000",
            "TIMESTAMP": "2023-05-17 22:12:47",
            "CONSTRUCTOR_ARGS": "0x0000000000000000000000008898b472c54c31894e3b9bb83cea802a5d0e63c6",
            "VERIFIED": "true"
          }
        ],
        "2.0.0": [
          {
            "ADDRESS": "0x8446a365f3F2eF6a050E5f9a568cf5A5Ca110886",
            "OPTIMIZER_RUNS": "1000000",
            "TIMESTAMP": "2023-06-21 16:02:40",
            "CONSTRUCTOR_ARGS": "0x0000000000000000000000008898b472c54c31894e3b9bb83cea802a5d0e63c6",
            "DEPLOYSALT": "",
            "VERIFIED": "true"
          }
        ]
      }
    },
    "gnosis": {
      "production": {
        "1.0.1": [
          {
            "ADDRESS": "0xbd8D369470169f9976c5bCc60318955836843a71",
            "OPTIMIZER_RUNS": "1000000",
            "TIMESTAMP": "2023-05-17 22:09:09",
            "CONSTRUCTOR_ARGS": "0x0000000000000000000000005bb83e95f63217cda6ae3d181ba580ef377d2109",
            "VERIFIED": "false"
          }
        ],
        "2.0.0": [
          {
            "ADDRESS": "0x8446a365f3F2eF6a050E5f9a568cf5A5Ca110886",
            "OPTIMIZER_RUNS": "1000000",
            "TIMESTAMP": "2023-06-21 16:27:02",
            "CONSTRUCTOR_ARGS": "0x0000000000000000000000005bb83e95f63217cda6ae3d181ba580ef377d2109",
            "DEPLOYSALT": "",
            "VERIFIED": "false"
          }
        ]
      }
    },
    "polygon": {
      "production": {
        "1.0.1": [
          {
            "ADDRESS": "0xbd8D369470169f9976c5bCc60318955836843a71",
            "OPTIMIZER_RUNS": "1000000",
            "TIMESTAMP": "2023-05-17 22:11:58",
            "CONSTRUCTOR_ARGS": "0x00000000000000000000000011984dc4465481512eb5b777e44061c158cf2259",
            "VERIFIED": "true"
          }
        ],
        "2.0.0": [
          {
            "ADDRESS": "0x8446a365f3F2eF6a050E5f9a568cf5A5Ca110886",
            "OPTIMIZER_RUNS": "1000000",
            "TIMESTAMP": "2023-06-21 16:34:00",
            "CONSTRUCTOR_ARGS": "0x00000000000000000000000011984dc4465481512eb5b777e44061c158cf2259",
            "DEPLOYSALT": "",
            "VERIFIED": "true"
          }
        ]
      },
      "staging": {
        "2.0.0": [
          {
            "ADDRESS": "0x989e7bc2d25F5A610DEBaCc7f2ADDA3be0Fd0559",
            "OPTIMIZER_RUNS": "1000000",
            "TIMESTAMP": "2023-06-27 16:58:50",
            "CONSTRUCTOR_ARGS": "0x00000000000000000000000011984dc4465481512eb5b777e44061c158cf2259",
            "SALT": "27062023",
            "VERIFIED": "true"
          }
        ]
      }
    },
    "avalanche": {
      "production": {
        "1.0.1": [
          {
            "ADDRESS": "0xbd8D369470169f9976c5bCc60318955836843a71",
            "OPTIMIZER_RUNS": "1000000",
            "TIMESTAMP": "2023-05-23 23:06:55",
            "CONSTRUCTOR_ARGS": "0x0000000000000000000000000000000000000000000000000000000000000000",
            "VERIFIED": "true"
          }
        ]
      }
    }
  },
  "CelerCircleBridgeFacet": {
    "avalanche": {
      "production": {
        "1.0.1": [
          {
            "ADDRESS": "0xf72169Fb511739CeFea9eBEffc5d39Dba1b33cD3",
            "OPTIMIZER_RUNS": "1000000",
            "TIMESTAMP": "2023-05-17 23:28:58",
            "CONSTRUCTOR_ARGS": "0x0000000000000000000000009744ae566c64b6b6f7f9a4dd50f7496df6fef990000000000000000000000000b97ef9ef8734c71904d8002f8b6bc66dd9c48a6e",
            "VERIFIED": "true"
          }
        ]
      },
      "staging": {
        "1.0.1": [
          {
            "ADDRESS": "0xe80E2a7ea862AF5580fBa9B7092a397e3D73cb7f",
            "OPTIMIZER_RUNS": "1000000",
            "TIMESTAMP": "2023-06-27 18:02:23",
            "CONSTRUCTOR_ARGS": "0x0000000000000000000000009744ae566c64b6b6f7f9a4dd50f7496df6fef990000000000000000000000000b97ef9ef8734c71904d8002f8b6bc66dd9c48a6e",
            "SALT": "27062023",
            "VERIFIED": "true"
          }
        ]
      }
    },
    "mainnet": {
      "production": {
        "1.0.1": [
          {
            "ADDRESS": "0xf72169Fb511739CeFea9eBEffc5d39Dba1b33cD3",
            "OPTIMIZER_RUNS": "1000000",
            "TIMESTAMP": "2023-05-17 22:26:32",
            "CONSTRUCTOR_ARGS": "0x0000000000000000000000006065a982f04f759b7d2d042d2864e569fad84214000000000000000000000000a0b86991c6218b36c1d19d4a2e9eb0ce3606eb48",
            "VERIFIED": "true"
          }
        ]
      },
      "staging": {
        "1.0.1": [
          {
            "ADDRESS": "0xe80E2a7ea862AF5580fBa9B7092a397e3D73cb7f",
            "OPTIMIZER_RUNS": "1000000",
            "TIMESTAMP": "2023-07-03 10:49:25",
            "CONSTRUCTOR_ARGS": "0x0000000000000000000000006065a982f04f759b7d2d042d2864e569fad84214000000000000000000000000a0b86991c6218b36c1d19d4a2e9eb0ce3606eb48",
            "SALT": "27062023",
            "VERIFIED": "true"
          }
        ]
      }
    },
    "goerli": {
      "production": {
        "1.0.1": [
          {
            "ADDRESS": "0xf72169Fb511739CeFea9eBEffc5d39Dba1b33cD3",
            "OPTIMIZER_RUNS": "1000000",
            "TIMESTAMP": "2023-05-15 15:02:15",
            "CONSTRUCTOR_ARGS": "0x00000000000000000000000000000000000000000000000000000000000000200000000000000000000000000000000000000000000000000000000000000020",
            "VERIFIED": "true"
          }
        ]
      }
    },
    "lineatest": {
      "production": {
        "1.0.1": [
          {
            "ADDRESS": "0xf72169Fb511739CeFea9eBEffc5d39Dba1b33cD3",
            "OPTIMIZER_RUNS": "1000000",
            "TIMESTAMP": "2023-05-15 16:14:19",
            "CONSTRUCTOR_ARGS": "0x00000000000000000000000000000000000000000000000000000000000000200000000000000000000000000000000000000000000000000000000000000020",
            "VERIFIED": "false"
          }
        ]
      }
    },
    "arbitrum": {
      "production": {
        "1.0.1": [
          {
            "ADDRESS": "0xf72169Fb511739CeFea9eBEffc5d39Dba1b33cD3",
            "OPTIMIZER_RUNS": "1000000",
            "TIMESTAMP": "2023-06-27 01:21:59",
            "CONSTRUCTOR_ARGS": "0x000000000000000000000000054b95b60bfface948fa4548da8ee2e212fb7c0a000000000000000000000000af88d065e77c8cc2239327c5edb3a432268e5831",
            "DEPLOYSALT": "",
            "VERIFIED": "true"
          }
        ]
      }
    }
  },
  "WormholeFacet": {
    "bsc": {
      "production": {
        "1.0.0": [
          {
            "ADDRESS": "0x3a60730cbcD91715E31830f125bB3eF1FA0a2c66",
            "OPTIMIZER_RUNS": "1000000",
            "TIMESTAMP": "2023-05-17 17:55:27",
            "CONSTRUCTOR_ARGS": "0x000000000000000000000000b6f6d86a8f9879a9c87f643768d9efc38c1da6e7",
            "VERIFIED": "true"
          }
        ]
      }
    },
    "polygon": {
      "staging": {
        "1.0.0": [
          {
            "ADDRESS": "0x7260Fd3F8D0bEb06fF5935C6eadE9f406107c270",
            "OPTIMIZER_RUNS": "1000000",
            "TIMESTAMP": "2023-06-27 17:23:04",
            "CONSTRUCTOR_ARGS": "0x0000000000000000000000005a58505a96d1dbf8df91cb21b54419fc36e93fde",
            "SALT": "27062023",
            "VERIFIED": "true"
          }
        ]
      }
    },
    "arbitrum": {
      "staging": {
        "1.0.0": [
          {
            "ADDRESS": "0x7260Fd3F8D0bEb06fF5935C6eadE9f406107c270",
            "OPTIMIZER_RUNS": "1000000",
            "TIMESTAMP": "2023-06-27 19:29:00",
            "CONSTRUCTOR_ARGS": "0x0000000000000000000000000b2402144bb366a632d14b83f244d2e0e21bd39c",
            "SALT": "27062023",
            "VERIFIED": "true"
          }
        ]
      }
    }
  },
  "AllBridgeFacet": {
    "polygon": {
      "production": {
        "1.0.0": [
          {
            "ADDRESS": "0x9ed68a0a9DC366cdB71eF3e520Dd18d734F05064",
            "OPTIMIZER_RUNS": "1000000",
            "TIMESTAMP": "2023-05-04 12:14:14",
            "CONSTRUCTOR_ARGS": "0x000000000000000000000000dbbe85a3e22f52f834c3d5ed627fb76db554669e",
            "VERIFIED": "true"
          }
        ]
      },
      "staging": {
<<<<<<< HEAD
        "1.0.0": [
          {
            "ADDRESS": "0x3Ec2b30bCB094Ea35a3bdf48E192fcD9dD7c00dC",
            "OPTIMIZER_RUNS": "1000000",
            "TIMESTAMP": "2023-06-27 16:58:29",
            "CONSTRUCTOR_ARGS": "0x000000000000000000000000dbbe85a3e22f52f834c3d5ed627fb76db554669e",
            "SALT": "27062023",
            "VERIFIED": "true"
          }
        ],
        "2.0.0": [
          {
            "ADDRESS": "0xe7072402217EfF9b73cf457731cEE2A3824360dc",
            "OPTIMIZER_RUNS": "1000000",
            "TIMESTAMP": "2023-07-03 12:30:19",
            "CONSTRUCTOR_ARGS": "0x0000000000000000000000007775d63836987f444e2f14aa0fa2602204d7d3e0",
            "DEPLOYSALT": "",
            "VERIFIED": "true"
          }
        ]
      }
    },
    "mainnet": {
      "staging": {
        "1.0.0": [
          {
            "ADDRESS": "0x3Ec2b30bCB094Ea35a3bdf48E192fcD9dD7c00dC",
            "OPTIMIZER_RUNS": "1000000",
            "TIMESTAMP": "2023-06-27 21:26:13",
            "CONSTRUCTOR_ARGS": "0x000000000000000000000000a314330482f325d38a83b492ef6b006224a3bea9",
            "SALT": "27062023",
            "VERIFIED": "true"
          }
        ],
        "2.0.0": [
          {
            "ADDRESS": "0xe7072402217EfF9b73cf457731cEE2A3824360dc",
            "OPTIMIZER_RUNS": "1000000",
            "TIMESTAMP": "2023-07-03 12:25:45",
            "CONSTRUCTOR_ARGS": "0x000000000000000000000000609c690e8f7d68a59885c9132e812eebdaaf0c9e",
=======
        "2.0.0": [
          {
            "ADDRESS": "0xA376B5640Fb8B6cf89790d5Afc3AFaD57a5d98Fa",
            "OPTIMIZER_RUNS": "1000000",
            "TIMESTAMP": "2023-06-29 13:33:09",
            "CONSTRUCTOR_ARGS": "0x0000000000000000000000007775d63836987f444e2f14aa0fa2602204d7d3e0",
            "DEPLOYSALT": "",
            "VERIFIED": "false"
          }
        ]
      }
    },
    "bsc": {
      "staging": {
        "2.0.0": [
          {
            "ADDRESS": "0xA376B5640Fb8B6cf89790d5Afc3AFaD57a5d98Fa",
            "OPTIMIZER_RUNS": "1000000",
            "TIMESTAMP": "2023-06-29 14:23:16",
            "CONSTRUCTOR_ARGS": "0x0000000000000000000000003c4fa639c8d7e65c603145adad8bd12f2358312f",
>>>>>>> 3b8688e3
            "DEPLOYSALT": "",
            "VERIFIED": "false"
          }
        ]
      }
    }
  },
  "ArbitrumBridgeFacet": {
    "polygon": {
      "production": {
        "1.0.0": [
          {
            "ADDRESS": "0x987f67811Ef841da0466746E10B4139Daff95053",
            "OPTIMIZER_RUNS": "1000000",
            "TIMESTAMP": "2023-05-04 12:14:55",
            "CONSTRUCTOR_ARGS": "0x00000000000000000000000000000000000000000000000000000000000000200000000000000000000000000000000000000000000000000000000000000020",
            "VERIFIED": "true"
          }
        ]
      }
    },
    "goerli": {
      "production": {
        "1.0.0": [
          {
            "ADDRESS": "0x987f67811Ef841da0466746E10B4139Daff95053",
            "OPTIMIZER_RUNS": "1000000",
            "TIMESTAMP": "2023-05-18 14:17:10",
            "CONSTRUCTOR_ARGS": "0x0000000000000000000000004c7708168395aea569453fc36862d2ffcdac588c0000000000000000000000006bebc4925716945d46f0ec336d5c2564f419682c",
            "VERIFIED": "true"
          }
        ]
      }
    },
    "lineatest": {
      "production": {
        "1.0.0": [
          {
            "ADDRESS": "0x987f67811Ef841da0466746E10B4139Daff95053",
            "OPTIMIZER_RUNS": "1000000",
            "TIMESTAMP": "2023-05-15 16:08:16",
            "CONSTRUCTOR_ARGS": "0x00000000000000000000000000000000000000000000000000000000000000200000000000000000000000000000000000000000000000000000000000000020",
            "VERIFIED": "false"
          }
        ]
      }
    },
    "mainnet": {
      "production": {
        "1.0.0": [
          {
            "ADDRESS": "0x987f67811Ef841da0466746E10B4139Daff95053",
            "OPTIMIZER_RUNS": "1000000",
            "TIMESTAMP": "2023-05-17 22:15:58",
            "CONSTRUCTOR_ARGS": "0x00000000000000000000000072ce9c846789fdb6fc1f34ac4ad25dd9ef7031ef0000000000000000000000004dbd4fc535ac27206064b68ffcf827b0a60bab3f",
            "VERIFIED": "true"
          }
        ]
      },
      "staging": {
        "1.0.0": [
          {
            "ADDRESS": "0x987f67811Ef841da0466746E10B4139Daff95053",
            "OPTIMIZER_RUNS": "1000000",
            "TIMESTAMP": "2023-05-17 22:15:58",
            "CONSTRUCTOR_ARGS": "0x00000000000000000000000072ce9c846789fdb6fc1f34ac4ad25dd9ef7031ef0000000000000000000000004dbd4fc535ac27206064b68ffcf827b0a60bab3f",
            "VERIFIED": "true"
          }
        ]
      }
    }
  },
  "CBridgeFacetPacked": {
    "polygon": {
      "production": {
        "1.0.1": [
          {
            "ADDRESS": "0x5E3DC14bfc5aF89C2c34A24E2c1ba6430B9F4Fd2",
            "OPTIMIZER_RUNS": "1000000",
            "TIMESTAMP": "2023-05-17 14:28:04",
            "CONSTRUCTOR_ARGS": "0x00000000000000000000000088dcdc47d2f83a99cf0000fdf667a468bb958a7800000000000000000000000011f11121df7256c40339393b0fb045321022ce44",
            "VERIFIED": "true"
          }
        ]
      },
      "staging": {
        "1.0.1": [
          {
            "ADDRESS": "0x7Ae8D40f4cc759F09C01DbD287a9F03b7a471F22",
            "OPTIMIZER_RUNS": "1000000",
            "TIMESTAMP": "2023-06-27 16:59:30",
            "CONSTRUCTOR_ARGS": "0x00000000000000000000000088dcdc47d2f83a99cf0000fdf667a468bb958a78000000000000000000000000552008c0f6870c2f77e5cc1d2eb9bdff03e30ea0",
            "SALT": "27062023",
            "VERIFIED": "true"
          }
        ]
      }
    },
    "optimism": {
      "production": {
        "1.0.1": [
          {
            "ADDRESS": "0x5E3DC14bfc5aF89C2c34A24E2c1ba6430B9F4Fd2",
            "OPTIMIZER_RUNS": "1000000",
            "TIMESTAMP": "2023-05-17 13:12:14",
            "CONSTRUCTOR_ARGS": "0x0000000000000000000000009d39fc627a6d9d9f8c831c16995b209548cc340100000000000000000000000011f11121df7256c40339393b0fb045321022ce44",
            "VERIFIED": "true"
          }
        ]
      }
    },
    "arbitrum": {
      "production": {
        "1.0.1": [
          {
            "ADDRESS": "0x5E3DC14bfc5aF89C2c34A24E2c1ba6430B9F4Fd2",
            "OPTIMIZER_RUNS": "1000000",
            "TIMESTAMP": "2023-05-17 13:20:28",
            "CONSTRUCTOR_ARGS": "0x0000000000000000000000001619de6b6b20ed217a58d00f37b9d47c7663feca00000000000000000000000011f11121df7256c40339393b0fb045321022ce44",
            "VERIFIED": "true"
          }
        ]
      },
      "staging": {
        "1.0.1": [
          {
            "ADDRESS": "0x7Ae8D40f4cc759F09C01DbD287a9F03b7a471F22",
            "OPTIMIZER_RUNS": "1000000",
            "TIMESTAMP": "2023-06-27 19:16:06",
            "CONSTRUCTOR_ARGS": "0x0000000000000000000000001619de6b6b20ed217a58d00f37b9d47c7663feca000000000000000000000000552008c0f6870c2f77e5cc1d2eb9bdff03e30ea0",
            "SALT": "27062023",
            "VERIFIED": "true"
          }
        ]
      }
    },
    "bsc": {
      "production": {
        "1.0.1": [
          {
            "ADDRESS": "0x5E3DC14bfc5aF89C2c34A24E2c1ba6430B9F4Fd2",
            "OPTIMIZER_RUNS": "1000000",
            "TIMESTAMP": "2023-05-17 13:49:56",
            "CONSTRUCTOR_ARGS": "0x000000000000000000000000dd90e5e87a2081dcf0391920868ebc2ffb81a1af00000000000000000000000011f11121df7256c40339393b0fb045321022ce44",
            "VERIFIED": "true"
          }
        ]
      }
    },
    "avalanche": {
      "production": {
        "1.0.1": [
          {
            "ADDRESS": "0x5E3DC14bfc5aF89C2c34A24E2c1ba6430B9F4Fd2",
            "OPTIMIZER_RUNS": "1000000",
            "TIMESTAMP": "2023-05-17 13:56:16",
            "CONSTRUCTOR_ARGS": "0x000000000000000000000000ef3c714c9425a8f3697a9c969dc1af30ba82e5d400000000000000000000000011f11121df7256c40339393b0fb045321022ce44",
            "VERIFIED": "true"
          }
        ]
      }
    },
    "mainnet": {
      "production": {
        "1.0.1": [
          {
            "ADDRESS": "0x5E3DC14bfc5aF89C2c34A24E2c1ba6430B9F4Fd2",
            "OPTIMIZER_RUNS": "1000000",
            "TIMESTAMP": "2023-05-17 13:09:13",
            "CONSTRUCTOR_ARGS": "0x0000000000000000000000005427fefa711eff984124bfbb1ab6fbf5e3da182000000000000000000000000011f11121df7256c40339393b0fb045321022ce44",
            "VERIFIED": "true"
          }
        ]
      }
    },
    "localanvil": {
      "staging": {
        "1.0.1": [
          {
            "ADDRESS": "0x372911741aC5ed03Ef530Bb7130Ac6425D5345D5",
            "OPTIMIZER_RUNS": "1000000",
            "TIMESTAMP": "2023-06-27 09:59:07",
            "CONSTRUCTOR_ARGS": "0x000000000000000000000000f89354f314faf344abd754924438ba798e306df2000000000000000000000000f39fd6e51aad88f6f4ce6ab8827279cfffb92266",
            "DEPLOYSALT": "26062027",
            "VERIFIED": "false"
          }
        ]
      }
    }
  },
  "AxelarExecutor": {
    "moonbeam": {
      "production": {
        "1.0.0": [
          {
            "ADDRESS": "0x8aD0B427864f072B9416dcD06B2f653895cFE03C",
            "OPTIMIZER_RUNS": "1000000",
            "TIMESTAMP": "2023-05-04 16:10:05",
            "CONSTRUCTOR_ARGS": "0x00000000000000000000000011f11121df7256c40339393b0fb045321022ce440000000000000000000000004f4495243837681061c4743b74b3eedf548d56a5",
            "VERIFIED": "true"
          }
        ]
      }
    },
    "mumbai": {
      "staging": {
        "1.0.0": [
          {
            "ADDRESS": "0xF592c7d7a9c871eA92888e3B02fCc0f3F5724225",
            "OPTIMIZER_RUNS": "1000000",
            "TIMESTAMP": "2023-05-10 13:11:48",
            "CONSTRUCTOR_ARGS": "0x000000000000000000000000552008c0f6870c2f77e5cc1d2eb9bdff03e30ea0000000000000000000000000bf62ef1486468a6bd26dd669c06db43ded5b849b",
            "VERIFIED": "true"
          }
        ]
      },
      "production": {
        "1.0.0": [
          {
            "ADDRESS": "0x8aD0B427864f072B9416dcD06B2f653895cFE03C",
            "OPTIMIZER_RUNS": "1000000",
            "TIMESTAMP": "2023-05-15 13:51:32",
            "CONSTRUCTOR_ARGS": "0x00000000000000000000000011f11121df7256c40339393b0fb045321022ce44000000000000000000000000bf62ef1486468a6bd26dd669c06db43ded5b849b",
            "VERIFIED": "true"
          }
        ]
      }
    },
    "goerli": {
      "production": {
        "1.0.0": [
          {
            "ADDRESS": "0x8aD0B427864f072B9416dcD06B2f653895cFE03C",
            "OPTIMIZER_RUNS": "1000000",
            "TIMESTAMP": "2023-05-15 15:23:51",
            "CONSTRUCTOR_ARGS": "0x00000000000000000000000011f11121df7256c40339393b0fb045321022ce440000000000000000000000000000000000000000000000000000000000000020",
            "VERIFIED": "true"
          }
        ]
      }
    },
    "lineatest": {
      "production": {
        "1.0.0": [
          {
            "ADDRESS": "0x8aD0B427864f072B9416dcD06B2f653895cFE03C",
            "OPTIMIZER_RUNS": "1000000",
            "TIMESTAMP": "2023-05-15 16:36:31",
            "CONSTRUCTOR_ARGS": "0x00000000000000000000000011f11121df7256c40339393b0fb045321022ce440000000000000000000000000000000000000000000000000000000000000020",
            "VERIFIED": "false"
          }
        ]
      }
    },
    "bsc": {
      "production": {
        "1.0.0": [
          {
            "ADDRESS": "0x8aD0B427864f072B9416dcD06B2f653895cFE03C",
            "OPTIMIZER_RUNS": "1000000",
            "TIMESTAMP": "2023-05-17 17:57:21",
            "CONSTRUCTOR_ARGS": "0x00000000000000000000000011f11121df7256c40339393b0fb045321022ce44000000000000000000000000304acf330bbe08d1e512eefaa92f6a57871fd895",
            "VERIFIED": "true"
          }
        ]
      }
    },
    "polygon": {
      "production": {
        "1.0.0": [
          {
            "ADDRESS": "0x8aD0B427864f072B9416dcD06B2f653895cFE03C",
            "OPTIMIZER_RUNS": "1000000",
            "TIMESTAMP": "2023-05-17 22:46:00",
            "CONSTRUCTOR_ARGS": "0x00000000000000000000000011f11121df7256c40339393b0fb045321022ce440000000000000000000000006f015f16de9fc8791b234ef68d486d2bf203fba8",
            "VERIFIED": "true"
          }
        ]
      }
    },
    "mainnet": {
      "production": {
        "1.0.0": [
          {
            "ADDRESS": "0x8aD0B427864f072B9416dcD06B2f653895cFE03C",
            "OPTIMIZER_RUNS": "1000000",
            "TIMESTAMP": "2023-05-17 22:55:18",
            "CONSTRUCTOR_ARGS": "0x00000000000000000000000011f11121df7256c40339393b0fb045321022ce440000000000000000000000004f4495243837681061c4743b74b3eedf548d56a5",
            "VERIFIED": "true"
          }
        ]
      }
    },
    "fantom": {
      "production": {
        "1.0.0": [
          {
            "ADDRESS": "0x8aD0B427864f072B9416dcD06B2f653895cFE03C",
            "OPTIMIZER_RUNS": "1000000",
            "TIMESTAMP": "2023-05-17 23:37:21",
            "CONSTRUCTOR_ARGS": "0x00000000000000000000000011f11121df7256c40339393b0fb045321022ce44000000000000000000000000304acf330bbe08d1e512eefaa92f6a57871fd895",
            "VERIFIED": "true"
          }
        ]
      }
    },
    "avalanche": {
      "production": {
        "1.0.0": [
          {
            "ADDRESS": "0x8aD0B427864f072B9416dcD06B2f653895cFE03C",
            "OPTIMIZER_RUNS": "1000000",
            "TIMESTAMP": "2023-05-17 23:42:20",
            "CONSTRUCTOR_ARGS": "0x00000000000000000000000011f11121df7256c40339393b0fb045321022ce440000000000000000000000005029c0eff6c34351a0cec334542cdb22c7928f78",
            "VERIFIED": "true"
          }
        ]
      }
    }
  },
  "GravityFacet": {
    "mumbai": {
      "production": {
        "1.0.0": [
          {
            "ADDRESS": "0x5282a38ef10557d7Cb44Ca2B6c61772E26A0a497",
            "OPTIMIZER_RUNS": "1000000",
            "TIMESTAMP": "2023-05-10 16:00:43",
            "CONSTRUCTOR_ARGS": "0x0000000000000000000000000000000000000000000000000000000000000020",
            "VERIFIED": "true"
          }
        ]
      }
    },
    "evmos": {
      "staging": {
        "1.0.0": [
          {
            "ADDRESS": "0x7cFdffE0e298b3CAC2cFe1F31c9965d9A49C3184",
            "OPTIMIZER_RUNS": "1000000",
            "TIMESTAMP": "2023-06-27 18:44:14",
            "CONSTRUCTOR_ARGS": "0x000000000000000000000000a4108aa1ec4967f8b52220a4f7e94a8201f2d906",
            "SALT": "27062023",
            "VERIFIED": "true"
          }
        ]
      }
    },
    "mainnet": {
      "staging": {
        "1.0.0": [
          {
            "ADDRESS": "0x7cFdffE0e298b3CAC2cFe1F31c9965d9A49C3184",
            "OPTIMIZER_RUNS": "1000000",
            "TIMESTAMP": "2023-06-27 21:27:41",
            "CONSTRUCTOR_ARGS": "0x000000000000000000000000a4108aa1ec4967f8b52220a4f7e94a8201f2d906",
            "SALT": "27062023",
            "VERIFIED": "true"
          }
        ]
      }
    }
  },
  "OmniBridgeFacet": {
    "mainnet": {
      "production": {
        "1.0.0": [
          {
            "ADDRESS": "0xC1E20466AD79BAe875568eb08ABaaEA1F0E25b7E",
            "OPTIMIZER_RUNS": "1000000",
            "TIMESTAMP": "2023-05-17 22:47:18",
            "CONSTRUCTOR_ARGS": "0x00000000000000000000000088ad09518695c6c3712ac10a214be5109a655671000000000000000000000000a6439ca0fcba1d0f80df0be6a17220fed9c9038a",
            "VERIFIED": "true"
          }
        ]
      },
      "staging": {
        "1.0.0": [
          {
            "ADDRESS": "0xC1E20466AD79BAe875568eb08ABaaEA1F0E25b7E",
            "OPTIMIZER_RUNS": "1000000",
            "TIMESTAMP": "2023-05-17 22:47:18",
            "CONSTRUCTOR_ARGS": "0x00000000000000000000000088ad09518695c6c3712ac10a214be5109a655671000000000000000000000000a6439ca0fcba1d0f80df0be6a17220fed9c9038a",
            "VERIFIED": "true"
          }
        ]
      }
    },
    "goerli": {
      "production": {
        "1.0.0": [
          {
            "ADDRESS": "0xC1E20466AD79BAe875568eb08ABaaEA1F0E25b7E",
            "OPTIMIZER_RUNS": "1000000",
            "TIMESTAMP": "2023-05-15 15:15:31",
            "CONSTRUCTOR_ARGS": "0x00000000000000000000000000000000000000000000000000000000000000200000000000000000000000000000000000000000000000000000000000000020",
            "VERIFIED": "true"
          }
        ]
      }
    },
    "lineatest": {
      "production": {
        "1.0.0": [
          {
            "ADDRESS": "0xC1E20466AD79BAe875568eb08ABaaEA1F0E25b7E",
            "OPTIMIZER_RUNS": "1000000",
            "TIMESTAMP": "2023-05-15 16:28:29",
            "CONSTRUCTOR_ARGS": "0x00000000000000000000000000000000000000000000000000000000000000200000000000000000000000000000000000000000000000000000000000000020",
            "VERIFIED": "false"
          }
        ]
      }
    },
    "gnosis": {
      "production": {
        "1.0.0": [
          {
            "ADDRESS": "0x7A5BD381385400eBF6F4F69d7f135C709ee377F4",
            "OPTIMIZER_RUNS": "1000000",
            "TIMESTAMP": "2023-06-08 18:02:26",
            "CONSTRUCTOR_ARGS": "0x000000000000000000000000f6a78083ca3e2a662d6dd1703c939c8ace2e268d0000000000000000000000000000000000000000000000000000000000000000",
            "VERIFIED": "false"
          }
        ]
      },
      "staging": {
        "1.0.0": [
          {
            "ADDRESS": "0x52A30797a861d61Ab4084468Cd469d0bf312566e",
            "OPTIMIZER_RUNS": "1000000",
            "TIMESTAMP": "2023-06-27 17:50:28",
            "CONSTRUCTOR_ARGS": "0x000000000000000000000000f6a78083ca3e2a662d6dd1703c939c8ace2e268d0000000000000000000000000000000000000000000000000000000000000000",
            "SALT": "27062023",
            "VERIFIED": "false"
          }
        ]
      }
    }
  },
  "OptimismBridgeFacet": {
    "mainnet": {
      "production": {
        "1.0.0": [
          {
            "ADDRESS": "0xE8Ff7BFEF5DacB57E87bC2d0B6CCFefBE5f546BC",
            "OPTIMIZER_RUNS": "1000000",
            "TIMESTAMP": "2023-05-17 22:50:38",
            "CONSTRUCTOR_ARGS": "0x",
            "VERIFIED": "true"
          }
        ]
      },
      "staging": {
        "1.0.0": [
          {
            "ADDRESS": "0xE8Ff7BFEF5DacB57E87bC2d0B6CCFefBE5f546BC",
            "OPTIMIZER_RUNS": "1000000",
            "TIMESTAMP": "2023-05-17 22:50:38",
            "CONSTRUCTOR_ARGS": "0x",
            "VERIFIED": "true"
          }
        ]
      }
    },
    "goerli": {
      "production": {
        "1.0.0": [
          {
            "ADDRESS": "0xE8Ff7BFEF5DacB57E87bC2d0B6CCFefBE5f546BC",
            "OPTIMIZER_RUNS": "1000000",
            "TIMESTAMP": "2023-05-15 15:17:50",
            "CONSTRUCTOR_ARGS": "0x",
            "VERIFIED": "true"
          }
        ]
      }
    },
    "lineatest": {
      "production": {
        "1.0.0": [
          {
            "ADDRESS": "0xE8Ff7BFEF5DacB57E87bC2d0B6CCFefBE5f546BC",
            "OPTIMIZER_RUNS": "1000000",
            "TIMESTAMP": "2023-05-15 16:30:31",
            "CONSTRUCTOR_ARGS": "0x",
            "VERIFIED": "false"
          }
        ]
      }
    },
    "localanvil": {
      "staging": {
        "1.0.0": [
          {
            "ADDRESS": "0xdbA6fDf55aFd20eC7D9827Df293F4Ba24Be3500B",
            "OPTIMIZER_RUNS": "1000000",
            "TIMESTAMP": "2023-06-27 10:01:45",
            "CONSTRUCTOR_ARGS": "0x",
            "DEPLOYSALT": "26062027",
            "VERIFIED": "false"
          }
        ]
      }
    }
  },
  "PolygonBridgeFacet": {
    "mainnet": {
      "production": {
        "1.0.0": [
          {
            "ADDRESS": "0x0D062790F26947074B27da07346E4FF9FDf946EE",
            "OPTIMIZER_RUNS": "1000000",
            "TIMESTAMP": "2023-05-17 22:51:29",
            "CONSTRUCTOR_ARGS": "0x000000000000000000000000a0c68c638235ee32657e8f720a23cec1bfc77c7700000000000000000000000040ec5b33f54e0e8a33a975908c5ba1c14e5bbbdf",
            "VERIFIED": "true"
          }
        ]
      },
      "staging": {
        "1.0.0": [
          {
            "ADDRESS": "0x0D062790F26947074B27da07346E4FF9FDf946EE",
            "OPTIMIZER_RUNS": "1000000",
            "TIMESTAMP": "2023-05-17 22:51:29",
            "CONSTRUCTOR_ARGS": "0x000000000000000000000000a0c68c638235ee32657e8f720a23cec1bfc77c7700000000000000000000000040ec5b33f54e0e8a33a975908c5ba1c14e5bbbdf",
            "VERIFIED": "true"
          }
        ]
      }
    },
    "goerli": {
      "production": {
        "1.0.0": [
          {
            "ADDRESS": "0x0D062790F26947074B27da07346E4FF9FDf946EE",
            "OPTIMIZER_RUNS": "1000000",
            "TIMESTAMP": "2023-05-15 15:19:52",
            "CONSTRUCTOR_ARGS": "0x00000000000000000000000000000000000000000000000000000000000000200000000000000000000000000000000000000000000000000000000000000020",
            "VERIFIED": "true"
          }
        ]
      }
    },
    "lineatest": {
      "production": {
        "1.0.0": [
          {
            "ADDRESS": "0x0D062790F26947074B27da07346E4FF9FDf946EE",
            "OPTIMIZER_RUNS": "1000000",
            "TIMESTAMP": "2023-05-15 16:32:30",
            "CONSTRUCTOR_ARGS": "0x00000000000000000000000000000000000000000000000000000000000000200000000000000000000000000000000000000000000000000000000000000020",
            "VERIFIED": "false"
          }
        ]
      }
    }
  },
  "AxelarFacet": {
    "mumbai": {
      "staging": {
        "1.0.0": [
          {
            "ADDRESS": "0xC28F52D9DE2B644025C4B4ADF2389dB726de2Fd6",
            "OPTIMIZER_RUNS": "1000000",
            "TIMESTAMP": "2023-05-16 08:20:42",
            "CONSTRUCTOR_ARGS": "0x000000000000000000000000bf62ef1486468a6bd26dd669c06db43ded5b849b000000000000000000000000be406f0189a0b4cf3a05c286473d23791dd44cc6",
            "VERIFIED": "true"
          }
        ]
      }
    },
    "bsc": {
      "production": {
        "1.0.0": [
          {
            "ADDRESS": "0x55c51beF79d16F5f0875E11207B17E885c21c13d",
            "OPTIMIZER_RUNS": "1000000",
            "TIMESTAMP": "2023-05-17 17:36:49",
            "CONSTRUCTOR_ARGS": "0x000000000000000000000000304acf330bbe08d1e512eefaa92f6a57871fd8950000000000000000000000002d5d7d31f671f86c782533cc367f14109a082712",
            "VERIFIED": "true"
          }
        ]
      }
    },
    "mainnet": {
      "production": {
        "1.0.0": [
          {
            "ADDRESS": "0x55c51beF79d16F5f0875E11207B17E885c21c13d",
            "OPTIMIZER_RUNS": "1000000",
            "TIMESTAMP": "2023-05-17 22:18:28",
            "CONSTRUCTOR_ARGS": "0x0000000000000000000000004f4495243837681061c4743b74b3eedf548d56a50000000000000000000000004154cf6eea0633dd9c4933e76a077fd7e9260738",
            "VERIFIED": "true"
          }
        ]
      }
    },
    "polygon": {
      "production": {
        "1.0.0": [
          {
            "ADDRESS": "0x55c51beF79d16F5f0875E11207B17E885c21c13d",
            "OPTIMIZER_RUNS": "1000000",
            "TIMESTAMP": "2023-05-17 22:15:13",
            "CONSTRUCTOR_ARGS": "0x0000000000000000000000006f015f16de9fc8791b234ef68d486d2bf203fba8000000000000000000000000c8e0b617c388c7e800a7643addd01218e14a727a",
            "VERIFIED": "true"
          }
        ]
      }
    },
    "fantom": {
      "production": {
        "1.0.0": [
          {
            "ADDRESS": "0x55c51beF79d16F5f0875E11207B17E885c21c13d",
            "OPTIMIZER_RUNS": "1000000",
            "TIMESTAMP": "2023-05-17 23:02:10",
            "CONSTRUCTOR_ARGS": "0x000000000000000000000000304acf330bbe08d1e512eefaa92f6a57871fd8950000000000000000000000002879da536d9d107d6b92d95d7c4cfaa5de7088f4",
            "VERIFIED": "true"
          }
        ]
      }
    },
    "avalanche": {
      "production": {
        "1.0.0": [
          {
            "ADDRESS": "0x55c51beF79d16F5f0875E11207B17E885c21c13d",
            "OPTIMIZER_RUNS": "1000000",
            "TIMESTAMP": "2023-05-17 23:26:04",
            "CONSTRUCTOR_ARGS": "0x0000000000000000000000005029c0eff6c34351a0cec334542cdb22c7928f78000000000000000000000000b53c693544363912d2a034f70d9d98808d5e192a",
            "VERIFIED": "true"
          }
        ]
      }
    }
  },
  "GnosisBridgeFacet": {
    "goerli": {
      "production": {
        "1.0.0": [
          {
            "ADDRESS": "0x5fda594b67d38E05fb4C9A1a4Cf3B22f48c8de4E",
            "OPTIMIZER_RUNS": "1000000",
            "TIMESTAMP": "2023-05-15 15:06:15",
            "CONSTRUCTOR_ARGS": "0x0000000000000000000000000000000000000000000000000000000000000020",
            "VERIFIED": "true"
          }
        ]
      }
    },
    "lineatest": {
      "production": {
        "1.0.0": [
          {
            "ADDRESS": "0x5fda594b67d38E05fb4C9A1a4Cf3B22f48c8de4E",
            "OPTIMIZER_RUNS": "1000000",
            "TIMESTAMP": "2023-05-15 16:18:04",
            "CONSTRUCTOR_ARGS": "0x0000000000000000000000000000000000000000000000000000000000000020",
            "VERIFIED": "false"
          }
        ]
      }
    },
    "mainnet": {
      "production": {
        "1.0.0": [
          {
            "ADDRESS": "0x5fda594b67d38E05fb4C9A1a4Cf3B22f48c8de4E",
            "OPTIMIZER_RUNS": "1000000",
            "TIMESTAMP": "2023-05-17 22:33:26",
            "CONSTRUCTOR_ARGS": "0x0000000000000000000000004aa42145aa6ebf72e164c9bbc74fbd3788045016",
            "VERIFIED": "true"
          }
        ]
      },
      "staging": {
        "1.0.0": [
          {
            "ADDRESS": "0x5fda594b67d38E05fb4C9A1a4Cf3B22f48c8de4E",
            "OPTIMIZER_RUNS": "1000000",
            "TIMESTAMP": "2023-05-17 22:33:26",
            "CONSTRUCTOR_ARGS": "0x0000000000000000000000004aa42145aa6ebf72e164c9bbc74fbd3788045016",
            "VERIFIED": "true"
          }
        ]
      }
    },
    "gnosis": {
      "staging": {
        "1.0.0": [
          {
            "ADDRESS": "0x9357cee5812c1D463Ac53c4d8559727b999818C5",
            "OPTIMIZER_RUNS": "1000000",
            "TIMESTAMP": "2023-06-27 17:48:16",
            "CONSTRUCTOR_ARGS": "0x0000000000000000000000007301cfa0e1756b71869e93d4e4dca5c7d0eb0aa6",
            "SALT": "27062023",
            "VERIFIED": "false"
          }
        ]
      }
    }
  },
  "CircleBridgeFacet": {
    "mumbai": {
      "staging": {
        "1.0.0": [
          {
            "ADDRESS": "0xd41e9FFd9B9491CD41A3AbcFe5E751Ee53CC4da7",
            "OPTIMIZER_RUNS": "1000000",
            "TIMESTAMP": "2023-05-16 10:35:31",
            "CONSTRUCTOR_ARGS": "0x00000000000000000000000000000000000000000000000000000000000000000000000000000000000000000000000000000000000000000000000000000000",
            "VERIFIED": "true"
          }
        ]
      }
    },
    "mainnet": {
      "staging": {
        "1.0.0": [
          {
            "ADDRESS": "0xe1FaF1759cAB242c5A790Da72c8f0cC7F5e09f59",
            "OPTIMIZER_RUNS": "1000000",
            "TIMESTAMP": "2023-07-03 11:00:51",
            "CONSTRUCTOR_ARGS": "0x000000000000000000000000bd3fa81b58ba92a82136038b25adec7066af3155000000000000000000000000a0b86991c6218b36c1d19d4a2e9eb0ce3606eb48",
            "SALT": "27062023",
            "VERIFIED": "true"
          }
        ]
      }
    },
    "avalanche": {
      "staging": {
        "1.0.0": [
          {
            "ADDRESS": "0xe1FaF1759cAB242c5A790Da72c8f0cC7F5e09f59",
            "OPTIMIZER_RUNS": "1000000",
            "TIMESTAMP": "2023-07-03 12:28:09",
            "CONSTRUCTOR_ARGS": "0x0000000000000000000000006b25532e1060ce10cc3b0a99e5683b91bfde6982000000000000000000000000b97ef9ef8734c71904d8002f8b6bc66dd9c48a6e",
            "SALT": "27062023",
            "VERIFIED": "false"
          }
        ]
      }
    }
  },
  "GnosisBridgeL2Facet": {
    "gnosis": {
      "production": {
        "1.0.0": [
          {
            "ADDRESS": "0x2F8746982DF5D48eCDDA532A541445c138A3c297",
            "OPTIMIZER_RUNS": "1000000",
            "TIMESTAMP": "2023-06-12 12:19:18",
            "CONSTRUCTOR_ARGS": "0x0000000000000000000000007301cfa0e1756b71869e93d4e4dca5c7d0eb0aa6",
            "VERIFIED": "false"
          }
        ]
      },
      "staging": {
        "1.0.0": [
          {
            "ADDRESS": "0x545326A460BDe1D0De5D80Bf6B5c2Db3C0dFeA5F",
            "OPTIMIZER_RUNS": "1000000",
            "TIMESTAMP": "2023-06-27 17:48:53",
            "CONSTRUCTOR_ARGS": "0x0000000000000000000000007301cfa0e1756b71869e93d4e4dca5c7d0eb0aa6",
            "SALT": "27062023",
            "VERIFIED": "false"
          }
        ]
      }
    }
  },
  "CelerIMFacetMutable": {
    "mumbai": {
      "staging": {
        "2.0.0": [
          {
            "ADDRESS": "0x2EF189A965330f3800765B578834896245c66fbB",
            "OPTIMIZER_RUNS": "1000000",
            "TIMESTAMP": "2023-06-15 15:02:33",
            "CONSTRUCTOR_ARGS": "0x000000000000000000000000ad204986d6cb67a5bc76a3cb8974823f43cb9aaa000000000000000000000000156cebba59deb2cb23742f70dcb0a11cc775591f00000000000000000000000020d3d73d4df2a18f3ca03110d133b703271de8f60000000000000000000000000000000000000000000000000000000000000000",
            "SALT": "27062023",
            "VERIFIED": "true"
          }
        ]
      }
    },
    "bsc": {
      "staging": {
        "2.0.0": [
          {
            "ADDRESS": "0x4D476e7D7dbBAF55c04987523f9307Ede62b4689",
            "OPTIMIZER_RUNS": "1000000",
            "TIMESTAMP": "2023-06-27 15:20:57",
            "CONSTRUCTOR_ARGS": "0x00000000000000000000000095714818fdd7a5454f73da9c777b3ee6ebaeea6b000000000000000000000000156cebba59deb2cb23742f70dcb0a11cc775591f0000000000000000000000001d7554f2ef87faf41f9c678cf2501497d38c014f0000000000000000000000000000000000000000000000000000000000000000",
            "SALT": "27062023",
            "VERIFIED": "true"
          }
        ]
      }
    },
    "polygon": {
      "staging": {
        "2.0.0": [
          {
            "ADDRESS": "0x4D476e7D7dbBAF55c04987523f9307Ede62b4689",
            "OPTIMIZER_RUNS": "1000000",
            "TIMESTAMP": "2023-06-27 16:59:58",
            "CONSTRUCTOR_ARGS": "0x000000000000000000000000afdb9c40c7144022811f034ee07ce2e110093fe6000000000000000000000000156cebba59deb2cb23742f70dcb0a11cc775591f000000000000000000000000bebcdb5093b47cd7add8211e4c77b6826af7bc5f0000000000000000000000000000000000000000000000000000000000000000",
            "SALT": "27062023",
            "VERIFIED": "true"
          }
        ]
      }
    },
    "arbitrum": {
      "staging": {
        "2.0.0": [
          {
            "ADDRESS": "0x4D476e7D7dbBAF55c04987523f9307Ede62b4689",
            "OPTIMIZER_RUNS": "1000000",
            "TIMESTAMP": "2023-06-27 19:16:43",
            "CONSTRUCTOR_ARGS": "0x0000000000000000000000003ad9d0648cdaa2426331e894e980d0a5ed16257f000000000000000000000000156cebba59deb2cb23742f70dcb0a11cc775591f000000000000000000000000bebcdb5093b47cd7add8211e4c77b6826af7bc5f0000000000000000000000000000000000000000000000000000000000000000",
            "SALT": "27062023",
            "VERIFIED": "true"
          }
        ]
      }
    }
  },
  "RelayerCelerIMMutable": {
    "mumbai": {
      "staging": {
        "2.0.0": [
          {
            "ADDRESS": "0x2812FcEd031e625a731294cf7e3332AdD4009E08",
            "OPTIMIZER_RUNS": "1000000",
            "TIMESTAMP": "2023-06-15 15:02:33",
            "CONSTRUCTOR_ARGS": "0x000000000000000000000000ad204986d6cb67a5bc76a3cb8974823f43cb9aaa000000000000000000000000156cebba59deb2cb23742f70dcb0a11cc775591f00000000000000000000000020d3d73d4df2a18f3ca03110d133b703271de8f60000000000000000000000000000000000000000000000000000000000000000",
            "SALT": "27062023",
            "VERIFIED": "true"
          }
        ]
      }
    },
    "bsc": {
      "staging": {
        "2.0.0": [
          {
            "ADDRESS": "0xe96C55631B424eD3eb80d0122013EfB2Cd2b046b",
            "OPTIMIZER_RUNS": "1000000",
            "TIMESTAMP": "2023-06-27 15:20:57",
            "CONSTRUCTOR_ARGS": "0x00000000000000000000000095714818fdd7a5454f73da9c777b3ee6ebaeea6b000000000000000000000000156cebba59deb2cb23742f70dcb0a11cc775591f0000000000000000000000001d7554f2ef87faf41f9c678cf2501497d38c014f0000000000000000000000000000000000000000000000000000000000000000",
            "SALT": "27062023",
            "VERIFIED": "true"
          }
        ]
      }
    },
    "polygon": {
      "staging": {
        "2.0.0": [
          {
            "ADDRESS": "0xe96C55631B424eD3eb80d0122013EfB2Cd2b046b",
            "OPTIMIZER_RUNS": "1000000",
            "TIMESTAMP": "2023-06-27 16:59:58",
            "CONSTRUCTOR_ARGS": "0x000000000000000000000000afdb9c40c7144022811f034ee07ce2e110093fe6000000000000000000000000156cebba59deb2cb23742f70dcb0a11cc775591f000000000000000000000000bebcdb5093b47cd7add8211e4c77b6826af7bc5f0000000000000000000000000000000000000000000000000000000000000000",
            "SALT": "27062023",
            "VERIFIED": "true"
          }
        ]
      }
    },
    "arbitrum": {
      "staging": {
        "2.0.0": [
          {
            "ADDRESS": "0xe96C55631B424eD3eb80d0122013EfB2Cd2b046b",
            "OPTIMIZER_RUNS": "1000000",
            "TIMESTAMP": "2023-06-27 19:16:43",
            "CONSTRUCTOR_ARGS": "0x0000000000000000000000003ad9d0648cdaa2426331e894e980d0a5ed16257f000000000000000000000000156cebba59deb2cb23742f70dcb0a11cc775591f000000000000000000000000bebcdb5093b47cd7add8211e4c77b6826af7bc5f0000000000000000000000000000000000000000000000000000000000000000",
            "SALT": "27062023",
            "VERIFIED": "true"
          }
        ]
      }
    }
  },
  "RelayerCelerIMImmutable": {
    "mumbai": {
      "staging": {
        "2.0.0": [
          {
            "ADDRESS": "0x2812FcEd031e625a731294cf7e3332AdD4009E08",
            "OPTIMIZER_RUNS": "1000000",
            "TIMESTAMP": "2023-06-15 15:05:07",
            "CONSTRUCTOR_ARGS": "0x000000000000000000000000ad204986d6cb67a5bc76a3cb8974823f43cb9aaa000000000000000000000000156cebba59deb2cb23742f70dcb0a11cc775591f00000000000000000000000026c707ad4ff84cf0e726b26fb02258611a8c70750000000000000000000000000000000000000000000000000000000000000000",
            "SALT": "27062023",
            "VERIFIED": "true"
          }
        ]
      }
    },
    "mainnet": {
      "production": {
        "2.0.0": [
          {
            "ADDRESS": "0x7b6d852f58C783BA3b1138C535ff57dDa4c826E0",
            "OPTIMIZER_RUNS": "1000000",
            "TIMESTAMP": "2023-06-16 10:30:02",
            "CONSTRUCTOR_ARGS": "0x0000000000000000000000004066d196a423b2b3b8b054f4f40efb47a74e200c000000000000000000000000156cebba59deb2cb23742f70dcb0a11cc775591f0000000000000000000000009b11bc9fac17c058cab6286b0c785be6a65492ef000000000000000000000000317f8d18fb16e49a958becd0ea72f8e153d25654",
            "SALT": "27062023",
            "VERIFIED": "true"
          }
        ]
      }
    },
    "optimism": {
      "production": {
        "2.0.0": [
          {
            "ADDRESS": "0x7b6d852f58C783BA3b1138C535ff57dDa4c826E0",
            "OPTIMIZER_RUNS": "1000000",
            "TIMESTAMP": "2023-06-16 10:35:44",
            "CONSTRUCTOR_ARGS": "0x0000000000000000000000000d71d18126e03646eb09fec929e2ae87b7cae69d000000000000000000000000156cebba59deb2cb23742f70dcb0a11cc775591f0000000000000000000000009b11bc9fac17c058cab6286b0c785be6a65492ef0000000000000000000000000000000000000000000000000000000000000000",
            "SALT": "27062023",
            "VERIFIED": "true"
          }
        ]
      }
    },
    "bsc": {
      "production": {
        "2.0.0": [
          {
            "ADDRESS": "0x7b6d852f58C783BA3b1138C535ff57dDa4c826E0",
            "OPTIMIZER_RUNS": "1000000",
            "TIMESTAMP": "2023-06-16 10:40:40",
            "CONSTRUCTOR_ARGS": "0x00000000000000000000000095714818fdd7a5454f73da9c777b3ee6ebaeea6b000000000000000000000000156cebba59deb2cb23742f70dcb0a11cc775591f0000000000000000000000009b11bc9fac17c058cab6286b0c785be6a65492ef0000000000000000000000000000000000000000000000000000000000000000",
            "SALT": "27062023",
            "VERIFIED": "true"
          }
        ]
      }
    },
    "polygon": {
      "production": {
        "2.0.0": [
          {
            "ADDRESS": "0x7b6d852f58C783BA3b1138C535ff57dDa4c826E0",
            "OPTIMIZER_RUNS": "1000000",
            "TIMESTAMP": "2023-06-16 10:43:46",
            "CONSTRUCTOR_ARGS": "0x000000000000000000000000afdb9c40c7144022811f034ee07ce2e110093fe6000000000000000000000000156cebba59deb2cb23742f70dcb0a11cc775591f0000000000000000000000009b11bc9fac17c058cab6286b0c785be6a65492ef0000000000000000000000000000000000000000000000000000000000000000",
            "SALT": "27062023",
            "VERIFIED": "true"
          }
        ]
      }
    },
    "fantom": {
      "production": {
        "2.0.0": [
          {
            "ADDRESS": "0x7b6d852f58C783BA3b1138C535ff57dDa4c826E0",
            "OPTIMIZER_RUNS": "1000000",
            "TIMESTAMP": "2023-06-16 10:47:03",
            "CONSTRUCTOR_ARGS": "0x000000000000000000000000ff4e183a0ceb4fa98e63bbf8077b929c8e5a2ba4000000000000000000000000156cebba59deb2cb23742f70dcb0a11cc775591f0000000000000000000000009b11bc9fac17c058cab6286b0c785be6a65492ef0000000000000000000000000000000000000000000000000000000000000000",
            "VERIFIED": "false"
          }
        ]
      }
    },
    "moonriver": {
      "production": {
        "2.0.0": [
          {
            "ADDRESS": "0x7b6d852f58C783BA3b1138C535ff57dDa4c826E0",
            "OPTIMIZER_RUNS": "1000000",
            "TIMESTAMP": "2023-06-16 10:50:52",
            "CONSTRUCTOR_ARGS": "0x000000000000000000000000940daaba3f713abfabd79cdd991466fe698cbe54000000000000000000000000156cebba59deb2cb23742f70dcb0a11cc775591f0000000000000000000000009b11bc9fac17c058cab6286b0c785be6a65492ef0000000000000000000000000000000000000000000000000000000000000000",
            "SALT": "27062023",
            "VERIFIED": "true"
          }
        ]
      }
    },
    "arbitrum": {
      "production": {
        "2.0.0": [
          {
            "ADDRESS": "0x7b6d852f58C783BA3b1138C535ff57dDa4c826E0",
            "OPTIMIZER_RUNS": "1000000",
            "TIMESTAMP": "2023-06-16 10:54:54",
            "CONSTRUCTOR_ARGS": "0x0000000000000000000000003ad9d0648cdaa2426331e894e980d0a5ed16257f000000000000000000000000156cebba59deb2cb23742f70dcb0a11cc775591f0000000000000000000000009b11bc9fac17c058cab6286b0c785be6a65492ef0000000000000000000000000000000000000000000000000000000000000000",
            "SALT": "27062023",
            "VERIFIED": "true"
          }
        ]
      }
    },
    "avalanche": {
      "production": {
        "2.0.0": [
          {
            "ADDRESS": "0x7b6d852f58C783BA3b1138C535ff57dDa4c826E0",
            "OPTIMIZER_RUNS": "1000000",
            "TIMESTAMP": "2023-06-16 10:58:07",
            "CONSTRUCTOR_ARGS": "0x0000000000000000000000005a926eeeafc4d217add17e9641e8ce23cd01ad57000000000000000000000000156cebba59deb2cb23742f70dcb0a11cc775591f0000000000000000000000009b11bc9fac17c058cab6286b0c785be6a65492ef0000000000000000000000000000000000000000000000000000000000000000",
            "SALT": "27062023",
            "VERIFIED": "true"
          }
        ]
      }
    },
    "aurora": {
      "production": {
        "2.0.0": [
          {
            "ADDRESS": "0x7b6d852f58C783BA3b1138C535ff57dDa4c826E0",
            "OPTIMIZER_RUNS": "1000000",
            "TIMESTAMP": "2023-06-16 11:03:41",
            "CONSTRUCTOR_ARGS": "0x000000000000000000000000c1a2d967dfaa6a10f3461bc21864c23c1dd51eea000000000000000000000000156cebba59deb2cb23742f70dcb0a11cc775591f0000000000000000000000009b11bc9fac17c058cab6286b0c785be6a65492ef0000000000000000000000000000000000000000000000000000000000000000",
            "VERIFIED": "false"
          }
        ]
      }
    },
    "polygonzkevm": {
      "production": {
        "2.0.0": [
          {
            "ADDRESS": "0x11F71b02821158A7cc18AE90d79954f6132155Ff",
            "OPTIMIZER_RUNS": "1000000",
            "TIMESTAMP": "2023-06-30 23:09:26",
            "CONSTRUCTOR_ARGS": "0x0000000000000000000000009bb46d5100d2db4608112026951c9c965b233f4d000000000000000000000000156cebba59deb2cb23742f70dcb0a11cc775591f0000000000000000000000009b11bc9fac17c058cab6286b0c785be6a65492ef0000000000000000000000000000000000000000000000000000000000000000",
            "DEPLOYSALT": "",
            "VERIFIED": "false"
          }
        ]
      }
    }
  },
  "CelerIMFacetImmutable": {
    "mumbai": {
      "staging": {
        "2.0.0": [
          {
            "ADDRESS": "0x2EF189A965330f3800765B578834896245c66fbB",
            "OPTIMIZER_RUNS": "1000000",
            "TIMESTAMP": "2023-06-15 15:05:07",
            "CONSTRUCTOR_ARGS": "0x000000000000000000000000ad204986d6cb67a5bc76a3cb8974823f43cb9aaa000000000000000000000000156cebba59deb2cb23742f70dcb0a11cc775591f00000000000000000000000026c707ad4ff84cf0e726b26fb02258611a8c70750000000000000000000000000000000000000000000000000000000000000000",
            "SALT": "27062023",
            "VERIFIED": "true"
          }
        ]
      }
    },
    "mainnet": {
      "production": {
        "2.0.0": [
          {
            "ADDRESS": "0x0d26d248D4e80377f1d794AB88090e76B0903EDE",
            "OPTIMIZER_RUNS": "1000000",
            "TIMESTAMP": "2023-06-16 10:30:02",
            "CONSTRUCTOR_ARGS": "0x0000000000000000000000004066d196a423b2b3b8b054f4f40efb47a74e200c000000000000000000000000156cebba59deb2cb23742f70dcb0a11cc775591f0000000000000000000000009b11bc9fac17c058cab6286b0c785be6a65492ef000000000000000000000000317f8d18fb16e49a958becd0ea72f8e153d25654",
            "SALT": "27062023",
            "VERIFIED": "true"
          }
        ]
      }
    },
    "optimism": {
      "production": {
        "2.0.0": [
          {
            "ADDRESS": "0x0d26d248D4e80377f1d794AB88090e76B0903EDE",
            "OPTIMIZER_RUNS": "1000000",
            "TIMESTAMP": "2023-06-16 10:35:44",
            "CONSTRUCTOR_ARGS": "0x0000000000000000000000000d71d18126e03646eb09fec929e2ae87b7cae69d000000000000000000000000156cebba59deb2cb23742f70dcb0a11cc775591f0000000000000000000000009b11bc9fac17c058cab6286b0c785be6a65492ef0000000000000000000000000000000000000000000000000000000000000000",
            "SALT": "27062023",
            "VERIFIED": "true"
          }
        ]
      }
    },
    "bsc": {
      "production": {
        "2.0.0": [
          {
            "ADDRESS": "0x0d26d248D4e80377f1d794AB88090e76B0903EDE",
            "OPTIMIZER_RUNS": "1000000",
            "TIMESTAMP": "2023-06-16 10:40:40",
            "CONSTRUCTOR_ARGS": "0x00000000000000000000000095714818fdd7a5454f73da9c777b3ee6ebaeea6b000000000000000000000000156cebba59deb2cb23742f70dcb0a11cc775591f0000000000000000000000009b11bc9fac17c058cab6286b0c785be6a65492ef0000000000000000000000000000000000000000000000000000000000000000",
            "SALT": "27062023",
            "VERIFIED": "true"
          }
        ]
      }
    },
    "polygon": {
      "production": {
        "2.0.0": [
          {
            "ADDRESS": "0x0d26d248D4e80377f1d794AB88090e76B0903EDE",
            "OPTIMIZER_RUNS": "1000000",
            "TIMESTAMP": "2023-06-16 10:43:46",
            "CONSTRUCTOR_ARGS": "0x000000000000000000000000afdb9c40c7144022811f034ee07ce2e110093fe6000000000000000000000000156cebba59deb2cb23742f70dcb0a11cc775591f0000000000000000000000009b11bc9fac17c058cab6286b0c785be6a65492ef0000000000000000000000000000000000000000000000000000000000000000",
            "SALT": "27062023",
            "VERIFIED": "true"
          }
        ]
      }
    },
    "fantom": {
      "production": {
        "2.0.0": [
          {
            "ADDRESS": "0x0d26d248D4e80377f1d794AB88090e76B0903EDE",
            "OPTIMIZER_RUNS": "1000000",
            "TIMESTAMP": "2023-06-16 10:47:03",
            "CONSTRUCTOR_ARGS": "0x000000000000000000000000ff4e183a0ceb4fa98e63bbf8077b929c8e5a2ba4000000000000000000000000156cebba59deb2cb23742f70dcb0a11cc775591f0000000000000000000000009b11bc9fac17c058cab6286b0c785be6a65492ef0000000000000000000000000000000000000000000000000000000000000000",
            "VERIFIED": "false"
          }
        ]
      }
    },
    "moonriver": {
      "production": {
        "2.0.0": [
          {
            "ADDRESS": "0x0d26d248D4e80377f1d794AB88090e76B0903EDE",
            "OPTIMIZER_RUNS": "1000000",
            "TIMESTAMP": "2023-06-16 10:50:52",
            "CONSTRUCTOR_ARGS": "0x000000000000000000000000940daaba3f713abfabd79cdd991466fe698cbe54000000000000000000000000156cebba59deb2cb23742f70dcb0a11cc775591f0000000000000000000000009b11bc9fac17c058cab6286b0c785be6a65492ef0000000000000000000000000000000000000000000000000000000000000000",
            "SALT": "27062023",
            "VERIFIED": "true"
          }
        ]
      }
    },
    "arbitrum": {
      "production": {
        "2.0.0": [
          {
            "ADDRESS": "0x0d26d248D4e80377f1d794AB88090e76B0903EDE",
            "OPTIMIZER_RUNS": "1000000",
            "TIMESTAMP": "2023-06-16 10:54:54",
            "CONSTRUCTOR_ARGS": "0x0000000000000000000000003ad9d0648cdaa2426331e894e980d0a5ed16257f000000000000000000000000156cebba59deb2cb23742f70dcb0a11cc775591f0000000000000000000000009b11bc9fac17c058cab6286b0c785be6a65492ef0000000000000000000000000000000000000000000000000000000000000000",
            "DEPLOYSALT": "CelerIMFacetImmutable0",
            "VERIFIED": "true"
          }
        ]
      }
    },
    "avalanche": {
      "production": {
        "2.0.0": [
          {
            "ADDRESS": "0x0d26d248D4e80377f1d794AB88090e76B0903EDE",
            "OPTIMIZER_RUNS": "1000000",
            "TIMESTAMP": "2023-06-16 10:58:07",
            "CONSTRUCTOR_ARGS": "0x0000000000000000000000005a926eeeafc4d217add17e9641e8ce23cd01ad57000000000000000000000000156cebba59deb2cb23742f70dcb0a11cc775591f0000000000000000000000009b11bc9fac17c058cab6286b0c785be6a65492ef0000000000000000000000000000000000000000000000000000000000000000",
            "SALT": "27062023",
            "VERIFIED": "true"
          }
        ]
      }
    },
    "aurora": {
      "production": {
        "2.0.0": [
          {
            "ADDRESS": "0x0d26d248D4e80377f1d794AB88090e76B0903EDE",
            "OPTIMIZER_RUNS": "1000000",
            "TIMESTAMP": "2023-06-16 11:03:41",
            "CONSTRUCTOR_ARGS": "0x000000000000000000000000c1a2d967dfaa6a10f3461bc21864c23c1dd51eea000000000000000000000000156cebba59deb2cb23742f70dcb0a11cc775591f0000000000000000000000009b11bc9fac17c058cab6286b0c785be6a65492ef0000000000000000000000000000000000000000000000000000000000000000",
            "VERIFIED": "false"
          }
        ]
      }
    },
    "polygonzkevm": {
      "production": {
        "2.0.0": [
          {
            "ADDRESS": "0xDe7c6a3feDAe11B413237Be6ba0FE7db3D029F58",
            "OPTIMIZER_RUNS": "1000000",
            "TIMESTAMP": "2023-06-30 23:09:26",
            "CONSTRUCTOR_ARGS": "0x0000000000000000000000009bb46d5100d2db4608112026951c9c965b233f4d000000000000000000000000156cebba59deb2cb23742f70dcb0a11cc775591f0000000000000000000000009b11bc9fac17c058cab6286b0c785be6a65492ef0000000000000000000000000000000000000000000000000000000000000000",
            "DEPLOYSALT": "",
            "VERIFIED": "false"
          }
        ]
      }
    }
  },
  "OFTWrapperFacet": {
    "polygon": {
      "staging": {
        "1.0.0": [
          {
            "ADDRESS": "0xd18C6a3488d424920dD9f6A4187645794df96383",
            "OPTIMIZER_RUNS": "1000000",
            "TIMESTAMP": "2023-06-27 17:19:34",
            "CONSTRUCTOR_ARGS": "0x0000000000000000000000002ef002aa0ab6761b6aea8d639dcdaa20d79b768c",
            "SALT": "27062023",
            "VERIFIED": "true"
          }
        ]
      }
    },
    "arbitrum": {
      "staging": {
        "1.0.0": [
          {
            "ADDRESS": "0xd18C6a3488d424920dD9f6A4187645794df96383",
            "OPTIMIZER_RUNS": "1000000",
            "TIMESTAMP": "2023-06-27 19:23:09",
            "CONSTRUCTOR_ARGS": "0x0000000000000000000000002ef002aa0ab6761b6aea8d639dcdaa20d79b768c",
            "SALT": "27062023",
            "VERIFIED": "true"
          }
        ]
      }
    },
    "mainnet": {
      "staging": {
        "1.0.0": [
          {
            "ADDRESS": "0xd18C6a3488d424920dD9f6A4187645794df96383",
            "OPTIMIZER_RUNS": "1000000",
            "TIMESTAMP": "2023-06-27 21:28:04",
            "CONSTRUCTOR_ARGS": "0x0000000000000000000000002ef002aa0ab6761b6aea8d639dcdaa20d79b768c",
            "SALT": "27062023",
            "VERIFIED": "true"
          }
        ]
      }
    }
  },
  "RelayerCelerIM": {
    "mumbai": {
      "staging": {
        "2.0.0": [
          {
            "ADDRESS": "0x42c58a542b3f6Eb976B7a42b481dD133ee6d230A",
            "OPTIMIZER_RUNS": "1000000",
            "TIMESTAMP": "2023-06-27 09:47:57",
            "CONSTRUCTOR_ARGS": "0x000000000000000000000000156cebba59deb2cb23742f70dcb0a11cc775591f000000000000000000000000ad204986d6cb67a5bc76a3cb8974823f43cb9aaa00000000000000000000000020d3d73d4df2a18f3ca03110d133b703271de8f6",
            "SALT": "27062023",
            "VERIFIED": "true"
          }
        ]
      }
    },
    "polygon": {
      "staging": {
        "2.0.0": [
          {
            "ADDRESS": "0x9d3573b1d85112446593f617f1f3eb5ec1778D27",
            "OPTIMIZER_RUNS": "1000000",
            "TIMESTAMP": "2023-06-27 17:25:30",
            "CONSTRUCTOR_ARGS": "0x000000000000000000000000156cebba59deb2cb23742f70dcb0a11cc775591f000000000000000000000000afdb9c40c7144022811f034ee07ce2e110093fe6000000000000000000000000bebcdb5093b47cd7add8211e4c77b6826af7bc5f",
            "SALT": "27062023",
            "VERIFIED": "true"
          }
        ]
      }
    },
    "arbitrum": {
      "staging": {
        "2.0.0": [
          {
            "ADDRESS": "0x9d3573b1d85112446593f617f1f3eb5ec1778D27",
            "OPTIMIZER_RUNS": "1000000",
            "TIMESTAMP": "2023-06-27 19:27:27",
            "CONSTRUCTOR_ARGS": "0x000000000000000000000000156cebba59deb2cb23742f70dcb0a11cc775591f0000000000000000000000003ad9d0648cdaa2426331e894e980d0a5ed16257f000000000000000000000000bebcdb5093b47cd7add8211e4c77b6826af7bc5f",
            "SALT": "27062023",
            "VERIFIED": "true"
          }
        ]
      }
    }
  },
  "DeBridgeFacet": {
    "polygon": {
      "staging": {
        "1.0.0": [
          {
            "ADDRESS": "0x9dC5653ed59D0B927bF59b5A08FDFC4Ddd75AC3E",
            "OPTIMIZER_RUNS": "1000000",
            "TIMESTAMP": "2023-06-27 17:03:07",
            "CONSTRUCTOR_ARGS": "0x00000000000000000000000043de2d77bf8027e25dbd179b491e8d64f38398aa",
            "SALT": "27062023",
            "VERIFIED": "true"
          }
        ]
      }
    },
    "arbitrum": {
      "staging": {
        "1.0.0": [
          {
            "ADDRESS": "0x9dC5653ed59D0B927bF59b5A08FDFC4Ddd75AC3E",
            "OPTIMIZER_RUNS": "1000000",
            "TIMESTAMP": "2023-06-27 19:17:16",
            "CONSTRUCTOR_ARGS": "0x00000000000000000000000043de2d77bf8027e25dbd179b491e8d64f38398aa",
            "SALT": "27062023",
            "VERIFIED": "true"
          }
        ]
      }
    },
    "mainnet": {
      "staging": {
        "1.0.0": [
          {
            "ADDRESS": "0x9dC5653ed59D0B927bF59b5A08FDFC4Ddd75AC3E",
            "OPTIMIZER_RUNS": "1000000",
            "TIMESTAMP": "2023-06-27 21:27:17",
            "CONSTRUCTOR_ARGS": "0x00000000000000000000000043de2d77bf8027e25dbd179b491e8d64f38398aa",
            "SALT": "27062023",
            "VERIFIED": "true"
          }
        ]
      }
    }
  },
  "SquidFacet": {
    "polygon": {
      "staging": {
        "1.0.0": [
          {
            "ADDRESS": "0x933A3AfE2087FB8F5c9EE9A033477C42CC14c18E",
            "OPTIMIZER_RUNS": "1000000",
            "TIMESTAMP": "2023-06-27 17:20:44",
            "CONSTRUCTOR_ARGS": "0x000000000000000000000000ce16f69375520ab01377ce7b88f5ba8c48f8d666",
            "SALT": "27062023",
            "VERIFIED": "true"
          }
        ]
      }
    },
    "arbitrum": {
      "staging": {
        "1.0.0": [
          {
            "ADDRESS": "0x933A3AfE2087FB8F5c9EE9A033477C42CC14c18E",
            "OPTIMIZER_RUNS": "1000000",
            "TIMESTAMP": "2023-06-27 19:24:00",
            "CONSTRUCTOR_ARGS": "0x000000000000000000000000ce16f69375520ab01377ce7b88f5ba8c48f8d666",
            "SALT": "27062023",
            "VERIFIED": "true"
          }
        ]
      }
    },
    "mainnet": {
      "staging": {
        "1.0.0": [
          {
            "ADDRESS": "0x933A3AfE2087FB8F5c9EE9A033477C42CC14c18E",
            "OPTIMIZER_RUNS": "1000000",
            "TIMESTAMP": "2023-07-03 10:56:39",
            "CONSTRUCTOR_ARGS": "0x000000000000000000000000ce16f69375520ab01377ce7b88f5ba8c48f8d666",
            "SALT": "27062023",
            "VERIFIED": "true"
          }
        ]
      }
    }
  },
  "SynapseBridgeFacet": {
    "polygon": {
      "staging": {
        "1.0.0": [
          {
            "ADDRESS": "0x57F98A94AC66e197AF6776D5c094FF0da2C0B198",
            "OPTIMIZER_RUNS": "1000000",
            "TIMESTAMP": "2023-06-27 17:22:16",
            "CONSTRUCTOR_ARGS": "0x0000000000000000000000007e7a0e201fd38d3adaa9523da6c109a07118c96a",
            "SALT": "27062023",
            "VERIFIED": "true"
          }
        ]
      }
    },
    "arbitrum": {
      "staging": {
        "1.0.0": [
          {
            "ADDRESS": "0x57F98A94AC66e197AF6776D5c094FF0da2C0B198",
            "OPTIMIZER_RUNS": "1000000",
            "TIMESTAMP": "2023-06-27 19:25:43",
            "CONSTRUCTOR_ARGS": "0x0000000000000000000000007e7a0e201fd38d3adaa9523da6c109a07118c96a",
            "SALT": "27062023",
            "VERIFIED": "true"
          }
        ]
      }
    },
    "mainnet": {
      "staging": {
        "1.0.0": [
          {
            "ADDRESS": "0x57F98A94AC66e197AF6776D5c094FF0da2C0B198",
            "OPTIMIZER_RUNS": "1000000",
            "TIMESTAMP": "2023-07-03 11:16:16",
            "CONSTRUCTOR_ARGS": "0x0000000000000000000000007e7a0e201fd38d3adaa9523da6c109a07118c96a",
            "SALT": "27062023",
            "VERIFIED": "true"
          }
        ]
      }
    }
  },
  "ThorSwapFacet": {
    "avalanche": {
      "staging": {
        "1.0.0": [
          {
            "ADDRESS": "0xa696287F37d21D566B9A80AC29b2640FF910C176",
            "OPTIMIZER_RUNS": "1000000",
            "TIMESTAMP": "2023-06-27 18:04:38",
            "CONSTRUCTOR_ARGS": "0x0000000000000000000000008f66c4ae756bebc49ec8b81966dd8bba9f127549",
            "SALT": "27062023",
            "VERIFIED": "true"
          }
        ]
      }
    },
    "mainnet": {
      "staging": {
        "1.0.0": [
          {
            "ADDRESS": "0xa696287F37d21D566B9A80AC29b2640FF910C176",
            "OPTIMIZER_RUNS": "1000000",
            "TIMESTAMP": "2023-07-03 11:18:15",
            "CONSTRUCTOR_ARGS": "0x000000000000000000000000d37bbe5744d730a1d98d8dc97c42f0ca46ad7146",
            "SALT": "27062023",
            "VERIFIED": "true"
          }
        ]
      }
    }
  },
  "RoninBridgeFacet": {
    "mainnet": {
      "staging": {
        "1.0.0": [
          {
            "ADDRESS": "0xFB4C992Cc7cfA7Eb3e44b928C6f756C07a3feb04",
            "OPTIMIZER_RUNS": "1000000",
            "TIMESTAMP": "2023-07-03 10:54:41",
            "CONSTRUCTOR_ARGS": "0x00000000000000000000000064192819ac13ef72bf6b5ae239ac672b43a9af08",
            "SALT": "27062023",
            "VERIFIED": "true"
          }
        ]
      }
    }
  }
}<|MERGE_RESOLUTION|>--- conflicted
+++ resolved
@@ -99,6 +99,18 @@
             "TIMESTAMP": "2023-05-17 17:22:45",
             "CONSTRUCTOR_ARGS": "0x",
             "VERIFIED": "true"
+          }
+        ]
+      },
+      "staging": {
+        "1.0.0": [
+          {
+            "ADDRESS": "0x06045F5FA6EA7c6AcEb104b55BcD6C3dE3a08831",
+            "OPTIMIZER_RUNS": "1000000",
+            "TIMESTAMP": "2023-07-03 13:20:38",
+            "CONSTRUCTOR_ARGS": "0x",
+            "SALT": "27062023",
+            "VERIFIED": "false"
           }
         ]
       }
@@ -487,6 +499,18 @@
             "VERIFIED": "true"
           }
         ]
+      },
+      "staging": {
+        "1.0.0": [
+          {
+            "ADDRESS": "0x8938CEa23C3c5eAABb895765f5B0b2b07D680402",
+            "OPTIMIZER_RUNS": "1000000",
+            "TIMESTAMP": "2023-07-03 13:20:45",
+            "CONSTRUCTOR_ARGS": "0x",
+            "SALT": "27062023",
+            "VERIFIED": "false"
+          }
+        ]
       }
     },
     "mainnet": {
@@ -872,6 +896,18 @@
             "VERIFIED": "true"
           }
         ]
+      },
+      "staging": {
+        "1.0.0": [
+          {
+            "ADDRESS": "0x53d4Bcd5BEa4e863376b7eA43D7465351a4d71B0",
+            "OPTIMIZER_RUNS": "1000000",
+            "TIMESTAMP": "2023-07-03 13:20:52",
+            "CONSTRUCTOR_ARGS": "0x",
+            "SALT": "27062023",
+            "VERIFIED": "false"
+          }
+        ]
       }
     },
     "mainnet": {
@@ -1259,6 +1295,18 @@
             "VERIFIED": "true"
           }
         ]
+      },
+      "staging": {
+        "1.0.0": [
+          {
+            "ADDRESS": "0xB94Fd26F6b138E1bE6CfEa5Ec4F67C5573F5d6AD",
+            "OPTIMIZER_RUNS": "1000000",
+            "TIMESTAMP": "2023-07-03 13:20:59",
+            "CONSTRUCTOR_ARGS": "0x",
+            "SALT": "27062023",
+            "VERIFIED": "false"
+          }
+        ]
       }
     },
     "mainnet": {
@@ -1660,6 +1708,18 @@
             "VERIFIED": "true"
           }
         ]
+      },
+      "staging": {
+        "1.0.0": [
+          {
+            "ADDRESS": "0x1A841931913806FB7570B43bcD64A487A8E7A50c",
+            "OPTIMIZER_RUNS": "1000000",
+            "TIMESTAMP": "2023-07-03 13:21:09",
+            "CONSTRUCTOR_ARGS": "0x",
+            "SALT": "27062023",
+            "VERIFIED": "false"
+          }
+        ]
       }
     },
     "mainnet": {
@@ -2032,6 +2092,18 @@
             "VERIFIED": "true"
           }
         ]
+      },
+      "staging": {
+        "1.0.0": [
+          {
+            "ADDRESS": "0x83be9a6642c41f7ef78A0B60a355B5D7f3C9A62f",
+            "OPTIMIZER_RUNS": "1000000",
+            "TIMESTAMP": "2023-07-03 13:21:17",
+            "CONSTRUCTOR_ARGS": "0x",
+            "SALT": "27062023",
+            "VERIFIED": "false"
+          }
+        ]
       }
     },
     "mainnet": {
@@ -2419,6 +2491,18 @@
             "VERIFIED": "true"
           }
         ]
+      },
+      "staging": {
+        "1.0.0": [
+          {
+            "ADDRESS": "0x27A0B9Dd7ee2762e15CCF36DF2F54A4A7B7a9304",
+            "OPTIMIZER_RUNS": "1000000",
+            "TIMESTAMP": "2023-07-03 13:21:24",
+            "CONSTRUCTOR_ARGS": "0x",
+            "SALT": "27062023",
+            "VERIFIED": "false"
+          }
+        ]
       }
     },
     "mainnet": {
@@ -2828,6 +2912,20 @@
           }
         ]
       }
+    },
+    "bsc": {
+      "staging": {
+        "1.0.0": [
+          {
+            "ADDRESS": "0xbEbCDb5093B47Cd7add8211E4c77B6826aF7bc5F",
+            "OPTIMIZER_RUNS": "1000000",
+            "TIMESTAMP": "2023-07-03 13:21:31",
+            "CONSTRUCTOR_ARGS": "0x000000000000000000000000552008c0f6870c2f77e5cc1d2eb9bdff03e30ea000000000000000000000000006045f5fa6ea7c6aceb104b55bcd6c3de3a08831",
+            "SALT": "27062023",
+            "VERIFIED": "false"
+          }
+        ]
+      }
     }
   },
   "LiFiDiamondImmutable": {
@@ -3686,6 +3784,18 @@
             "VERIFIED": "true"
           }
         ]
+      },
+      "staging": {
+        "1.0.0": [
+          {
+            "ADDRESS": "0xA08EcCb4aDd1556CC42ABD5d8dFbEe8a56012359",
+            "OPTIMIZER_RUNS": "1000000",
+            "TIMESTAMP": "2023-07-03 13:23:24",
+            "CONSTRUCTOR_ARGS": "0x",
+            "SALT": "27062023",
+            "VERIFIED": "false"
+          }
+        ]
       }
     },
     "mainnet": {
@@ -4448,6 +4558,18 @@
             "VERIFIED": "true"
           }
         ]
+      },
+      "staging": {
+        "1.0.0": [
+          {
+            "ADDRESS": "0x9a077b9dD746237d8854848BDB01521B47edC8DF",
+            "OPTIMIZER_RUNS": "1000000",
+            "TIMESTAMP": "2023-07-03 13:24:10",
+            "CONSTRUCTOR_ARGS": "0x",
+            "SALT": "27062023",
+            "VERIFIED": "false"
+          }
+        ]
       }
     },
     "gnosis": {
@@ -5980,6 +6102,18 @@
             "VERIFIED": "true"
           }
         ]
+      },
+      "staging": {
+        "2.0.0": [
+          {
+            "ADDRESS": "0x4f3B1b1075cC19daA15b7cc681b28e2fB82145eD",
+            "OPTIMIZER_RUNS": "1000000",
+            "TIMESTAMP": "2023-07-03 13:27:03",
+            "CONSTRUCTOR_ARGS": "0x000000000000000000000000f90a432dd1d0541470bc9c440d9dec3659755238",
+            "SALT": "27062023",
+            "VERIFIED": "false"
+          }
+        ]
       }
     },
     "moonbeam": {
@@ -6961,6 +7095,18 @@
             "VERIFIED": "true"
           }
         ]
+      },
+      "staging": {
+        "2.0.0": [
+          {
+            "ADDRESS": "0x76EE0F8fb09047284B6ea89881595Fc6F5B09E12",
+            "OPTIMIZER_RUNS": "1000000",
+            "TIMESTAMP": "2023-07-03 13:27:52",
+            "CONSTRUCTOR_ARGS": "0x000000000000000000000000156cebba59deb2cb23742f70dcb0a11cc775591f0000000000000000000000004a364f8c717caad9a442737eb7b8a55cc6cf18d8000000000000000000000000cd401c10afa37d641d2f594852da94c700e4f2ce0000000000000000000000004f3b1b1075cc19daa15b7cc681b28e2fb82145ed00000000000000000000000000000000000000000000000000000000000186a0",
+            "SALT": "27062023",
+            "VERIFIED": "false"
+          }
+        ]
       }
     },
     "moonbeam": {
@@ -8440,7 +8586,6 @@
         ]
       },
       "staging": {
-<<<<<<< HEAD
         "1.0.0": [
           {
             "ADDRESS": "0x3Ec2b30bCB094Ea35a3bdf48E192fcD9dD7c00dC",
@@ -8481,13 +8626,6 @@
             "OPTIMIZER_RUNS": "1000000",
             "TIMESTAMP": "2023-07-03 12:25:45",
             "CONSTRUCTOR_ARGS": "0x000000000000000000000000609c690e8f7d68a59885c9132e812eebdaaf0c9e",
-=======
-        "2.0.0": [
-          {
-            "ADDRESS": "0xA376B5640Fb8B6cf89790d5Afc3AFaD57a5d98Fa",
-            "OPTIMIZER_RUNS": "1000000",
-            "TIMESTAMP": "2023-06-29 13:33:09",
-            "CONSTRUCTOR_ARGS": "0x0000000000000000000000007775d63836987f444e2f14aa0fa2602204d7d3e0",
             "DEPLOYSALT": "",
             "VERIFIED": "false"
           }
@@ -8498,13 +8636,24 @@
       "staging": {
         "2.0.0": [
           {
-            "ADDRESS": "0xA376B5640Fb8B6cf89790d5Afc3AFaD57a5d98Fa",
-            "OPTIMIZER_RUNS": "1000000",
-            "TIMESTAMP": "2023-06-29 14:23:16",
+            "ADDRESS": "0x9E39c6906F8FBC16D7CC996aB81bcBeD0F6E021d",
+            "OPTIMIZER_RUNS": "1000000",
+            "TIMESTAMP": "2023-07-03 13:22:45",
             "CONSTRUCTOR_ARGS": "0x0000000000000000000000003c4fa639c8d7e65c603145adad8bd12f2358312f",
->>>>>>> 3b8688e3
+            "SALT": "27062023",
+            "VERIFIED": "false"
+          }
+        ]
+      },
+      "production": {
+        "2.0.0": [
+          {
+            "ADDRESS": "0xe7072402217EfF9b73cf457731cEE2A3824360dc",
+            "OPTIMIZER_RUNS": "1000000",
+            "TIMESTAMP": "2023-07-03 12:42:51",
+            "CONSTRUCTOR_ARGS": "0x0000000000000000000000003c4fa639c8d7e65c603145adad8bd12f2358312f",
             "DEPLOYSALT": "",
-            "VERIFIED": "false"
+            "VERIFIED": "true"
           }
         ]
       }
