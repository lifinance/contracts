{
  "DiamondCutFacet": {
    "optimism": {
      "production": {
        "1.0.0": [
          {
            "ADDRESS": "0xF1d67E1dddc87E2858C87EBd5b19f99a4E297541",
            "OPTIMIZER_RUNS": "1000000",
            "TIMESTAMP": "2023-05-17 17:22:18",
            "CONSTRUCTOR_ARGS": "0x",
            "VERIFIED": "true"
          }
        ]
      }
    },
    "arbitrum": {
      "production": {
        "1.0.0": [
          {
            "ADDRESS": "0xF1d67E1dddc87E2858C87EBd5b19f99a4E297541",
            "OPTIMIZER_RUNS": "1000000",
            "TIMESTAMP": "2023-05-17 17:18:56",
            "CONSTRUCTOR_ARGS": "0x",
            "VERIFIED": "true"
          }
        ]
      }
    },
    "testNetwork": {
      "production": {
        "1.0.0": [
          {
            "ADDRESS": "0xF1d67E1dddc87E2858C87EBd5b19f99a4E297541",
            "OPTIMIZER_RUNS": "1000000",
            "TIMESTAMP": "2023-04-12 13:44:40",
            "CONSTRUCTOR_ARGS": "0x",
            "VERIFIED": "false"
          }
        ]
      }
    },
    "bsc-testnet": {
      "production": {
        "1.0.0": [
          {
            "ADDRESS": "0xF1d67E1dddc87E2858C87EBd5b19f99a4E297541",
            "OPTIMIZER_RUNS": "1000000",
            "TIMESTAMP": "2023-04-28 15:53:01",
            "CONSTRUCTOR_ARGS": "0x",
            "VERIFIED": "true"
          }
        ]
      }
    },
    "goerli": {
      "production": {
        "1.0.0": [
          {
            "ADDRESS": "0xF1d67E1dddc87E2858C87EBd5b19f99a4E297541",
            "OPTIMIZER_RUNS": "1000000",
            "TIMESTAMP": "2023-05-18 14:00:47",
            "CONSTRUCTOR_ARGS": "0x",
            "VERIFIED": "true"
          }
        ]
      }
    },
    "lineatest": {
      "production": {
        "1.0.0": [
          {
            "ADDRESS": "0xF1d67E1dddc87E2858C87EBd5b19f99a4E297541",
            "OPTIMIZER_RUNS": "1000000",
            "TIMESTAMP": "2023-05-15 15:50:07",
            "CONSTRUCTOR_ARGS": "0x",
            "VERIFIED": "false"
          }
        ]
      }
    },
    "bsc": {
      "production": {
        "1.0.0": [
          {
            "ADDRESS": "0xF1d67E1dddc87E2858C87EBd5b19f99a4E297541",
            "OPTIMIZER_RUNS": "1000000",
            "TIMESTAMP": "2023-05-17 17:22:45",
            "CONSTRUCTOR_ARGS": "0x",
            "VERIFIED": "true"
          }
        ]
      }
    },
    "mainnet": {
      "production": {
        "1.0.0": [
          {
            "ADDRESS": "0xF1d67E1dddc87E2858C87EBd5b19f99a4E297541",
            "OPTIMIZER_RUNS": "1000000",
            "TIMESTAMP": "2023-05-17 21:53:19",
            "CONSTRUCTOR_ARGS": "0x",
            "VERIFIED": "true"
          }
        ]
      }
    },
    "polygon": {
      "production": {
        "1.0.0": [
          {
            "ADDRESS": "0xF1d67E1dddc87E2858C87EBd5b19f99a4E297541",
            "OPTIMIZER_RUNS": "1000000",
            "TIMESTAMP": "2023-05-17 21:53:41",
            "CONSTRUCTOR_ARGS": "0x",
            "VERIFIED": "true"
          }
        ]
      }
    },
    "gnosis": {
      "production": {
        "1.0.0": [
          {
            "ADDRESS": "0xF1d67E1dddc87E2858C87EBd5b19f99a4E297541",
            "OPTIMIZER_RUNS": "1000000",
            "TIMESTAMP": "2023-05-17 21:54:10",
            "CONSTRUCTOR_ARGS": "0x",
            "VERIFIED": "false"
          }
        ]
      }
    },
    "fantom": {
      "production": {
        "1.0.0": [
          {
            "ADDRESS": "0xf7993A8df974AD022647E63402d6315137c58ABf",
            "OPTIMIZER_RUNS": "1000000",
            "TIMESTAMP": "2023-05-17 21:54:59",
            "CONSTRUCTOR_ARGS": "0x",
            "VERIFIED": "true"
          }
        ]
      }
    },
    "okx": {
      "production": {
        "1.0.0": [
          {
            "ADDRESS": "0xF1d67E1dddc87E2858C87EBd5b19f99a4E297541",
            "OPTIMIZER_RUNS": "1000000",
            "TIMESTAMP": "2023-05-17 23:13:31",
            "CONSTRUCTOR_ARGS": "0x",
            "VERIFIED": "false"
          }
        ]
      }
    },
    "moonriver": {
      "production": {
        "1.0.0": [
          {
            "ADDRESS": "0xF1d67E1dddc87E2858C87EBd5b19f99a4E297541",
            "OPTIMIZER_RUNS": "1000000",
            "TIMESTAMP": "2023-05-17 23:13:53",
            "CONSTRUCTOR_ARGS": "0x",
            "VERIFIED": "true"
          }
        ]
      }
    },
    "avalanche": {
      "production": {
        "1.0.0": [
          {
            "ADDRESS": "0xF1d67E1dddc87E2858C87EBd5b19f99a4E297541",
            "OPTIMIZER_RUNS": "1000000",
            "TIMESTAMP": "2023-05-17 23:13:52",
            "CONSTRUCTOR_ARGS": "0x",
            "VERIFIED": "true"
          }
        ]
      }
    },
    "moonbeam": {
      "production": {
        "1.0.0": [
          {
            "ADDRESS": "0xF1d67E1dddc87E2858C87EBd5b19f99a4E297541",
            "OPTIMIZER_RUNS": "1000000",
            "TIMESTAMP": "2023-05-18 12:16:30",
            "CONSTRUCTOR_ARGS": "0x",
            "VERIFIED": "true"
          }
        ]
      }
    },
    "fuse": {
      "production": {
        "1.0.0": [
          {
            "ADDRESS": "0xF1d67E1dddc87E2858C87EBd5b19f99a4E297541",
            "OPTIMIZER_RUNS": "1000000",
            "TIMESTAMP": "2023-05-18 11:34:45",
            "CONSTRUCTOR_ARGS": "0x",
            "VERIFIED": "true"
          }
        ]
      }
    },
    "celo": {
      "production": {
        "1.0.0": [
          {
            "ADDRESS": "0xF1d67E1dddc87E2858C87EBd5b19f99a4E297541",
            "OPTIMIZER_RUNS": "1000000",
            "TIMESTAMP": "2023-05-18 11:35:18",
            "CONSTRUCTOR_ARGS": "0x",
            "VERIFIED": "true"
          }
        ]
      }
    },
    "cronos": {
      "production": {
        "1.0.0": [
          {
            "ADDRESS": "0xF1d67E1dddc87E2858C87EBd5b19f99a4E297541",
            "OPTIMIZER_RUNS": "1000000",
            "TIMESTAMP": "2023-05-18 11:35:05",
            "CONSTRUCTOR_ARGS": "0x",
            "VERIFIED": "true"
          }
        ]
      }
    },
    "velas": {
      "production": {
        "1.0.0": [
          {
            "ADDRESS": "0xF1d67E1dddc87E2858C87EBd5b19f99a4E297541",
            "OPTIMIZER_RUNS": "1000000",
            "TIMESTAMP": "2023-05-18 12:02:15",
            "CONSTRUCTOR_ARGS": "0x",
            "VERIFIED": "true"
          }
        ]
      }
    },
    "evmos": {
      "production": {
        "1.0.0": [
          {
            "ADDRESS": "0xF1d67E1dddc87E2858C87EBd5b19f99a4E297541",
            "OPTIMIZER_RUNS": "1000000",
            "TIMESTAMP": "2023-05-18 12:09:20",
            "CONSTRUCTOR_ARGS": "0x",
            "VERIFIED": "true"
          }
        ]
      }
    },
    "aurora": {
      "production": {
        "1.0.0": [
          {
            "ADDRESS": "0xF1d67E1dddc87E2858C87EBd5b19f99a4E297541",
            "OPTIMIZER_RUNS": "1000000",
            "TIMESTAMP": "2023-05-18 12:20:11",
            "CONSTRUCTOR_ARGS": "0x",
            "VERIFIED": "false"
          }
        ]
      }
    },
    "boba": {
      "production": {
        "1.0.0": [
          {
            "ADDRESS": "0xF1d67E1dddc87E2858C87EBd5b19f99a4E297541",
            "OPTIMIZER_RUNS": "1000000",
            "TIMESTAMP": "2023-05-18 12:37:12",
            "CONSTRUCTOR_ARGS": "0x",
            "VERIFIED": "true"
          }
        ]
      }
    },
    "mumbai": {
      "staging": {
        "1.0.0": [
          {
            "ADDRESS": "0x6c9890Cfd17Aec8223f3f6F09BAE8A4FC7A67D8D",
            "OPTIMIZER_RUNS": "1000000",
            "TIMESTAMP": "2023-06-06 15:54:12",
            "CONSTRUCTOR_ARGS": "0x",
            "VERIFIED": "true"
          }
        ]
      }
    },
    "polygonzkevm": {
      "production": {
        "1.0.0": [
          {
            "ADDRESS": "0xF1d67E1dddc87E2858C87EBd5b19f99a4E297541",
            "OPTIMIZER_RUNS": "1000000",
            "TIMESTAMP": "2023-06-01 12:57:04",
            "CONSTRUCTOR_ARGS": "0x",
            "VERIFIED": "false"
          }
        ]
      }
    },
    "localanvil": {
      "production": {
        "1.0.0": [
          {
            "ADDRESS": "0xEbc451739ED4Ed50e1a394F4757cDD3Af4EA032b",
            "OPTIMIZER_RUNS": "1000000",
            "TIMESTAMP": "2023-06-07 11:53:14",
            "CONSTRUCTOR_ARGS": "0x",
            "VERIFIED": "false"
          }
        ]
      },
      "staging": {
        "1.0.0": [
          {
            "ADDRESS": "0xEbc451739ED4Ed50e1a394F4757cDD3Af4EA032b",
            "OPTIMIZER_RUNS": "1000000",
            "TIMESTAMP": "2023-06-07 13:19:25",
            "CONSTRUCTOR_ARGS": "0x",
            "VERIFIED": "false"
          }
        ]
      }
    }
  },
  "DiamondLoupeFacet": {
    "optimism": {
      "production": {
        "1.0.0": [
          {
            "ADDRESS": "0x49d195D3138D4E0E2b4ea88484C54AEE45B04B9F",
            "OPTIMIZER_RUNS": "1000000",
            "TIMESTAMP": "2023-05-17 17:23:54",
            "CONSTRUCTOR_ARGS": "0x",
            "VERIFIED": "true"
          }
        ]
      }
    },
    "arbitrum": {
      "production": {
        "1.0.0": [
          {
            "ADDRESS": "0x49d195D3138D4E0E2b4ea88484C54AEE45B04B9F",
            "OPTIMIZER_RUNS": "1000000",
            "TIMESTAMP": "2023-05-17 17:20:17",
            "CONSTRUCTOR_ARGS": "0x",
            "VERIFIED": "true"
          }
        ]
      }
    },
    "testNetwork": {
      "production": {
        "1.0.0": [
          {
            "ADDRESS": "0x49d195D3138D4E0E2b4ea88484C54AEE45B04B9F",
            "OPTIMIZER_RUNS": "1000000",
            "TIMESTAMP": "2023-04-12 13:45:42",
            "CONSTRUCTOR_ARGS": "0x",
            "VERIFIED": "false"
          }
        ]
      }
    },
    "goerli": {
      "production": {
        "1.0.0": [
          {
            "ADDRESS": "0x49d195D3138D4E0E2b4ea88484C54AEE45B04B9F",
            "OPTIMIZER_RUNS": "1000000",
            "TIMESTAMP": "2023-05-18 14:01:51",
            "CONSTRUCTOR_ARGS": "0x",
            "VERIFIED": "true"
          }
        ]
      }
    },
    "lineatest": {
      "production": {
        "1.0.0": [
          {
            "ADDRESS": "0x49d195D3138D4E0E2b4ea88484C54AEE45B04B9F",
            "OPTIMIZER_RUNS": "1000000",
            "TIMESTAMP": "2023-05-15 15:51:32",
            "CONSTRUCTOR_ARGS": "0x",
            "VERIFIED": "false"
          }
        ]
      }
    },
    "bsc": {
      "production": {
        "1.0.0": [
          {
            "ADDRESS": "0x49d195D3138D4E0E2b4ea88484C54AEE45B04B9F",
            "OPTIMIZER_RUNS": "1000000",
            "TIMESTAMP": "2023-05-17 17:22:57",
            "CONSTRUCTOR_ARGS": "0x",
            "VERIFIED": "true"
          }
        ]
      }
    },
    "mainnet": {
      "production": {
        "1.0.0": [
          {
            "ADDRESS": "0x49d195D3138D4E0E2b4ea88484C54AEE45B04B9F",
            "OPTIMIZER_RUNS": "1000000",
            "TIMESTAMP": "2023-05-17 21:56:03",
            "CONSTRUCTOR_ARGS": "0x",
            "VERIFIED": "true"
          }
        ]
      }
    },
    "polygon": {
      "production": {
        "1.0.0": [
          {
            "ADDRESS": "0x49d195D3138D4E0E2b4ea88484C54AEE45B04B9F",
            "OPTIMIZER_RUNS": "1000000",
            "TIMESTAMP": "2023-05-17 21:56:14",
            "CONSTRUCTOR_ARGS": "0x",
            "VERIFIED": "true"
          }
        ]
      }
    },
    "gnosis": {
      "production": {
        "1.0.0": [
          {
            "ADDRESS": "0x49d195D3138D4E0E2b4ea88484C54AEE45B04B9F",
            "OPTIMIZER_RUNS": "1000000",
            "TIMESTAMP": "2023-05-17 21:56:44",
            "CONSTRUCTOR_ARGS": "0x",
            "VERIFIED": "false"
          }
        ]
      }
    },
    "fantom": {
      "production": {
        "1.0.0": [
          {
            "ADDRESS": "0x49d195D3138D4E0E2b4ea88484C54AEE45B04B9F",
            "OPTIMIZER_RUNS": "1000000",
            "TIMESTAMP": "2023-05-17 21:57:55",
            "CONSTRUCTOR_ARGS": "0x",
            "VERIFIED": "true"
          }
        ]
      }
    },
    "okx": {
      "production": {
        "1.0.0": [
          {
            "ADDRESS": "0x49d195D3138D4E0E2b4ea88484C54AEE45B04B9F",
            "OPTIMIZER_RUNS": "1000000",
            "TIMESTAMP": "2023-05-17 23:14:55",
            "CONSTRUCTOR_ARGS": "0x",
            "VERIFIED": "false"
          }
        ]
      }
    },
    "moonriver": {
      "production": {
        "1.0.0": [
          {
            "ADDRESS": "0x49d195D3138D4E0E2b4ea88484C54AEE45B04B9F",
            "OPTIMIZER_RUNS": "1000000",
            "TIMESTAMP": "2023-05-17 23:15:16",
            "CONSTRUCTOR_ARGS": "0x",
            "VERIFIED": "true"
          }
        ]
      }
    },
    "avalanche": {
      "production": {
        "1.0.0": [
          {
            "ADDRESS": "0x49d195D3138D4E0E2b4ea88484C54AEE45B04B9F",
            "OPTIMIZER_RUNS": "1000000",
            "TIMESTAMP": "2023-05-17 23:15:21",
            "CONSTRUCTOR_ARGS": "0x",
            "VERIFIED": "true"
          }
        ]
      }
    },
    "moonbeam": {
      "production": {
        "1.0.0": [
          {
            "ADDRESS": "0x49d195D3138D4E0E2b4ea88484C54AEE45B04B9F",
            "OPTIMIZER_RUNS": "1000000",
            "TIMESTAMP": "2023-05-18 12:17:49",
            "CONSTRUCTOR_ARGS": "0x",
            "VERIFIED": "true"
          }
        ]
      }
    },
    "fuse": {
      "production": {
        "1.0.0": [
          {
            "ADDRESS": "0x49d195D3138D4E0E2b4ea88484C54AEE45B04B9F",
            "OPTIMIZER_RUNS": "1000000",
            "TIMESTAMP": "2023-05-18 11:36:02",
            "CONSTRUCTOR_ARGS": "0x",
            "VERIFIED": "true"
          }
        ]
      }
    },
    "cronos": {
      "production": {
        "1.0.0": [
          {
            "ADDRESS": "0x49d195D3138D4E0E2b4ea88484C54AEE45B04B9F",
            "OPTIMIZER_RUNS": "1000000",
            "TIMESTAMP": "2023-05-18 11:36:43",
            "CONSTRUCTOR_ARGS": "0x",
            "VERIFIED": "true"
          }
        ]
      }
    },
    "celo": {
      "production": {
        "1.0.0": [
          {
            "ADDRESS": "0x49d195D3138D4E0E2b4ea88484C54AEE45B04B9F",
            "OPTIMIZER_RUNS": "1000000",
            "TIMESTAMP": "2023-05-18 11:37:44",
            "CONSTRUCTOR_ARGS": "0x",
            "VERIFIED": "true"
          }
        ]
      }
    },
    "velas": {
      "production": {
        "1.0.0": [
          {
            "ADDRESS": "0x49d195D3138D4E0E2b4ea88484C54AEE45B04B9F",
            "OPTIMIZER_RUNS": "1000000",
            "TIMESTAMP": "2023-05-18 12:02:23",
            "CONSTRUCTOR_ARGS": "0x",
            "VERIFIED": "true"
          }
        ]
      }
    },
    "evmos": {
      "production": {
        "1.0.0": [
          {
            "ADDRESS": "0x49d195D3138D4E0E2b4ea88484C54AEE45B04B9F",
            "OPTIMIZER_RUNS": "1000000",
            "TIMESTAMP": "2023-05-18 12:10:40",
            "CONSTRUCTOR_ARGS": "0x",
            "VERIFIED": "true"
          }
        ]
      }
    },
    "aurora": {
      "production": {
        "1.0.0": [
          {
            "ADDRESS": "0x49d195D3138D4E0E2b4ea88484C54AEE45B04B9F",
            "OPTIMIZER_RUNS": "1000000",
            "TIMESTAMP": "2023-05-18 12:21:27",
            "CONSTRUCTOR_ARGS": "0x",
            "VERIFIED": "false"
          }
        ]
      }
    },
    "boba": {
      "production": {
        "1.0.0": [
          {
            "ADDRESS": "0x49d195D3138D4E0E2b4ea88484C54AEE45B04B9F",
            "OPTIMIZER_RUNS": "1000000",
            "TIMESTAMP": "2023-05-18 12:38:50",
            "CONSTRUCTOR_ARGS": "0x",
            "VERIFIED": "true"
          }
        ]
      }
    },
    "mumbai": {
      "staging": {
        "1.0.0": [
          {
            "ADDRESS": "0x6aa1160F0E22BC671BE7b600Ea6df40427D4d9dE",
            "OPTIMIZER_RUNS": "1000000",
            "TIMESTAMP": "2023-06-06 15:55:14",
            "CONSTRUCTOR_ARGS": "0x",
            "VERIFIED": "true"
          }
        ]
      }
    },
    "polygonzkevm": {
      "production": {
        "1.0.0": [
          {
            "ADDRESS": "0x49d195D3138D4E0E2b4ea88484C54AEE45B04B9F",
            "OPTIMIZER_RUNS": "1000000",
            "TIMESTAMP": "2023-06-01 12:58:17",
            "CONSTRUCTOR_ARGS": "0x",
            "VERIFIED": "false"
          }
        ]
      }
    },
    "localanvil": {
      "staging": {
        "1.0.0": [
          {
            "ADDRESS": "0xE2FF9605Ec86bbB75042331250e27e1B9aA81783",
            "OPTIMIZER_RUNS": "1000000",
            "TIMESTAMP": "2023-06-07 13:19:30",
            "CONSTRUCTOR_ARGS": "0x",
            "VERIFIED": "false"
          }
        ]
      }
    }
  },
  "OwnershipFacet": {
    "optimism": {
      "production": {
        "1.0.0": [
          {
            "ADDRESS": "0x44beA2Ab010d1CedC4E60E97DA8F88b8840951B0",
            "OPTIMIZER_RUNS": "1000000",
            "TIMESTAMP": "2023-05-17 17:25:27",
            "CONSTRUCTOR_ARGS": "0x",
            "VERIFIED": "true"
          }
        ]
      }
    },
    "arbitrum": {
      "production": {
        "1.0.0": [
          {
            "ADDRESS": "0x44beA2Ab010d1CedC4E60E97DA8F88b8840951B0",
            "OPTIMIZER_RUNS": "1000000",
            "TIMESTAMP": "2023-05-17 17:21:34",
            "CONSTRUCTOR_ARGS": "0x",
            "VERIFIED": "true"
          }
        ]
      }
    },
    "testNetwork": {
      "production": {
        "1.0.0": [
          {
            "ADDRESS": "0x44beA2Ab010d1CedC4E60E97DA8F88b8840951B0",
            "OPTIMIZER_RUNS": "1000000",
            "TIMESTAMP": "2023-04-12 13:47:00",
            "CONSTRUCTOR_ARGS": "0x",
            "VERIFIED": "false"
          }
        ]
      }
    },
    "goerli": {
      "production": {
        "1.0.0": [
          {
            "ADDRESS": "0x44beA2Ab010d1CedC4E60E97DA8F88b8840951B0",
            "OPTIMIZER_RUNS": "1000000",
            "TIMESTAMP": "2023-05-18 14:02:55",
            "CONSTRUCTOR_ARGS": "0x",
            "VERIFIED": "true"
          }
        ]
      }
    },
    "lineatest": {
      "production": {
        "1.0.0": [
          {
            "ADDRESS": "0x44beA2Ab010d1CedC4E60E97DA8F88b8840951B0",
            "OPTIMIZER_RUNS": "1000000",
            "TIMESTAMP": "2023-05-15 15:53:08",
            "CONSTRUCTOR_ARGS": "0x",
            "VERIFIED": "false"
          }
        ]
      }
    },
    "bsc": {
      "production": {
        "1.0.0": [
          {
            "ADDRESS": "0x44beA2Ab010d1CedC4E60E97DA8F88b8840951B0",
            "OPTIMIZER_RUNS": "1000000",
            "TIMESTAMP": "2023-05-17 17:24:31",
            "CONSTRUCTOR_ARGS": "0x",
            "VERIFIED": "true"
          }
        ]
      }
    },
    "mainnet": {
      "production": {
        "1.0.0": [
          {
            "ADDRESS": "0x44beA2Ab010d1CedC4E60E97DA8F88b8840951B0",
            "OPTIMIZER_RUNS": "1000000",
            "TIMESTAMP": "2023-05-17 21:58:29",
            "CONSTRUCTOR_ARGS": "0x",
            "VERIFIED": "true"
          }
        ]
      }
    },
    "polygon": {
      "production": {
        "1.0.0": [
          {
            "ADDRESS": "0x44beA2Ab010d1CedC4E60E97DA8F88b8840951B0",
            "OPTIMIZER_RUNS": "1000000",
            "TIMESTAMP": "2023-05-17 21:58:48",
            "CONSTRUCTOR_ARGS": "0x",
            "VERIFIED": "true"
          }
        ]
      }
    },
    "gnosis": {
      "production": {
        "1.0.0": [
          {
            "ADDRESS": "0x44beA2Ab010d1CedC4E60E97DA8F88b8840951B0",
            "OPTIMIZER_RUNS": "1000000",
            "TIMESTAMP": "2023-05-17 21:59:11",
            "CONSTRUCTOR_ARGS": "0x",
            "VERIFIED": "false"
          }
        ]
      }
    },
    "fantom": {
      "production": {
        "1.0.0": [
          {
            "ADDRESS": "0x44beA2Ab010d1CedC4E60E97DA8F88b8840951B0",
            "OPTIMIZER_RUNS": "1000000",
            "TIMESTAMP": "2023-05-17 22:00:47",
            "CONSTRUCTOR_ARGS": "0x",
            "VERIFIED": "true"
          }
        ]
      }
    },
    "okx": {
      "production": {
        "1.0.0": [
          {
            "ADDRESS": "0x44beA2Ab010d1CedC4E60E97DA8F88b8840951B0",
            "OPTIMIZER_RUNS": "1000000",
            "TIMESTAMP": "2023-05-17 23:16:16",
            "CONSTRUCTOR_ARGS": "0x",
            "VERIFIED": "false"
          }
        ]
      }
    },
    "moonriver": {
      "production": {
        "1.0.0": [
          {
            "ADDRESS": "0x44beA2Ab010d1CedC4E60E97DA8F88b8840951B0",
            "OPTIMIZER_RUNS": "1000000",
            "TIMESTAMP": "2023-05-17 23:16:35",
            "CONSTRUCTOR_ARGS": "0x",
            "VERIFIED": "true"
          }
        ]
      }
    },
    "avalanche": {
      "production": {
        "1.0.0": [
          {
            "ADDRESS": "0x44beA2Ab010d1CedC4E60E97DA8F88b8840951B0",
            "OPTIMIZER_RUNS": "1000000",
            "TIMESTAMP": "2023-05-17 23:16:46",
            "CONSTRUCTOR_ARGS": "0x",
            "VERIFIED": "true"
          }
        ]
      }
    },
    "moonbeam": {
      "production": {
        "1.0.0": [
          {
            "ADDRESS": "0x44beA2Ab010d1CedC4E60E97DA8F88b8840951B0",
            "OPTIMIZER_RUNS": "1000000",
            "TIMESTAMP": "2023-05-18 12:19:08",
            "CONSTRUCTOR_ARGS": "0x",
            "VERIFIED": "true"
          }
        ]
      }
    },
    "fuse": {
      "production": {
        "1.0.0": [
          {
            "ADDRESS": "0x44beA2Ab010d1CedC4E60E97DA8F88b8840951B0",
            "OPTIMIZER_RUNS": "1000000",
            "TIMESTAMP": "2023-05-18 11:37:18",
            "CONSTRUCTOR_ARGS": "0x",
            "VERIFIED": "true"
          }
        ]
      }
    },
    "cronos": {
      "production": {
        "1.0.0": [
          {
            "ADDRESS": "0x44beA2Ab010d1CedC4E60E97DA8F88b8840951B0",
            "OPTIMIZER_RUNS": "1000000",
            "TIMESTAMP": "2023-05-18 11:38:20",
            "CONSTRUCTOR_ARGS": "0x",
            "VERIFIED": "true"
          }
        ]
      }
    },
    "celo": {
      "production": {
        "1.0.0": [
          {
            "ADDRESS": "0x44beA2Ab010d1CedC4E60E97DA8F88b8840951B0",
            "OPTIMIZER_RUNS": "1000000",
            "TIMESTAMP": "2023-05-18 11:41:07",
            "CONSTRUCTOR_ARGS": "0x",
            "VERIFIED": "true"
          }
        ]
      }
    },
    "velas": {
      "production": {
        "1.0.0": [
          {
            "ADDRESS": "0x44beA2Ab010d1CedC4E60E97DA8F88b8840951B0",
            "OPTIMIZER_RUNS": "1000000",
            "TIMESTAMP": "2023-05-18 12:03:37",
            "CONSTRUCTOR_ARGS": "0x",
            "VERIFIED": "true"
          }
        ]
      }
    },
    "evmos": {
      "production": {
        "1.0.0": [
          {
            "ADDRESS": "0x44beA2Ab010d1CedC4E60E97DA8F88b8840951B0",
            "OPTIMIZER_RUNS": "1000000",
            "TIMESTAMP": "2023-05-18 12:11:55",
            "CONSTRUCTOR_ARGS": "0x",
            "VERIFIED": "true"
          }
        ]
      }
    },
    "aurora": {
      "production": {
        "1.0.0": [
          {
            "ADDRESS": "0x44beA2Ab010d1CedC4E60E97DA8F88b8840951B0",
            "OPTIMIZER_RUNS": "1000000",
            "TIMESTAMP": "2023-05-18 12:22:43",
            "CONSTRUCTOR_ARGS": "0x",
            "VERIFIED": "false"
          }
        ]
      }
    },
    "boba": {
      "production": {
        "1.0.0": [
          {
            "ADDRESS": "0x44beA2Ab010d1CedC4E60E97DA8F88b8840951B0",
            "OPTIMIZER_RUNS": "1000000",
            "TIMESTAMP": "2023-05-18 12:40:24",
            "CONSTRUCTOR_ARGS": "0x",
            "VERIFIED": "true"
          }
        ]
      }
    },
    "polygonzkevm": {
      "production": {
        "1.0.0": [
          {
            "ADDRESS": "0x44beA2Ab010d1CedC4E60E97DA8F88b8840951B0",
            "OPTIMIZER_RUNS": "1000000",
            "TIMESTAMP": "2023-06-01 12:59:30",
            "CONSTRUCTOR_ARGS": "0x",
            "VERIFIED": "false"
          }
        ]
      }
    },
<<<<<<< HEAD
    "mumbai": {
      "staging": {
        "1.0.0": [
          {
            "ADDRESS": "0xa97BdD2713d59d20E526F68079F2271C5204aD59",
            "OPTIMIZER_RUNS": "1000000",
            "TIMESTAMP": "2023-06-06 15:56:09",
            "CONSTRUCTOR_ARGS": "0x",
            "VERIFIED": "true"
=======
    "localanvil": {
      "staging": {
        "1.0.0": [
          {
            "ADDRESS": "0xeDedbbAd7E5D690aD5ce068C7a5E04D8Ea0e4600",
            "OPTIMIZER_RUNS": "1000000",
            "TIMESTAMP": "2023-06-07 13:19:35",
            "CONSTRUCTOR_ARGS": "0x",
            "VERIFIED": "false"
>>>>>>> e60681b6
          }
        ]
      }
    }
  },
  "DexManagerFacet": {
    "optimism": {
      "production": {
        "1.0.0": [
          {
            "ADDRESS": "0x64D41a7B52CA910f4995b1df33ea68471138374b",
            "OPTIMIZER_RUNS": "1000000",
            "TIMESTAMP": "2023-05-17 17:26:58",
            "CONSTRUCTOR_ARGS": "0x",
            "VERIFIED": "true"
          }
        ]
      }
    },
    "arbitrum": {
      "production": {
        "1.0.0": [
          {
            "ADDRESS": "0x64D41a7B52CA910f4995b1df33ea68471138374b",
            "OPTIMIZER_RUNS": "1000000",
            "TIMESTAMP": "2023-05-17 17:23:16",
            "CONSTRUCTOR_ARGS": "0x",
            "VERIFIED": "true"
          }
        ]
      }
    },
    "testNetwork": {
      "production": {
        "1.0.0": [
          {
            "ADDRESS": "0x126",
            "OPTIMIZER_RUNS": "1000000",
            "TIMESTAMP": "2023-04-12 13:44:40",
            "CONSTRUCTOR_ARGS": "0x",
            "VERIFIED": "false"
          }
        ]
      }
    },
    "goerli": {
      "production": {
        "1.0.0": [
          {
            "ADDRESS": "0x64D41a7B52CA910f4995b1df33ea68471138374b",
            "OPTIMIZER_RUNS": "1000000",
            "TIMESTAMP": "2023-05-18 14:04:00",
            "CONSTRUCTOR_ARGS": "0x",
            "VERIFIED": "true"
          }
        ]
      }
    },
    "lineatest": {
      "production": {
        "1.0.0": [
          {
            "ADDRESS": "0x64D41a7B52CA910f4995b1df33ea68471138374b",
            "OPTIMIZER_RUNS": "1000000",
            "TIMESTAMP": "2023-05-15 15:56:41",
            "CONSTRUCTOR_ARGS": "0x",
            "VERIFIED": "false"
          }
        ]
      }
    },
    "bsc": {
      "production": {
        "1.0.0": [
          {
            "ADDRESS": "0x64D41a7B52CA910f4995b1df33ea68471138374b",
            "OPTIMIZER_RUNS": "1000000",
            "TIMESTAMP": "2023-05-17 17:26:02",
            "CONSTRUCTOR_ARGS": "0x",
            "VERIFIED": "true"
          }
        ]
      }
    },
    "mainnet": {
      "production": {
        "1.0.0": [
          {
            "ADDRESS": "0x64D41a7B52CA910f4995b1df33ea68471138374b",
            "OPTIMIZER_RUNS": "1000000",
            "TIMESTAMP": "2023-05-17 22:00:24",
            "CONSTRUCTOR_ARGS": "0x",
            "VERIFIED": "true"
          }
        ]
      }
    },
    "gnosis": {
      "production": {
        "1.0.0": [
          {
            "ADDRESS": "0x64D41a7B52CA910f4995b1df33ea68471138374b",
            "OPTIMIZER_RUNS": "1000000",
            "TIMESTAMP": "2023-05-17 22:01:01",
            "CONSTRUCTOR_ARGS": "0x",
            "VERIFIED": "false"
          }
        ]
      }
    },
    "polygon": {
      "production": {
        "1.0.0": [
          {
            "ADDRESS": "0x64D41a7B52CA910f4995b1df33ea68471138374b",
            "OPTIMIZER_RUNS": "1000000",
            "TIMESTAMP": "2023-05-17 22:00:48",
            "CONSTRUCTOR_ARGS": "0x",
            "VERIFIED": "true"
          }
        ]
      }
    },
    "fantom": {
      "production": {
        "1.0.0": [
          {
            "ADDRESS": "0x64D41a7B52CA910f4995b1df33ea68471138374b",
            "OPTIMIZER_RUNS": "1000000",
            "TIMESTAMP": "2023-05-17 22:03:14",
            "CONSTRUCTOR_ARGS": "0x",
            "VERIFIED": "true"
          }
        ]
      }
    },
    "okx": {
      "production": {
        "1.0.0": [
          {
            "ADDRESS": "0x64D41a7B52CA910f4995b1df33ea68471138374b",
            "OPTIMIZER_RUNS": "1000000",
            "TIMESTAMP": "2023-05-17 23:17:37",
            "CONSTRUCTOR_ARGS": "0x",
            "VERIFIED": "false"
          }
        ]
      }
    },
    "moonriver": {
      "production": {
        "1.0.0": [
          {
            "ADDRESS": "0x64D41a7B52CA910f4995b1df33ea68471138374b",
            "OPTIMIZER_RUNS": "1000000",
            "TIMESTAMP": "2023-05-17 23:17:58",
            "CONSTRUCTOR_ARGS": "0x",
            "VERIFIED": "true"
          }
        ]
      }
    },
    "avalanche": {
      "production": {
        "1.0.0": [
          {
            "ADDRESS": "0x64D41a7B52CA910f4995b1df33ea68471138374b",
            "OPTIMIZER_RUNS": "1000000",
            "TIMESTAMP": "2023-05-17 23:18:15",
            "CONSTRUCTOR_ARGS": "0x",
            "VERIFIED": "true"
          }
        ]
      }
    },
    "moonbeam": {
      "production": {
        "1.0.0": [
          {
            "ADDRESS": "0x64D41a7B52CA910f4995b1df33ea68471138374b",
            "OPTIMIZER_RUNS": "1000000",
            "TIMESTAMP": "2023-05-18 12:20:26",
            "CONSTRUCTOR_ARGS": "0x",
            "VERIFIED": "true"
          }
        ]
      }
    },
    "fuse": {
      "production": {
        "1.0.0": [
          {
            "ADDRESS": "0x64D41a7B52CA910f4995b1df33ea68471138374b",
            "OPTIMIZER_RUNS": "1000000",
            "TIMESTAMP": "2023-05-18 11:38:36",
            "CONSTRUCTOR_ARGS": "0x",
            "VERIFIED": "true"
          }
        ]
      }
    },
    "cronos": {
      "production": {
        "1.0.0": [
          {
            "ADDRESS": "0x64D41a7B52CA910f4995b1df33ea68471138374b",
            "OPTIMIZER_RUNS": "1000000",
            "TIMESTAMP": "2023-05-18 11:40:01",
            "CONSTRUCTOR_ARGS": "0x",
            "VERIFIED": "true"
          }
        ]
      }
    },
    "celo": {
      "production": {
        "1.0.0": [
          {
            "ADDRESS": "0x64D41a7B52CA910f4995b1df33ea68471138374b",
            "OPTIMIZER_RUNS": "1000000",
            "TIMESTAMP": "2023-05-18 11:43:12",
            "CONSTRUCTOR_ARGS": "0x",
            "VERIFIED": "true"
          }
        ]
      }
    },
    "velas": {
      "production": {
        "1.0.0": [
          {
            "ADDRESS": "0x64D41a7B52CA910f4995b1df33ea68471138374b",
            "OPTIMIZER_RUNS": "1000000",
            "TIMESTAMP": "2023-05-18 12:04:58",
            "CONSTRUCTOR_ARGS": "0x",
            "VERIFIED": "true"
          }
        ]
      }
    },
    "evmos": {
      "production": {
        "1.0.0": [
          {
            "ADDRESS": "0x64D41a7B52CA910f4995b1df33ea68471138374b",
            "OPTIMIZER_RUNS": "1000000",
            "TIMESTAMP": "2023-05-18 12:13:13",
            "CONSTRUCTOR_ARGS": "0x",
            "VERIFIED": "true"
          }
        ]
      }
    },
    "aurora": {
      "production": {
        "1.0.0": [
          {
            "ADDRESS": "0x64D41a7B52CA910f4995b1df33ea68471138374b",
            "OPTIMIZER_RUNS": "1000000",
            "TIMESTAMP": "2023-05-18 12:24:03",
            "CONSTRUCTOR_ARGS": "0x",
            "VERIFIED": "false"
          }
        ]
      }
    },
    "boba": {
      "production": {
        "1.0.0": [
          {
            "ADDRESS": "0x64D41a7B52CA910f4995b1df33ea68471138374b",
            "OPTIMIZER_RUNS": "1000000",
            "TIMESTAMP": "2023-05-18 12:41:59",
            "CONSTRUCTOR_ARGS": "0x",
            "VERIFIED": "true"
          }
        ]
      }
    },
    "polygonzkevm": {
      "production": {
        "1.0.0": [
          {
            "ADDRESS": "0x64D41a7B52CA910f4995b1df33ea68471138374b",
            "OPTIMIZER_RUNS": "1000000",
            "TIMESTAMP": "2023-06-01 13:00:42",
            "CONSTRUCTOR_ARGS": "0x",
            "VERIFIED": "false"
          }
        ]
      }
    },
<<<<<<< HEAD
    "mumbai": {
      "staging": {
        "1.0.0": [
          {
            "ADDRESS": "0x80687864660ed78898C441434c0b91a5CD04F98C",
            "OPTIMIZER_RUNS": "1000000",
            "TIMESTAMP": "2023-06-06 15:57:04",
            "CONSTRUCTOR_ARGS": "0x",
            "VERIFIED": "true"
=======
    "localanvil": {
      "staging": {
        "1.0.0": [
          {
            "ADDRESS": "0x52D5111e8071DD2A56Ffa37415E8099c6b2e8CF4",
            "OPTIMIZER_RUNS": "1000000",
            "TIMESTAMP": "2023-06-07 13:19:40",
            "CONSTRUCTOR_ARGS": "0x",
            "VERIFIED": "false"
>>>>>>> e60681b6
          }
        ]
      }
    }
  },
  "AccessManagerFacet": {
    "optimism": {
      "production": {
        "1.0.0": [
          {
            "ADDRESS": "0xfaA5f885a54D22C8571806fC001E53F0191f5Aff",
            "OPTIMIZER_RUNS": "1000000",
            "TIMESTAMP": "2023-05-17 17:28:34",
            "CONSTRUCTOR_ARGS": "0x",
            "VERIFIED": "true"
          }
        ]
      }
    },
    "arbitrum": {
      "production": {
        "1.0.0": [
          {
            "ADDRESS": "0xfaA5f885a54D22C8571806fC001E53F0191f5Aff",
            "OPTIMIZER_RUNS": "1000000",
            "TIMESTAMP": "2023-05-17 17:24:53",
            "CONSTRUCTOR_ARGS": "0x",
            "VERIFIED": "true"
          }
        ]
      }
    },
    "testNetwork": {
      "production": {
        "1.0.0": [
          {
            "ADDRESS": "0x8F1f3113DbF717A53eDFDdf3a7E4168E45Fd62F5",
            "OPTIMIZER_RUNS": "1000000",
            "TIMESTAMP": "2023-04-12 13:44:40",
            "CONSTRUCTOR_ARGS": "0x",
            "VERIFIED": "false"
          }
        ]
      }
    },
    "mumbai": {
      "staging": {
        "1.0.0": [
          {
            "ADDRESS": "0xef20B3Fa6C1d6b003BC2b4A7D2283f62335e7601",
            "OPTIMIZER_RUNS": "1000000",
            "TIMESTAMP": "2023-06-06 15:57:59",
            "CONSTRUCTOR_ARGS": "0x",
            "VERIFIED": "true"
          }
        ]
      }
    },
    "goerli": {
      "production": {
        "1.0.0": [
          {
            "ADDRESS": "0xfaA5f885a54D22C8571806fC001E53F0191f5Aff",
            "OPTIMIZER_RUNS": "1000000",
            "TIMESTAMP": "2023-05-18 14:05:05",
            "CONSTRUCTOR_ARGS": "0x",
            "VERIFIED": "true"
          }
        ]
      }
    },
    "lineatest": {
      "production": {
        "1.0.0": [
          {
            "ADDRESS": "0xfaA5f885a54D22C8571806fC001E53F0191f5Aff",
            "OPTIMIZER_RUNS": "1000000",
            "TIMESTAMP": "2023-05-15 15:58:08",
            "CONSTRUCTOR_ARGS": "0x",
            "VERIFIED": "false"
          }
        ]
      }
    },
    "bsc": {
      "production": {
        "1.0.0": [
          {
            "ADDRESS": "0xfaA5f885a54D22C8571806fC001E53F0191f5Aff",
            "OPTIMIZER_RUNS": "1000000",
            "TIMESTAMP": "2023-05-17 17:27:35",
            "CONSTRUCTOR_ARGS": "0x",
            "VERIFIED": "true"
          }
        ]
      }
    },
    "mainnet": {
      "production": {
        "1.0.0": [
          {
            "ADDRESS": "0xfaA5f885a54D22C8571806fC001E53F0191f5Aff",
            "OPTIMIZER_RUNS": "1000000",
            "TIMESTAMP": "2023-05-17 22:01:51",
            "CONSTRUCTOR_ARGS": "0x",
            "VERIFIED": "true"
          }
        ]
      }
    },
    "gnosis": {
      "production": {
        "1.0.0": [
          {
            "ADDRESS": "0xfaA5f885a54D22C8571806fC001E53F0191f5Aff",
            "OPTIMIZER_RUNS": "1000000",
            "TIMESTAMP": "2023-05-17 22:02:39",
            "CONSTRUCTOR_ARGS": "0x",
            "VERIFIED": "false"
          }
        ]
      }
    },
    "polygon": {
      "production": {
        "1.0.0": [
          {
            "ADDRESS": "0xfaA5f885a54D22C8571806fC001E53F0191f5Aff",
            "OPTIMIZER_RUNS": "1000000",
            "TIMESTAMP": "2023-05-17 22:02:39",
            "CONSTRUCTOR_ARGS": "0x",
            "VERIFIED": "true"
          }
        ]
      }
    },
    "fantom": {
      "production": {
        "1.0.0": [
          {
            "ADDRESS": "0xfaA5f885a54D22C8571806fC001E53F0191f5Aff",
            "OPTIMIZER_RUNS": "1000000",
            "TIMESTAMP": "2023-05-17 22:05:42",
            "CONSTRUCTOR_ARGS": "0x",
            "VERIFIED": "true"
          }
        ]
      }
    },
    "okx": {
      "production": {
        "1.0.0": [
          {
            "ADDRESS": "0xfaA5f885a54D22C8571806fC001E53F0191f5Aff",
            "OPTIMIZER_RUNS": "1000000",
            "TIMESTAMP": "2023-05-17 23:19:05",
            "CONSTRUCTOR_ARGS": "0x",
            "VERIFIED": "false"
          }
        ]
      }
    },
    "moonriver": {
      "production": {
        "1.0.0": [
          {
            "ADDRESS": "0xfaA5f885a54D22C8571806fC001E53F0191f5Aff",
            "OPTIMIZER_RUNS": "1000000",
            "TIMESTAMP": "2023-05-17 23:19:21",
            "CONSTRUCTOR_ARGS": "0x",
            "VERIFIED": "true"
          }
        ]
      }
    },
    "avalanche": {
      "production": {
        "1.0.0": [
          {
            "ADDRESS": "0xfaA5f885a54D22C8571806fC001E53F0191f5Aff",
            "OPTIMIZER_RUNS": "1000000",
            "TIMESTAMP": "2023-05-17 23:19:41",
            "CONSTRUCTOR_ARGS": "0x",
            "VERIFIED": "true"
          }
        ]
      }
    },
    "moonbeam": {
      "production": {
        "1.0.0": [
          {
            "ADDRESS": "0xfaA5f885a54D22C8571806fC001E53F0191f5Aff",
            "OPTIMIZER_RUNS": "1000000",
            "TIMESTAMP": "2023-05-18 12:21:45",
            "CONSTRUCTOR_ARGS": "0x",
            "VERIFIED": "true"
          }
        ]
      }
    },
    "fuse": {
      "production": {
        "1.0.0": [
          {
            "ADDRESS": "0xfaA5f885a54D22C8571806fC001E53F0191f5Aff",
            "OPTIMIZER_RUNS": "1000000",
            "TIMESTAMP": "2023-05-18 11:39:58",
            "CONSTRUCTOR_ARGS": "0x",
            "VERIFIED": "true"
          }
        ]
      }
    },
    "cronos": {
      "production": {
        "1.0.0": [
          {
            "ADDRESS": "0xfaA5f885a54D22C8571806fC001E53F0191f5Aff",
            "OPTIMIZER_RUNS": "1000000",
            "TIMESTAMP": "2023-05-18 11:41:38",
            "CONSTRUCTOR_ARGS": "0x",
            "VERIFIED": "true"
          }
        ]
      }
    },
    "celo": {
      "production": {
        "1.0.0": [
          {
            "ADDRESS": "0xfaA5f885a54D22C8571806fC001E53F0191f5Aff",
            "OPTIMIZER_RUNS": "1000000",
            "TIMESTAMP": "2023-05-18 11:45:36",
            "CONSTRUCTOR_ARGS": "0x",
            "VERIFIED": "true"
          }
        ]
      }
    },
    "velas": {
      "production": {
        "1.0.0": [
          {
            "ADDRESS": "0xfaA5f885a54D22C8571806fC001E53F0191f5Aff",
            "OPTIMIZER_RUNS": "1000000",
            "TIMESTAMP": "2023-05-18 12:06:16",
            "CONSTRUCTOR_ARGS": "0x",
            "VERIFIED": "true"
          }
        ]
      }
    },
    "evmos": {
      "production": {
        "1.0.0": [
          {
            "ADDRESS": "0xfaA5f885a54D22C8571806fC001E53F0191f5Aff",
            "OPTIMIZER_RUNS": "1000000",
            "TIMESTAMP": "2023-05-18 12:14:29",
            "CONSTRUCTOR_ARGS": "0x",
            "VERIFIED": "true"
          }
        ]
      }
    },
    "aurora": {
      "production": {
        "1.0.0": [
          {
            "ADDRESS": "0xfaA5f885a54D22C8571806fC001E53F0191f5Aff",
            "OPTIMIZER_RUNS": "1000000",
            "TIMESTAMP": "2023-05-18 12:25:19",
            "CONSTRUCTOR_ARGS": "0x",
            "VERIFIED": "false"
          }
        ]
      }
    },
    "boba": {
      "production": {
        "1.0.0": [
          {
            "ADDRESS": "0xfaA5f885a54D22C8571806fC001E53F0191f5Aff",
            "OPTIMIZER_RUNS": "1000000",
            "TIMESTAMP": "2023-05-18 12:43:33",
            "CONSTRUCTOR_ARGS": "0x",
            "VERIFIED": "true"
          }
        ]
      }
    },
    "polygonzkevm": {
      "production": {
        "1.0.0": [
          {
            "ADDRESS": "0xfaA5f885a54D22C8571806fC001E53F0191f5Aff",
            "OPTIMIZER_RUNS": "1000000",
            "TIMESTAMP": "2023-06-01 13:01:54",
            "CONSTRUCTOR_ARGS": "0x",
            "VERIFIED": "false"
          }
        ]
      }
    },
    "localanvil": {
      "staging": {
        "1.0.0": [
          {
            "ADDRESS": "0x685C70986d2F90CafF61EB15Ab1BE7502bBa007D",
            "OPTIMIZER_RUNS": "1000000",
            "TIMESTAMP": "2023-06-07 13:19:45",
            "CONSTRUCTOR_ARGS": "0x",
            "VERIFIED": "false"
          }
        ]
      }
    }
  },
  "WithdrawFacet": {
    "optimism": {
      "production": {
        "1.0.0": [
          {
            "ADDRESS": "0x428C4abf8BB3ECc893bD3E0Be12b0f363c6e81aA",
            "OPTIMIZER_RUNS": "1000000",
            "TIMESTAMP": "2023-05-17 17:30:03",
            "CONSTRUCTOR_ARGS": "0x",
            "VERIFIED": "true"
          }
        ]
      }
    },
    "arbitrum": {
      "production": {
        "1.0.0": [
          {
            "ADDRESS": "0x428C4abf8BB3ECc893bD3E0Be12b0f363c6e81aA",
            "OPTIMIZER_RUNS": "1000000",
            "TIMESTAMP": "2023-05-17 17:26:28",
            "CONSTRUCTOR_ARGS": "0x",
            "VERIFIED": "true"
          }
        ]
      }
    },
    "testNetwork": {
      "production": {
        "1.0.0": [
          {
            "ADDRESS": "0x128",
            "OPTIMIZER_RUNS": "1000000",
            "TIMESTAMP": "2023-04-12 13:44:40",
            "CONSTRUCTOR_ARGS": "0x",
            "VERIFIED": "false"
          }
        ]
      }
    },
    "goerli": {
      "production": {
        "1.0.0": [
          {
            "ADDRESS": "0x428C4abf8BB3ECc893bD3E0Be12b0f363c6e81aA",
            "OPTIMIZER_RUNS": "1000000",
            "TIMESTAMP": "2023-05-18 14:06:14",
            "CONSTRUCTOR_ARGS": "0x",
            "VERIFIED": "true"
          }
        ]
      }
    },
    "lineatest": {
      "production": {
        "1.0.0": [
          {
            "ADDRESS": "0x428C4abf8BB3ECc893bD3E0Be12b0f363c6e81aA",
            "OPTIMIZER_RUNS": "1000000",
            "TIMESTAMP": "2023-05-15 15:59:31",
            "CONSTRUCTOR_ARGS": "0x",
            "VERIFIED": "false"
          }
        ]
      }
    },
    "bsc": {
      "production": {
        "1.0.0": [
          {
            "ADDRESS": "0x428C4abf8BB3ECc893bD3E0Be12b0f363c6e81aA",
            "OPTIMIZER_RUNS": "1000000",
            "TIMESTAMP": "2023-05-17 17:29:05",
            "CONSTRUCTOR_ARGS": "0x",
            "VERIFIED": "true"
          }
        ]
      }
    },
    "mainnet": {
      "production": {
        "1.0.0": [
          {
            "ADDRESS": "0x428C4abf8BB3ECc893bD3E0Be12b0f363c6e81aA",
            "OPTIMIZER_RUNS": "1000000",
            "TIMESTAMP": "2023-05-17 22:03:24",
            "CONSTRUCTOR_ARGS": "0x",
            "VERIFIED": "true"
          }
        ]
      }
    },
    "gnosis": {
      "production": {
        "1.0.0": [
          {
            "ADDRESS": "0x428C4abf8BB3ECc893bD3E0Be12b0f363c6e81aA",
            "OPTIMIZER_RUNS": "1000000",
            "TIMESTAMP": "2023-05-17 22:04:28",
            "CONSTRUCTOR_ARGS": "0x",
            "VERIFIED": "false"
          }
        ]
      }
    },
    "polygon": {
      "production": {
        "1.0.0": [
          {
            "ADDRESS": "0x428C4abf8BB3ECc893bD3E0Be12b0f363c6e81aA",
            "OPTIMIZER_RUNS": "1000000",
            "TIMESTAMP": "2023-05-17 22:04:35",
            "CONSTRUCTOR_ARGS": "0x",
            "VERIFIED": "true"
          }
        ]
      }
    },
    "fantom": {
      "production": {
        "1.0.0": [
          {
            "ADDRESS": "0x428C4abf8BB3ECc893bD3E0Be12b0f363c6e81aA",
            "OPTIMIZER_RUNS": "1000000",
            "TIMESTAMP": "2023-05-17 22:07:53",
            "CONSTRUCTOR_ARGS": "0x",
            "VERIFIED": "true"
          }
        ]
      }
    },
    "okx": {
      "production": {
        "1.0.0": [
          {
            "ADDRESS": "0x428C4abf8BB3ECc893bD3E0Be12b0f363c6e81aA",
            "OPTIMIZER_RUNS": "1000000",
            "TIMESTAMP": "2023-05-17 23:20:25",
            "CONSTRUCTOR_ARGS": "0x",
            "VERIFIED": "false"
          }
        ]
      }
    },
    "moonriver": {
      "production": {
        "1.0.0": [
          {
            "ADDRESS": "0x428C4abf8BB3ECc893bD3E0Be12b0f363c6e81aA",
            "OPTIMIZER_RUNS": "1000000",
            "TIMESTAMP": "2023-05-17 23:20:39",
            "CONSTRUCTOR_ARGS": "0x",
            "VERIFIED": "true"
          }
        ]
      }
    },
    "avalanche": {
      "production": {
        "1.0.0": [
          {
            "ADDRESS": "0x428C4abf8BB3ECc893bD3E0Be12b0f363c6e81aA",
            "OPTIMIZER_RUNS": "1000000",
            "TIMESTAMP": "2023-05-17 23:21:07",
            "CONSTRUCTOR_ARGS": "0x",
            "VERIFIED": "true"
          }
        ]
      }
    },
    "moonbeam": {
      "production": {
        "1.0.0": [
          {
            "ADDRESS": "0x428C4abf8BB3ECc893bD3E0Be12b0f363c6e81aA",
            "OPTIMIZER_RUNS": "1000000",
            "TIMESTAMP": "2023-05-18 12:23:06",
            "CONSTRUCTOR_ARGS": "0x",
            "VERIFIED": "true"
          }
        ]
      }
    },
    "fuse": {
      "production": {
        "1.0.0": [
          {
            "ADDRESS": "0x428C4abf8BB3ECc893bD3E0Be12b0f363c6e81aA",
            "OPTIMIZER_RUNS": "1000000",
            "TIMESTAMP": "2023-05-18 11:41:18",
            "CONSTRUCTOR_ARGS": "0x",
            "VERIFIED": "true"
          }
        ]
      }
    },
    "cronos": {
      "production": {
        "1.0.0": [
          {
            "ADDRESS": "0x428C4abf8BB3ECc893bD3E0Be12b0f363c6e81aA",
            "OPTIMIZER_RUNS": "1000000",
            "TIMESTAMP": "2023-05-18 11:43:18",
            "CONSTRUCTOR_ARGS": "0x",
            "VERIFIED": "true"
          }
        ]
      }
    },
    "celo": {
      "production": {
        "1.0.0": [
          {
            "ADDRESS": "0x428C4abf8BB3ECc893bD3E0Be12b0f363c6e81aA",
            "OPTIMIZER_RUNS": "1000000",
            "TIMESTAMP": "2023-05-18 11:49:24",
            "CONSTRUCTOR_ARGS": "0x",
            "VERIFIED": "true"
          }
        ]
      }
    },
    "velas": {
      "production": {
        "1.0.0": [
          {
            "ADDRESS": "0x428C4abf8BB3ECc893bD3E0Be12b0f363c6e81aA",
            "OPTIMIZER_RUNS": "1000000",
            "TIMESTAMP": "2023-05-18 12:07:32",
            "CONSTRUCTOR_ARGS": "0x",
            "VERIFIED": "true"
          }
        ]
      }
    },
    "evmos": {
      "production": {
        "1.0.0": [
          {
            "ADDRESS": "0x428C4abf8BB3ECc893bD3E0Be12b0f363c6e81aA",
            "OPTIMIZER_RUNS": "1000000",
            "TIMESTAMP": "2023-05-18 12:15:46",
            "CONSTRUCTOR_ARGS": "0x",
            "VERIFIED": "true"
          }
        ]
      }
    },
    "aurora": {
      "production": {
        "1.0.0": [
          {
            "ADDRESS": "0x428C4abf8BB3ECc893bD3E0Be12b0f363c6e81aA",
            "OPTIMIZER_RUNS": "1000000",
            "TIMESTAMP": "2023-05-18 12:26:34",
            "CONSTRUCTOR_ARGS": "0x",
            "VERIFIED": "false"
          }
        ]
      }
    },
    "boba": {
      "production": {
        "1.0.0": [
          {
            "ADDRESS": "0x428C4abf8BB3ECc893bD3E0Be12b0f363c6e81aA",
            "OPTIMIZER_RUNS": "1000000",
            "TIMESTAMP": "2023-05-18 12:43:59",
            "CONSTRUCTOR_ARGS": "0x",
            "VERIFIED": "true"
          }
        ]
      }
    },
    "polygonzkevm": {
      "production": {
        "1.0.0": [
          {
            "ADDRESS": "0x428C4abf8BB3ECc893bD3E0Be12b0f363c6e81aA",
            "OPTIMIZER_RUNS": "1000000",
            "TIMESTAMP": "2023-06-01 13:03:05",
            "CONSTRUCTOR_ARGS": "0x",
            "VERIFIED": "false"
          }
        ]
      }
    },
<<<<<<< HEAD
    "mumbai": {
      "staging": {
        "1.0.0": [
          {
            "ADDRESS": "0x0CD5A33D630511B4e43C0A5349652249edF9eb4b",
            "OPTIMIZER_RUNS": "1000000",
            "TIMESTAMP": "2023-06-06 15:58:52",
            "CONSTRUCTOR_ARGS": "0x",
            "VERIFIED": "true"
=======
    "localanvil": {
      "staging": {
        "1.0.0": [
          {
            "ADDRESS": "0xA7029979e1faeE1692661e12607c55cE04d66fb7",
            "OPTIMIZER_RUNS": "1000000",
            "TIMESTAMP": "2023-06-07 13:19:50",
            "CONSTRUCTOR_ARGS": "0x",
            "VERIFIED": "false"
>>>>>>> e60681b6
          }
        ]
      }
    }
  },
  "PeripheryRegistryFacet": {
    "optimism": {
      "production": {
        "1.0.0": [
          {
            "ADDRESS": "0x2EfC66F1ff37fc5277De5526Ab5CB7650f2DD518",
            "OPTIMIZER_RUNS": "1000000",
            "TIMESTAMP": "2023-05-17 17:31:35",
            "CONSTRUCTOR_ARGS": "0x",
            "VERIFIED": "true"
          }
        ]
      }
    },
    "arbitrum": {
      "production": {
        "1.0.0": [
          {
            "ADDRESS": "0x2EfC66F1ff37fc5277De5526Ab5CB7650f2DD518",
            "OPTIMIZER_RUNS": "1000000",
            "TIMESTAMP": "2023-05-17 17:28:05",
            "CONSTRUCTOR_ARGS": "0x",
            "VERIFIED": "true"
          }
        ]
      }
    },
    "testNetwork": {
      "production": {
        "1.0.0": [
          {
            "ADDRESS": "0x8E4097eCfcc60F25fF2D7EE4d472ECa4A28a8425",
            "OPTIMIZER_RUNS": "1000000",
            "TIMESTAMP": "2023-04-12 13:44:40",
            "CONSTRUCTOR_ARGS": "0x",
            "VERIFIED": "false"
          }
        ]
      }
    },
    "goerli": {
      "production": {
        "1.0.0": [
          {
            "ADDRESS": "0x2EfC66F1ff37fc5277De5526Ab5CB7650f2DD518",
            "OPTIMIZER_RUNS": "1000000",
            "TIMESTAMP": "2023-05-18 14:07:20",
            "CONSTRUCTOR_ARGS": "0x",
            "VERIFIED": "true"
          }
        ]
      }
    },
    "lineatest": {
      "production": {
        "1.0.0": [
          {
            "ADDRESS": "0x2EfC66F1ff37fc5277De5526Ab5CB7650f2DD518",
            "OPTIMIZER_RUNS": "1000000",
            "TIMESTAMP": "2023-05-15 16:00:52",
            "CONSTRUCTOR_ARGS": "0x",
            "VERIFIED": "false"
          }
        ]
      }
    },
    "bsc": {
      "production": {
        "1.0.0": [
          {
            "ADDRESS": "0x2EfC66F1ff37fc5277De5526Ab5CB7650f2DD518",
            "OPTIMIZER_RUNS": "1000000",
            "TIMESTAMP": "2023-05-17 17:30:32",
            "CONSTRUCTOR_ARGS": "0x",
            "VERIFIED": "true"
          }
        ]
      }
    },
    "mainnet": {
      "production": {
        "1.0.0": [
          {
            "ADDRESS": "0x2EfC66F1ff37fc5277De5526Ab5CB7650f2DD518",
            "OPTIMIZER_RUNS": "1000000",
            "TIMESTAMP": "2023-05-17 22:05:03",
            "CONSTRUCTOR_ARGS": "0x",
            "VERIFIED": "true"
          }
        ]
      }
    },
    "gnosis": {
      "production": {
        "1.0.0": [
          {
            "ADDRESS": "0x2EfC66F1ff37fc5277De5526Ab5CB7650f2DD518",
            "OPTIMIZER_RUNS": "1000000",
            "TIMESTAMP": "2023-05-17 22:04:44",
            "CONSTRUCTOR_ARGS": "0x",
            "VERIFIED": "false"
          }
        ]
      }
    },
    "polygon": {
      "production": {
        "1.0.0": [
          {
            "ADDRESS": "0x2EfC66F1ff37fc5277De5526Ab5CB7650f2DD518",
            "OPTIMIZER_RUNS": "1000000",
            "TIMESTAMP": "2023-05-17 22:05:04",
            "CONSTRUCTOR_ARGS": "0x",
            "VERIFIED": "true"
          }
        ]
      }
    },
    "fantom": {
      "production": {
        "1.0.0": [
          {
            "ADDRESS": "0x2EfC66F1ff37fc5277De5526Ab5CB7650f2DD518",
            "OPTIMIZER_RUNS": "1000000",
            "TIMESTAMP": "2023-05-17 22:10:03",
            "CONSTRUCTOR_ARGS": "0x",
            "VERIFIED": "true"
          }
        ]
      }
    },
    "okx": {
      "production": {
        "1.0.0": [
          {
            "ADDRESS": "0x2EfC66F1ff37fc5277De5526Ab5CB7650f2DD518",
            "OPTIMIZER_RUNS": "1000000",
            "TIMESTAMP": "2023-05-17 23:21:45",
            "CONSTRUCTOR_ARGS": "0x",
            "VERIFIED": "false"
          }
        ]
      }
    },
    "moonriver": {
      "production": {
        "1.0.0": [
          {
            "ADDRESS": "0x2EfC66F1ff37fc5277De5526Ab5CB7650f2DD518",
            "OPTIMIZER_RUNS": "1000000",
            "TIMESTAMP": "2023-05-17 23:21:58",
            "CONSTRUCTOR_ARGS": "0x",
            "VERIFIED": "true"
          }
        ]
      }
    },
    "avalanche": {
      "production": {
        "1.0.0": [
          {
            "ADDRESS": "0x2EfC66F1ff37fc5277De5526Ab5CB7650f2DD518",
            "OPTIMIZER_RUNS": "1000000",
            "TIMESTAMP": "2023-05-17 23:22:33",
            "CONSTRUCTOR_ARGS": "0x",
            "VERIFIED": "true"
          }
        ]
      }
    },
    "moonbeam": {
      "production": {
        "1.0.0": [
          {
            "ADDRESS": "0x2EfC66F1ff37fc5277De5526Ab5CB7650f2DD518",
            "OPTIMIZER_RUNS": "1000000",
            "TIMESTAMP": "2023-05-18 12:24:25",
            "CONSTRUCTOR_ARGS": "0x",
            "VERIFIED": "true"
          }
        ]
      }
    },
    "fuse": {
      "production": {
        "1.0.0": [
          {
            "ADDRESS": "0x2EfC66F1ff37fc5277De5526Ab5CB7650f2DD518",
            "OPTIMIZER_RUNS": "1000000",
            "TIMESTAMP": "2023-05-18 11:42:36",
            "CONSTRUCTOR_ARGS": "0x",
            "VERIFIED": "true"
          }
        ]
      }
    },
    "cronos": {
      "production": {
        "1.0.0": [
          {
            "ADDRESS": "0x2EfC66F1ff37fc5277De5526Ab5CB7650f2DD518",
            "OPTIMIZER_RUNS": "1000000",
            "TIMESTAMP": "2023-05-18 11:44:56",
            "CONSTRUCTOR_ARGS": "0x",
            "VERIFIED": "true"
          }
        ]
      }
    },
    "celo": {
      "production": {
        "1.0.0": [
          {
            "ADDRESS": "0x2EfC66F1ff37fc5277De5526Ab5CB7650f2DD518",
            "OPTIMIZER_RUNS": "1000000",
            "TIMESTAMP": "2023-05-18 11:54:01",
            "CONSTRUCTOR_ARGS": "0x",
            "VERIFIED": "true"
          }
        ]
      }
    },
    "velas": {
      "production": {
        "1.0.0": [
          {
            "ADDRESS": "0x2EfC66F1ff37fc5277De5526Ab5CB7650f2DD518",
            "OPTIMIZER_RUNS": "1000000",
            "TIMESTAMP": "2023-05-18 12:08:48",
            "CONSTRUCTOR_ARGS": "0x",
            "VERIFIED": "true"
          }
        ]
      }
    },
    "evmos": {
      "production": {
        "1.0.0": [
          {
            "ADDRESS": "0x2EfC66F1ff37fc5277De5526Ab5CB7650f2DD518",
            "OPTIMIZER_RUNS": "1000000",
            "TIMESTAMP": "2023-05-18 12:17:06",
            "CONSTRUCTOR_ARGS": "0x",
            "VERIFIED": "true"
          }
        ]
      }
    },
    "aurora": {
      "production": {
        "1.0.0": [
          {
            "ADDRESS": "0x2EfC66F1ff37fc5277De5526Ab5CB7650f2DD518",
            "OPTIMIZER_RUNS": "1000000",
            "TIMESTAMP": "2023-05-18 12:27:54",
            "CONSTRUCTOR_ARGS": "0x",
            "VERIFIED": "false"
          }
        ]
      }
    },
    "boba": {
      "production": {
        "1.0.0": [
          {
            "ADDRESS": "0x2EfC66F1ff37fc5277De5526Ab5CB7650f2DD518",
            "OPTIMIZER_RUNS": "1000000",
            "TIMESTAMP": "2023-05-18 12:45:30",
            "CONSTRUCTOR_ARGS": "0x",
            "VERIFIED": "true"
          }
        ]
      }
    },
    "polygonzkevm": {
      "production": {
        "1.0.0": [
          {
            "ADDRESS": "0x2EfC66F1ff37fc5277De5526Ab5CB7650f2DD518",
            "OPTIMIZER_RUNS": "1000000",
            "TIMESTAMP": "2023-06-01 13:04:15",
            "CONSTRUCTOR_ARGS": "0x",
            "VERIFIED": "false"
          }
        ]
      }
    },
<<<<<<< HEAD
    "mumbai": {
      "staging": {
        "1.0.0": [
          {
            "ADDRESS": "0xF8a359895b6604439E8d01715BE8a8242106ff19",
            "OPTIMIZER_RUNS": "1000000",
            "TIMESTAMP": "2023-06-06 15:59:46",
            "CONSTRUCTOR_ARGS": "0x",
            "VERIFIED": "true"
=======
    "localanvil": {
      "staging": {
        "1.0.0": [
          {
            "ADDRESS": "0x70aAcD515727E7057C317A4177E030f7240DF4D0",
            "OPTIMIZER_RUNS": "1000000",
            "TIMESTAMP": "2023-06-07 13:19:55",
            "CONSTRUCTOR_ARGS": "0x",
            "VERIFIED": "false"
>>>>>>> e60681b6
          }
        ]
      }
    }
  },
  "LiFiDiamond": {
    "bsc-testnet": {
      "production": {
        "1.0.0": [
          {
            "ADDRESS": "0x1231DEB6f5749EF6cE6943a275A1D3E7486F4EaE",
            "OPTIMIZER_RUNS": "1000000",
            "TIMESTAMP": "2023-04-28 16:11:36",
            "CONSTRUCTOR_ARGS": "0x00000000000000000000000011f11121df7256c40339393b0fb045321022ce44000000000000000000000000f1d67e1dddc87e2858c87ebd5b19f99a4e297541",
            "VERIFIED": "true"
          }
        ]
      }
    }
  },
  "LiFiDiamondImmutable": {
    "optimism": {
      "production": {
        "1.0.0": [
          {
            "ADDRESS": "0x9b11bc9FAc17c058CAB6286b0c785bE6a65492EF",
            "OPTIMIZER_RUNS": "1000000",
            "TIMESTAMP": "2023-05-17 17:33:17",
            "CONSTRUCTOR_ARGS": "0x00000000000000000000000011f11121df7256c40339393b0fb045321022ce44000000000000000000000000f1d67e1dddc87e2858c87ebd5b19f99a4e297541",
            "VERIFIED": "true"
          }
        ]
      }
    },
    "arbitrum": {
      "production": {
        "1.0.0": [
          {
            "ADDRESS": "0x9b11bc9FAc17c058CAB6286b0c785bE6a65492EF",
            "OPTIMIZER_RUNS": "1000000",
            "TIMESTAMP": "2023-05-17 17:29:39",
            "CONSTRUCTOR_ARGS": "0x00000000000000000000000011f11121df7256c40339393b0fb045321022ce44000000000000000000000000f1d67e1dddc87e2858c87ebd5b19f99a4e297541",
            "VERIFIED": "true"
          }
        ]
      }
    },
    "testNetwork": {
      "production": {
        "1.0.0": [
          {
            "ADDRESS": "0x1111",
            "OPTIMIZER_RUNS": "1000000",
            "TIMESTAMP": "2023-04-12 13:44:40",
            "CONSTRUCTOR_ARGS": "0x",
            "VERIFIED": "false"
          }
        ]
      }
    },
    "goerli": {
      "production": {
        "1.0.0": [
          {
            "ADDRESS": "0x9b11bc9FAc17c058CAB6286b0c785bE6a65492EF",
            "OPTIMIZER_RUNS": "1000000",
            "TIMESTAMP": "2023-05-18 14:08:25",
            "CONSTRUCTOR_ARGS": "0x00000000000000000000000011f11121df7256c40339393b0fb045321022ce44000000000000000000000000f1d67e1dddc87e2858c87ebd5b19f99a4e297541",
            "VERIFIED": "true"
          }
        ]
      }
    },
    "lineatest": {
      "production": {
        "1.0.0": [
          {
            "ADDRESS": "0x9b11bc9FAc17c058CAB6286b0c785bE6a65492EF",
            "OPTIMIZER_RUNS": "1000000",
            "TIMESTAMP": "2023-05-15 16:02:17",
            "CONSTRUCTOR_ARGS": "0x00000000000000000000000011f11121df7256c40339393b0fb045321022ce44000000000000000000000000f1d67e1dddc87e2858c87ebd5b19f99a4e297541",
            "VERIFIED": "false"
          }
        ]
      }
    },
    "bsc": {
      "production": {
        "1.0.0": [
          {
            "ADDRESS": "0x9b11bc9FAc17c058CAB6286b0c785bE6a65492EF",
            "OPTIMIZER_RUNS": "1000000",
            "TIMESTAMP": "2023-05-17 17:32:12",
            "CONSTRUCTOR_ARGS": "0x00000000000000000000000011f11121df7256c40339393b0fb045321022ce44000000000000000000000000f1d67e1dddc87e2858c87ebd5b19f99a4e297541",
            "VERIFIED": "true"
          }
        ]
      }
    },
    "mainnet": {
      "production": {
        "1.0.0": [
          {
            "ADDRESS": "0x9b11bc9FAc17c058CAB6286b0c785bE6a65492EF",
            "OPTIMIZER_RUNS": "1000000",
            "TIMESTAMP": "2023-05-17 22:06:47",
            "CONSTRUCTOR_ARGS": "0x00000000000000000000000011f11121df7256c40339393b0fb045321022ce44000000000000000000000000f1d67e1dddc87e2858c87ebd5b19f99a4e297541",
            "VERIFIED": "true"
          }
        ]
      }
    },
    "gnosis": {
      "production": {
        "1.0.0": [
          {
            "ADDRESS": "0x9b11bc9FAc17c058CAB6286b0c785bE6a65492EF",
            "OPTIMIZER_RUNS": "1000000",
            "TIMESTAMP": "2023-05-17 22:06:29",
            "CONSTRUCTOR_ARGS": "0x00000000000000000000000011f11121df7256c40339393b0fb045321022ce44000000000000000000000000f1d67e1dddc87e2858c87ebd5b19f99a4e297541",
            "VERIFIED": "false"
          }
        ]
      }
    },
    "polygon": {
      "production": {
        "1.0.0": [
          {
            "ADDRESS": "0x9b11bc9FAc17c058CAB6286b0c785bE6a65492EF",
            "OPTIMIZER_RUNS": "1000000",
            "TIMESTAMP": "2023-05-17 22:07:00",
            "CONSTRUCTOR_ARGS": "0x00000000000000000000000011f11121df7256c40339393b0fb045321022ce44000000000000000000000000f1d67e1dddc87e2858c87ebd5b19f99a4e297541",
            "VERIFIED": "true"
          }
        ]
      }
    },
    "fantom": {
      "production": {
        "1.0.0": [
          {
            "ADDRESS": "0x9b11bc9FAc17c058CAB6286b0c785bE6a65492EF",
            "OPTIMIZER_RUNS": "1000000",
            "TIMESTAMP": "2023-05-17 22:12:12",
            "CONSTRUCTOR_ARGS": "0x00000000000000000000000011f11121df7256c40339393b0fb045321022ce44000000000000000000000000f1d67e1dddc87e2858c87ebd5b19f99a4e297541",
            "VERIFIED": "false"
          }
        ]
      }
    },
    "okx": {
      "production": {
        "1.0.0": [
          {
            "ADDRESS": "0x9b11bc9FAc17c058CAB6286b0c785bE6a65492EF",
            "OPTIMIZER_RUNS": "1000000",
            "TIMESTAMP": "2023-05-17 23:23:09",
            "CONSTRUCTOR_ARGS": "0x00000000000000000000000011f11121df7256c40339393b0fb045321022ce44000000000000000000000000f1d67e1dddc87e2858c87ebd5b19f99a4e297541",
            "VERIFIED": "false"
          }
        ]
      }
    },
    "moonriver": {
      "production": {
        "1.0.0": [
          {
            "ADDRESS": "0x9b11bc9FAc17c058CAB6286b0c785bE6a65492EF",
            "OPTIMIZER_RUNS": "1000000",
            "TIMESTAMP": "2023-05-17 23:23:21",
            "CONSTRUCTOR_ARGS": "0x00000000000000000000000011f11121df7256c40339393b0fb045321022ce44000000000000000000000000f1d67e1dddc87e2858c87ebd5b19f99a4e297541",
            "VERIFIED": "true"
          }
        ]
      }
    },
    "avalanche": {
      "production": {
        "1.0.0": [
          {
            "ADDRESS": "0x9b11bc9FAc17c058CAB6286b0c785bE6a65492EF",
            "OPTIMIZER_RUNS": "1000000",
            "TIMESTAMP": "2023-05-17 23:23:55",
            "CONSTRUCTOR_ARGS": "0x00000000000000000000000011f11121df7256c40339393b0fb045321022ce44000000000000000000000000f1d67e1dddc87e2858c87ebd5b19f99a4e297541",
            "VERIFIED": "true"
          }
        ]
      }
    },
    "moonbeam": {
      "production": {
        "1.0.0": [
          {
            "ADDRESS": "0x9b11bc9FAc17c058CAB6286b0c785bE6a65492EF",
            "OPTIMIZER_RUNS": "1000000",
            "TIMESTAMP": "2023-05-18 12:25:42",
            "CONSTRUCTOR_ARGS": "0x00000000000000000000000011f11121df7256c40339393b0fb045321022ce44000000000000000000000000f1d67e1dddc87e2858c87ebd5b19f99a4e297541",
            "VERIFIED": "true"
          }
        ]
      }
    },
    "fuse": {
      "production": {
        "1.0.0": [
          {
            "ADDRESS": "0x9b11bc9FAc17c058CAB6286b0c785bE6a65492EF",
            "OPTIMIZER_RUNS": "1000000",
            "TIMESTAMP": "2023-05-18 11:43:59",
            "CONSTRUCTOR_ARGS": "0x00000000000000000000000011f11121df7256c40339393b0fb045321022ce44000000000000000000000000f1d67e1dddc87e2858c87ebd5b19f99a4e297541",
            "VERIFIED": "true"
          }
        ]
      }
    },
    "cronos": {
      "production": {
        "1.0.0": [
          {
            "ADDRESS": "0x9b11bc9FAc17c058CAB6286b0c785bE6a65492EF",
            "OPTIMIZER_RUNS": "1000000",
            "TIMESTAMP": "2023-05-18 11:46:39",
            "CONSTRUCTOR_ARGS": "0x00000000000000000000000011f11121df7256c40339393b0fb045321022ce44000000000000000000000000f1d67e1dddc87e2858c87ebd5b19f99a4e297541",
            "VERIFIED": "true"
          }
        ]
      }
    },
    "celo": {
      "production": {
        "1.0.0": [
          {
            "ADDRESS": "0x9b11bc9FAc17c058CAB6286b0c785bE6a65492EF",
            "OPTIMIZER_RUNS": "1000000",
            "TIMESTAMP": "2023-05-18 11:57:35",
            "CONSTRUCTOR_ARGS": "0x00000000000000000000000011f11121df7256c40339393b0fb045321022ce44000000000000000000000000f1d67e1dddc87e2858c87ebd5b19f99a4e297541",
            "VERIFIED": "true"
          }
        ]
      }
    },
    "velas": {
      "production": {
        "1.0.0": [
          {
            "ADDRESS": "0x9b11bc9FAc17c058CAB6286b0c785bE6a65492EF",
            "OPTIMIZER_RUNS": "1000000",
            "TIMESTAMP": "2023-05-18 12:10:08",
            "CONSTRUCTOR_ARGS": "0x00000000000000000000000011f11121df7256c40339393b0fb045321022ce44000000000000000000000000f1d67e1dddc87e2858c87ebd5b19f99a4e297541",
            "VERIFIED": "true"
          }
        ]
      }
    },
    "evmos": {
      "production": {
        "1.0.0": [
          {
            "ADDRESS": "0x9b11bc9FAc17c058CAB6286b0c785bE6a65492EF",
            "OPTIMIZER_RUNS": "1000000",
            "TIMESTAMP": "2023-05-18 12:18:27",
            "CONSTRUCTOR_ARGS": "0x00000000000000000000000011f11121df7256c40339393b0fb045321022ce44000000000000000000000000f1d67e1dddc87e2858c87ebd5b19f99a4e297541",
            "VERIFIED": "true"
          }
        ]
      }
    },
    "aurora": {
      "production": {
        "1.0.0": [
          {
            "ADDRESS": "0x9b11bc9FAc17c058CAB6286b0c785bE6a65492EF",
            "OPTIMIZER_RUNS": "1000000",
            "TIMESTAMP": "2023-05-18 12:29:10",
            "CONSTRUCTOR_ARGS": "0x00000000000000000000000011f11121df7256c40339393b0fb045321022ce44000000000000000000000000f1d67e1dddc87e2858c87ebd5b19f99a4e297541",
            "VERIFIED": "false"
          }
        ]
      }
    },
    "boba": {
      "production": {
        "1.0.0": [
          {
            "ADDRESS": "0x9b11bc9FAc17c058CAB6286b0c785bE6a65492EF",
            "OPTIMIZER_RUNS": "1000000",
            "TIMESTAMP": "2023-05-18 12:47:00",
            "CONSTRUCTOR_ARGS": "0x00000000000000000000000011f11121df7256c40339393b0fb045321022ce44000000000000000000000000f1d67e1dddc87e2858c87ebd5b19f99a4e297541",
            "VERIFIED": "true"
          }
        ]
      }
    },
    "polygonzkevm": {
      "production": {
        "1.0.0": [
          {
            "ADDRESS": "0x9b11bc9FAc17c058CAB6286b0c785bE6a65492EF",
            "OPTIMIZER_RUNS": "1000000",
            "TIMESTAMP": "2023-06-01 13:05:26",
            "CONSTRUCTOR_ARGS": "0x00000000000000000000000011f11121df7256c40339393b0fb045321022ce44000000000000000000000000f1d67e1dddc87e2858c87ebd5b19f99a4e297541",
            "VERIFIED": "false"
          }
        ]
      }
    },
<<<<<<< HEAD
    "mumbai": {
      "staging": {
        "1.0.0": [
          {
            "ADDRESS": "0x29045869e3170c5831Eb5c1F8eF9137002efBFD0",
            "OPTIMIZER_RUNS": "1000000",
            "TIMESTAMP": "2023-06-06 16:00:41",
            "CONSTRUCTOR_ARGS": "0x000000000000000000000000552008c0f6870c2f77e5cc1d2eb9bdff03e30ea00000000000000000000000006c9890cfd17aec8223f3f6f09bae8a4fc7a67d8d",
            "VERIFIED": "true"
=======
    "localanvil": {
      "staging": {
        "1.0.0": [
          {
            "ADDRESS": "0x5Bd7BBBd7C20043D3671E538e5708953DdA7b1dD",
            "OPTIMIZER_RUNS": "1000000",
            "TIMESTAMP": "2023-06-07 13:20:00",
            "CONSTRUCTOR_ARGS": "0x000000000000000000000000f39fd6e51aad88f6f4ce6ab8827279cfffb92266000000000000000000000000ebc451739ed4ed50e1a394f4757cdd3af4ea032b",
            "VERIFIED": "false"
>>>>>>> e60681b6
          }
        ]
      }
    }
  },
  "AcrossFacet": {
    "optimism": {
      "production": {
        "1.0.0": [
          {
            "ADDRESS": "0xCd063F35ed6f6d9B036284475B7779FdCf1Dd76C",
            "OPTIMIZER_RUNS": "1000000",
            "TIMESTAMP": "2023-04-12 10:41:11",
            "CONSTRUCTOR_ARGS": "0x000000000000000000000000a420b2d1c0841415a695b81e5b867bcd07dff8c90000000000000000000000004200000000000000000000000000000000000006",
            "VERIFIED": "true"
          }
        ],
        "2.0.0": [
          {
            "ADDRESS": "0x2A7568Fd6dffA6F7578cdF010398BffAa53cc7c0",
            "OPTIMIZER_RUNS": "1000000",
            "TIMESTAMP": "2023-05-17 17:35:43",
            "CONSTRUCTOR_ARGS": "0x0000000000000000000000006f26bf09b1c792e3228e5467807a900a503c02810000000000000000000000004200000000000000000000000000000000000006",
            "VERIFIED": "true"
          }
        ]
      }
    },
    "arbitrum": {
      "production": {
        "1.0.0": [
          {
            "ADDRESS": "0xCd063F35ed6f6d9B036284475B7779FdCf1Dd76C",
            "OPTIMIZER_RUNS": "1000000",
            "TIMESTAMP": "2023-04-12 13:58:41",
            "CONSTRUCTOR_ARGS": "0x000000000000000000000000b88690461ddbab6f04dfad7df66b7725942feb9c00000000000000000000000082af49447d8a07e3bd95bd0d56f35241523fbab1",
            "VERIFIED": "true"
          }
        ],
        "2.0.0": [
          {
            "ADDRESS": "0x2A7568Fd6dffA6F7578cdF010398BffAa53cc7c0",
            "OPTIMIZER_RUNS": "1000000",
            "TIMESTAMP": "2023-05-17 17:32:10",
            "CONSTRUCTOR_ARGS": "0x000000000000000000000000e35e9842fceaca96570b734083f4a58e8f7c5f2a00000000000000000000000082af49447d8a07e3bd95bd0d56f35241523fbab1",
            "VERIFIED": "true"
          }
        ]
      }
    },
    "mumbai": {
      "production": {
        "1.0.0": [
          {
            "ADDRESS": "0x67c40A4da7B00B68bA6DE2D33B9af6A693F3d8C5",
            "OPTIMIZER_RUNS": "1000000",
            "TIMESTAMP": "2023-04-17 16:48:25",
            "CONSTRUCTOR_ARGS": "0x000000000000000000000000fd9e2642a170add10f53ee14a93fcf2f31924944000000000000000000000000a6fa4fb5f76172d178d61b04b0ecd319c5d1c0aa",
            "VERIFIED": "true"
          }
        ],
        "2.0.0": [
          {
            "ADDRESS": "0x2A7568Fd6dffA6F7578cdF010398BffAa53cc7c0",
            "OPTIMIZER_RUNS": "1000000",
            "TIMESTAMP": "2023-05-15 13:26:20",
            "CONSTRUCTOR_ARGS": "0x00000000000000000000000045ff03629d024b7763275e732a2d80202c18b31c0000000000000000000000009c3c9283d3e44854697cd22d3faa240cfb032889",
            "VERIFIED": "true"
          }
        ]
      },
      "staging": {
        "2.0.0": [
          {
            "ADDRESS": "0x2c29ca74714d34C5fd34A824da9C021005B1fB91",
            "OPTIMIZER_RUNS": "1000000",
            "TIMESTAMP": "2023-05-04 19:59:23",
            "CONSTRUCTOR_ARGS": "0x000000000000000000000000fd9e2642a170add10f53ee14a93fcf2f31924944000000000000000000000000a6fa4fb5f76172d178d61b04b0ecd319c5d1c0aa",
            "VERIFIED": "true"
          }
        ]
      }
    },
    "testNetwork": {
      "production": {
        "1.0.0": [
          {
            "ADDRESS": "0x1222",
            "OPTIMIZER_RUNS": "1000000",
            "TIMESTAMP": "2023-04-12 13:44:40",
            "CONSTRUCTOR_ARGS": "0x",
            "VERIFIED": "false"
          }
        ]
      }
    },
    "polygon": {
      "production": {
        "2.0.0": [
          {
            "ADDRESS": "0x2A7568Fd6dffA6F7578cdF010398BffAa53cc7c0",
            "OPTIMIZER_RUNS": "1000000",
            "TIMESTAMP": "2023-05-17 22:09:39",
            "CONSTRUCTOR_ARGS": "0x0000000000000000000000009295ee1d8c5b022be115a2ad3c30c72e34e7f0960000000000000000000000007ceb23fd6bc0add59e62ac25578270cff1b9f619",
            "VERIFIED": "true"
          }
        ]
      }
    },
    "mainnet": {
      "production": {
        "2.0.0": [
          {
            "ADDRESS": "0x2A7568Fd6dffA6F7578cdF010398BffAa53cc7c0",
            "OPTIMIZER_RUNS": "1000000",
            "TIMESTAMP": "2023-05-17 22:09:55",
            "CONSTRUCTOR_ARGS": "0x0000000000000000000000005c7bcd6e7de5423a257d81b442095a1a6ced35c5000000000000000000000000c02aaa39b223fe8d0a0e5c4f27ead9083c756cc2",
            "VERIFIED": "true"
          }
        ]
      }
    },
    "goerli": {
      "production": {
        "2.0.0": [
          {
            "ADDRESS": "0x2A7568Fd6dffA6F7578cdF010398BffAa53cc7c0",
            "OPTIMIZER_RUNS": "1000000",
            "TIMESTAMP": "2023-05-18 14:13:58",
            "CONSTRUCTOR_ARGS": "0x000000000000000000000000ec88d3c08e2939562ff8188b4e30a52236c3ff09000000000000000000000000b4fbf271143f4fbf7b91a5ded31805e42b2208d6",
            "VERIFIED": "true"
          }
        ]
      }
    },
    "lineatest": {
      "production": {
        "2.0.0": [
          {
            "ADDRESS": "0x2A7568Fd6dffA6F7578cdF010398BffAa53cc7c0",
            "OPTIMIZER_RUNS": "1000000",
            "TIMESTAMP": "2023-05-15 16:04:32",
            "CONSTRUCTOR_ARGS": "0x00000000000000000000000000000000000000000000000000000000000000200000000000000000000000000000000000000000000000000000000000000020",
            "VERIFIED": "false"
          }
        ]
      }
    }
  },
  "CBridgeFacet": {
    "optimism": {
      "production": {
        "1.0.0": [
          {
            "ADDRESS": "0xA1Edc2eD671Dfa77eD2dCD2ee012F82e4807A75a",
            "OPTIMIZER_RUNS": "1000000",
            "TIMESTAMP": "2023-05-17 17:39:27",
            "CONSTRUCTOR_ARGS": "0x0000000000000000000000009d39fc627a6d9d9f8c831c16995b209548cc3401",
            "VERIFIED": "true"
          }
        ]
      }
    },
    "arbitrum": {
      "production": {
        "1.0.0": [
          {
            "ADDRESS": "0xA1Edc2eD671Dfa77eD2dCD2ee012F82e4807A75a",
            "OPTIMIZER_RUNS": "1000000",
            "TIMESTAMP": "2023-05-17 17:36:49",
            "CONSTRUCTOR_ARGS": "0x0000000000000000000000001619de6b6b20ed217a58d00f37b9d47c7663feca",
            "VERIFIED": "true"
          }
        ]
      }
    },
    "moonbeam": {
      "production": {
        "1.0.0": [
          {
            "ADDRESS": "0xA1Edc2eD671Dfa77eD2dCD2ee012F82e4807A75a",
            "OPTIMIZER_RUNS": "1000000",
            "TIMESTAMP": "2023-05-18 12:27:50",
            "CONSTRUCTOR_ARGS": "0x000000000000000000000000841ce48f9446c8e281d3f1444cb859b4a6d0738c",
            "VERIFIED": "true"
          }
        ]
      }
    },
    "mumbai": {
      "production": {
        "1.0.0": [
          {
            "ADDRESS": "0xA1Edc2eD671Dfa77eD2dCD2ee012F82e4807A75a",
            "OPTIMIZER_RUNS": "1000000",
            "TIMESTAMP": "2023-05-15 13:31:52",
            "CONSTRUCTOR_ARGS": "0x000000000000000000000000f89354f314faf344abd754924438ba798e306df2",
            "VERIFIED": "true"
          }
        ]
      }
    },
    "goerli": {
      "production": {
        "1.0.0": [
          {
            "ADDRESS": "0xA1Edc2eD671Dfa77eD2dCD2ee012F82e4807A75a",
            "OPTIMIZER_RUNS": "1000000",
            "TIMESTAMP": "2023-05-18 14:18:49",
            "CONSTRUCTOR_ARGS": "0x000000000000000000000000358234b325ef9ea8115291a8b81b7d33a2fa762d",
            "VERIFIED": "true"
          }
        ]
      }
    },
    "lineatest": {
      "production": {
        "1.0.0": [
          {
            "ADDRESS": "0xA1Edc2eD671Dfa77eD2dCD2ee012F82e4807A75a",
            "OPTIMIZER_RUNS": "1000000",
            "TIMESTAMP": "2023-05-15 16:12:16",
            "CONSTRUCTOR_ARGS": "0x0000000000000000000000000000000000000000000000000000000000000020",
            "VERIFIED": "false"
          }
        ]
      }
    },
    "mainnet": {
      "production": {
        "1.0.0": [
          {
            "ADDRESS": "0xA1Edc2eD671Dfa77eD2dCD2ee012F82e4807A75a",
            "OPTIMIZER_RUNS": "1000000",
            "TIMESTAMP": "2023-05-17 22:22:08",
            "CONSTRUCTOR_ARGS": "0x0000000000000000000000005427fefa711eff984124bfbb1ab6fbf5e3da1820",
            "VERIFIED": "true"
          }
        ]
      }
    },
    "bsc": {
      "production": {
        "1.0.0": [
          {
            "ADDRESS": "0xA1Edc2eD671Dfa77eD2dCD2ee012F82e4807A75a",
            "OPTIMIZER_RUNS": "1000000",
            "TIMESTAMP": "2023-05-17 17:39:00",
            "CONSTRUCTOR_ARGS": "0x000000000000000000000000dd90e5e87a2081dcf0391920868ebc2ffb81a1af",
            "VERIFIED": "true"
          }
        ]
      }
    },
    "avalanche": {
      "production": {
        "1.0.0": [
          {
            "ADDRESS": "0xA1Edc2eD671Dfa77eD2dCD2ee012F82e4807A75a",
            "OPTIMIZER_RUNS": "1000000",
            "TIMESTAMP": "2023-05-17 23:26:56",
            "CONSTRUCTOR_ARGS": "0x000000000000000000000000ef3c714c9425a8f3697a9c969dc1af30ba82e5d4",
            "VERIFIED": "true"
          }
        ]
      }
    },
    "polygon": {
      "production": {
        "1.0.0": [
          {
            "ADDRESS": "0xA1Edc2eD671Dfa77eD2dCD2ee012F82e4807A75a",
            "OPTIMIZER_RUNS": "1000000",
            "TIMESTAMP": "2023-05-17 22:18:03",
            "CONSTRUCTOR_ARGS": "0x00000000000000000000000088dcdc47d2f83a99cf0000fdf667a468bb958a78",
            "VERIFIED": "true"
          }
        ]
      }
    },
    "gnosis": {
      "production": {
        "1.0.0": [
          {
            "ADDRESS": "0xA1Edc2eD671Dfa77eD2dCD2ee012F82e4807A75a",
            "OPTIMIZER_RUNS": "1000000",
            "TIMESTAMP": "2023-05-17 22:11:28",
            "CONSTRUCTOR_ARGS": "0x0000000000000000000000003795c36e7d12a8c252a20c5a7b455f7c57b60283",
            "VERIFIED": "false"
          }
        ]
      }
    },
    "fantom": {
      "production": {
        "1.0.0": [
          {
            "ADDRESS": "0xA1Edc2eD671Dfa77eD2dCD2ee012F82e4807A75a",
            "OPTIMIZER_RUNS": "1000000",
            "TIMESTAMP": "2023-05-17 23:06:06",
            "CONSTRUCTOR_ARGS": "0x000000000000000000000000374b8a9f3ec5eb2d97eca84ea27aca45aa1c57ef",
            "VERIFIED": "true"
          }
        ]
      }
    },
    "okx": {
      "production": {
        "1.0.0": [
          {
            "ADDRESS": "0xA1Edc2eD671Dfa77eD2dCD2ee012F82e4807A75a",
            "OPTIMIZER_RUNS": "1000000",
            "TIMESTAMP": "2023-05-17 23:25:11",
            "CONSTRUCTOR_ARGS": "0x0000000000000000000000006a2d262d56735dba19dd70682b39f6be9a931d98",
            "VERIFIED": "false"
          }
        ]
      }
    },
    "moonriver": {
      "production": {
        "1.0.0": [
          {
            "ADDRESS": "0xA1Edc2eD671Dfa77eD2dCD2ee012F82e4807A75a",
            "OPTIMIZER_RUNS": "1000000",
            "TIMESTAMP": "2023-05-17 23:26:05",
            "CONSTRUCTOR_ARGS": "0x000000000000000000000000841ce48f9446c8e281d3f1444cb859b4a6d0738c",
            "VERIFIED": "true"
          }
        ]
      }
    },
    "celo": {
      "production": {
        "1.0.0": [
          {
            "ADDRESS": "0xA1Edc2eD671Dfa77eD2dCD2ee012F82e4807A75a",
            "OPTIMIZER_RUNS": "1000000",
            "TIMESTAMP": "2023-05-18 12:12:23",
            "CONSTRUCTOR_ARGS": "0x000000000000000000000000bb7684cc5408f4dd0921e5c2cadd547b8f1ad573",
            "VERIFIED": "true"
          }
        ]
      }
    },
    "evmos": {
      "production": {
        "1.0.0": [
          {
            "ADDRESS": "0xA1Edc2eD671Dfa77eD2dCD2ee012F82e4807A75a",
            "OPTIMIZER_RUNS": "1000000",
            "TIMESTAMP": "2023-05-18 12:20:24",
            "CONSTRUCTOR_ARGS": "0x0000000000000000000000005f52b9d1c0853da636e178169e6b426e4ccfa813",
            "VERIFIED": "true"
          }
        ]
      }
    },
    "aurora": {
      "production": {
        "1.0.0": [
          {
            "ADDRESS": "0xA1Edc2eD671Dfa77eD2dCD2ee012F82e4807A75a",
            "OPTIMIZER_RUNS": "1000000",
            "TIMESTAMP": "2023-05-18 12:31:00",
            "CONSTRUCTOR_ARGS": "0x000000000000000000000000841ce48f9446c8e281d3f1444cb859b4a6d0738c",
            "VERIFIED": "false"
          }
        ]
      }
    },
    "boba": {
      "production": {
        "1.0.0": [
          {
            "ADDRESS": "0xA1Edc2eD671Dfa77eD2dCD2ee012F82e4807A75a",
            "OPTIMIZER_RUNS": "1000000",
            "TIMESTAMP": "2023-05-18 12:49:17",
            "CONSTRUCTOR_ARGS": "0x000000000000000000000000841ce48f9446c8e281d3f1444cb859b4a6d0738c",
            "VERIFIED": "true"
          }
        ]
      }
    },
    "polygonzkevm": {
      "production": {
        "1.0.0": [
          {
            "ADDRESS": "0xA1Edc2eD671Dfa77eD2dCD2ee012F82e4807A75a",
            "OPTIMIZER_RUNS": "1000000",
            "TIMESTAMP": "2023-06-01 13:07:27",
            "CONSTRUCTOR_ARGS": "0x000000000000000000000000d46f8e428a06789b5884df54e029e738277388d1",
            "VERIFIED": "false"
          }
        ]
      }
    }
  },
  "GenericSwapFacet": {
    "optimism": {
      "production": {
        "1.0.0": [
          {
            "ADDRESS": "0x2fF4484bcaEf13e4a1Db84E6af882c9d66c97e3F",
            "OPTIMIZER_RUNS": "1000000",
            "TIMESTAMP": "2023-05-17 17:41:24",
            "CONSTRUCTOR_ARGS": "0x",
            "VERIFIED": "true"
          }
        ]
      }
    },
    "arbitrum": {
      "production": {
        "1.0.0": [
          {
            "ADDRESS": "0x2fF4484bcaEf13e4a1Db84E6af882c9d66c97e3F",
            "OPTIMIZER_RUNS": "1000000",
            "TIMESTAMP": "2023-05-17 17:38:44",
            "CONSTRUCTOR_ARGS": "0x",
            "VERIFIED": "true"
          }
        ]
      }
    },
    "moonbeam": {
      "production": {
        "1.0.0": [
          {
            "ADDRESS": "0x2fF4484bcaEf13e4a1Db84E6af882c9d66c97e3F",
            "OPTIMIZER_RUNS": "1000000",
            "TIMESTAMP": "2023-05-18 12:29:29",
            "CONSTRUCTOR_ARGS": "0x",
            "VERIFIED": "true"
          }
        ]
      }
    },
    "mumbai": {
      "production": {
        "1.0.0": [
          {
            "ADDRESS": "0x2fF4484bcaEf13e4a1Db84E6af882c9d66c97e3F",
            "OPTIMIZER_RUNS": "1000000",
            "TIMESTAMP": "2023-05-15 13:33:42",
            "CONSTRUCTOR_ARGS": "0x",
            "VERIFIED": "true"
          }
        ]
      }
    },
    "goerli": {
      "production": {
        "1.0.0": [
          {
            "ADDRESS": "0x2fF4484bcaEf13e4a1Db84E6af882c9d66c97e3F",
            "OPTIMIZER_RUNS": "1000000",
            "TIMESTAMP": "2023-05-18 14:20:24",
            "CONSTRUCTOR_ARGS": "0x",
            "VERIFIED": "true"
          }
        ]
      }
    },
    "lineatest": {
      "production": {
        "1.0.0": [
          {
            "ADDRESS": "0x2fF4484bcaEf13e4a1Db84E6af882c9d66c97e3F",
            "OPTIMIZER_RUNS": "1000000",
            "TIMESTAMP": "2023-05-15 16:16:07",
            "CONSTRUCTOR_ARGS": "0x",
            "VERIFIED": "false"
          }
        ]
      }
    },
    "bsc": {
      "production": {
        "1.0.0": [
          {
            "ADDRESS": "0x2fF4484bcaEf13e4a1Db84E6af882c9d66c97e3F",
            "OPTIMIZER_RUNS": "1000000",
            "TIMESTAMP": "2023-05-17 17:40:59",
            "CONSTRUCTOR_ARGS": "0x",
            "VERIFIED": "true"
          }
        ]
      }
    },
    "mainnet": {
      "production": {
        "1.0.0": [
          {
            "ADDRESS": "0x2fF4484bcaEf13e4a1Db84E6af882c9d66c97e3F",
            "OPTIMIZER_RUNS": "1000000",
            "TIMESTAMP": "2023-05-17 22:29:48",
            "CONSTRUCTOR_ARGS": "0x",
            "VERIFIED": "true"
          }
        ]
      }
    },
    "gnosis": {
      "production": {
        "1.0.0": [
          {
            "ADDRESS": "0x2fF4484bcaEf13e4a1Db84E6af882c9d66c97e3F",
            "OPTIMIZER_RUNS": "1000000",
            "TIMESTAMP": "2023-05-17 22:12:53",
            "CONSTRUCTOR_ARGS": "0x",
            "VERIFIED": "false"
          }
        ]
      }
    },
    "polygon": {
      "production": {
        "1.0.0": [
          {
            "ADDRESS": "0x2fF4484bcaEf13e4a1Db84E6af882c9d66c97e3F",
            "OPTIMIZER_RUNS": "1000000",
            "TIMESTAMP": "2023-05-17 22:21:00",
            "CONSTRUCTOR_ARGS": "0x",
            "VERIFIED": "true"
          }
        ]
      }
    },
    "fantom": {
      "production": {
        "1.0.0": [
          {
            "ADDRESS": "0x2fF4484bcaEf13e4a1Db84E6af882c9d66c97e3F",
            "OPTIMIZER_RUNS": "1000000",
            "TIMESTAMP": "2023-05-17 23:11:35",
            "CONSTRUCTOR_ARGS": "0x",
            "VERIFIED": "true"
          }
        ]
      }
    },
    "okx": {
      "production": {
        "1.0.0": [
          {
            "ADDRESS": "0x2fF4484bcaEf13e4a1Db84E6af882c9d66c97e3F",
            "OPTIMIZER_RUNS": "1000000",
            "TIMESTAMP": "2023-05-17 23:26:56",
            "CONSTRUCTOR_ARGS": "0x",
            "VERIFIED": "false"
          }
        ]
      }
    },
    "moonriver": {
      "production": {
        "1.0.0": [
          {
            "ADDRESS": "0x2fF4484bcaEf13e4a1Db84E6af882c9d66c97e3F",
            "OPTIMIZER_RUNS": "1000000",
            "TIMESTAMP": "2023-05-17 23:27:58",
            "CONSTRUCTOR_ARGS": "0x",
            "VERIFIED": "true"
          }
        ]
      }
    },
    "avalanche": {
      "production": {
        "1.0.0": [
          {
            "ADDRESS": "0x2fF4484bcaEf13e4a1Db84E6af882c9d66c97e3F",
            "OPTIMIZER_RUNS": "1000000",
            "TIMESTAMP": "2023-05-17 23:30:54",
            "CONSTRUCTOR_ARGS": "0x",
            "VERIFIED": "true"
          }
        ]
      }
    },
    "fuse": {
      "production": {
        "1.0.0": [
          {
            "ADDRESS": "0x2fF4484bcaEf13e4a1Db84E6af882c9d66c97e3F",
            "OPTIMIZER_RUNS": "1000000",
            "TIMESTAMP": "2023-05-18 11:44:37",
            "CONSTRUCTOR_ARGS": "0x",
            "VERIFIED": "true"
          }
        ]
      }
    },
    "cronos": {
      "production": {
        "1.0.0": [
          {
            "ADDRESS": "0x2fF4484bcaEf13e4a1Db84E6af882c9d66c97e3F",
            "OPTIMIZER_RUNS": "1000000",
            "TIMESTAMP": "2023-05-18 11:49:15",
            "CONSTRUCTOR_ARGS": "0x",
            "VERIFIED": "true"
          }
        ]
      }
    },
    "velas": {
      "production": {
        "1.0.0": [
          {
            "ADDRESS": "0x2fF4484bcaEf13e4a1Db84E6af882c9d66c97e3F",
            "OPTIMIZER_RUNS": "1000000",
            "TIMESTAMP": "2023-05-18 12:10:42",
            "CONSTRUCTOR_ARGS": "0x",
            "VERIFIED": "true"
          }
        ]
      }
    },
    "celo": {
      "production": {
        "1.0.0": [
          {
            "ADDRESS": "0x2fF4484bcaEf13e4a1Db84E6af882c9d66c97e3F",
            "OPTIMIZER_RUNS": "1000000",
            "TIMESTAMP": "2023-05-18 12:21:01",
            "CONSTRUCTOR_ARGS": "0x",
            "VERIFIED": "true"
          }
        ]
      }
    },
    "evmos": {
      "production": {
        "1.0.0": [
          {
            "ADDRESS": "0x2fF4484bcaEf13e4a1Db84E6af882c9d66c97e3F",
            "OPTIMIZER_RUNS": "1000000",
            "TIMESTAMP": "2023-05-18 12:22:01",
            "CONSTRUCTOR_ARGS": "0x",
            "VERIFIED": "true"
          }
        ]
      }
    },
    "aurora": {
      "production": {
        "1.0.0": [
          {
            "ADDRESS": "0x2fF4484bcaEf13e4a1Db84E6af882c9d66c97e3F",
            "OPTIMIZER_RUNS": "1000000",
            "TIMESTAMP": "2023-05-18 12:32:32",
            "CONSTRUCTOR_ARGS": "0x",
            "VERIFIED": "false"
          }
        ]
      }
    },
    "boba": {
      "production": {
        "1.0.0": [
          {
            "ADDRESS": "0x2fF4484bcaEf13e4a1Db84E6af882c9d66c97e3F",
            "OPTIMIZER_RUNS": "1000000",
            "TIMESTAMP": "2023-05-18 12:51:20",
            "CONSTRUCTOR_ARGS": "0x",
            "VERIFIED": "true"
          }
        ]
      }
    }
  },
  "HopFacetOptimized": {
    "optimism": {
      "production": {
        "1.0.0": [
          {
            "ADDRESS": "0xc21228EFF985D5648DBe46B986653CE66f9F7B7B",
            "OPTIMIZER_RUNS": "1000000",
            "TIMESTAMP": "2023-04-12 10:48:12",
            "CONSTRUCTOR_ARGS": "0x",
            "VERIFIED": "true"
          }
        ],
        "2.0.0": [
          {
            "ADDRESS": "0xc673c3df4fff2C499009E5fCa94bc446f5B07772",
            "OPTIMIZER_RUNS": "1000000",
            "TIMESTAMP": "2023-05-17 17:43:31",
            "CONSTRUCTOR_ARGS": "0x",
            "VERIFIED": "true"
          }
        ]
      }
    },
    "arbitrum": {
      "production": {
        "1.0.0": [
          {
            "ADDRESS": "0xc21228EFF985D5648DBe46B986653CE66f9F7B7B",
            "OPTIMIZER_RUNS": "1000000",
            "TIMESTAMP": "2023-04-12 14:05:40",
            "CONSTRUCTOR_ARGS": "0x",
            "VERIFIED": "true"
          }
        ],
        "2.0.0": [
          {
            "ADDRESS": "0xc673c3df4fff2C499009E5fCa94bc446f5B07772",
            "OPTIMIZER_RUNS": "1000000",
            "TIMESTAMP": "2023-05-17 17:39:32",
            "CONSTRUCTOR_ARGS": "0x",
            "VERIFIED": "true"
          }
        ]
      }
    },
    "polygon": {
      "production": {
        "2.0.0": [
          {
            "ADDRESS": "0xc673c3df4fff2C499009E5fCa94bc446f5B07772",
            "OPTIMIZER_RUNS": "1000000",
            "TIMESTAMP": "2023-05-17 22:25:21",
            "CONSTRUCTOR_ARGS": "0x",
            "VERIFIED": "true"
          }
        ]
      }
    },
    "gnosis": {
      "production": {
        "2.0.0": [
          {
            "ADDRESS": "0xc673c3df4fff2C499009E5fCa94bc446f5B07772",
            "OPTIMIZER_RUNS": "1000000",
            "TIMESTAMP": "2023-05-17 22:15:47",
            "CONSTRUCTOR_ARGS": "0x",
            "VERIFIED": "false"
          }
        ]
      }
    },
    "mainnet": {
      "production": {
        "2.0.0": [
          {
            "ADDRESS": "0xc673c3df4fff2C499009E5fCa94bc446f5B07772",
            "OPTIMIZER_RUNS": "1000000",
            "TIMESTAMP": "2023-05-12 16:24:15",
            "CONSTRUCTOR_ARGS": "0x",
            "VERIFIED": "true"
          }
        ]
      }
    },
    "mumbai": {
      "production": {
        "2.0.0": [
          {
            "ADDRESS": "0xc673c3df4fff2C499009E5fCa94bc446f5B07772",
            "OPTIMIZER_RUNS": "1000000",
            "TIMESTAMP": "2023-05-15 13:35:32",
            "CONSTRUCTOR_ARGS": "0x",
            "VERIFIED": "true"
          }
        ]
      },
      "staging": {
        "2.0.0": [
          {
            "ADDRESS": "0xA4C05834026696E6e8f7fb934cF0351e60d0C40E",
            "OPTIMIZER_RUNS": "1000000",
            "TIMESTAMP": "2023-06-06 09:04:34",
            "CONSTRUCTOR_ARGS": "0x",
            "VERIFIED": "true"
          }
        ]
      }
    }
  },
  "HopFacet": {
    "optimism": {
      "production": {
        "1.0.0": [
          {
            "ADDRESS": "0x8dc41bf0F9D2D9c3118bcE5DD81f4e0d122fE4EB",
            "OPTIMIZER_RUNS": "1000000",
            "TIMESTAMP": "2023-04-12 10:51:04",
            "CONSTRUCTOR_ARGS": "0x",
            "VERIFIED": "true"
          }
        ],
        "2.0.0": [
          {
            "ADDRESS": "0x4Dc509f0BB4db1faeba81f5F13583Ff3d95F938D",
            "OPTIMIZER_RUNS": "1000000",
            "TIMESTAMP": "2023-05-17 17:47:33",
            "CONSTRUCTOR_ARGS": "0x",
            "VERIFIED": "true"
          }
        ]
      }
    },
    "arbitrum": {
      "production": {
        "1.0.0": [
          {
            "ADDRESS": "0x8dc41bf0F9D2D9c3118bcE5DD81f4e0d122fE4EB",
            "OPTIMIZER_RUNS": "1000000",
            "TIMESTAMP": "2023-04-12 14:10:50",
            "CONSTRUCTOR_ARGS": "0x",
            "VERIFIED": "true"
          }
        ],
        "2.0.0": [
          {
            "ADDRESS": "0x4Dc509f0BB4db1faeba81f5F13583Ff3d95F938D",
            "OPTIMIZER_RUNS": "1000000",
            "TIMESTAMP": "2023-05-17 17:43:48",
            "CONSTRUCTOR_ARGS": "0x",
            "VERIFIED": "true"
          }
        ]
      }
    },
    "goerli": {
      "production": {
        "2.0.0": [
          {
            "ADDRESS": "0x4Dc509f0BB4db1faeba81f5F13583Ff3d95F938D",
            "OPTIMIZER_RUNS": "1000000",
            "TIMESTAMP": "2023-05-02 16:12:47",
            "CONSTRUCTOR_ARGS": "0x",
            "VERIFIED": "true"
          }
        ]
      }
    },
    "polygon": {
      "production": {
        "2.0.0": [
          {
            "ADDRESS": "0x4Dc509f0BB4db1faeba81f5F13583Ff3d95F938D",
            "OPTIMIZER_RUNS": "1000000",
            "TIMESTAMP": "2023-05-17 22:32:31",
            "CONSTRUCTOR_ARGS": "0x",
            "VERIFIED": "true"
          }
        ]
      }
    },
    "gnosis": {
      "production": {
        "2.0.0": [
          {
            "ADDRESS": "0x4Dc509f0BB4db1faeba81f5F13583Ff3d95F938D",
            "OPTIMIZER_RUNS": "1000000",
            "TIMESTAMP": "2023-05-17 22:18:17",
            "CONSTRUCTOR_ARGS": "0x",
            "VERIFIED": "false"
          }
        ]
      }
    },
    "mainnet": {
      "production": {
        "2.0.0": [
          {
            "ADDRESS": "0x4Dc509f0BB4db1faeba81f5F13583Ff3d95F938D",
            "OPTIMIZER_RUNS": "1000000",
            "TIMESTAMP": "2023-05-17 22:35:59",
            "CONSTRUCTOR_ARGS": "0x",
            "VERIFIED": "true"
          }
        ]
      }
    },
    "mumbai": {
      "production": {
        "2.0.0": [
          {
            "ADDRESS": "0x4Dc509f0BB4db1faeba81f5F13583Ff3d95F938D",
            "OPTIMIZER_RUNS": "1000000",
            "TIMESTAMP": "2023-05-15 13:39:22",
            "CONSTRUCTOR_ARGS": "0x",
            "VERIFIED": "true"
          }
        ]
      },
      "staging": {
        "2.0.0": [
          {
            "ADDRESS": "0x1bcaB8A266E63Da49733c3ebB55bF7707459f4d0",
            "OPTIMIZER_RUNS": "1000000",
            "TIMESTAMP": "2023-06-06 16:03:42",
            "CONSTRUCTOR_ARGS": "0x",
            "VERIFIED": "true"
          }
        ]
      }
    }
  },
  "HyphenFacet": {
    "optimism": {
      "production": {
        "1.0.0": [
          {
            "ADDRESS": "0x416E2d3E39dF69bBc30244eC90477fD042812E6B",
            "OPTIMIZER_RUNS": "1000000",
            "TIMESTAMP": "2023-05-17 17:49:25",
            "CONSTRUCTOR_ARGS": "0x000000000000000000000000856cb5c3cbbe9e2e21293a644aa1f9363cee11e8",
            "VERIFIED": "true"
          }
        ]
      }
    },
    "arbitrum": {
      "production": {
        "1.0.0": [
          {
            "ADDRESS": "0x416E2d3E39dF69bBc30244eC90477fD042812E6B",
            "OPTIMIZER_RUNS": "1000000",
            "TIMESTAMP": "2023-05-17 17:45:51",
            "CONSTRUCTOR_ARGS": "0x000000000000000000000000856cb5c3cbbe9e2e21293a644aa1f9363cee11e8",
            "VERIFIED": "true"
          }
        ]
      }
    },
    "mainnet": {
      "production": {
        "1.0.0": [
          {
            "ADDRESS": "0x416E2d3E39dF69bBc30244eC90477fD042812E6B",
            "OPTIMIZER_RUNS": "1000000",
            "TIMESTAMP": "2023-05-12 18:07:17",
            "CONSTRUCTOR_ARGS": "0x0000000000000000000000002a5c2568b10a0e826bfa892cf21ba7218310180b",
            "VERIFIED": "true"
          }
        ]
      }
    },
    "mumbai": {
      "production": {
        "1.0.0": [
          {
            "ADDRESS": "0x416E2d3E39dF69bBc30244eC90477fD042812E6B",
            "OPTIMIZER_RUNS": "1000000",
            "TIMESTAMP": "2023-05-15 13:41:11",
            "CONSTRUCTOR_ARGS": "0x000000000000000000000000b831f0848a055b146a0b13d54cffa6c1fe201b83",
            "VERIFIED": "true"
          }
        ]
      }
    },
    "bsc": {
      "production": {
        "1.0.0": [
          {
            "ADDRESS": "0x416E2d3E39dF69bBc30244eC90477fD042812E6B",
            "OPTIMIZER_RUNS": "1000000",
            "TIMESTAMP": "2023-05-17 17:43:23",
            "CONSTRUCTOR_ARGS": "0x00000000000000000000000094d3e62151b12a12a4976f60edc18459538faf08",
            "VERIFIED": "true"
          }
        ]
      }
    },
    "polygon": {
      "production": {
        "1.0.0": [
          {
            "ADDRESS": "0x416E2d3E39dF69bBc30244eC90477fD042812E6B",
            "OPTIMIZER_RUNS": "1000000",
            "TIMESTAMP": "2023-05-17 22:35:12",
            "CONSTRUCTOR_ARGS": "0x0000000000000000000000002a5c2568b10a0e826bfa892cf21ba7218310180b",
            "VERIFIED": "true"
          }
        ]
      }
    },
    "fantom": {
      "production": {
        "1.0.0": [
          {
            "ADDRESS": "0x416E2d3E39dF69bBc30244eC90477fD042812E6B",
            "OPTIMIZER_RUNS": "1000000",
            "TIMESTAMP": "2023-05-17 23:15:44",
            "CONSTRUCTOR_ARGS": "0x000000000000000000000000856cb5c3cbbe9e2e21293a644aa1f9363cee11e8",
            "VERIFIED": "true"
          }
        ]
      }
    },
    "avalanche": {
      "production": {
        "1.0.0": [
          {
            "ADDRESS": "0x416E2d3E39dF69bBc30244eC90477fD042812E6B",
            "OPTIMIZER_RUNS": "1000000",
            "TIMESTAMP": "2023-05-17 23:33:03",
            "CONSTRUCTOR_ARGS": "0x0000000000000000000000002a5c2568b10a0e826bfa892cf21ba7218310180b",
            "VERIFIED": "true"
          }
        ]
      }
    }
  },
  "LIFuelFacet": {
    "optimism": {
      "production": {
        "1.0.0": [
          {
            "ADDRESS": "0x6e118Db5ab7018FcF195e1310074688B8A1912B3",
            "OPTIMIZER_RUNS": "1000000",
            "TIMESTAMP": "2023-05-17 17:51:26",
            "CONSTRUCTOR_ARGS": "0x",
            "VERIFIED": "true"
          }
        ]
      }
    },
    "arbitrum": {
      "production": {
        "1.0.0": [
          {
            "ADDRESS": "0x6e118Db5ab7018FcF195e1310074688B8A1912B3",
            "OPTIMIZER_RUNS": "1000000",
            "TIMESTAMP": "2023-05-17 17:47:54",
            "CONSTRUCTOR_ARGS": "0x",
            "VERIFIED": "true"
          }
        ]
      }
    },
    "moonbeam": {
      "production": {
        "1.0.0": [
          {
            "ADDRESS": "0x6e118Db5ab7018FcF195e1310074688B8A1912B3",
            "OPTIMIZER_RUNS": "1000000",
            "TIMESTAMP": "2023-05-18 12:31:08",
            "CONSTRUCTOR_ARGS": "0x",
            "VERIFIED": "true"
          }
        ]
      }
    },
    "mumbai": {
      "production": {
        "1.0.0": [
          {
            "ADDRESS": "0x6e118Db5ab7018FcF195e1310074688B8A1912B3",
            "OPTIMIZER_RUNS": "1000000",
            "TIMESTAMP": "2023-05-15 13:43:06",
            "CONSTRUCTOR_ARGS": "0x",
            "VERIFIED": "true"
          }
        ]
      }
    },
    "goerli": {
      "production": {
        "1.0.0": [
          {
            "ADDRESS": "0x6e118Db5ab7018FcF195e1310074688B8A1912B3",
            "OPTIMIZER_RUNS": "1000000",
            "TIMESTAMP": "2023-05-15 15:09:55",
            "CONSTRUCTOR_ARGS": "0x",
            "VERIFIED": "true"
          }
        ]
      }
    },
    "lineatest": {
      "production": {
        "1.0.0": [
          {
            "ADDRESS": "0x6e118Db5ab7018FcF195e1310074688B8A1912B3",
            "OPTIMIZER_RUNS": "1000000",
            "TIMESTAMP": "2023-05-15 16:21:55",
            "CONSTRUCTOR_ARGS": "0x",
            "VERIFIED": "false"
          }
        ]
      }
    },
    "bsc": {
      "production": {
        "1.0.0": [
          {
            "ADDRESS": "0x6e118Db5ab7018FcF195e1310074688B8A1912B3",
            "OPTIMIZER_RUNS": "1000000",
            "TIMESTAMP": "2023-05-17 17:46:07",
            "CONSTRUCTOR_ARGS": "0x",
            "VERIFIED": "true"
          }
        ]
      }
    },
    "gnosis": {
      "production": {
        "1.0.0": [
          {
            "ADDRESS": "0x6e118Db5ab7018FcF195e1310074688B8A1912B3",
            "OPTIMIZER_RUNS": "1000000",
            "TIMESTAMP": "2023-05-17 22:21:40",
            "CONSTRUCTOR_ARGS": "0x",
            "VERIFIED": "false"
          }
        ]
      }
    },
    "polygon": {
      "production": {
        "1.0.0": [
          {
            "ADDRESS": "0x6e118Db5ab7018FcF195e1310074688B8A1912B3",
            "OPTIMIZER_RUNS": "1000000",
            "TIMESTAMP": "2023-05-17 22:36:18",
            "CONSTRUCTOR_ARGS": "0x",
            "VERIFIED": "true"
          }
        ]
      }
    },
    "mainnet": {
      "production": {
        "1.0.0": [
          {
            "ADDRESS": "0x6e118Db5ab7018FcF195e1310074688B8A1912B3",
            "OPTIMIZER_RUNS": "1000000",
            "TIMESTAMP": "2023-05-17 22:38:38",
            "CONSTRUCTOR_ARGS": "0x",
            "VERIFIED": "true"
          }
        ]
      }
    },
    "fantom": {
      "production": {
        "1.0.0": [
          {
            "ADDRESS": "0x6e118Db5ab7018FcF195e1310074688B8A1912B3",
            "OPTIMIZER_RUNS": "1000000",
            "TIMESTAMP": "2023-05-17 23:19:55",
            "CONSTRUCTOR_ARGS": "0x",
            "VERIFIED": "true"
          }
        ]
      }
    },
    "okx": {
      "production": {
        "1.0.0": [
          {
            "ADDRESS": "0x6e118Db5ab7018FcF195e1310074688B8A1912B3",
            "OPTIMIZER_RUNS": "1000000",
            "TIMESTAMP": "2023-05-17 23:28:41",
            "CONSTRUCTOR_ARGS": "0x",
            "VERIFIED": "false"
          }
        ]
      }
    },
    "moonriver": {
      "production": {
        "1.0.0": [
          {
            "ADDRESS": "0x6e118Db5ab7018FcF195e1310074688B8A1912B3",
            "OPTIMIZER_RUNS": "1000000",
            "TIMESTAMP": "2023-05-17 23:29:52",
            "CONSTRUCTOR_ARGS": "0x",
            "VERIFIED": "true"
          }
        ]
      }
    },
    "avalanche": {
      "production": {
        "1.0.0": [
          {
            "ADDRESS": "0x6e118Db5ab7018FcF195e1310074688B8A1912B3",
            "OPTIMIZER_RUNS": "1000000",
            "TIMESTAMP": "2023-05-17 23:35:06",
            "CONSTRUCTOR_ARGS": "0x",
            "VERIFIED": "true"
          }
        ]
      }
    },
    "fuse": {
      "production": {
        "1.0.0": [
          {
            "ADDRESS": "0x6e118Db5ab7018FcF195e1310074688B8A1912B3",
            "OPTIMIZER_RUNS": "1000000",
            "TIMESTAMP": "2023-05-18 11:46:15",
            "CONSTRUCTOR_ARGS": "0x",
            "VERIFIED": "true"
          }
        ]
      }
    },
    "cronos": {
      "production": {
        "1.0.0": [
          {
            "ADDRESS": "0x6e118Db5ab7018FcF195e1310074688B8A1912B3",
            "OPTIMIZER_RUNS": "1000000",
            "TIMESTAMP": "2023-05-18 11:51:22",
            "CONSTRUCTOR_ARGS": "0x",
            "VERIFIED": "true"
          }
        ]
      }
    },
    "velas": {
      "production": {
        "1.0.0": [
          {
            "ADDRESS": "0x6e118Db5ab7018FcF195e1310074688B8A1912B3",
            "OPTIMIZER_RUNS": "1000000",
            "TIMESTAMP": "2023-05-18 12:12:14",
            "CONSTRUCTOR_ARGS": "0x",
            "VERIFIED": "true"
          }
        ]
      }
    },
    "evmos": {
      "production": {
        "1.0.0": [
          {
            "ADDRESS": "0x6e118Db5ab7018FcF195e1310074688B8A1912B3",
            "OPTIMIZER_RUNS": "1000000",
            "TIMESTAMP": "2023-05-18 12:23:44",
            "CONSTRUCTOR_ARGS": "0x",
            "VERIFIED": "true"
          }
        ]
      }
    },
    "celo": {
      "production": {
        "1.0.0": [
          {
            "ADDRESS": "0x6e118Db5ab7018FcF195e1310074688B8A1912B3",
            "OPTIMIZER_RUNS": "1000000",
            "TIMESTAMP": "2023-05-18 12:31:24",
            "CONSTRUCTOR_ARGS": "0x",
            "VERIFIED": "true"
          }
        ]
      }
    },
    "aurora": {
      "production": {
        "1.0.0": [
          {
            "ADDRESS": "0x6e118Db5ab7018FcF195e1310074688B8A1912B3",
            "OPTIMIZER_RUNS": "1000000",
            "TIMESTAMP": "2023-05-18 12:34:02",
            "CONSTRUCTOR_ARGS": "0x",
            "VERIFIED": "false"
          }
        ]
      }
    },
    "boba": {
      "production": {
        "1.0.0": [
          {
            "ADDRESS": "0x6e118Db5ab7018FcF195e1310074688B8A1912B3",
            "OPTIMIZER_RUNS": "1000000",
            "TIMESTAMP": "2023-05-18 12:53:15",
            "CONSTRUCTOR_ARGS": "0x",
            "VERIFIED": "true"
          }
        ]
      }
    }
  },
  "MultichainFacet": {
    "optimism": {
      "production": {
        "1.0.0": [
          {
            "ADDRESS": "0x0e439865644b3A14e31E6dAA3F868535EaFC322B",
            "OPTIMIZER_RUNS": "1000000",
            "TIMESTAMP": "2023-04-12 11:01:28",
            "CONSTRUCTOR_ARGS": "0x",
            "VERIFIED": "true"
          }
        ],
        "1.0.1": [
          {
            "ADDRESS": "0x4cf6c406F004b7B588ec8638fBd2cC2215D87C90",
            "OPTIMIZER_RUNS": "1000000",
            "TIMESTAMP": "2023-05-17 17:53:29",
            "CONSTRUCTOR_ARGS": "0x",
            "VERIFIED": "true"
          }
        ]
      }
    },
    "arbitrum": {
      "production": {
        "1.0.0": [
          {
            "ADDRESS": "0x0e439865644b3A14e31E6dAA3F868535EaFC322B",
            "OPTIMIZER_RUNS": "1000000",
            "TIMESTAMP": "2023-04-12 14:17:11",
            "CONSTRUCTOR_ARGS": "0x",
            "VERIFIED": "true"
          }
        ],
        "1.0.1": [
          {
            "ADDRESS": "0x4cf6c406F004b7B588ec8638fBd2cC2215D87C90",
            "OPTIMIZER_RUNS": "1000000",
            "TIMESTAMP": "2023-05-17 17:49:58",
            "CONSTRUCTOR_ARGS": "0x",
            "VERIFIED": "true"
          }
        ]
      }
    },
    "moonbeam": {
      "production": {
        "1.0.1": [
          {
            "ADDRESS": "0x4cf6c406F004b7B588ec8638fBd2cC2215D87C90",
            "OPTIMIZER_RUNS": "1000000",
            "TIMESTAMP": "2023-05-18 12:32:48",
            "CONSTRUCTOR_ARGS": "0x",
            "VERIFIED": "true"
          }
        ]
      }
    },
    "mumbai": {
      "production": {
        "1.0.1": [
          {
            "ADDRESS": "0x4cf6c406F004b7B588ec8638fBd2cC2215D87C90",
            "OPTIMIZER_RUNS": "1000000",
            "TIMESTAMP": "2023-05-15 13:45:00",
            "CONSTRUCTOR_ARGS": "0x",
            "VERIFIED": "true"
          }
        ]
      },
      "staging": {
        "1.0.1": [
          {
            "ADDRESS": "0xd617E46A1d257eBc6c723569F5D99f4F295C7081",
            "OPTIMIZER_RUNS": "1000000",
            "TIMESTAMP": "2023-06-06 16:05:10",
            "CONSTRUCTOR_ARGS": "0x",
            "VERIFIED": "true"
          }
        ]
      }
    },
    "goerli": {
      "production": {
        "1.0.1": [
          {
            "ADDRESS": "0x4cf6c406F004b7B588ec8638fBd2cC2215D87C90",
            "OPTIMIZER_RUNS": "1000000",
            "TIMESTAMP": "2023-05-15 15:11:39",
            "CONSTRUCTOR_ARGS": "0x",
            "VERIFIED": "true"
          }
        ]
      }
    },
    "lineatest": {
      "production": {
        "1.0.1": [
          {
            "ADDRESS": "0x4cf6c406F004b7B588ec8638fBd2cC2215D87C90",
            "OPTIMIZER_RUNS": "1000000",
            "TIMESTAMP": "2023-05-15 16:23:57",
            "CONSTRUCTOR_ARGS": "0x",
            "VERIFIED": "false"
          }
        ]
      }
    },
    "bsc": {
      "production": {
        "1.0.1": [
          {
            "ADDRESS": "0x4cf6c406F004b7B588ec8638fBd2cC2215D87C90",
            "OPTIMIZER_RUNS": "1000000",
            "TIMESTAMP": "2023-05-17 17:48:24",
            "CONSTRUCTOR_ARGS": "0x",
            "VERIFIED": "true"
          }
        ]
      }
    },
    "gnosis": {
      "production": {
        "1.0.1": [
          {
            "ADDRESS": "0x4cf6c406F004b7B588ec8638fBd2cC2215D87C90",
            "OPTIMIZER_RUNS": "1000000",
            "TIMESTAMP": "2023-05-17 22:25:36",
            "CONSTRUCTOR_ARGS": "0x",
            "VERIFIED": "false"
          }
        ]
      }
    },
    "polygon": {
      "production": {
        "1.0.1": [
          {
            "ADDRESS": "0x4cf6c406F004b7B588ec8638fBd2cC2215D87C90",
            "OPTIMIZER_RUNS": "1000000",
            "TIMESTAMP": "2023-05-17 22:38:56",
            "CONSTRUCTOR_ARGS": "0x",
            "VERIFIED": "true"
          }
        ]
      }
    },
    "mainnet": {
      "production": {
        "1.0.1": [
          {
            "ADDRESS": "0x4cf6c406F004b7B588ec8638fBd2cC2215D87C90",
            "OPTIMIZER_RUNS": "1000000",
            "TIMESTAMP": "2023-05-17 22:41:29",
            "CONSTRUCTOR_ARGS": "0x",
            "VERIFIED": "true"
          }
        ]
      }
    },
    "fantom": {
      "production": {
        "1.0.1": [
          {
            "ADDRESS": "0x4cf6c406F004b7B588ec8638fBd2cC2215D87C90",
            "OPTIMIZER_RUNS": "1000000",
            "TIMESTAMP": "2023-05-17 23:23:59",
            "CONSTRUCTOR_ARGS": "0x",
            "VERIFIED": "true"
          }
        ]
      }
    },
    "okx": {
      "production": {
        "1.0.1": [
          {
            "ADDRESS": "0x4cf6c406F004b7B588ec8638fBd2cC2215D87C90",
            "OPTIMIZER_RUNS": "1000000",
            "TIMESTAMP": "2023-05-17 23:30:22",
            "CONSTRUCTOR_ARGS": "0x",
            "VERIFIED": "false"
          }
        ]
      }
    },
    "moonriver": {
      "production": {
        "1.0.1": [
          {
            "ADDRESS": "0x4cf6c406F004b7B588ec8638fBd2cC2215D87C90",
            "OPTIMIZER_RUNS": "1000000",
            "TIMESTAMP": "2023-05-17 23:31:49",
            "CONSTRUCTOR_ARGS": "0x",
            "VERIFIED": "true"
          }
        ]
      }
    },
    "avalanche": {
      "production": {
        "1.0.1": [
          {
            "ADDRESS": "0x4cf6c406F004b7B588ec8638fBd2cC2215D87C90",
            "OPTIMIZER_RUNS": "1000000",
            "TIMESTAMP": "2023-05-17 23:35:59",
            "CONSTRUCTOR_ARGS": "0x",
            "VERIFIED": "true"
          }
        ]
      }
    },
    "fuse": {
      "production": {
        "1.0.1": [
          {
            "ADDRESS": "0x4cf6c406F004b7B588ec8638fBd2cC2215D87C90",
            "OPTIMIZER_RUNS": "1000000",
            "TIMESTAMP": "2023-05-18 11:47:55",
            "CONSTRUCTOR_ARGS": "0x",
            "VERIFIED": "true"
          }
        ]
      }
    },
    "cronos": {
      "production": {
        "1.0.1": [
          {
            "ADDRESS": "0x4cf6c406F004b7B588ec8638fBd2cC2215D87C90",
            "OPTIMIZER_RUNS": "1000000",
            "TIMESTAMP": "2023-05-18 11:53:24",
            "CONSTRUCTOR_ARGS": "0x",
            "VERIFIED": "true"
          }
        ]
      }
    },
    "evmos": {
      "production": {
        "1.0.1": [
          {
            "ADDRESS": "0x4cf6c406F004b7B588ec8638fBd2cC2215D87C90",
            "OPTIMIZER_RUNS": "1000000",
            "TIMESTAMP": "2023-05-18 12:25:23",
            "CONSTRUCTOR_ARGS": "0x",
            "VERIFIED": "true"
          }
        ]
      }
    },
    "celo": {
      "production": {
        "1.0.1": [
          {
            "ADDRESS": "0x4cf6c406F004b7B588ec8638fBd2cC2215D87C90",
            "OPTIMIZER_RUNS": "1000000",
            "TIMESTAMP": "2023-05-18 12:38:26",
            "CONSTRUCTOR_ARGS": "0x",
            "VERIFIED": "true"
          }
        ]
      }
    },
    "boba": {
      "production": {
        "1.0.1": [
          {
            "ADDRESS": "0x4cf6c406F004b7B588ec8638fBd2cC2215D87C90",
            "OPTIMIZER_RUNS": "1000000",
            "TIMESTAMP": "2023-05-18 12:55:06",
            "CONSTRUCTOR_ARGS": "0x",
            "VERIFIED": "true"
          }
        ]
      }
    },
    "polygonzkevm": {
      "production": {
        "1.0.1": [
          {
            "ADDRESS": "0x4cf6c406F004b7B588ec8638fBd2cC2215D87C90",
            "OPTIMIZER_RUNS": "1000000",
            "TIMESTAMP": "2023-06-01 13:09:18",
            "CONSTRUCTOR_ARGS": "0x",
            "VERIFIED": "false"
          }
        ]
      }
    }
  },
  "NXTPFacet": {
    "optimism": {
      "production": {
        "1.0.0": [
          {
            "ADDRESS": "0x238502aDc8ca550723CBE78543c8B757599A21cC",
            "OPTIMIZER_RUNS": "1000000",
            "TIMESTAMP": "2023-05-17 17:55:36",
            "CONSTRUCTOR_ARGS": "0x00000000000000000000000031efc4aeaa7c39e54a33fdc3c46ee2bd70ae0a09",
            "VERIFIED": "true"
          }
        ]
      }
    },
    "arbitrum": {
      "production": {
        "1.0.0": [
          {
            "ADDRESS": "0x238502aDc8ca550723CBE78543c8B757599A21cC",
            "OPTIMIZER_RUNS": "1000000",
            "TIMESTAMP": "2023-05-17 17:52:20",
            "CONSTRUCTOR_ARGS": "0x000000000000000000000000cf4d2994088a8cde52fb584fe29608b63ec063b2",
            "VERIFIED": "true"
          }
        ]
      }
    },
    "moonbeam": {
      "production": {
        "1.0.0": [
          {
            "ADDRESS": "0x238502aDc8ca550723CBE78543c8B757599A21cC",
            "OPTIMIZER_RUNS": "1000000",
            "TIMESTAMP": "2023-05-18 12:34:51",
            "CONSTRUCTOR_ARGS": "0x00000000000000000000000031efc4aeaa7c39e54a33fdc3c46ee2bd70ae0a09",
            "VERIFIED": "true"
          }
        ]
      }
    },
    "mainnet": {
      "production": {
        "1.0.0": [
          {
            "ADDRESS": "0x238502aDc8ca550723CBE78543c8B757599A21cC",
            "OPTIMIZER_RUNS": "1000000",
            "TIMESTAMP": "2023-05-17 22:45:17",
            "CONSTRUCTOR_ARGS": "0x00000000000000000000000031efc4aeaa7c39e54a33fdc3c46ee2bd70ae0a09",
            "VERIFIED": "true"
          }
        ]
      }
    },
    "mumbai": {
      "production": {
        "1.0.0": [
          {
            "ADDRESS": "0x238502aDc8ca550723CBE78543c8B757599A21cC",
            "OPTIMIZER_RUNS": "1000000",
            "TIMESTAMP": "2023-05-15 13:47:13",
            "CONSTRUCTOR_ARGS": "0x00000000000000000000000046c45f027af8e0f47f6c579f586cd0c6c3e92893",
            "VERIFIED": "true"
          }
        ]
      }
    },
    "goerli": {
      "production": {
        "1.0.0": [
          {
            "ADDRESS": "0x238502aDc8ca550723CBE78543c8B757599A21cC",
            "OPTIMIZER_RUNS": "1000000",
            "TIMESTAMP": "2023-05-15 15:13:40",
            "CONSTRUCTOR_ARGS": "0x000000000000000000000000b6cb4893f7e27adf1bdda1d283a6b344a1f57d58",
            "VERIFIED": "true"
          }
        ]
      }
    },
    "lineatest": {
      "production": {
        "1.0.0": [
          {
            "ADDRESS": "0x238502aDc8ca550723CBE78543c8B757599A21cC",
            "OPTIMIZER_RUNS": "1000000",
            "TIMESTAMP": "2023-05-15 16:26:28",
            "CONSTRUCTOR_ARGS": "0x0000000000000000000000000000000000000000000000000000000000000020",
            "VERIFIED": "false"
          }
        ]
      }
    },
    "bsc": {
      "production": {
        "1.0.0": [
          {
            "ADDRESS": "0x238502aDc8ca550723CBE78543c8B757599A21cC",
            "OPTIMIZER_RUNS": "1000000",
            "TIMESTAMP": "2023-05-17 17:51:13",
            "CONSTRUCTOR_ARGS": "0x0000000000000000000000002a9ea5e8cddf40730f4f4f839f673a51600c314e",
            "VERIFIED": "true"
          }
        ]
      }
    },
    "gnosis": {
      "production": {
        "1.0.0": [
          {
            "ADDRESS": "0x238502aDc8ca550723CBE78543c8B757599A21cC",
            "OPTIMIZER_RUNS": "1000000",
            "TIMESTAMP": "2023-05-17 22:29:22",
            "CONSTRUCTOR_ARGS": "0x000000000000000000000000115909bdcbab21954beb4ab65fc2abee9866fa93",
            "VERIFIED": "false"
          }
        ]
      }
    },
    "polygon": {
      "production": {
        "1.0.0": [
          {
            "ADDRESS": "0x238502aDc8ca550723CBE78543c8B757599A21cC",
            "OPTIMIZER_RUNS": "1000000",
            "TIMESTAMP": "2023-05-17 22:41:44",
            "CONSTRUCTOR_ARGS": "0x0000000000000000000000006090de2ec76eb1dc3b5d632734415c93c44fd113",
            "VERIFIED": "true"
          }
        ]
      }
    },
    "fantom": {
      "production": {
        "1.0.0": [
          {
            "ADDRESS": "0x238502aDc8ca550723CBE78543c8B757599A21cC",
            "OPTIMIZER_RUNS": "1000000",
            "TIMESTAMP": "2023-05-17 23:29:21",
            "CONSTRUCTOR_ARGS": "0x0000000000000000000000000d29d9fa94a23e0d2f06efc79c25144a8f51fc4b",
            "VERIFIED": "true"
          }
        ]
      }
    },
    "moonriver": {
      "production": {
        "1.0.0": [
          {
            "ADDRESS": "0x238502aDc8ca550723CBE78543c8B757599A21cC",
            "OPTIMIZER_RUNS": "1000000",
            "TIMESTAMP": "2023-05-17 23:34:06",
            "CONSTRUCTOR_ARGS": "0x000000000000000000000000373ba9aa0f48b27a977f73423039e6de341a0c7c",
            "VERIFIED": "true"
          }
        ]
      }
    },
    "avalanche": {
      "production": {
        "1.0.0": [
          {
            "ADDRESS": "0x238502aDc8ca550723CBE78543c8B757599A21cC",
            "OPTIMIZER_RUNS": "1000000",
            "TIMESTAMP": "2023-05-17 23:38:07",
            "CONSTRUCTOR_ARGS": "0x00000000000000000000000031efc4aeaa7c39e54a33fdc3c46ee2bd70ae0a09",
            "VERIFIED": "true"
          }
        ]
      }
    },
    "fuse": {
      "production": {
        "1.0.0": [
          {
            "ADDRESS": "0x238502aDc8ca550723CBE78543c8B757599A21cC",
            "OPTIMIZER_RUNS": "1000000",
            "TIMESTAMP": "2023-05-18 11:49:41",
            "CONSTRUCTOR_ARGS": "0x00000000000000000000000031efc4aeaa7c39e54a33fdc3c46ee2bd70ae0a09",
            "VERIFIED": "true"
          }
        ]
      }
    },
    "cronos": {
      "production": {
        "1.0.0": [
          {
            "ADDRESS": "0x238502aDc8ca550723CBE78543c8B757599A21cC",
            "OPTIMIZER_RUNS": "1000000",
            "TIMESTAMP": "2023-05-18 11:55:55",
            "CONSTRUCTOR_ARGS": "0x00000000000000000000000031efc4aeaa7c39e54a33fdc3c46ee2bd70ae0a09",
            "VERIFIED": "true"
          }
        ]
      }
    },
    "evmos": {
      "production": {
        "1.0.0": [
          {
            "ADDRESS": "0x238502aDc8ca550723CBE78543c8B757599A21cC",
            "OPTIMIZER_RUNS": "1000000",
            "TIMESTAMP": "2023-05-18 12:27:19",
            "CONSTRUCTOR_ARGS": "0x00000000000000000000000031efc4aeaa7c39e54a33fdc3c46ee2bd70ae0a09",
            "VERIFIED": "true"
          }
        ]
      }
    },
    "boba": {
      "production": {
        "1.0.0": [
          {
            "ADDRESS": "0x238502aDc8ca550723CBE78543c8B757599A21cC",
            "OPTIMIZER_RUNS": "1000000",
            "TIMESTAMP": "2023-05-18 12:57:09",
            "CONSTRUCTOR_ARGS": "0x00000000000000000000000031efc4aeaa7c39e54a33fdc3c46ee2bd70ae0a09",
            "VERIFIED": "true"
          }
        ]
      }
    }
  },
  "StargateFacet": {
    "optimism": {
      "production": {
        "1.0.0": [
          {
            "ADDRESS": "0x7E4A13BFe1200Fdc5E0FFa7eC65eFaBd8B17bc26",
            "OPTIMIZER_RUNS": "1000000",
            "TIMESTAMP": "2023-05-17 17:57:29",
            "CONSTRUCTOR_ARGS": "0x000000000000000000000000b0d502e938ed5f4df2e681fe6e419ff29631d62b",
            "VERIFIED": "true"
          }
        ]
      }
    },
    "arbitrum": {
      "production": {
        "1.0.0": [
          {
            "ADDRESS": "0x7E4A13BFe1200Fdc5E0FFa7eC65eFaBd8B17bc26",
            "OPTIMIZER_RUNS": "1000000",
            "TIMESTAMP": "2023-05-17 17:54:23",
            "CONSTRUCTOR_ARGS": "0x00000000000000000000000053bf833a5d6c4dda888f69c22c88c9f356a41614",
            "VERIFIED": "true"
          }
        ]
      }
    },
    "mumbai": {
      "staging": {
        "1.0.0": [
          {
            "ADDRESS": "0x66e121E953b8a319f459c6e34C67596CeD3d3005",
            "OPTIMIZER_RUNS": "1000000",
            "TIMESTAMP": "2023-06-06 09:21:35",
            "CONSTRUCTOR_ARGS": "0x000000000000000000000000817436a076060d158204d955e5403b6ed0a5fac0",
            "VERIFIED": "false"
          }
        ]
      },
      "production": {
        "1.0.0": [
          {
            "ADDRESS": "0x7E4A13BFe1200Fdc5E0FFa7eC65eFaBd8B17bc26",
            "OPTIMIZER_RUNS": "1000000",
            "TIMESTAMP": "2023-05-15 13:49:24",
            "CONSTRUCTOR_ARGS": "0x000000000000000000000000817436a076060d158204d955e5403b6ed0a5fac0",
            "VERIFIED": "true"
          }
        ]
      }
    },
    "mainnet": {
      "production": {
        "1.0.0": [
          {
            "ADDRESS": "0x7E4A13BFe1200Fdc5E0FFa7eC65eFaBd8B17bc26",
            "OPTIMIZER_RUNS": "1000000",
            "TIMESTAMP": "2023-05-17 22:53:26",
            "CONSTRUCTOR_ARGS": "0x0000000000000000000000008731d54e9d02c286767d56ac03e8037c07e01e98",
            "VERIFIED": "true"
          }
        ]
      }
    },
    "goerli": {
      "production": {
        "1.0.0": [
          {
            "ADDRESS": "0x7E4A13BFe1200Fdc5E0FFa7eC65eFaBd8B17bc26",
            "OPTIMIZER_RUNS": "1000000",
            "TIMESTAMP": "2023-05-15 15:21:42",
            "CONSTRUCTOR_ARGS": "0x0000000000000000000000007612ae2a34e5a363e137de748801fb4c86499152",
            "VERIFIED": "true"
          }
        ]
      }
    },
    "lineatest": {
      "production": {
        "1.0.0": [
          {
            "ADDRESS": "0x7E4A13BFe1200Fdc5E0FFa7eC65eFaBd8B17bc26",
            "OPTIMIZER_RUNS": "1000000",
            "TIMESTAMP": "2023-05-15 16:34:30",
            "CONSTRUCTOR_ARGS": "0x0000000000000000000000000000000000000000000000000000000000000020",
            "VERIFIED": "false"
          }
        ]
      }
    },
    "bsc": {
      "production": {
        "1.0.0": [
          {
            "ADDRESS": "0x7E4A13BFe1200Fdc5E0FFa7eC65eFaBd8B17bc26",
            "OPTIMIZER_RUNS": "1000000",
            "TIMESTAMP": "2023-05-17 17:53:31",
            "CONSTRUCTOR_ARGS": "0x0000000000000000000000004a364f8c717caad9a442737eb7b8a55cc6cf18d8",
            "VERIFIED": "true"
          }
        ]
      }
    },
    "polygon": {
      "production": {
        "1.0.0": [
          {
            "ADDRESS": "0x7E4A13BFe1200Fdc5E0FFa7eC65eFaBd8B17bc26",
            "OPTIMIZER_RUNS": "1000000",
            "TIMESTAMP": "2023-05-17 22:44:09",
            "CONSTRUCTOR_ARGS": "0x00000000000000000000000045a01e4e04f14f7a4a6702c74187c5f6222033cd",
            "VERIFIED": "true"
          }
        ]
      }
    },
    "fantom": {
      "production": {
        "1.0.0": [
          {
            "ADDRESS": "0x7E4A13BFe1200Fdc5E0FFa7eC65eFaBd8B17bc26",
            "OPTIMIZER_RUNS": "1000000",
            "TIMESTAMP": "2023-05-17 23:33:21",
            "CONSTRUCTOR_ARGS": "0x000000000000000000000000af5191b0de278c7286d6c7cc6ab6bb8a73ba2cd6",
            "VERIFIED": "true"
          }
        ]
      }
    },
    "avalanche": {
      "production": {
        "1.0.0": [
          {
            "ADDRESS": "0x7E4A13BFe1200Fdc5E0FFa7eC65eFaBd8B17bc26",
            "OPTIMIZER_RUNS": "1000000",
            "TIMESTAMP": "2023-05-17 23:40:09",
            "CONSTRUCTOR_ARGS": "0x00000000000000000000000045a01e4e04f14f7a4a6702c74187c5f6222033cd",
            "VERIFIED": "true"
          }
        ]
      }
    }
  },
  "ERC20Proxy": {
    "optimism": {
      "production": {
        "1.0.0": [
          {
            "ADDRESS": "0x0654EbA982ec082036A3D0f59964D302f1ba5cdA",
            "OPTIMIZER_RUNS": "1000000",
            "TIMESTAMP": "2023-04-12 11:10:28",
            "CONSTRUCTOR_ARGS": "0x00000000000000000000000011f11121df7256c40339393b0fb045321022ce44",
            "VERIFIED": "true"
          }
        ]
      }
    },
    "arbitrum": {
      "production": {
        "1.0.0": [
          {
            "ADDRESS": "0x0654EbA982ec082036A3D0f59964D302f1ba5cdA",
            "OPTIMIZER_RUNS": "1000000",
            "TIMESTAMP": "2023-04-12 14:24:41",
            "CONSTRUCTOR_ARGS": "0x00000000000000000000000011f11121df7256c40339393b0fb045321022ce44",
            "VERIFIED": "true"
          }
        ]
      }
    },
    "polygon": {
      "staging": {
        "1.0.0": [
          {
            "ADDRESS": "0x69d37e186A7E25eB4D02a5b957686B1F2005CB6c",
            "OPTIMIZER_RUNS": "1000000",
            "TIMESTAMP": "2023-05-02 16:50:05",
            "CONSTRUCTOR_ARGS": "0x000000000000000000000000552008c0f6870c2f77e5cc1d2eb9bdff03e30ea0",
            "VERIFIED": "true"
          }
        ]
      },
      "production": {
        "1.0.0": [
          {
            "ADDRESS": "0x0654EbA982ec082036A3D0f59964D302f1ba5cdA",
            "OPTIMIZER_RUNS": "1000000",
            "TIMESTAMP": "2023-05-17 22:47:43",
            "CONSTRUCTOR_ARGS": "0x00000000000000000000000011f11121df7256c40339393b0fb045321022ce44",
            "VERIFIED": "true"
          }
        ]
      }
    },
    "bsc": {
      "staging": {
        "1.0.0": [
          {
            "ADDRESS": "0x69d37e186A7E25eB4D02a5b957686B1F2005CB6c",
            "OPTIMIZER_RUNS": "1000000",
            "TIMESTAMP": "2023-05-02 16:56:44",
            "CONSTRUCTOR_ARGS": "0x000000000000000000000000552008c0f6870c2f77e5cc1d2eb9bdff03e30ea0",
            "VERIFIED": "true"
          }
        ]
      },
      "production": {
        "1.0.0": [
          {
            "ADDRESS": "0x0654EbA982ec082036A3D0f59964D302f1ba5cdA",
            "OPTIMIZER_RUNS": "1000000",
            "TIMESTAMP": "2023-05-17 17:58:58",
            "CONSTRUCTOR_ARGS": "0x00000000000000000000000011f11121df7256c40339393b0fb045321022ce44",
            "VERIFIED": "true"
          }
        ]
      }
    },
    "moonbeam": {
      "production": {
        "1.0.0": [
          {
            "ADDRESS": "0x0654EbA982ec082036A3D0f59964D302f1ba5cdA",
            "OPTIMIZER_RUNS": "1000000",
            "TIMESTAMP": "2023-05-04 16:11:17",
            "CONSTRUCTOR_ARGS": "0x00000000000000000000000011f11121df7256c40339393b0fb045321022ce44",
            "VERIFIED": "true"
          }
        ]
      }
    },
    "mainnet": {
      "production": {
        "1.0.0": [
          {
            "ADDRESS": "0x0654EbA982ec082036A3D0f59964D302f1ba5cdA",
            "OPTIMIZER_RUNS": "1000000",
            "TIMESTAMP": "2023-05-12 11:59:53",
            "CONSTRUCTOR_ARGS": "0x00000000000000000000000011f11121df7256c40339393b0fb045321022ce44",
            "VERIFIED": "true"
          }
        ]
      }
    },
    "mumbai": {
      "production": {
        "1.0.0": [
          {
            "ADDRESS": "0x0654EbA982ec082036A3D0f59964D302f1ba5cdA",
            "OPTIMIZER_RUNS": "1000000",
            "TIMESTAMP": "2023-05-15 13:52:54",
            "CONSTRUCTOR_ARGS": "0x00000000000000000000000011f11121df7256c40339393b0fb045321022ce44",
            "VERIFIED": "true"
          }
        ]
      },
      "staging": {
        "1.0.0": [
          {
            "ADDRESS": "0x47e38297198621b9E84a19D10361d44e16372c4B",
            "OPTIMIZER_RUNS": "1000000",
            "TIMESTAMP": "2023-06-06 14:11:59",
            "CONSTRUCTOR_ARGS": "0x000000000000000000000000552008c0f6870c2f77e5cc1d2eb9bdff03e30ea0",
            "VERIFIED": "true"
          }
        ]
      }
    },
    "goerli": {
      "production": {
        "1.0.0": [
          {
            "ADDRESS": "0x0654EbA982ec082036A3D0f59964D302f1ba5cdA",
            "OPTIMIZER_RUNS": "1000000",
            "TIMESTAMP": "2023-05-15 15:25:18",
            "CONSTRUCTOR_ARGS": "0x00000000000000000000000011f11121df7256c40339393b0fb045321022ce44",
            "VERIFIED": "true"
          }
        ]
      }
    },
    "lineatest": {
      "production": {
        "1.0.0": [
          {
            "ADDRESS": "0x0654EbA982ec082036A3D0f59964D302f1ba5cdA",
            "OPTIMIZER_RUNS": "1000000",
            "TIMESTAMP": "2023-05-15 16:37:51",
            "CONSTRUCTOR_ARGS": "0x00000000000000000000000011f11121df7256c40339393b0fb045321022ce44",
            "VERIFIED": "false"
          }
        ]
      }
    },
    "gnosis": {
      "production": {
        "1.0.0": [
          {
            "ADDRESS": "0x0654EbA982ec082036A3D0f59964D302f1ba5cdA",
            "OPTIMIZER_RUNS": "1000000",
            "TIMESTAMP": "2023-05-17 22:32:59",
            "CONSTRUCTOR_ARGS": "0x00000000000000000000000011f11121df7256c40339393b0fb045321022ce44",
            "VERIFIED": "false"
          }
        ]
      }
    },
    "okx": {
      "production": {
        "1.0.0": [
          {
            "ADDRESS": "0x0654EbA982ec082036A3D0f59964D302f1ba5cdA",
            "OPTIMIZER_RUNS": "1000000",
            "TIMESTAMP": "2023-05-17 23:32:23",
            "CONSTRUCTOR_ARGS": "0x00000000000000000000000011f11121df7256c40339393b0fb045321022ce44",
            "VERIFIED": "false"
          }
        ]
      }
    },
    "moonriver": {
      "production": {
        "1.0.0": [
          {
            "ADDRESS": "0x0654EbA982ec082036A3D0f59964D302f1ba5cdA",
            "OPTIMIZER_RUNS": "1000000",
            "TIMESTAMP": "2023-05-17 23:35:58",
            "CONSTRUCTOR_ARGS": "0x00000000000000000000000011f11121df7256c40339393b0fb045321022ce44",
            "VERIFIED": "true"
          }
        ]
      }
    },
    "fantom": {
      "production": {
        "1.0.0": [
          {
            "ADDRESS": "0x0654EbA982ec082036A3D0f59964D302f1ba5cdA",
            "OPTIMIZER_RUNS": "1000000",
            "TIMESTAMP": "2023-05-17 23:39:28",
            "CONSTRUCTOR_ARGS": "0x00000000000000000000000011f11121df7256c40339393b0fb045321022ce44",
            "VERIFIED": "true"
          }
        ]
      }
    },
    "avalanche": {
      "production": {
        "1.0.0": [
          {
            "ADDRESS": "0x0654EbA982ec082036A3D0f59964D302f1ba5cdA",
            "OPTIMIZER_RUNS": "1000000",
            "TIMESTAMP": "2023-05-17 23:43:35",
            "CONSTRUCTOR_ARGS": "0x00000000000000000000000011f11121df7256c40339393b0fb045321022ce44",
            "VERIFIED": "true"
          }
        ]
      }
    },
    "fuse": {
      "production": {
        "1.0.0": [
          {
            "ADDRESS": "0x0654EbA982ec082036A3D0f59964D302f1ba5cdA",
            "OPTIMIZER_RUNS": "1000000",
            "TIMESTAMP": "2023-05-18 11:51:18",
            "CONSTRUCTOR_ARGS": "0x00000000000000000000000011f11121df7256c40339393b0fb045321022ce44",
            "VERIFIED": "true"
          }
        ]
      }
    },
    "cronos": {
      "production": {
        "1.0.0": [
          {
            "ADDRESS": "0x0654EbA982ec082036A3D0f59964D302f1ba5cdA",
            "OPTIMIZER_RUNS": "1000000",
            "TIMESTAMP": "2023-05-18 11:57:56",
            "CONSTRUCTOR_ARGS": "0x00000000000000000000000011f11121df7256c40339393b0fb045321022ce44",
            "VERIFIED": "true"
          }
        ]
      }
    },
    "velas": {
      "production": {
        "1.0.0": [
          {
            "ADDRESS": "0x0654EbA982ec082036A3D0f59964D302f1ba5cdA",
            "OPTIMIZER_RUNS": "1000000",
            "TIMESTAMP": "2023-05-18 12:13:44",
            "CONSTRUCTOR_ARGS": "0x00000000000000000000000011f11121df7256c40339393b0fb045321022ce44",
            "VERIFIED": "true"
          }
        ]
      }
    },
    "evmos": {
      "production": {
        "1.0.0": [
          {
            "ADDRESS": "0x0654EbA982ec082036A3D0f59964D302f1ba5cdA",
            "OPTIMIZER_RUNS": "1000000",
            "TIMESTAMP": "2023-05-18 12:27:48",
            "CONSTRUCTOR_ARGS": "0x00000000000000000000000011f11121df7256c40339393b0fb045321022ce44",
            "VERIFIED": "true"
          }
        ]
      }
    },
    "aurora": {
      "production": {
        "1.0.0": [
          {
            "ADDRESS": "0x0654EbA982ec082036A3D0f59964D302f1ba5cdA",
            "OPTIMIZER_RUNS": "1000000",
            "TIMESTAMP": "2023-05-18 12:35:30",
            "CONSTRUCTOR_ARGS": "0x00000000000000000000000011f11121df7256c40339393b0fb045321022ce44",
            "VERIFIED": "false"
          }
        ]
      }
    },
    "celo": {
      "production": {
        "1.0.0": [
          {
            "ADDRESS": "0x0654EbA982ec082036A3D0f59964D302f1ba5cdA",
            "OPTIMIZER_RUNS": "1000000",
            "TIMESTAMP": "2023-05-18 12:44:18",
            "CONSTRUCTOR_ARGS": "0x00000000000000000000000011f11121df7256c40339393b0fb045321022ce44",
            "VERIFIED": "true"
          }
        ]
      }
    },
    "boba": {
      "production": {
        "1.0.0": [
          {
            "ADDRESS": "0x0654EbA982ec082036A3D0f59964D302f1ba5cdA",
            "OPTIMIZER_RUNS": "1000000",
            "TIMESTAMP": "2023-05-18 12:59:00",
            "CONSTRUCTOR_ARGS": "0x00000000000000000000000011f11121df7256c40339393b0fb045321022ce44",
            "VERIFIED": "true"
          }
        ]
      }
    },
    "polygonzkevm": {
      "production": {
        "1.0.0": [
          {
            "ADDRESS": "0x0654EbA982ec082036A3D0f59964D302f1ba5cdA",
            "OPTIMIZER_RUNS": "1000000",
            "TIMESTAMP": "2023-06-01 13:11:24",
            "CONSTRUCTOR_ARGS": "0x00000000000000000000000011f11121df7256c40339393b0fb045321022ce44",
            "VERIFIED": "false"
          }
        ]
      }
    }
  },
  "Executor": {
    "optimism": {
      "production": {
        "1.0.0": [
          {
            "ADDRESS": "0x2120c7A5CCf73d6Fb5C7e9B2A0d4B3A4f587E7a4",
            "OPTIMIZER_RUNS": "1000000",
            "TIMESTAMP": "2023-04-12 11:11:25",
            "CONSTRUCTOR_ARGS": "0x00000000000000000000000011f11121df7256c40339393b0fb045321022ce440000000000000000000000000654eba982ec082036a3d0f59964d302f1ba5cda",
            "VERIFIED": "true"
          }
        ]
      }
    },
    "arbitrum": {
      "production": {
        "1.0.0": [
          {
            "ADDRESS": "0x2120c7A5CCf73d6Fb5C7e9B2A0d4B3A4f587E7a4",
            "OPTIMIZER_RUNS": "1000000",
            "TIMESTAMP": "2023-04-12 14:25:30",
            "CONSTRUCTOR_ARGS": "0x00000000000000000000000011f11121df7256c40339393b0fb045321022ce440000000000000000000000000654eba982ec082036a3d0f59964d302f1ba5cda",
            "VERIFIED": "true"
          }
        ]
      }
    },
    "testNetwork": {
      "production": {
        "1.0.0": [
          {
            "ADDRESS": "0x1888",
            "OPTIMIZER_RUNS": "1000000",
            "TIMESTAMP": "2023-04-12 13:44:40",
            "CONSTRUCTOR_ARGS": "0x",
            "VERIFIED": "false"
          }
        ]
      }
    },
    "polygon": {
      "staging": {
        "1.0.0": [
          {
            "ADDRESS": "0x4DE055c2b7054b9B3Aa7c3891aacB9dE4F489D66",
            "OPTIMIZER_RUNS": "1000000",
            "TIMESTAMP": "2023-05-02 16:50:54",
            "CONSTRUCTOR_ARGS": "0x000000000000000000000000552008c0f6870c2f77e5cc1d2eb9bdff03e30ea000000000000000000000000069d37e186a7e25eb4d02a5b957686b1f2005cb6c",
            "VERIFIED": "true"
          }
        ]
      },
      "production": {
        "1.0.0": [
          {
            "ADDRESS": "0x2120c7A5CCf73d6Fb5C7e9B2A0d4B3A4f587E7a4",
            "OPTIMIZER_RUNS": "1000000",
            "TIMESTAMP": "2023-05-17 22:49:42",
            "CONSTRUCTOR_ARGS": "0x00000000000000000000000011f11121df7256c40339393b0fb045321022ce440000000000000000000000000654eba982ec082036a3d0f59964d302f1ba5cda",
            "VERIFIED": "true"
          }
        ]
      }
    },
    "bsc": {
      "staging": {
        "1.0.0": [
          {
            "ADDRESS": "0xdCbf065502Cfc7f32B3B28E26d38a5Bc5d5bA6f2",
            "OPTIMIZER_RUNS": "1000000",
            "TIMESTAMP": "2023-05-10 09:21:36",
            "CONSTRUCTOR_ARGS": "0x000000000000000000000000552008c0f6870c2f77e5cc1d2eb9bdff03e30ea000000000000000000000000069d37e186a7e25eb4d02a5b957686b1f2005cb6c",
            "VERIFIED": "true"
          }
        ]
      },
      "production": {
        "1.0.0": [
          {
            "ADDRESS": "0x2120c7A5CCf73d6Fb5C7e9B2A0d4B3A4f587E7a4",
            "OPTIMIZER_RUNS": "1000000",
            "TIMESTAMP": "2023-05-17 18:00:17",
            "CONSTRUCTOR_ARGS": "0x00000000000000000000000011f11121df7256c40339393b0fb045321022ce440000000000000000000000000654eba982ec082036a3d0f59964d302f1ba5cda",
            "VERIFIED": "true"
          }
        ]
      }
    },
    "moonbeam": {
      "production": {
        "1.0.0": [
          {
            "ADDRESS": "0x2120c7A5CCf73d6Fb5C7e9B2A0d4B3A4f587E7a4",
            "OPTIMIZER_RUNS": "1000000",
            "TIMESTAMP": "2023-05-04 16:12:31",
            "CONSTRUCTOR_ARGS": "0x00000000000000000000000011f11121df7256c40339393b0fb045321022ce440000000000000000000000000654eba982ec082036a3d0f59964d302f1ba5cda",
            "VERIFIED": "true"
          }
        ]
      }
    },
    "mainnet": {
      "production": {
        "1.0.0": [
          {
            "ADDRESS": "0x2120c7A5CCf73d6Fb5C7e9B2A0d4B3A4f587E7a4",
            "OPTIMIZER_RUNS": "1000000",
            "TIMESTAMP": "2023-05-12 12:01:07",
            "CONSTRUCTOR_ARGS": "0x00000000000000000000000011f11121df7256c40339393b0fb045321022ce440000000000000000000000000654eba982ec082036a3d0f59964d302f1ba5cda",
            "VERIFIED": "true"
          }
        ]
      }
    },
    "mumbai": {
      "production": {
        "1.0.0": [
          {
            "ADDRESS": "0x2120c7A5CCf73d6Fb5C7e9B2A0d4B3A4f587E7a4",
            "OPTIMIZER_RUNS": "1000000",
            "TIMESTAMP": "2023-05-15 13:54:11",
            "CONSTRUCTOR_ARGS": "0x00000000000000000000000011f11121df7256c40339393b0fb045321022ce440000000000000000000000000654eba982ec082036a3d0f59964d302f1ba5cda",
            "VERIFIED": "true"
          }
        ]
      },
      "staging": {
        "1.0.0": [
          {
            "ADDRESS": "0x39551018BB0e8A42E1E118c798c7894527BEcB51",
            "OPTIMIZER_RUNS": "1000000",
            "TIMESTAMP": "2023-06-06 13:54:35",
            "CONSTRUCTOR_ARGS": "0x000000000000000000000000552008c0f6870c2f77e5cc1d2eb9bdff03e30ea00000000000000000000000004e417503b8ae64a075ae3ef01a548deae3b0b676",
            "VERIFIED": "false"
          }
        ]
      }
    },
    "goerli": {
      "production": {
        "1.0.0": [
          {
            "ADDRESS": "0x2120c7A5CCf73d6Fb5C7e9B2A0d4B3A4f587E7a4",
            "OPTIMIZER_RUNS": "1000000",
            "TIMESTAMP": "2023-05-15 15:27:17",
            "CONSTRUCTOR_ARGS": "0x00000000000000000000000011f11121df7256c40339393b0fb045321022ce440000000000000000000000000654eba982ec082036a3d0f59964d302f1ba5cda",
            "VERIFIED": "true"
          }
        ]
      }
    },
    "lineatest": {
      "production": {
        "1.0.0": [
          {
            "ADDRESS": "0x2120c7A5CCf73d6Fb5C7e9B2A0d4B3A4f587E7a4",
            "OPTIMIZER_RUNS": "1000000",
            "TIMESTAMP": "2023-05-15 16:39:15",
            "CONSTRUCTOR_ARGS": "0x00000000000000000000000011f11121df7256c40339393b0fb045321022ce440000000000000000000000000654eba982ec082036a3d0f59964d302f1ba5cda",
            "VERIFIED": "false"
          }
        ]
      }
    },
    "gnosis": {
      "production": {
        "1.0.0": [
          {
            "ADDRESS": "0x2120c7A5CCf73d6Fb5C7e9B2A0d4B3A4f587E7a4",
            "OPTIMIZER_RUNS": "1000000",
            "TIMESTAMP": "2023-05-17 22:34:47",
            "CONSTRUCTOR_ARGS": "0x00000000000000000000000011f11121df7256c40339393b0fb045321022ce440000000000000000000000000654eba982ec082036a3d0f59964d302f1ba5cda",
            "VERIFIED": "false"
          }
        ]
      }
    },
    "okx": {
      "production": {
        "1.0.0": [
          {
            "ADDRESS": "0x2120c7A5CCf73d6Fb5C7e9B2A0d4B3A4f587E7a4",
            "OPTIMIZER_RUNS": "1000000",
            "TIMESTAMP": "2023-05-17 23:33:42",
            "CONSTRUCTOR_ARGS": "0x00000000000000000000000011f11121df7256c40339393b0fb045321022ce440000000000000000000000000654eba982ec082036a3d0f59964d302f1ba5cda",
            "VERIFIED": "false"
          }
        ]
      }
    },
    "moonriver": {
      "production": {
        "1.0.0": [
          {
            "ADDRESS": "0x2120c7A5CCf73d6Fb5C7e9B2A0d4B3A4f587E7a4",
            "OPTIMIZER_RUNS": "1000000",
            "TIMESTAMP": "2023-05-17 23:37:28",
            "CONSTRUCTOR_ARGS": "0x00000000000000000000000011f11121df7256c40339393b0fb045321022ce440000000000000000000000000654eba982ec082036a3d0f59964d302f1ba5cda",
            "VERIFIED": "true"
          }
        ]
      }
    },
    "fantom": {
      "production": {
        "1.0.0": [
          {
            "ADDRESS": "0x2120c7A5CCf73d6Fb5C7e9B2A0d4B3A4f587E7a4",
            "OPTIMIZER_RUNS": "1000000",
            "TIMESTAMP": "2023-05-17 23:41:36",
            "CONSTRUCTOR_ARGS": "0x00000000000000000000000011f11121df7256c40339393b0fb045321022ce440000000000000000000000000654eba982ec082036a3d0f59964d302f1ba5cda",
            "VERIFIED": "true"
          }
        ]
      }
    },
    "avalanche": {
      "production": {
        "1.0.0": [
          {
            "ADDRESS": "0x2120c7A5CCf73d6Fb5C7e9B2A0d4B3A4f587E7a4",
            "OPTIMIZER_RUNS": "1000000",
            "TIMESTAMP": "2023-05-17 23:44:49",
            "CONSTRUCTOR_ARGS": "0x00000000000000000000000011f11121df7256c40339393b0fb045321022ce440000000000000000000000000654eba982ec082036a3d0f59964d302f1ba5cda",
            "VERIFIED": "true"
          }
        ]
      }
    },
    "fuse": {
      "production": {
        "1.0.0": [
          {
            "ADDRESS": "0x2120c7A5CCf73d6Fb5C7e9B2A0d4B3A4f587E7a4",
            "OPTIMIZER_RUNS": "1000000",
            "TIMESTAMP": "2023-05-18 11:52:29",
            "CONSTRUCTOR_ARGS": "0x00000000000000000000000011f11121df7256c40339393b0fb045321022ce440000000000000000000000000654eba982ec082036a3d0f59964d302f1ba5cda",
            "VERIFIED": "true"
          }
        ]
      }
    },
    "cronos": {
      "production": {
        "1.0.0": [
          {
            "ADDRESS": "0x2120c7A5CCf73d6Fb5C7e9B2A0d4B3A4f587E7a4",
            "OPTIMIZER_RUNS": "1000000",
            "TIMESTAMP": "2023-05-18 11:59:22",
            "CONSTRUCTOR_ARGS": "0x00000000000000000000000011f11121df7256c40339393b0fb045321022ce440000000000000000000000000654eba982ec082036a3d0f59964d302f1ba5cda",
            "VERIFIED": "true"
          }
        ]
      }
    },
    "velas": {
      "production": {
        "1.0.0": [
          {
            "ADDRESS": "0x2120c7A5CCf73d6Fb5C7e9B2A0d4B3A4f587E7a4",
            "OPTIMIZER_RUNS": "1000000",
            "TIMESTAMP": "2023-05-18 12:15:00",
            "CONSTRUCTOR_ARGS": "0x00000000000000000000000011f11121df7256c40339393b0fb045321022ce440000000000000000000000000654eba982ec082036a3d0f59964d302f1ba5cda",
            "VERIFIED": "true"
          }
        ]
      }
    },
    "evmos": {
      "production": {
        "1.0.0": [
          {
            "ADDRESS": "0x2120c7A5CCf73d6Fb5C7e9B2A0d4B3A4f587E7a4",
            "OPTIMIZER_RUNS": "1000000",
            "TIMESTAMP": "2023-05-18 12:29:09",
            "CONSTRUCTOR_ARGS": "0x00000000000000000000000011f11121df7256c40339393b0fb045321022ce440000000000000000000000000654eba982ec082036a3d0f59964d302f1ba5cda",
            "VERIFIED": "true"
          }
        ]
      }
    },
    "aurora": {
      "production": {
        "1.0.0": [
          {
            "ADDRESS": "0x2120c7A5CCf73d6Fb5C7e9B2A0d4B3A4f587E7a4",
            "OPTIMIZER_RUNS": "1000000",
            "TIMESTAMP": "2023-05-18 12:36:46",
            "CONSTRUCTOR_ARGS": "0x00000000000000000000000011f11121df7256c40339393b0fb045321022ce440000000000000000000000000654eba982ec082036a3d0f59964d302f1ba5cda",
            "VERIFIED": "false"
          }
        ]
      }
    },
    "celo": {
      "production": {
        "1.0.0": [
          {
            "ADDRESS": "0x2120c7A5CCf73d6Fb5C7e9B2A0d4B3A4f587E7a4",
            "OPTIMIZER_RUNS": "1000000",
            "TIMESTAMP": "2023-05-18 12:47:54",
            "CONSTRUCTOR_ARGS": "0x00000000000000000000000011f11121df7256c40339393b0fb045321022ce440000000000000000000000000654eba982ec082036a3d0f59964d302f1ba5cda",
            "VERIFIED": "true"
          }
        ]
      }
    },
    "boba": {
      "production": {
        "1.0.0": [
          {
            "ADDRESS": "0x2120c7A5CCf73d6Fb5C7e9B2A0d4B3A4f587E7a4",
            "OPTIMIZER_RUNS": "1000000",
            "TIMESTAMP": "2023-05-18 13:00:25",
            "CONSTRUCTOR_ARGS": "0x00000000000000000000000011f11121df7256c40339393b0fb045321022ce440000000000000000000000000654eba982ec082036a3d0f59964d302f1ba5cda",
            "VERIFIED": "true"
          }
        ]
      }
    },
    "polygonzkevm": {
      "production": {
        "1.0.0": [
          {
            "ADDRESS": "0x2120c7A5CCf73d6Fb5C7e9B2A0d4B3A4f587E7a4",
            "OPTIMIZER_RUNS": "1000000",
            "TIMESTAMP": "2023-06-01 13:12:56",
            "CONSTRUCTOR_ARGS": "0x00000000000000000000000011f11121df7256c40339393b0fb045321022ce440000000000000000000000000654eba982ec082036a3d0f59964d302f1ba5cda",
            "VERIFIED": "false"
          }
        ]
      }
    }
  },
  "FeeCollector": {
    "optimism": {
      "production": {
        "1.0.0": [
          {
            "ADDRESS": "0xB49EaD76FE09967D7CA0dbCeF3C3A06eb3Aa0cB4",
            "OPTIMIZER_RUNS": "1000000",
            "TIMESTAMP": "2023-04-12 11:12:15",
            "CONSTRUCTOR_ARGS": "0x00000000000000000000000011f11121df7256c40339393b0fb045321022ce44",
            "VERIFIED": "true"
          }
        ]
      }
    },
    "arbitrum": {
      "production": {
        "1.0.0": [
          {
            "ADDRESS": "0xB49EaD76FE09967D7CA0dbCeF3C3A06eb3Aa0cB4",
            "OPTIMIZER_RUNS": "1000000",
            "TIMESTAMP": "2023-04-12 14:26:34",
            "CONSTRUCTOR_ARGS": "0x00000000000000000000000011f11121df7256c40339393b0fb045321022ce44",
            "VERIFIED": "true"
          }
        ]
      }
    },
    "polygon": {
      "staging": {
        "1.0.0": [
          {
            "ADDRESS": "0x7f98D45c7902f079fDb65811B633522e2d227BB6",
            "OPTIMIZER_RUNS": "1000000",
            "TIMESTAMP": "2023-05-10 09:22:09",
            "CONSTRUCTOR_ARGS": "0x000000000000000000000000552008c0f6870c2f77e5cc1d2eb9bdff03e30ea0",
            "VERIFIED": "true"
          }
        ]
      },
      "production": {
        "1.0.0": [
          {
            "ADDRESS": "0xB49EaD76FE09967D7CA0dbCeF3C3A06eb3Aa0cB4",
            "OPTIMIZER_RUNS": "1000000",
            "TIMESTAMP": "2023-05-17 22:51:26",
            "CONSTRUCTOR_ARGS": "0x00000000000000000000000011f11121df7256c40339393b0fb045321022ce44",
            "VERIFIED": "true"
          }
        ]
      }
    },
    "bsc": {
      "staging": {
        "1.0.0": [
          {
            "ADDRESS": "0x7f98D45c7902f079fDb65811B633522e2d227BB6",
            "OPTIMIZER_RUNS": "1000000",
            "TIMESTAMP": "2023-05-10 09:27:47",
            "CONSTRUCTOR_ARGS": "0x000000000000000000000000552008c0f6870c2f77e5cc1d2eb9bdff03e30ea0",
            "VERIFIED": "true"
          }
        ]
      },
      "production": {
        "1.0.0": [
          {
            "ADDRESS": "0xB49EaD76FE09967D7CA0dbCeF3C3A06eb3Aa0cB4",
            "OPTIMIZER_RUNS": "1000000",
            "TIMESTAMP": "2023-05-17 18:01:33",
            "CONSTRUCTOR_ARGS": "0x00000000000000000000000011f11121df7256c40339393b0fb045321022ce44",
            "VERIFIED": "true"
          }
        ]
      }
    },
    "moonbeam": {
      "production": {
        "1.0.0": [
          {
            "ADDRESS": "0xB49EaD76FE09967D7CA0dbCeF3C3A06eb3Aa0cB4",
            "OPTIMIZER_RUNS": "1000000",
            "TIMESTAMP": "2023-05-04 15:48:29",
            "CONSTRUCTOR_ARGS": "0x00000000000000000000000011f11121df7256c40339393b0fb045321022ce44",
            "VERIFIED": "true"
          }
        ]
      }
    },
    "mainnet": {
      "production": {
        "1.0.0": [
          {
            "ADDRESS": "0xB49EaD76FE09967D7CA0dbCeF3C3A06eb3Aa0cB4",
            "OPTIMIZER_RUNS": "1000000",
            "TIMESTAMP": "2023-05-12 12:02:51",
            "CONSTRUCTOR_ARGS": "0x00000000000000000000000011f11121df7256c40339393b0fb045321022ce44",
            "VERIFIED": "true"
          }
        ]
      }
    },
    "mumbai": {
      "production": {
        "1.0.0": [
          {
            "ADDRESS": "0xB49EaD76FE09967D7CA0dbCeF3C3A06eb3Aa0cB4",
            "OPTIMIZER_RUNS": "1000000",
            "TIMESTAMP": "2023-05-15 13:55:26",
            "CONSTRUCTOR_ARGS": "0x00000000000000000000000011f11121df7256c40339393b0fb045321022ce44",
            "VERIFIED": "true"
          }
        ]
      },
      "staging": {
        "1.0.0": [
          {
            "ADDRESS": "0x060059419d7073819d6dbB7B67e09CF393D2260c",
            "OPTIMIZER_RUNS": "1000000",
            "TIMESTAMP": "2023-06-06 13:54:41",
            "CONSTRUCTOR_ARGS": "0x000000000000000000000000552008c0f6870c2f77e5cc1d2eb9bdff03e30ea0",
            "VERIFIED": "false"
          }
        ]
      }
    },
    "goerli": {
      "production": {
        "1.0.0": [
          {
            "ADDRESS": "0xB49EaD76FE09967D7CA0dbCeF3C3A06eb3Aa0cB4",
            "OPTIMIZER_RUNS": "1000000",
            "TIMESTAMP": "2023-05-15 15:28:43",
            "CONSTRUCTOR_ARGS": "0x00000000000000000000000011f11121df7256c40339393b0fb045321022ce44",
            "VERIFIED": "true"
          }
        ]
      }
    },
    "lineatest": {
      "production": {
        "1.0.0": [
          {
            "ADDRESS": "0xB49EaD76FE09967D7CA0dbCeF3C3A06eb3Aa0cB4",
            "OPTIMIZER_RUNS": "1000000",
            "TIMESTAMP": "2023-05-15 16:40:31",
            "CONSTRUCTOR_ARGS": "0x00000000000000000000000011f11121df7256c40339393b0fb045321022ce44",
            "VERIFIED": "false"
          }
        ]
      }
    },
    "gnosis": {
      "production": {
        "1.0.0": [
          {
            "ADDRESS": "0xB49EaD76FE09967D7CA0dbCeF3C3A06eb3Aa0cB4",
            "OPTIMIZER_RUNS": "1000000",
            "TIMESTAMP": "2023-05-17 22:36:23",
            "CONSTRUCTOR_ARGS": "0x00000000000000000000000011f11121df7256c40339393b0fb045321022ce44",
            "VERIFIED": "false"
          }
        ]
      }
    },
    "okx": {
      "production": {
        "1.0.0": [
          {
            "ADDRESS": "0xB49EaD76FE09967D7CA0dbCeF3C3A06eb3Aa0cB4",
            "OPTIMIZER_RUNS": "1000000",
            "TIMESTAMP": "2023-05-17 23:34:58",
            "CONSTRUCTOR_ARGS": "0x00000000000000000000000011f11121df7256c40339393b0fb045321022ce44",
            "VERIFIED": "false"
          }
        ]
      }
    },
    "moonriver": {
      "production": {
        "1.0.0": [
          {
            "ADDRESS": "0xB49EaD76FE09967D7CA0dbCeF3C3A06eb3Aa0cB4",
            "OPTIMIZER_RUNS": "1000000",
            "TIMESTAMP": "2023-05-17 23:38:59",
            "CONSTRUCTOR_ARGS": "0x00000000000000000000000011f11121df7256c40339393b0fb045321022ce44",
            "VERIFIED": "true"
          }
        ]
      }
    },
    "fantom": {
      "production": {
        "1.0.0": [
          {
            "ADDRESS": "0xB49EaD76FE09967D7CA0dbCeF3C3A06eb3Aa0cB4",
            "OPTIMIZER_RUNS": "1000000",
            "TIMESTAMP": "2023-05-17 23:43:43",
            "CONSTRUCTOR_ARGS": "0x00000000000000000000000011f11121df7256c40339393b0fb045321022ce44",
            "VERIFIED": "true"
          }
        ]
      }
    },
    "avalanche": {
      "production": {
        "1.0.0": [
          {
            "ADDRESS": "0xB49EaD76FE09967D7CA0dbCeF3C3A06eb3Aa0cB4",
            "OPTIMIZER_RUNS": "1000000",
            "TIMESTAMP": "2023-05-17 23:46:01",
            "CONSTRUCTOR_ARGS": "0x00000000000000000000000011f11121df7256c40339393b0fb045321022ce44",
            "VERIFIED": "true"
          }
        ]
      }
    },
    "fuse": {
      "production": {
        "1.0.0": [
          {
            "ADDRESS": "0xB49EaD76FE09967D7CA0dbCeF3C3A06eb3Aa0cB4",
            "OPTIMIZER_RUNS": "1000000",
            "TIMESTAMP": "2023-05-18 11:53:45",
            "CONSTRUCTOR_ARGS": "0x00000000000000000000000011f11121df7256c40339393b0fb045321022ce44",
            "VERIFIED": "true"
          }
        ]
      }
    },
    "cronos": {
      "production": {
        "1.0.0": [
          {
            "ADDRESS": "0xB49EaD76FE09967D7CA0dbCeF3C3A06eb3Aa0cB4",
            "OPTIMIZER_RUNS": "1000000",
            "TIMESTAMP": "2023-05-18 12:00:47",
            "CONSTRUCTOR_ARGS": "0x00000000000000000000000011f11121df7256c40339393b0fb045321022ce44",
            "VERIFIED": "true"
          }
        ]
      }
    },
    "velas": {
      "production": {
        "1.0.0": [
          {
            "ADDRESS": "0xB49EaD76FE09967D7CA0dbCeF3C3A06eb3Aa0cB4",
            "OPTIMIZER_RUNS": "1000000",
            "TIMESTAMP": "2023-05-18 12:16:19",
            "CONSTRUCTOR_ARGS": "0x00000000000000000000000011f11121df7256c40339393b0fb045321022ce44",
            "VERIFIED": "true"
          }
        ]
      }
    },
    "evmos": {
      "production": {
        "1.0.0": [
          {
            "ADDRESS": "0xB49EaD76FE09967D7CA0dbCeF3C3A06eb3Aa0cB4",
            "OPTIMIZER_RUNS": "1000000",
            "TIMESTAMP": "2023-05-18 12:30:25",
            "CONSTRUCTOR_ARGS": "0x00000000000000000000000011f11121df7256c40339393b0fb045321022ce44",
            "VERIFIED": "true"
          }
        ]
      }
    },
    "aurora": {
      "production": {
        "1.0.0": [
          {
            "ADDRESS": "0xB49EaD76FE09967D7CA0dbCeF3C3A06eb3Aa0cB4",
            "OPTIMIZER_RUNS": "1000000",
            "TIMESTAMP": "2023-05-18 12:38:03",
            "CONSTRUCTOR_ARGS": "0x00000000000000000000000011f11121df7256c40339393b0fb045321022ce44",
            "VERIFIED": "false"
          }
        ]
      }
    },
    "celo": {
      "production": {
        "1.0.0": [
          {
            "ADDRESS": "0xB49EaD76FE09967D7CA0dbCeF3C3A06eb3Aa0cB4",
            "OPTIMIZER_RUNS": "1000000",
            "TIMESTAMP": "2023-05-18 12:49:58",
            "CONSTRUCTOR_ARGS": "0x00000000000000000000000011f11121df7256c40339393b0fb045321022ce44",
            "VERIFIED": "true"
          }
        ]
      }
    },
    "boba": {
      "production": {
        "1.0.0": [
          {
            "ADDRESS": "0xB49EaD76FE09967D7CA0dbCeF3C3A06eb3Aa0cB4",
            "OPTIMIZER_RUNS": "1000000",
            "TIMESTAMP": "2023-05-18 13:01:50",
            "CONSTRUCTOR_ARGS": "0x00000000000000000000000011f11121df7256c40339393b0fb045321022ce44",
            "VERIFIED": "true"
          }
        ]
      }
    },
    "polygonzkevm": {
      "production": {
        "1.0.0": [
          {
            "ADDRESS": "0xB49EaD76FE09967D7CA0dbCeF3C3A06eb3Aa0cB4",
            "OPTIMIZER_RUNS": "1000000",
            "TIMESTAMP": "2023-06-01 13:14:26",
            "CONSTRUCTOR_ARGS": "0x00000000000000000000000011f11121df7256c40339393b0fb045321022ce44",
            "VERIFIED": "false"
          }
        ]
      }
    }
  },
  "Receiver": {
    "optimism": {
      "production": {
        "1.0.0": [
          {
            "ADDRESS": "0xC4B590a0E2d7e965a2Fb3647d672B5DD97E8d068",
            "OPTIMIZER_RUNS": "1000000",
            "TIMESTAMP": "2023-04-12 11:13:02",
            "CONSTRUCTOR_ARGS": "0x00000000000000000000000011f11121df7256c40339393b0fb045321022ce44000000000000000000000000b0d502e938ed5f4df2e681fe6e419ff29631d62b0000000000000000000000008f7492de823025b4cfaab1d34c58963f2af5deda0000000000000000000000002120c7a5ccf73d6fb5c7e9b2a0d4b3a4f587e7a400000000000000000000000000000000000000000000000000000000000186a0",
            "VERIFIED": "true"
          }
        ]
      }
    },
    "arbitrum": {
      "production": {
        "1.0.0": [
          {
            "ADDRESS": "0xC4B590a0E2d7e965a2Fb3647d672B5DD97E8d068",
            "OPTIMIZER_RUNS": "1000000",
            "TIMESTAMP": "2023-04-12 14:27:23",
            "CONSTRUCTOR_ARGS": "0x00000000000000000000000011f11121df7256c40339393b0fb045321022ce4400000000000000000000000053bf833a5d6c4dda888f69c22c88c9f356a41614000000000000000000000000ee9dec2712cce65174b561151701bf54b99c24c80000000000000000000000002120c7a5ccf73d6fb5c7e9b2a0d4b3a4f587e7a400000000000000000000000000000000000000000000000000000000000186a0",
            "VERIFIED": "true"
          }
        ]
      }
    },
    "polygon": {
      "staging": {
        "1.0.0": [
          {
            "ADDRESS": "0x5Bc89B57039b23A035c3914E3FD6b86cFe73afBA",
            "OPTIMIZER_RUNS": "1000000",
            "TIMESTAMP": "2023-05-10 09:12:12",
            "CONSTRUCTOR_ARGS": "0x000000000000000000000000552008c0f6870c2f77e5cc1d2eb9bdff03e30ea000000000000000000000000045a01e4e04f14f7a4a6702c74187c5f6222033cd00000000000000000000000011984dc4465481512eb5b777e44061c158cf22590000000000000000000000004de055c2b7054b9b3aa7c3891aacb9de4f489d6600000000000000000000000000000000000000000000000000000000000186a0",
            "VERIFIED": "true"
          }
        ]
      },
      "production": {
        "1.0.0": [
          {
            "ADDRESS": "0xC4B590a0E2d7e965a2Fb3647d672B5DD97E8d068",
            "OPTIMIZER_RUNS": "1000000",
            "TIMESTAMP": "2023-05-17 22:52:45",
            "CONSTRUCTOR_ARGS": "0x00000000000000000000000011f11121df7256c40339393b0fb045321022ce4400000000000000000000000045a01e4e04f14f7a4a6702c74187c5f6222033cd00000000000000000000000011984dc4465481512eb5b777e44061c158cf22590000000000000000000000002120c7a5ccf73d6fb5c7e9b2a0d4b3a4f587e7a400000000000000000000000000000000000000000000000000000000000186a0",
            "VERIFIED": "true"
          }
        ]
      }
    },
    "bsc": {
      "staging": {
        "1.0.0": [
          {
            "ADDRESS": "0x5Bc89B57039b23A035c3914E3FD6b86cFe73afBA",
            "OPTIMIZER_RUNS": "1000000",
            "TIMESTAMP": "2023-05-10 09:26:14",
            "CONSTRUCTOR_ARGS": "0x000000000000000000000000552008c0f6870c2f77e5cc1d2eb9bdff03e30ea00000000000000000000000004a364f8c717caad9a442737eb7b8a55cc6cf18d8000000000000000000000000cd401c10afa37d641d2f594852da94c700e4f2ce000000000000000000000000dcbf065502cfc7f32b3b28e26d38a5bc5d5ba6f200000000000000000000000000000000000000000000000000000000000186a0",
            "VERIFIED": "true"
          }
        ]
      },
      "production": {
        "1.0.0": [
          {
            "ADDRESS": "0xC4B590a0E2d7e965a2Fb3647d672B5DD97E8d068",
            "OPTIMIZER_RUNS": "1000000",
            "TIMESTAMP": "2023-05-17 18:02:40",
            "CONSTRUCTOR_ARGS": "0x00000000000000000000000011f11121df7256c40339393b0fb045321022ce440000000000000000000000004a364f8c717caad9a442737eb7b8a55cc6cf18d8000000000000000000000000cd401c10afa37d641d2f594852da94c700e4f2ce0000000000000000000000002120c7a5ccf73d6fb5c7e9b2a0d4b3a4f587e7a400000000000000000000000000000000000000000000000000000000000186a0",
            "VERIFIED": "true"
          }
        ]
      }
    },
    "moonbeam": {
      "production": {
        "1.0.0": [
          {
            "ADDRESS": "0xC4B590a0E2d7e965a2Fb3647d672B5DD97E8d068",
            "OPTIMIZER_RUNS": "1000000",
            "TIMESTAMP": "2023-05-04 16:13:05",
            "CONSTRUCTOR_ARGS": "0x00000000000000000000000011f11121df7256c40339393b0fb045321022ce44000000000000000000000000000000000000000000000000000000000000000000000000000000000000000000000000000000000000000000000000000000200000000000000000000000002120c7a5ccf73d6fb5c7e9b2a0d4b3a4f587e7a400000000000000000000000000000000000000000000000000000000000186a0",
            "VERIFIED": "true"
          }
        ]
      }
    },
    "aurora": {
      "production": {
        "1.0.0": [
          {
            "ADDRESS": "0xC4B590a0E2d7e965a2Fb3647d672B5DD97E8d068",
            "OPTIMIZER_RUNS": "1000000",
            "TIMESTAMP": "2023-05-05 17:51:17",
            "CONSTRUCTOR_ARGS": "0x00000000000000000000000011f11121df7256c40339393b0fb045321022ce44000000000000000000000000000000000000000000000000000000000000002000000000000000000000000000000000000000000000000000000000000000200000000000000000000000002120c7a5ccf73d6fb5c7e9b2a0d4b3a4f587e7a400000000000000000000000000000000000000000000000000000000000186a0",
            "VERIFIED": "false"
          }
        ]
      }
    },
    "okx": {
      "production": {
        "1.0.0": [
          {
            "ADDRESS": "0xC4B590a0E2d7e965a2Fb3647d672B5DD97E8d068",
            "OPTIMIZER_RUNS": "1000000",
            "TIMESTAMP": "2023-05-05 17:52:10",
            "CONSTRUCTOR_ARGS": "0x00000000000000000000000011f11121df7256c40339393b0fb045321022ce44000000000000000000000000000000000000000000000000000000000000002000000000000000000000000000000000000000000000000000000000000000200000000000000000000000002120c7a5ccf73d6fb5c7e9b2a0d4b3a4f587e7a400000000000000000000000000000000000000000000000000000000000186a0",
            "VERIFIED": "false"
          }
        ]
      }
    },
    "mainnet": {
      "production": {
        "1.0.0": [
          {
            "ADDRESS": "0xC4B590a0E2d7e965a2Fb3647d672B5DD97E8d068",
            "OPTIMIZER_RUNS": "1000000",
            "TIMESTAMP": "2023-05-12 12:04:16",
            "CONSTRUCTOR_ARGS": "0x00000000000000000000000011f11121df7256c40339393b0fb045321022ce440000000000000000000000008731d54e9d02c286767d56ac03e8037c07e01e980000000000000000000000008898b472c54c31894e3b9bb83cea802a5d0e63c60000000000000000000000002120c7a5ccf73d6fb5c7e9b2a0d4b3a4f587e7a400000000000000000000000000000000000000000000000000000000000186a0",
            "VERIFIED": "true"
          }
        ]
      }
    },
    "mumbai": {
      "production": {
        "1.0.0": [
          {
            "ADDRESS": "0xC4B590a0E2d7e965a2Fb3647d672B5DD97E8d068",
            "OPTIMIZER_RUNS": "1000000",
            "TIMESTAMP": "2023-05-15 13:56:45",
            "CONSTRUCTOR_ARGS": "0x00000000000000000000000011f11121df7256c40339393b0fb045321022ce44000000000000000000000000817436a076060d158204d955e5403b6ed0a5fac000000000000000000000000000000000000000000000000000000000000000200000000000000000000000002120c7a5ccf73d6fb5c7e9b2a0d4b3a4f587e7a400000000000000000000000000000000000000000000000000000000000186a0",
            "VERIFIED": "true"
          }
        ]
      },
      "staging": {
        "1.0.0": [
          {
            "ADDRESS": "0x6b8F584848fbf99004107A8508F17Dc23Fe06547",
            "OPTIMIZER_RUNS": "1000000",
            "TIMESTAMP": "2023-06-06 13:54:47",
            "CONSTRUCTOR_ARGS": "0x000000000000000000000000552008c0f6870c2f77e5cc1d2eb9bdff03e30ea0000000000000000000000000817436a076060d158204d955e5403b6ed0a5fac0000000000000000000000000000000000000000000000000000000000000000000000000000000000000000039551018bb0e8a42e1e118c798c7894527becb5100000000000000000000000000000000000000000000000000000000000186a0",
            "VERIFIED": "false"
          }
        ]
      }
    },
    "goerli": {
      "production": {
        "1.0.0": [
          {
            "ADDRESS": "0xC4B590a0E2d7e965a2Fb3647d672B5DD97E8d068",
            "OPTIMIZER_RUNS": "1000000",
            "TIMESTAMP": "2023-05-15 15:30:03",
            "CONSTRUCTOR_ARGS": "0x00000000000000000000000011f11121df7256c40339393b0fb045321022ce440000000000000000000000007612ae2a34e5a363e137de748801fb4c86499152000000000000000000000000b4c1340434920d70ad774309c75f9a4b679d801e0000000000000000000000002120c7a5ccf73d6fb5c7e9b2a0d4b3a4f587e7a400000000000000000000000000000000000000000000000000000000000186a0",
            "VERIFIED": "true"
          }
        ]
      }
    },
    "lineatest": {
      "production": {
        "1.0.0": [
          {
            "ADDRESS": "0xC4B590a0E2d7e965a2Fb3647d672B5DD97E8d068",
            "OPTIMIZER_RUNS": "1000000",
            "TIMESTAMP": "2023-05-15 16:41:53",
            "CONSTRUCTOR_ARGS": "0x00000000000000000000000011f11121df7256c40339393b0fb045321022ce44000000000000000000000000000000000000000000000000000000000000002000000000000000000000000000000000000000000000000000000000000000200000000000000000000000002120c7a5ccf73d6fb5c7e9b2a0d4b3a4f587e7a400000000000000000000000000000000000000000000000000000000000186a0",
            "VERIFIED": "false"
          }
        ]
      }
    },
    "gnosis": {
      "production": {
        "1.0.0": [
          {
            "ADDRESS": "0xC4B590a0E2d7e965a2Fb3647d672B5DD97E8d068",
            "OPTIMIZER_RUNS": "1000000",
            "TIMESTAMP": "2023-05-17 22:38:09",
            "CONSTRUCTOR_ARGS": "0x00000000000000000000000011f11121df7256c40339393b0fb045321022ce4400000000000000000000000000000000000000000000000000000000000000000000000000000000000000005bb83e95f63217cda6ae3d181ba580ef377d21090000000000000000000000002120c7a5ccf73d6fb5c7e9b2a0d4b3a4f587e7a400000000000000000000000000000000000000000000000000000000000186a0",
            "VERIFIED": "false"
          }
        ]
      }
    },
    "avalanche": {
      "production": {
        "1.0.0": [
          {
            "ADDRESS": "0xC4B590a0E2d7e965a2Fb3647d672B5DD97E8d068",
            "OPTIMIZER_RUNS": "1000000",
            "TIMESTAMP": "2023-05-23 16:01:34",
            "CONSTRUCTOR_ARGS": "0x00000000000000000000000011f11121df7256c40339393b0fb045321022ce4400000000000000000000000045a01e4e04f14f7a4a6702c74187c5f6222033cd00000000000000000000000000000000000000000000000000000000000000000000000000000000000000002120c7a5ccf73d6fb5c7e9b2a0d4b3a4f587e7a400000000000000000000000000000000000000000000000000000000000186a0",
            "VERIFIED": "true"
          }
        ]
      }
    },
    "celo": {
      "production": {
        "1.0.0": [
          {
            "ADDRESS": "0xC4B590a0E2d7e965a2Fb3647d672B5DD97E8d068",
            "OPTIMIZER_RUNS": "1000000",
            "TIMESTAMP": "2023-05-24 11:58:18",
            "CONSTRUCTOR_ARGS": "0x00000000000000000000000011f11121df7256c40339393b0fb045321022ce44000000000000000000000000000000000000000000000000000000000000000000000000000000000000000000000000000000000000000000000000000000000000000000000000000000002120c7a5ccf73d6fb5c7e9b2a0d4b3a4f587e7a400000000000000000000000000000000000000000000000000000000000186a0",
            "VERIFIED": "true"
          }
        ]
      }
    },
    "fuse": {
      "production": {
        "1.0.0": [
          {
            "ADDRESS": "0xC4B590a0E2d7e965a2Fb3647d672B5DD97E8d068",
            "OPTIMIZER_RUNS": "1000000",
            "TIMESTAMP": "2023-05-24 11:58:34",
            "CONSTRUCTOR_ARGS": "0x00000000000000000000000011f11121df7256c40339393b0fb045321022ce44000000000000000000000000000000000000000000000000000000000000000000000000000000000000000000000000000000000000000000000000000000000000000000000000000000002120c7a5ccf73d6fb5c7e9b2a0d4b3a4f587e7a400000000000000000000000000000000000000000000000000000000000186a0",
            "VERIFIED": "true"
          }
        ]
      }
    },
    "fantom": {
      "production": {
        "1.0.0": [
          {
            "ADDRESS": "0xC4B590a0E2d7e965a2Fb3647d672B5DD97E8d068",
            "OPTIMIZER_RUNS": "1000000",
            "TIMESTAMP": "2023-05-24 11:58:46",
            "CONSTRUCTOR_ARGS": "0x00000000000000000000000011f11121df7256c40339393b0fb045321022ce44000000000000000000000000af5191b0de278c7286d6c7cc6ab6bb8a73ba2cd600000000000000000000000000000000000000000000000000000000000000000000000000000000000000002120c7a5ccf73d6fb5c7e9b2a0d4b3a4f587e7a400000000000000000000000000000000000000000000000000000000000186a0",
            "VERIFIED": "false"
          }
        ]
      }
    },
    "moonriver": {
      "production": {
        "1.0.0": [
          {
            "ADDRESS": "0xC4B590a0E2d7e965a2Fb3647d672B5DD97E8d068",
            "OPTIMIZER_RUNS": "1000000",
            "TIMESTAMP": "2023-05-24 11:59:43",
            "CONSTRUCTOR_ARGS": "0x00000000000000000000000011f11121df7256c40339393b0fb045321022ce44000000000000000000000000000000000000000000000000000000000000000000000000000000000000000000000000000000000000000000000000000000000000000000000000000000002120c7a5ccf73d6fb5c7e9b2a0d4b3a4f587e7a400000000000000000000000000000000000000000000000000000000000186a0",
            "VERIFIED": "true"
          }
        ]
      }
    },
    "velas": {
      "production": {
        "1.0.0": [
          {
            "ADDRESS": "0xC4B590a0E2d7e965a2Fb3647d672B5DD97E8d068",
            "OPTIMIZER_RUNS": "1000000",
            "TIMESTAMP": "2023-05-24 12:01:11",
            "CONSTRUCTOR_ARGS": "0x00000000000000000000000011f11121df7256c40339393b0fb045321022ce44000000000000000000000000000000000000000000000000000000000000000000000000000000000000000000000000000000000000000000000000000000000000000000000000000000002120c7a5ccf73d6fb5c7e9b2a0d4b3a4f587e7a400000000000000000000000000000000000000000000000000000000000186a0",
            "VERIFIED": "true"
          }
        ]
      }
    },
    "evmos": {
      "production": {
        "1.0.0": [
          {
            "ADDRESS": "0xC4B590a0E2d7e965a2Fb3647d672B5DD97E8d068",
            "OPTIMIZER_RUNS": "1000000",
            "TIMESTAMP": "2023-05-24 12:01:42",
            "CONSTRUCTOR_ARGS": "0x00000000000000000000000011f11121df7256c40339393b0fb045321022ce44000000000000000000000000000000000000000000000000000000000000000000000000000000000000000000000000000000000000000000000000000000000000000000000000000000002120c7a5ccf73d6fb5c7e9b2a0d4b3a4f587e7a400000000000000000000000000000000000000000000000000000000000186a0",
            "VERIFIED": "true"
          }
        ]
      }
    },
    "cronos": {
      "production": {
        "1.0.0": [
          {
            "ADDRESS": "0xC4B590a0E2d7e965a2Fb3647d672B5DD97E8d068",
            "OPTIMIZER_RUNS": "1000000",
            "TIMESTAMP": "2023-05-24 12:02:18",
            "CONSTRUCTOR_ARGS": "0x00000000000000000000000011f11121df7256c40339393b0fb045321022ce44000000000000000000000000000000000000000000000000000000000000000000000000000000000000000000000000000000000000000000000000000000000000000000000000000000002120c7a5ccf73d6fb5c7e9b2a0d4b3a4f587e7a400000000000000000000000000000000000000000000000000000000000186a0",
            "VERIFIED": "false"
          }
        ]
      }
    },
    "boba": {
      "production": {
        "1.0.0": [
          {
            "ADDRESS": "0xC4B590a0E2d7e965a2Fb3647d672B5DD97E8d068",
            "OPTIMIZER_RUNS": "1000000",
            "TIMESTAMP": "2023-05-24 12:03:17",
            "CONSTRUCTOR_ARGS": "0x00000000000000000000000011f11121df7256c40339393b0fb045321022ce44000000000000000000000000000000000000000000000000000000000000000000000000000000000000000000000000000000000000000000000000000000000000000000000000000000002120c7a5ccf73d6fb5c7e9b2a0d4b3a4f587e7a400000000000000000000000000000000000000000000000000000000000186a0",
            "VERIFIED": "true"
          }
        ]
      }
    },
    "polygonzkevm": {
      "production": {
        "1.0.0": [
          {
            "ADDRESS": "0xC4B590a0E2d7e965a2Fb3647d672B5DD97E8d068",
            "OPTIMIZER_RUNS": "1000000",
            "TIMESTAMP": "2023-06-01 13:26:16",
            "CONSTRUCTOR_ARGS": "0x00000000000000000000000011f11121df7256c40339393b0fb045321022ce44000000000000000000000000000000000000000000000000000000000000000000000000000000000000000000000000000000000000000000000000000000000000000000000000000000002120c7a5ccf73d6fb5c7e9b2a0d4b3a4f587e7a400000000000000000000000000000000000000000000000000000000000186a0",
            "VERIFIED": "false"
          }
        ]
      }
    }
  },
  "ServiceFeeCollector": {
    "optimism": {
      "production": {
        "1.0.0": [
          {
            "ADDRESS": "0x4b0B89b90fF83247aEa12469CeA9A6222e09d54c",
            "OPTIMIZER_RUNS": "1000000",
            "TIMESTAMP": "2023-04-12 11:13:54",
            "CONSTRUCTOR_ARGS": "0x00000000000000000000000011f11121df7256c40339393b0fb045321022ce44",
            "VERIFIED": "true"
          }
        ]
      }
    },
    "arbitrum": {
      "production": {
        "1.0.0": [
          {
            "ADDRESS": "0x4b0B89b90fF83247aEa12469CeA9A6222e09d54c",
            "OPTIMIZER_RUNS": "1000000",
            "TIMESTAMP": "2023-04-12 14:27:56",
            "CONSTRUCTOR_ARGS": "0x00000000000000000000000011f11121df7256c40339393b0fb045321022ce44",
            "VERIFIED": "true"
          }
        ]
      }
    },
    "polygon": {
      "staging": {
        "1.0.0": [
          {
            "ADDRESS": "0xdF4257A2f61E5D432Dedbc9c65917C268323421d",
            "OPTIMIZER_RUNS": "1000000",
            "TIMESTAMP": "2023-05-10 09:21:16",
            "CONSTRUCTOR_ARGS": "0x000000000000000000000000552008c0f6870c2f77e5cc1d2eb9bdff03e30ea0",
            "VERIFIED": "true"
          }
        ]
      },
      "production": {
        "1.0.0": [
          {
            "ADDRESS": "0x4b0B89b90fF83247aEa12469CeA9A6222e09d54c",
            "OPTIMIZER_RUNS": "1000000",
            "TIMESTAMP": "2023-05-17 22:54:01",
            "CONSTRUCTOR_ARGS": "0x00000000000000000000000011f11121df7256c40339393b0fb045321022ce44",
            "VERIFIED": "true"
          }
        ]
      }
    },
    "bsc": {
      "staging": {
        "1.0.0": [
          {
            "ADDRESS": "0xdF4257A2f61E5D432Dedbc9c65917C268323421d",
            "OPTIMIZER_RUNS": "1000000",
            "TIMESTAMP": "2023-05-10 09:26:49",
            "CONSTRUCTOR_ARGS": "0x000000000000000000000000552008c0f6870c2f77e5cc1d2eb9bdff03e30ea0",
            "VERIFIED": "true"
          }
        ]
      },
      "production": {
        "1.0.0": [
          {
            "ADDRESS": "0x4b0B89b90fF83247aEa12469CeA9A6222e09d54c",
            "OPTIMIZER_RUNS": "1000000",
            "TIMESTAMP": "2023-05-17 18:03:48",
            "CONSTRUCTOR_ARGS": "0x00000000000000000000000011f11121df7256c40339393b0fb045321022ce44",
            "VERIFIED": "true"
          }
        ]
      }
    },
    "moonbeam": {
      "production": {
        "1.0.0": [
          {
            "ADDRESS": "0x4b0B89b90fF83247aEa12469CeA9A6222e09d54c",
            "OPTIMIZER_RUNS": "1000000",
            "TIMESTAMP": "2023-05-04 16:13:39",
            "CONSTRUCTOR_ARGS": "0x00000000000000000000000011f11121df7256c40339393b0fb045321022ce44",
            "VERIFIED": "true"
          }
        ]
      }
    },
    "mainnet": {
      "production": {
        "1.0.0": [
          {
            "ADDRESS": "0x4b0B89b90fF83247aEa12469CeA9A6222e09d54c",
            "OPTIMIZER_RUNS": "1000000",
            "TIMESTAMP": "2023-05-12 12:10:54",
            "CONSTRUCTOR_ARGS": "0x00000000000000000000000011f11121df7256c40339393b0fb045321022ce44",
            "VERIFIED": "true"
          }
        ]
      }
    },
    "mumbai": {
      "production": {
        "1.0.0": [
          {
            "ADDRESS": "0x4b0B89b90fF83247aEa12469CeA9A6222e09d54c",
            "OPTIMIZER_RUNS": "1000000",
            "TIMESTAMP": "2023-05-15 13:58:03",
            "CONSTRUCTOR_ARGS": "0x00000000000000000000000011f11121df7256c40339393b0fb045321022ce44",
            "VERIFIED": "true"
          }
        ]
      },
      "staging": {
        "1.0.0": [
          {
            "ADDRESS": "0x8dde757ffda73a02dBd16922109b707Be57679a9",
            "OPTIMIZER_RUNS": "1000000",
            "TIMESTAMP": "2023-06-06 13:54:55",
            "CONSTRUCTOR_ARGS": "0x000000000000000000000000552008c0f6870c2f77e5cc1d2eb9bdff03e30ea0",
            "VERIFIED": "true"
          }
        ]
      }
    },
    "goerli": {
      "production": {
        "1.0.0": [
          {
            "ADDRESS": "0x4b0B89b90fF83247aEa12469CeA9A6222e09d54c",
            "OPTIMIZER_RUNS": "1000000",
            "TIMESTAMP": "2023-05-15 15:31:19",
            "CONSTRUCTOR_ARGS": "0x00000000000000000000000011f11121df7256c40339393b0fb045321022ce44",
            "VERIFIED": "true"
          }
        ]
      }
    },
    "lineatest": {
      "production": {
        "1.0.0": [
          {
            "ADDRESS": "0x4b0B89b90fF83247aEa12469CeA9A6222e09d54c",
            "OPTIMIZER_RUNS": "1000000",
            "TIMESTAMP": "2023-05-15 16:43:16",
            "CONSTRUCTOR_ARGS": "0x00000000000000000000000011f11121df7256c40339393b0fb045321022ce44",
            "VERIFIED": "false"
          }
        ]
      }
    },
    "gnosis": {
      "production": {
        "1.0.0": [
          {
            "ADDRESS": "0x4b0B89b90fF83247aEa12469CeA9A6222e09d54c",
            "OPTIMIZER_RUNS": "1000000",
            "TIMESTAMP": "2023-05-17 22:39:57",
            "CONSTRUCTOR_ARGS": "0x00000000000000000000000011f11121df7256c40339393b0fb045321022ce44",
            "VERIFIED": "false"
          }
        ]
      }
    },
    "okx": {
      "production": {
        "1.0.0": [
          {
            "ADDRESS": "0x4b0B89b90fF83247aEa12469CeA9A6222e09d54c",
            "OPTIMIZER_RUNS": "1000000",
            "TIMESTAMP": "2023-05-17 23:35:10",
            "CONSTRUCTOR_ARGS": "0x00000000000000000000000011f11121df7256c40339393b0fb045321022ce44",
            "VERIFIED": "false"
          }
        ]
      }
    },
    "moonriver": {
      "production": {
        "1.0.0": [
          {
            "ADDRESS": "0x4b0B89b90fF83247aEa12469CeA9A6222e09d54c",
            "OPTIMIZER_RUNS": "1000000",
            "TIMESTAMP": "2023-05-17 23:42:18",
            "CONSTRUCTOR_ARGS": "0x00000000000000000000000011f11121df7256c40339393b0fb045321022ce44",
            "VERIFIED": "true"
          }
        ]
      }
    },
    "avalanche": {
      "production": {
        "1.0.0": [
          {
            "ADDRESS": "0x4b0B89b90fF83247aEa12469CeA9A6222e09d54c",
            "OPTIMIZER_RUNS": "1000000",
            "TIMESTAMP": "2023-05-17 23:48:51",
            "CONSTRUCTOR_ARGS": "0x00000000000000000000000011f11121df7256c40339393b0fb045321022ce44",
            "VERIFIED": "true"
          }
        ]
      }
    },
    "fantom": {
      "production": {
        "1.0.0": [
          {
            "ADDRESS": "0x4b0B89b90fF83247aEa12469CeA9A6222e09d54c",
            "OPTIMIZER_RUNS": "1000000",
            "TIMESTAMP": "2023-05-17 23:52:59",
            "CONSTRUCTOR_ARGS": "0x00000000000000000000000011f11121df7256c40339393b0fb045321022ce44",
            "VERIFIED": "true"
          }
        ]
      }
    },
    "fuse": {
      "production": {
        "1.0.0": [
          {
            "ADDRESS": "0x4b0B89b90fF83247aEa12469CeA9A6222e09d54c",
            "OPTIMIZER_RUNS": "1000000",
            "TIMESTAMP": "2023-05-18 11:56:46",
            "CONSTRUCTOR_ARGS": "0x00000000000000000000000011f11121df7256c40339393b0fb045321022ce44",
            "VERIFIED": "true"
          }
        ]
      }
    },
    "cronos": {
      "production": {
        "1.0.0": [
          {
            "ADDRESS": "0x4b0B89b90fF83247aEa12469CeA9A6222e09d54c",
            "OPTIMIZER_RUNS": "1000000",
            "TIMESTAMP": "2023-05-18 12:04:44",
            "CONSTRUCTOR_ARGS": "0x00000000000000000000000011f11121df7256c40339393b0fb045321022ce44",
            "VERIFIED": "true"
          }
        ]
      }
    },
    "velas": {
      "production": {
        "1.0.0": [
          {
            "ADDRESS": "0x4b0B89b90fF83247aEa12469CeA9A6222e09d54c",
            "OPTIMIZER_RUNS": "1000000",
            "TIMESTAMP": "2023-05-18 12:18:11",
            "CONSTRUCTOR_ARGS": "0x00000000000000000000000011f11121df7256c40339393b0fb045321022ce44",
            "VERIFIED": "true"
          }
        ]
      }
    },
    "evmos": {
      "production": {
        "1.0.0": [
          {
            "ADDRESS": "0x4b0B89b90fF83247aEa12469CeA9A6222e09d54c",
            "OPTIMIZER_RUNS": "1000000",
            "TIMESTAMP": "2023-05-18 12:33:28",
            "CONSTRUCTOR_ARGS": "0x00000000000000000000000011f11121df7256c40339393b0fb045321022ce44",
            "VERIFIED": "true"
          }
        ]
      }
    },
    "aurora": {
      "production": {
        "1.0.0": [
          {
            "ADDRESS": "0x4b0B89b90fF83247aEa12469CeA9A6222e09d54c",
            "OPTIMIZER_RUNS": "1000000",
            "TIMESTAMP": "2023-05-18 12:39:20",
            "CONSTRUCTOR_ARGS": "0x00000000000000000000000011f11121df7256c40339393b0fb045321022ce44",
            "VERIFIED": "false"
          }
        ]
      }
    },
    "boba": {
      "production": {
        "1.0.0": [
          {
            "ADDRESS": "0x4b0B89b90fF83247aEa12469CeA9A6222e09d54c",
            "OPTIMIZER_RUNS": "1000000",
            "TIMESTAMP": "2023-05-18 13:05:04",
            "CONSTRUCTOR_ARGS": "0x00000000000000000000000011f11121df7256c40339393b0fb045321022ce44",
            "VERIFIED": "true"
          }
        ]
      }
    },
    "celo": {
      "production": {
        "1.0.0": [
          {
            "ADDRESS": "0x4b0B89b90fF83247aEa12469CeA9A6222e09d54c",
            "OPTIMIZER_RUNS": "1000000",
            "TIMESTAMP": "2023-05-18 13:05:47",
            "CONSTRUCTOR_ARGS": "0x00000000000000000000000011f11121df7256c40339393b0fb045321022ce44",
            "VERIFIED": "true"
          }
        ]
      }
    },
    "polygonzkevm": {
      "production": {
        "1.0.0": [
          {
            "ADDRESS": "0x4b0B89b90fF83247aEa12469CeA9A6222e09d54c",
            "OPTIMIZER_RUNS": "1000000",
            "TIMESTAMP": "2023-06-01 13:18:12",
            "CONSTRUCTOR_ARGS": "0x00000000000000000000000011f11121df7256c40339393b0fb045321022ce44",
            "VERIFIED": "false"
          }
        ]
      }
    }
  },
  "HopFacetPacked": {
    "arbitrum": {
      "production": {
        "1.0.0": [
          {
            "ADDRESS": "0x9F960DF15961c1dc124d69eA5b318Df354Fb4dA6",
            "OPTIMIZER_RUNS": "1000000",
            "TIMESTAMP": "2023-04-12 14:08:43",
            "CONSTRUCTOR_ARGS": "0x",
            "VERIFIED": "true"
          }
        ],
        "1.0.1": [
          {
            "ADDRESS": "0xA57862295BdF8A680fda893B9bd3b935236d18bA",
            "OPTIMIZER_RUNS": "1000000",
            "TIMESTAMP": "2023-04-17 10:52:02",
            "CONSTRUCTOR_ARGS": "0x",
            "VERIFIED": "true"
          }
        ],
        "1.0.4": [
          {
            "ADDRESS": "0x0aE0a1Ae2703A27bC518fd7d9DCB3F6C69CfccD2",
            "OPTIMIZER_RUNS": "1000000",
            "TIMESTAMP": "2023-05-17 17:41:39",
            "CONSTRUCTOR_ARGS": "0x00000000000000000000000011f11121df7256c40339393b0fb045321022ce4400000000000000000000000033ceb27b39d2bb7d2e61f7564d3df29344020417",
            "VERIFIED": "true"
          }
        ]
      }
    },
    "mumbai": {
      "production": {
        "1.0.0": [
          {
            "ADDRESS": "0x24595CaD65e258c41f9fd785733C6e1661714f71",
            "OPTIMIZER_RUNS": "1000000",
            "TIMESTAMP": "2023-04-13 09:08:56",
            "CONSTRUCTOR_ARGS": "0x",
            "VERIFIED": "true"
          }
        ],
        "1.0.4": [
          {
            "ADDRESS": "0x58FBa880b973edB5E4f6Aa4e2bD3b15c865b9B18",
            "OPTIMIZER_RUNS": "1000000",
            "TIMESTAMP": "2023-05-15 13:37:30",
            "CONSTRUCTOR_ARGS": "0x00000000000000000000000011f11121df7256c40339393b0fb045321022ce440000000000000000000000000e0e3d2c5c292161999474247956ef542cabf8dd",
            "VERIFIED": "true"
          }
        ]
      },
      "staging": {
        "1.0.4": [
          {
            "ADDRESS": "0xE84b441f8Ab41Ae67f3CC3DB4c214448D8b2CfB9",
            "OPTIMIZER_RUNS": "1000000",
            "TIMESTAMP": "2023-06-06 09:05:33",
            "CONSTRUCTOR_ARGS": "0x000000000000000000000000552008c0f6870c2f77e5cc1d2eb9bdff03e30ea00000000000000000000000000e0e3d2c5c292161999474247956ef542cabf8dd",
            "VERIFIED": "true"
          }
        ]
      }
    },
    "optimism": {
      "production": {
        "1.0.1": [
          {
            "ADDRESS": "0xA57862295BdF8A680fda893B9bd3b935236d18bA",
            "OPTIMIZER_RUNS": "1000000",
            "TIMESTAMP": "2023-04-17 13:11:55",
            "CONSTRUCTOR_ARGS": "0x",
            "VERIFIED": "true"
          }
        ],
        "1.0.4": [
          {
            "ADDRESS": "0x0aE0a1Ae2703A27bC518fd7d9DCB3F6C69CfccD2",
            "OPTIMIZER_RUNS": "1000000",
            "TIMESTAMP": "2023-05-17 17:45:32",
            "CONSTRUCTOR_ARGS": "0x00000000000000000000000011f11121df7256c40339393b0fb045321022ce4400000000000000000000000086ca30bef97fb651b8d866d45503684b90cb3312",
            "VERIFIED": "true"
          }
        ]
      }
    },
    "polygon": {
      "production": {
        "1.0.1": [
          {
            "ADDRESS": "0xA57862295BdF8A680fda893B9bd3b935236d18bA",
            "OPTIMIZER_RUNS": "1000000",
            "TIMESTAMP": "2023-04-17 13:20:47",
            "CONSTRUCTOR_ARGS": "0x",
            "VERIFIED": "true"
          }
        ],
        "1.0.4": [
          {
            "ADDRESS": "0x0aE0a1Ae2703A27bC518fd7d9DCB3F6C69CfccD2",
            "OPTIMIZER_RUNS": "1000000",
            "TIMESTAMP": "2023-05-17 22:29:06",
            "CONSTRUCTOR_ARGS": "0x00000000000000000000000011f11121df7256c40339393b0fb045321022ce44000000000000000000000000c315239cfb05f1e130e7e28e603cea4c014c57f0",
            "VERIFIED": "true"
          }
        ]
      }
    },
    "gnosis": {
      "production": {
        "1.0.1": [
          {
            "ADDRESS": "0xA57862295BdF8A680fda893B9bd3b935236d18bA",
            "OPTIMIZER_RUNS": "1000000",
            "TIMESTAMP": "2023-04-17 13:24:02",
            "CONSTRUCTOR_ARGS": "0x",
            "VERIFIED": "false"
          }
        ],
        "1.0.4": [
          {
            "ADDRESS": "0x0aE0a1Ae2703A27bC518fd7d9DCB3F6C69CfccD2",
            "OPTIMIZER_RUNS": "1000000",
            "TIMESTAMP": "2023-05-24 17:07:14",
            "CONSTRUCTOR_ARGS": "0x00000000000000000000000011f11121df7256c40339393b0fb045321022ce4400000000000000000000000003d7f750777ec48d39d080b020d83eb2cb4e3547",
            "VERIFIED": "false"
          }
        ]
      }
    },
    "mainnet": {
      "production": {
        "1.0.4": [
          {
            "ADDRESS": "0x0aE0a1Ae2703A27bC518fd7d9DCB3F6C69CfccD2",
            "OPTIMIZER_RUNS": "1000000",
            "TIMESTAMP": "2023-05-17 14:38:07",
            "CONSTRUCTOR_ARGS": "0x00000000000000000000000011f11121df7256c40339393b0fb045321022ce440000000000000000000000000000000000000000000000000000000000000000",
            "VERIFIED": "true"
          }
        ]
      }
    },
    "bsc": {
      "production": {
        "1.0.4": [
          {
            "ADDRESS": "0x0aE0a1Ae2703A27bC518fd7d9DCB3F6C69CfccD2",
            "OPTIMIZER_RUNS": "1000000",
            "TIMESTAMP": "2023-05-17 14:39:22",
            "CONSTRUCTOR_ARGS": "0x00000000000000000000000011f11121df7256c40339393b0fb045321022ce440000000000000000000000000000000000000000000000000000000000000000",
            "VERIFIED": "true"
          }
        ]
      }
    },
    "avalanche": {
      "production": {
        "1.0.4": [
          {
            "ADDRESS": "0x0aE0a1Ae2703A27bC518fd7d9DCB3F6C69CfccD2",
            "OPTIMIZER_RUNS": "1000000",
            "TIMESTAMP": "2023-05-17 14:52:28",
            "CONSTRUCTOR_ARGS": "0x00000000000000000000000011f11121df7256c40339393b0fb045321022ce440000000000000000000000000000000000000000000000000000000000000000",
            "VERIFIED": "true"
          }
        ]
      }
    }
  },
  "AmarokFacet": {
    "optimism": {
      "production": {
        "1.0.1": [
          {
            "ADDRESS": "0xbd8D369470169f9976c5bCc60318955836843a71",
            "OPTIMIZER_RUNS": "1000000",
            "TIMESTAMP": "2023-05-17 17:37:38",
            "CONSTRUCTOR_ARGS": "0x0000000000000000000000008f7492de823025b4cfaab1d34c58963f2af5deda",
            "VERIFIED": "true"
          }
        ]
      }
    },
    "mumbai": {
      "production": {
        "1.0.1": [
          {
            "ADDRESS": "0xbd8D369470169f9976c5bCc60318955836843a71",
            "OPTIMIZER_RUNS": "1000000",
            "TIMESTAMP": "2023-05-15 13:28:09",
            "CONSTRUCTOR_ARGS": "0x0000000000000000000000000000000000000000000000000000000000000020",
            "VERIFIED": "true"
          }
        ]
      }
    },
    "goerli": {
      "production": {
        "1.0.1": [
          {
            "ADDRESS": "0xbd8D369470169f9976c5bCc60318955836843a71",
            "OPTIMIZER_RUNS": "1000000",
            "TIMESTAMP": "2023-05-18 14:15:33",
            "CONSTRUCTOR_ARGS": "0x000000000000000000000000b4c1340434920d70ad774309c75f9a4b679d801e",
            "VERIFIED": "true"
          }
        ]
      }
    },
    "lineatest": {
      "production": {
        "1.0.1": [
          {
            "ADDRESS": "0xbd8D369470169f9976c5bCc60318955836843a71",
            "OPTIMIZER_RUNS": "1000000",
            "TIMESTAMP": "2023-05-15 16:06:18",
            "CONSTRUCTOR_ARGS": "0x0000000000000000000000000000000000000000000000000000000000000020",
            "VERIFIED": "false"
          }
        ]
      }
    },
    "arbitrum": {
      "production": {
        "1.0.1": [
          {
            "ADDRESS": "0xbd8D369470169f9976c5bCc60318955836843a71",
            "OPTIMIZER_RUNS": "1000000",
            "TIMESTAMP": "2023-05-17 17:34:34",
            "CONSTRUCTOR_ARGS": "0x000000000000000000000000ee9dec2712cce65174b561151701bf54b99c24c8",
            "VERIFIED": "true"
          }
        ]
      }
    },
    "bsc": {
      "production": {
        "1.0.1": [
          {
            "ADDRESS": "0xbd8D369470169f9976c5bCc60318955836843a71",
            "OPTIMIZER_RUNS": "1000000",
            "TIMESTAMP": "2023-05-17 17:34:41",
            "CONSTRUCTOR_ARGS": "0x000000000000000000000000cd401c10afa37d641d2f594852da94c700e4f2ce",
            "VERIFIED": "true"
          }
        ]
      }
    },
    "mainnet": {
      "production": {
        "1.0.1": [
          {
            "ADDRESS": "0xbd8D369470169f9976c5bCc60318955836843a71",
            "OPTIMIZER_RUNS": "1000000",
            "TIMESTAMP": "2023-05-17 22:12:47",
            "CONSTRUCTOR_ARGS": "0x0000000000000000000000008898b472c54c31894e3b9bb83cea802a5d0e63c6",
            "VERIFIED": "true"
          }
        ]
      }
    },
    "gnosis": {
      "production": {
        "1.0.1": [
          {
            "ADDRESS": "0xbd8D369470169f9976c5bCc60318955836843a71",
            "OPTIMIZER_RUNS": "1000000",
            "TIMESTAMP": "2023-05-17 22:09:09",
            "CONSTRUCTOR_ARGS": "0x0000000000000000000000005bb83e95f63217cda6ae3d181ba580ef377d2109",
            "VERIFIED": "false"
          }
        ]
      }
    },
    "polygon": {
      "production": {
        "1.0.1": [
          {
            "ADDRESS": "0xbd8D369470169f9976c5bCc60318955836843a71",
            "OPTIMIZER_RUNS": "1000000",
            "TIMESTAMP": "2023-05-17 22:11:58",
            "CONSTRUCTOR_ARGS": "0x00000000000000000000000011984dc4465481512eb5b777e44061c158cf2259",
            "VERIFIED": "true"
          }
        ]
      }
    },
    "avalanche": {
      "production": {
        "1.0.1": [
          {
            "ADDRESS": "0xbd8D369470169f9976c5bCc60318955836843a71",
            "OPTIMIZER_RUNS": "1000000",
            "TIMESTAMP": "2023-05-23 23:06:55",
            "CONSTRUCTOR_ARGS": "0x0000000000000000000000000000000000000000000000000000000000000000",
            "VERIFIED": "true"
          }
        ]
      }
    }
  },
  "RelayerCelerIM": {
    "mainnet": {
      "production": {
        "1.0.0": [
          {
            "ADDRESS": "0x34D16bE69CB282c7160abaB1dC02ACfA45f7006c",
            "OPTIMIZER_RUNS": "1000000",
            "TIMESTAMP": "2023-04-18 11:40:54",
            "CONSTRUCTOR_ARGS": "0x00000000000000000000000011f11121df7256c40339393b0fb045321022ce440000000000000000000000004066d196a423b2b3b8b054f4f40efb47a74e200c0000000000000000000000001231deb6f5749ef6ce6943a275a1d3e7486f4eae000000000000000000000000dd1305150d27aecc60c066630105db419977e367",
            "VERIFIED": "true"
          }
        ],
        "1.0.1": [
          {
            "ADDRESS": "0xb1C1abcac64794C3478e847243dD33a1Fa55aD85",
            "OPTIMIZER_RUNS": "1000000",
            "TIMESTAMP": "2023-05-17 22:57:18",
            "CONSTRUCTOR_ARGS": "0x00000000000000000000000011f11121df7256c40339393b0fb045321022ce440000000000000000000000004066d196a423b2b3b8b054f4f40efb47a74e200c0000000000000000000000001231deb6f5749ef6ce6943a275a1d3e7486f4eae",
            "VERIFIED": "true"
          }
        ]
      }
    },
    "polygon": {
      "production": {
        "1.0.0": [
          {
            "ADDRESS": "0x34D16bE69CB282c7160abaB1dC02ACfA45f7006c",
            "OPTIMIZER_RUNS": "1000000",
            "TIMESTAMP": "2023-04-18 11:30:06",
            "CONSTRUCTOR_ARGS": "0x",
            "VERIFIED": "true"
          }
        ],
        "1.0.1": [
          {
            "ADDRESS": "0xB1Fe861ceae7BF4C40515cEEB851f2785d2A1008",
            "OPTIMIZER_RUNS": "1000000",
            "TIMESTAMP": "2023-05-05 13:35:43",
            "CONSTRUCTOR_ARGS": "0x00000000000000000000000011f11121df7256c40339393b0fb045321022ce44000000000000000000000000afdb9c40c7144022811f034ee07ce2e110093fe60000000000000000000000001231deb6f5749ef6ce6943a275a1d3e7486f4eae",
            "VERIFIED": "true"
          }
        ]
      }
    },
    "bsc": {
      "production": {
        "1.0.0": [
          {
            "ADDRESS": "0x34D16bE69CB282c7160abaB1dC02ACfA45f7006c",
            "OPTIMIZER_RUNS": "1000000",
            "TIMESTAMP": "2023-04-18 12:04:41",
            "CONSTRUCTOR_ARGS": "0x00000000000000000000000011f11121df7256c40339393b0fb045321022ce4400000000000000000000000095714818fdd7a5454f73da9c777b3ee6ebaeea6b0000000000000000000000001231deb6f5749ef6ce6943a275a1d3e7486f4eae000000000000000000000000dd1305150d27aecc60c066630105db419977e367",
            "VERIFIED": "true"
          }
        ],
        "1.0.1": [
          {
            "ADDRESS": "0xB1Fe861ceae7BF4C40515cEEB851f2785d2A1008",
            "OPTIMIZER_RUNS": "1000000",
            "TIMESTAMP": "2023-05-05 13:26:35",
            "CONSTRUCTOR_ARGS": "0x00000000000000000000000011f11121df7256c40339393b0fb045321022ce4400000000000000000000000095714818fdd7a5454f73da9c777b3ee6ebaeea6b0000000000000000000000001231deb6f5749ef6ce6943a275a1d3e7486f4eae",
            "VERIFIED": "true"
          }
        ]
      }
    },
    "fantom": {
      "production": {
        "1.0.0": [
          {
            "ADDRESS": "0x34D16bE69CB282c7160abaB1dC02ACfA45f7006c",
            "OPTIMIZER_RUNS": "1000000",
            "TIMESTAMP": "2023-04-18 12:07:50",
            "CONSTRUCTOR_ARGS": "0x00000000000000000000000011f11121df7256c40339393b0fb045321022ce44000000000000000000000000ff4e183a0ceb4fa98e63bbf8077b929c8e5a2ba40000000000000000000000001231deb6f5749ef6ce6943a275a1d3e7486f4eae000000000000000000000000dd1305150d27aecc60c066630105db419977e367",
            "VERIFIED": "true"
          }
        ],
        "1.0.1": [
          {
            "ADDRESS": "0xB1Fe861ceae7BF4C40515cEEB851f2785d2A1008",
            "OPTIMIZER_RUNS": "1000000",
            "TIMESTAMP": "2023-05-05 13:43:53",
            "CONSTRUCTOR_ARGS": "0x00000000000000000000000011f11121df7256c40339393b0fb045321022ce44000000000000000000000000ff4e183a0ceb4fa98e63bbf8077b929c8e5a2ba40000000000000000000000001231deb6f5749ef6ce6943a275a1d3e7486f4eae",
            "VERIFIED": "true"
          }
        ]
      }
    },
    "avalanche": {
      "production": {
        "1.0.0": [
          {
            "ADDRESS": "0x34D16bE69CB282c7160abaB1dC02ACfA45f7006c",
            "OPTIMIZER_RUNS": "1000000",
            "TIMESTAMP": "2023-04-18 12:08:49",
            "CONSTRUCTOR_ARGS": "0x00000000000000000000000011f11121df7256c40339393b0fb045321022ce440000000000000000000000005a926eeeafc4d217add17e9641e8ce23cd01ad570000000000000000000000001231deb6f5749ef6ce6943a275a1d3e7486f4eae000000000000000000000000dd1305150d27aecc60c066630105db419977e367",
            "VERIFIED": "true"
          }
        ],
        "1.0.1": [
          {
            "ADDRESS": "0xB1Fe861ceae7BF4C40515cEEB851f2785d2A1008",
            "OPTIMIZER_RUNS": "1000000",
            "TIMESTAMP": "2023-05-05 13:51:54",
            "CONSTRUCTOR_ARGS": "0x00000000000000000000000011f11121df7256c40339393b0fb045321022ce440000000000000000000000005a926eeeafc4d217add17e9641e8ce23cd01ad570000000000000000000000001231deb6f5749ef6ce6943a275a1d3e7486f4eae",
            "VERIFIED": "true"
          }
        ]
      }
    },
    "arbitrum": {
      "production": {
        "1.0.0": [
          {
            "ADDRESS": "0x34D16bE69CB282c7160abaB1dC02ACfA45f7006c",
            "OPTIMIZER_RUNS": "1000000",
            "TIMESTAMP": "2023-04-18 12:09:09",
            "CONSTRUCTOR_ARGS": "0x00000000000000000000000011f11121df7256c40339393b0fb045321022ce440000000000000000000000003ad9d0648cdaa2426331e894e980d0a5ed16257f0000000000000000000000001231deb6f5749ef6ce6943a275a1d3e7486f4eae0000000000000000000000002120c7a5ccf73d6fb5c7e9b2a0d4b3a4f587e7a4",
            "VERIFIED": "true"
          }
        ],
        "1.0.1": [
          {
            "ADDRESS": "0xB1Fe861ceae7BF4C40515cEEB851f2785d2A1008",
            "OPTIMIZER_RUNS": "1000000",
            "TIMESTAMP": "2023-05-05 13:55:32",
            "CONSTRUCTOR_ARGS": "0x00000000000000000000000011f11121df7256c40339393b0fb045321022ce440000000000000000000000003ad9d0648cdaa2426331e894e980d0a5ed16257f0000000000000000000000001231deb6f5749ef6ce6943a275a1d3e7486f4eae",
            "VERIFIED": "true"
          }
        ]
      }
    },
    "optimism": {
      "production": {
        "1.0.0": [
          {
            "ADDRESS": "0x34D16bE69CB282c7160abaB1dC02ACfA45f7006c",
            "OPTIMIZER_RUNS": "1000000",
            "TIMESTAMP": "2023-04-18 12:09:58",
            "CONSTRUCTOR_ARGS": "0x00000000000000000000000011f11121df7256c40339393b0fb045321022ce440000000000000000000000000d71d18126e03646eb09fec929e2ae87b7cae69d0000000000000000000000001231deb6f5749ef6ce6943a275a1d3e7486f4eae0000000000000000000000002120c7a5ccf73d6fb5c7e9b2a0d4b3a4f587e7a4",
            "VERIFIED": "true"
          }
        ],
        "1.0.1": [
          {
            "ADDRESS": "0xB1Fe861ceae7BF4C40515cEEB851f2785d2A1008",
            "OPTIMIZER_RUNS": "1000000",
            "TIMESTAMP": "2023-05-05 14:04:33",
            "CONSTRUCTOR_ARGS": "0x00000000000000000000000011f11121df7256c40339393b0fb045321022ce440000000000000000000000000d71d18126e03646eb09fec929e2ae87b7cae69d0000000000000000000000001231deb6f5749ef6ce6943a275a1d3e7486f4eae",
            "VERIFIED": "true"
          }
        ]
      }
    },
    "moonriver": {
      "production": {
        "1.0.0": [
          {
            "ADDRESS": "0x34D16bE69CB282c7160abaB1dC02ACfA45f7006c",
            "OPTIMIZER_RUNS": "1000000",
            "TIMESTAMP": "2023-04-18 12:10:33",
            "CONSTRUCTOR_ARGS": "0x00000000000000000000000011f11121df7256c40339393b0fb045321022ce44000000000000000000000000940daaba3f713abfabd79cdd991466fe698cbe540000000000000000000000001231deb6f5749ef6ce6943a275a1d3e7486f4eae000000000000000000000000dd1305150d27aecc60c066630105db419977e367",
            "VERIFIED": "true"
          }
        ],
        "1.0.1": [
          {
            "ADDRESS": "0xB1Fe861ceae7BF4C40515cEEB851f2785d2A1008",
            "OPTIMIZER_RUNS": "1000000",
            "TIMESTAMP": "2023-05-05 14:00:29",
            "CONSTRUCTOR_ARGS": "0x00000000000000000000000011f11121df7256c40339393b0fb045321022ce44000000000000000000000000940daaba3f713abfabd79cdd991466fe698cbe540000000000000000000000001231deb6f5749ef6ce6943a275a1d3e7486f4eae",
            "VERIFIED": "true"
          }
        ]
      }
    },
    "aurora": {
      "production": {
        "1.0.0": [
          {
            "ADDRESS": "0x34D16bE69CB282c7160abaB1dC02ACfA45f7006c",
            "OPTIMIZER_RUNS": "1000000",
            "TIMESTAMP": "2023-04-18 12:10:54",
            "CONSTRUCTOR_ARGS": "0x00000000000000000000000011f11121df7256c40339393b0fb045321022ce44000000000000000000000000c1a2d967dfaa6a10f3461bc21864c23c1dd51eea0000000000000000000000001231deb6f5749ef6ce6943a275a1d3e7486f4eae0000000000000000000000004f6a9caca8cd1e6025972bcaf6bfd8504de69b52",
            "VERIFIED": "false"
          }
        ],
        "1.0.1": [
          {
            "ADDRESS": "0xB1Fe861ceae7BF4C40515cEEB851f2785d2A1008",
            "OPTIMIZER_RUNS": "1000000",
            "TIMESTAMP": "2023-05-05 14:07:45",
            "CONSTRUCTOR_ARGS": "0x00000000000000000000000011f11121df7256c40339393b0fb045321022ce44000000000000000000000000c1a2d967dfaa6a10f3461bc21864c23c1dd51eea0000000000000000000000001231deb6f5749ef6ce6943a275a1d3e7486f4eae",
            "VERIFIED": "false"
          }
        ]
      }
    },
    "mumbai": {
      "staging": {
        "1.0.1": [
          {
            "ADDRESS": "0x26C3D8cA3Bd2c11b858aC52c4F7Fe4ead089868e",
            "OPTIMIZER_RUNS": "1000000",
            "TIMESTAMP": "2023-06-06 14:01:13",
            "CONSTRUCTOR_ARGS": "0x000000000000000000000000552008c0f6870c2f77e5cc1d2eb9bdff03e30ea0000000000000000000000000ad204986d6cb67a5bc76a3cb8974823f43cb9aaa00000000000000000000000020d3d73d4df2a18f3ca03110d133b703271de8f6",
            "VERIFIED": "false"
          }
        ]
      }
    }
  },
  "CelerIMFacet": {
    "mainnet": {
      "production": {
        "1.0.0": [
          {
            "ADDRESS": "0xEe1e83541054b0090fA42A16FB2c34CcdA5276C7",
            "OPTIMIZER_RUNS": "1000000",
            "TIMESTAMP": "2023-05-02 13:09:53",
            "CONSTRUCTOR_ARGS": "0x000000000000000000000000ff4e183a0ceb4fa98e63bbf8077b929c8e5a2ba40000000000000000000000006a3fe66d2439893556663cfeeaaf202692d064400000000000000000000000000000000000000000000000000000000000000020",
            "VERIFIED": "true"
          }
        ],
        "1.0.1": [
          {
            "ADDRESS": "0xDe7c6a3feDAe11B413237Be6ba0FE7db3D029F58",
            "OPTIMIZER_RUNS": "1000000",
            "TIMESTAMP": "2023-05-24 11:49:31",
            "CONSTRUCTOR_ARGS": "0x0000000000000000000000004066d196a423b2b3b8b054f4f40efb47a74e200c000000000000000000000000b1c1abcac64794c3478e847243dd33a1fa55ad85000000000000000000000000317f8d18fb16e49a958becd0ea72f8e153d25654",
            "VERIFIED": "true"
          }
        ]
      }
    },
    "bsc": {
      "production": {
        "1.0.0": [
          {
            "ADDRESS": "0xEe1e83541054b0090fA42A16FB2c34CcdA5276C7",
            "OPTIMIZER_RUNS": "1000000",
            "TIMESTAMP": "2023-05-02 13:02:41",
            "CONSTRUCTOR_ARGS": "0x00000000000000000000000095714818fdd7a5454f73da9c777b3ee6ebaeea6b0000000000000000000000006a3fe66d2439893556663cfeeaaf202692d064400000000000000000000000000000000000000000000000000000000000000020",
            "VERIFIED": "true"
          }
        ],
        "1.0.1": [
          {
            "ADDRESS": "0xa1531BaCEb6178fd05bD80795C9C75Ac02438E49",
            "OPTIMIZER_RUNS": "1000000",
            "TIMESTAMP": "2023-05-05 13:28:18",
            "CONSTRUCTOR_ARGS": "0x00000000000000000000000095714818fdd7a5454f73da9c777b3ee6ebaeea6b000000000000000000000000b1fe861ceae7bf4c40515ceeb851f2785d2a10080000000000000000000000000000000000000000000000000000000000000020",
            "VERIFIED": "true"
          }
        ]
      }
    },
    "polygon": {
      "production": {
        "1.0.0": [
          {
            "ADDRESS": "0xEe1e83541054b0090fA42A16FB2c34CcdA5276C7",
            "OPTIMIZER_RUNS": "1000000",
            "TIMESTAMP": "2023-05-02 13:05:39",
            "CONSTRUCTOR_ARGS": "0x000000000000000000000000afdb9c40c7144022811f034ee07ce2e110093fe60000000000000000000000006a3fe66d2439893556663cfeeaaf202692d064400000000000000000000000000000000000000000000000000000000000000020",
            "VERIFIED": "true"
          }
        ],
        "1.0.1": [
          {
            "ADDRESS": "0xa1531BaCEb6178fd05bD80795C9C75Ac02438E49",
            "OPTIMIZER_RUNS": "1000000",
            "TIMESTAMP": "2023-05-05 13:37:27",
            "CONSTRUCTOR_ARGS": "0x000000000000000000000000afdb9c40c7144022811f034ee07ce2e110093fe6000000000000000000000000b1fe861ceae7bf4c40515ceeb851f2785d2a10080000000000000000000000000000000000000000000000000000000000000020",
            "VERIFIED": "true"
          }
        ]
      }
    },
    "avalanche": {
      "production": {
        "1.0.0": [
          {
            "ADDRESS": "0x54f015D8615192f0F4B42f1eEE193CAA01AD42FE",
            "OPTIMIZER_RUNS": "1000000",
            "TIMESTAMP": "2023-04-17 10:11:09",
            "CONSTRUCTOR_ARGS": "0x0000000000000000000000005a926eeeafc4d217add17e9641e8ce23cd01ad5700000000000000000000000000000000000000000000000000000000000000200000000000000000000000000000000000000000000000000000000000000020",
            "VERIFIED": "true"
          }
        ],
        "1.0.1": [
          {
            "ADDRESS": "0xDe7c6a3feDAe11B413237Be6ba0FE7db3D029F58",
            "OPTIMIZER_RUNS": "1000000",
            "TIMESTAMP": "2023-05-23 23:44:03",
            "CONSTRUCTOR_ARGS": "0x0000000000000000000000005a926eeeafc4d217add17e9641e8ce23cd01ad57000000000000000000000000b1fe861ceae7bf4c40515ceeb851f2785d2a10080000000000000000000000000000000000000000000000000000000000000000",
            "VERIFIED": "true"
          }
        ]
      }
    },
    "arbitrum": {
      "production": {
        "1.0.0": [
          {
            "ADDRESS": "0x54f015D8615192f0F4B42f1eEE193CAA01AD42FE",
            "OPTIMIZER_RUNS": "1000000",
            "TIMESTAMP": "2023-04-17 10:12:44",
            "CONSTRUCTOR_ARGS": "0x0000000000000000000000003ad9d0648cdaa2426331e894e980d0a5ed16257f00000000000000000000000000000000000000000000000000000000000000200000000000000000000000000000000000000000000000000000000000000020",
            "VERIFIED": "true"
          }
        ],
        "1.0.1": [
          {
            "ADDRESS": "0xa1531BaCEb6178fd05bD80795C9C75Ac02438E49",
            "OPTIMIZER_RUNS": "1000000",
            "TIMESTAMP": "2023-05-05 13:57:37",
            "CONSTRUCTOR_ARGS": "0x0000000000000000000000003ad9d0648cdaa2426331e894e980d0a5ed16257f000000000000000000000000b1fe861ceae7bf4c40515ceeb851f2785d2a10080000000000000000000000000000000000000000000000000000000000000020",
            "VERIFIED": "true"
          }
        ]
      }
    },
    "optimism": {
      "production": {
        "1.0.0": [
          {
            "ADDRESS": "0x54f015D8615192f0F4B42f1eEE193CAA01AD42FE",
            "OPTIMIZER_RUNS": "1000000",
            "TIMESTAMP": "2023-04-17 10:13:35",
            "CONSTRUCTOR_ARGS": "0x0000000000000000000000000d71d18126e03646eb09fec929e2ae87b7cae69d00000000000000000000000000000000000000000000000000000000000000200000000000000000000000000000000000000000000000000000000000000020",
            "VERIFIED": "true"
          }
        ],
        "1.0.1": [
          {
            "ADDRESS": "0xa1531BaCEb6178fd05bD80795C9C75Ac02438E49",
            "OPTIMIZER_RUNS": "1000000",
            "TIMESTAMP": "2023-05-05 14:05:56",
            "CONSTRUCTOR_ARGS": "0x0000000000000000000000000d71d18126e03646eb09fec929e2ae87b7cae69d000000000000000000000000b1fe861ceae7bf4c40515ceeb851f2785d2a10080000000000000000000000000000000000000000000000000000000000000020",
            "VERIFIED": "true"
          }
        ]
      }
    },
    "moonriver": {
      "production": {
        "1.0.0": [
          {
            "ADDRESS": "0xEe1e83541054b0090fA42A16FB2c34CcdA5276C7",
            "OPTIMIZER_RUNS": "1000000",
            "TIMESTAMP": "2023-05-02 13:36:51",
            "CONSTRUCTOR_ARGS": "0x000000000000000000000000940daaba3f713abfabd79cdd991466fe698cbe540000000000000000000000006a3fe66d2439893556663cfeeaaf202692d064400000000000000000000000000000000000000000000000000000000000000020",
            "VERIFIED": "true"
          }
        ],
        "1.0.1": [
          {
            "ADDRESS": "0xa1531BaCEb6178fd05bD80795C9C75Ac02438E49",
            "OPTIMIZER_RUNS": "1000000",
            "TIMESTAMP": "2023-05-05 14:02:10",
            "CONSTRUCTOR_ARGS": "0x000000000000000000000000940daaba3f713abfabd79cdd991466fe698cbe54000000000000000000000000b1fe861ceae7bf4c40515ceeb851f2785d2a10080000000000000000000000000000000000000000000000000000000000000020",
            "VERIFIED": "true"
          }
        ]
      }
    },
    "aurora": {
      "production": {
        "1.0.0": [
          {
            "ADDRESS": "0x54f015D8615192f0F4B42f1eEE193CAA01AD42FE",
            "OPTIMIZER_RUNS": "1000000",
            "TIMESTAMP": "2023-04-17 10:17:09",
            "CONSTRUCTOR_ARGS": "0x000000000000000000000000c1a2d967dfaa6a10f3461bc21864c23c1dd51eea00000000000000000000000000000000000000000000000000000000000000200000000000000000000000000000000000000000000000000000000000000020",
            "VERIFIED": "true"
          }
        ],
        "1.0.1": [
          {
            "ADDRESS": "0xa1531BaCEb6178fd05bD80795C9C75Ac02438E49",
            "OPTIMIZER_RUNS": "1000000",
            "TIMESTAMP": "2023-05-05 14:09:14",
            "CONSTRUCTOR_ARGS": "0x000000000000000000000000c1a2d967dfaa6a10f3461bc21864c23c1dd51eea000000000000000000000000b1fe861ceae7bf4c40515ceeb851f2785d2a10080000000000000000000000000000000000000000000000000000000000000020",
            "VERIFIED": "false"
          }
        ]
      }
    },
    "fantom": {
      "production": {
        "1.0.1": [
          {
            "ADDRESS": "0xa1531BaCEb6178fd05bD80795C9C75Ac02438E49",
            "OPTIMIZER_RUNS": "1000000",
            "TIMESTAMP": "2023-05-05 13:47:13",
            "CONSTRUCTOR_ARGS": "0x000000000000000000000000ff4e183a0ceb4fa98e63bbf8077b929c8e5a2ba4000000000000000000000000b1fe861ceae7bf4c40515ceeb851f2785d2a10080000000000000000000000000000000000000000000000000000000000000020",
            "VERIFIED": "true"
          }
        ]
      }
    },
    "mumbai": {
      "staging": {
        "1.0.1": [
          {
            "ADDRESS": "0xbF0cB2fc1825eBd9fad2CDE763A18CdAE25A33c5",
            "OPTIMIZER_RUNS": "1000000",
            "TIMESTAMP": "2023-06-06 16:02:20",
            "CONSTRUCTOR_ARGS": "0x000000000000000000000000ad204986d6cb67a5bc76a3cb8974823f43cb9aaa00000000000000000000000026c3d8ca3bd2c11b858ac52c4f7fe4ead089868e0000000000000000000000000000000000000000000000000000000000000000",
            "VERIFIED": "true"
          }
        ]
      }
    }
  },
  "CelerCircleBridgeFacet": {
    "avalanche": {
      "production": {
        "1.0.1": [
          {
            "ADDRESS": "0xf72169Fb511739CeFea9eBEffc5d39Dba1b33cD3",
            "OPTIMIZER_RUNS": "1000000",
            "TIMESTAMP": "2023-05-17 23:28:58",
            "CONSTRUCTOR_ARGS": "0x0000000000000000000000009744ae566c64b6b6f7f9a4dd50f7496df6fef990000000000000000000000000b97ef9ef8734c71904d8002f8b6bc66dd9c48a6e",
            "VERIFIED": "true"
          }
        ]
      }
    },
    "mainnet": {
      "production": {
        "1.0.1": [
          {
            "ADDRESS": "0xf72169Fb511739CeFea9eBEffc5d39Dba1b33cD3",
            "OPTIMIZER_RUNS": "1000000",
            "TIMESTAMP": "2023-05-17 22:26:32",
            "CONSTRUCTOR_ARGS": "0x0000000000000000000000006065a982f04f759b7d2d042d2864e569fad84214000000000000000000000000a0b86991c6218b36c1d19d4a2e9eb0ce3606eb48",
            "VERIFIED": "true"
          }
        ]
      }
    },
    "goerli": {
      "production": {
        "1.0.1": [
          {
            "ADDRESS": "0xf72169Fb511739CeFea9eBEffc5d39Dba1b33cD3",
            "OPTIMIZER_RUNS": "1000000",
            "TIMESTAMP": "2023-05-15 15:02:15",
            "CONSTRUCTOR_ARGS": "0x00000000000000000000000000000000000000000000000000000000000000200000000000000000000000000000000000000000000000000000000000000020",
            "VERIFIED": "true"
          }
        ]
      }
    },
    "lineatest": {
      "production": {
        "1.0.1": [
          {
            "ADDRESS": "0xf72169Fb511739CeFea9eBEffc5d39Dba1b33cD3",
            "OPTIMIZER_RUNS": "1000000",
            "TIMESTAMP": "2023-05-15 16:14:19",
            "CONSTRUCTOR_ARGS": "0x00000000000000000000000000000000000000000000000000000000000000200000000000000000000000000000000000000000000000000000000000000020",
            "VERIFIED": "false"
          }
        ]
      }
    }
  },
  "WormholeFacet": {
    "bsc": {
      "staging": {
        "1.0.0": [
          {
            "ADDRESS": "0xb414f9BBCd4B359c9B4a1d8138Cd573F96E5896C",
            "OPTIMIZER_RUNS": "1000000",
            "TIMESTAMP": "2023-04-27 16:23:36",
            "CONSTRUCTOR_ARGS": "0x000000000000000000000000b6f6d86a8f9879a9c87f643768d9efc38c1da6e7",
            "VERIFIED": "true"
          }
        ]
      },
      "production": {
        "1.0.0": [
          {
            "ADDRESS": "0x3a60730cbcD91715E31830f125bB3eF1FA0a2c66",
            "OPTIMIZER_RUNS": "1000000",
            "TIMESTAMP": "2023-05-17 17:55:27",
            "CONSTRUCTOR_ARGS": "0x000000000000000000000000b6f6d86a8f9879a9c87f643768d9efc38c1da6e7",
            "VERIFIED": "true"
          }
        ]
      }
    },
    "polygon": {
      "staging": {
        "1.0.0": [
          {
            "ADDRESS": "0xb414f9BBCd4B359c9B4a1d8138Cd573F96E5896C",
            "OPTIMIZER_RUNS": "1000000",
            "TIMESTAMP": "2023-04-27 16:31:46",
            "CONSTRUCTOR_ARGS": "0x0000000000000000000000005a58505a96d1dbf8df91cb21b54419fc36e93fde",
            "VERIFIED": "true"
          }
        ]
      }
    }
  },
  "AllBridgeFacet": {
    "polygon": {
      "production": {
        "1.0.0": [
          {
            "ADDRESS": "0x9ed68a0a9DC366cdB71eF3e520Dd18d734F05064",
            "OPTIMIZER_RUNS": "1000000",
            "TIMESTAMP": "2023-05-04 12:14:14",
            "CONSTRUCTOR_ARGS": "0x000000000000000000000000dbbe85a3e22f52f834c3d5ed627fb76db554669e",
            "VERIFIED": "true"
          }
        ]
      }
    }
  },
  "ArbitrumBridgeFacet": {
    "polygon": {
      "production": {
        "1.0.0": [
          {
            "ADDRESS": "0x987f67811Ef841da0466746E10B4139Daff95053",
            "OPTIMIZER_RUNS": "1000000",
            "TIMESTAMP": "2023-05-04 12:14:55",
            "CONSTRUCTOR_ARGS": "0x00000000000000000000000000000000000000000000000000000000000000200000000000000000000000000000000000000000000000000000000000000020",
            "VERIFIED": "true"
          }
        ]
      }
    },
    "goerli": {
      "production": {
        "1.0.0": [
          {
            "ADDRESS": "0x987f67811Ef841da0466746E10B4139Daff95053",
            "OPTIMIZER_RUNS": "1000000",
            "TIMESTAMP": "2023-05-18 14:17:10",
            "CONSTRUCTOR_ARGS": "0x0000000000000000000000004c7708168395aea569453fc36862d2ffcdac588c0000000000000000000000006bebc4925716945d46f0ec336d5c2564f419682c",
            "VERIFIED": "true"
          }
        ]
      }
    },
    "lineatest": {
      "production": {
        "1.0.0": [
          {
            "ADDRESS": "0x987f67811Ef841da0466746E10B4139Daff95053",
            "OPTIMIZER_RUNS": "1000000",
            "TIMESTAMP": "2023-05-15 16:08:16",
            "CONSTRUCTOR_ARGS": "0x00000000000000000000000000000000000000000000000000000000000000200000000000000000000000000000000000000000000000000000000000000020",
            "VERIFIED": "false"
          }
        ]
      }
    },
    "mainnet": {
      "production": {
        "1.0.0": [
          {
            "ADDRESS": "0x987f67811Ef841da0466746E10B4139Daff95053",
            "OPTIMIZER_RUNS": "1000000",
            "TIMESTAMP": "2023-05-17 22:15:58",
            "CONSTRUCTOR_ARGS": "0x00000000000000000000000072ce9c846789fdb6fc1f34ac4ad25dd9ef7031ef0000000000000000000000004dbd4fc535ac27206064b68ffcf827b0a60bab3f",
            "VERIFIED": "true"
          }
        ]
      }
    }
  },
  "CBridgeFacetPacked": {
    "polygon": {
      "production": {
        "1.0.1": [
          {
            "ADDRESS": "0x5E3DC14bfc5aF89C2c34A24E2c1ba6430B9F4Fd2",
            "OPTIMIZER_RUNS": "1000000",
            "TIMESTAMP": "2023-05-17 14:28:04",
            "CONSTRUCTOR_ARGS": "0x00000000000000000000000088dcdc47d2f83a99cf0000fdf667a468bb958a7800000000000000000000000011f11121df7256c40339393b0fb045321022ce44",
            "VERIFIED": "true"
          }
        ]
      }
    },
    "optimism": {
      "production": {
        "1.0.1": [
          {
            "ADDRESS": "0x5E3DC14bfc5aF89C2c34A24E2c1ba6430B9F4Fd2",
            "OPTIMIZER_RUNS": "1000000",
            "TIMESTAMP": "2023-05-17 13:12:14",
            "CONSTRUCTOR_ARGS": "0x0000000000000000000000009d39fc627a6d9d9f8c831c16995b209548cc340100000000000000000000000011f11121df7256c40339393b0fb045321022ce44",
            "VERIFIED": "true"
          }
        ]
      }
    },
    "arbitrum": {
      "production": {
        "1.0.1": [
          {
            "ADDRESS": "0x5E3DC14bfc5aF89C2c34A24E2c1ba6430B9F4Fd2",
            "OPTIMIZER_RUNS": "1000000",
            "TIMESTAMP": "2023-05-17 13:20:28",
            "CONSTRUCTOR_ARGS": "0x0000000000000000000000001619de6b6b20ed217a58d00f37b9d47c7663feca00000000000000000000000011f11121df7256c40339393b0fb045321022ce44",
            "VERIFIED": "true"
          }
        ]
      }
    },
    "bsc": {
      "production": {
        "1.0.1": [
          {
            "ADDRESS": "0x5E3DC14bfc5aF89C2c34A24E2c1ba6430B9F4Fd2",
            "OPTIMIZER_RUNS": "1000000",
            "TIMESTAMP": "2023-05-17 13:49:56",
            "CONSTRUCTOR_ARGS": "0x000000000000000000000000dd90e5e87a2081dcf0391920868ebc2ffb81a1af00000000000000000000000011f11121df7256c40339393b0fb045321022ce44",
            "VERIFIED": "true"
          }
        ]
      }
    },
    "avalanche": {
      "production": {
        "1.0.1": [
          {
            "ADDRESS": "0x5E3DC14bfc5aF89C2c34A24E2c1ba6430B9F4Fd2",
            "OPTIMIZER_RUNS": "1000000",
            "TIMESTAMP": "2023-05-17 13:56:16",
            "CONSTRUCTOR_ARGS": "0x000000000000000000000000ef3c714c9425a8f3697a9c969dc1af30ba82e5d400000000000000000000000011f11121df7256c40339393b0fb045321022ce44",
            "VERIFIED": "true"
          }
        ]
      }
    },
    "mainnet": {
      "production": {
        "1.0.1": [
          {
            "ADDRESS": "0x5E3DC14bfc5aF89C2c34A24E2c1ba6430B9F4Fd2",
            "OPTIMIZER_RUNS": "1000000",
            "TIMESTAMP": "2023-05-17 13:09:13",
            "CONSTRUCTOR_ARGS": "0x0000000000000000000000005427fefa711eff984124bfbb1ab6fbf5e3da182000000000000000000000000011f11121df7256c40339393b0fb045321022ce44",
            "VERIFIED": "true"
          }
        ]
      }
    },
    "mumbai": {
      "staging": {
        "1.0.1": [
          {
            "ADDRESS": "0x4C43e29599322F1BCB7CcAc14eD404f2b29665c5",
            "OPTIMIZER_RUNS": "1000000",
            "TIMESTAMP": "2023-06-06 09:03:39",
            "CONSTRUCTOR_ARGS": "0x000000000000000000000000f89354f314faf344abd754924438ba798e306df2000000000000000000000000552008c0f6870c2f77e5cc1d2eb9bdff03e30ea0",
            "VERIFIED": "true"
          }
        ]
      }
    }
  },
  "AxelarExecutor": {
    "moonbeam": {
      "production": {
        "1.0.0": [
          {
            "ADDRESS": "0x8aD0B427864f072B9416dcD06B2f653895cFE03C",
            "OPTIMIZER_RUNS": "1000000",
            "TIMESTAMP": "2023-05-04 16:10:05",
            "CONSTRUCTOR_ARGS": "0x00000000000000000000000011f11121df7256c40339393b0fb045321022ce440000000000000000000000004f4495243837681061c4743b74b3eedf548d56a5",
            "VERIFIED": "true"
          }
        ]
      }
    },
    "mumbai": {
      "staging": {
        "1.0.0": [
          {
            "ADDRESS": "0xF592c7d7a9c871eA92888e3B02fCc0f3F5724225",
            "OPTIMIZER_RUNS": "1000000",
            "TIMESTAMP": "2023-05-10 13:11:48",
            "CONSTRUCTOR_ARGS": "0x000000000000000000000000552008c0f6870c2f77e5cc1d2eb9bdff03e30ea0000000000000000000000000bf62ef1486468a6bd26dd669c06db43ded5b849b",
            "VERIFIED": "true"
          }
        ]
      },
      "production": {
        "1.0.0": [
          {
            "ADDRESS": "0x8aD0B427864f072B9416dcD06B2f653895cFE03C",
            "OPTIMIZER_RUNS": "1000000",
            "TIMESTAMP": "2023-05-15 13:51:32",
            "CONSTRUCTOR_ARGS": "0x00000000000000000000000011f11121df7256c40339393b0fb045321022ce44000000000000000000000000bf62ef1486468a6bd26dd669c06db43ded5b849b",
            "VERIFIED": "true"
          }
        ]
      }
    },
    "goerli": {
      "production": {
        "1.0.0": [
          {
            "ADDRESS": "0x8aD0B427864f072B9416dcD06B2f653895cFE03C",
            "OPTIMIZER_RUNS": "1000000",
            "TIMESTAMP": "2023-05-15 15:23:51",
            "CONSTRUCTOR_ARGS": "0x00000000000000000000000011f11121df7256c40339393b0fb045321022ce440000000000000000000000000000000000000000000000000000000000000020",
            "VERIFIED": "true"
          }
        ]
      }
    },
    "lineatest": {
      "production": {
        "1.0.0": [
          {
            "ADDRESS": "0x8aD0B427864f072B9416dcD06B2f653895cFE03C",
            "OPTIMIZER_RUNS": "1000000",
            "TIMESTAMP": "2023-05-15 16:36:31",
            "CONSTRUCTOR_ARGS": "0x00000000000000000000000011f11121df7256c40339393b0fb045321022ce440000000000000000000000000000000000000000000000000000000000000020",
            "VERIFIED": "false"
          }
        ]
      }
    },
    "bsc": {
      "production": {
        "1.0.0": [
          {
            "ADDRESS": "0x8aD0B427864f072B9416dcD06B2f653895cFE03C",
            "OPTIMIZER_RUNS": "1000000",
            "TIMESTAMP": "2023-05-17 17:57:21",
            "CONSTRUCTOR_ARGS": "0x00000000000000000000000011f11121df7256c40339393b0fb045321022ce44000000000000000000000000304acf330bbe08d1e512eefaa92f6a57871fd895",
            "VERIFIED": "true"
          }
        ]
      }
    },
    "polygon": {
      "production": {
        "1.0.0": [
          {
            "ADDRESS": "0x8aD0B427864f072B9416dcD06B2f653895cFE03C",
            "OPTIMIZER_RUNS": "1000000",
            "TIMESTAMP": "2023-05-17 22:46:00",
            "CONSTRUCTOR_ARGS": "0x00000000000000000000000011f11121df7256c40339393b0fb045321022ce440000000000000000000000006f015f16de9fc8791b234ef68d486d2bf203fba8",
            "VERIFIED": "true"
          }
        ]
      }
    },
    "mainnet": {
      "production": {
        "1.0.0": [
          {
            "ADDRESS": "0x8aD0B427864f072B9416dcD06B2f653895cFE03C",
            "OPTIMIZER_RUNS": "1000000",
            "TIMESTAMP": "2023-05-17 22:55:18",
            "CONSTRUCTOR_ARGS": "0x00000000000000000000000011f11121df7256c40339393b0fb045321022ce440000000000000000000000004f4495243837681061c4743b74b3eedf548d56a5",
            "VERIFIED": "true"
          }
        ]
      }
    },
    "fantom": {
      "production": {
        "1.0.0": [
          {
            "ADDRESS": "0x8aD0B427864f072B9416dcD06B2f653895cFE03C",
            "OPTIMIZER_RUNS": "1000000",
            "TIMESTAMP": "2023-05-17 23:37:21",
            "CONSTRUCTOR_ARGS": "0x00000000000000000000000011f11121df7256c40339393b0fb045321022ce44000000000000000000000000304acf330bbe08d1e512eefaa92f6a57871fd895",
            "VERIFIED": "true"
          }
        ]
      }
    },
    "avalanche": {
      "production": {
        "1.0.0": [
          {
            "ADDRESS": "0x8aD0B427864f072B9416dcD06B2f653895cFE03C",
            "OPTIMIZER_RUNS": "1000000",
            "TIMESTAMP": "2023-05-17 23:42:20",
            "CONSTRUCTOR_ARGS": "0x00000000000000000000000011f11121df7256c40339393b0fb045321022ce440000000000000000000000005029c0eff6c34351a0cec334542cdb22c7928f78",
            "VERIFIED": "true"
          }
        ]
      }
    }
  },
  "GravityFacet": {
    "mumbai": {
      "production": {
        "1.0.0": [
          {
            "ADDRESS": "0x5282a38ef10557d7Cb44Ca2B6c61772E26A0a497",
            "OPTIMIZER_RUNS": "1000000",
            "TIMESTAMP": "2023-05-10 16:00:43",
            "CONSTRUCTOR_ARGS": "0x0000000000000000000000000000000000000000000000000000000000000020",
            "VERIFIED": "true"
          }
        ]
      }
    }
  },
  "OmniBridgeFacet": {
    "mainnet": {
      "production": {
        "1.0.0": [
          {
            "ADDRESS": "0xC1E20466AD79BAe875568eb08ABaaEA1F0E25b7E",
            "OPTIMIZER_RUNS": "1000000",
            "TIMESTAMP": "2023-05-17 22:47:18",
            "CONSTRUCTOR_ARGS": "0x00000000000000000000000088ad09518695c6c3712ac10a214be5109a655671000000000000000000000000a6439ca0fcba1d0f80df0be6a17220fed9c9038a",
            "VERIFIED": "true"
          }
        ]
      }
    },
    "goerli": {
      "production": {
        "1.0.0": [
          {
            "ADDRESS": "0xC1E20466AD79BAe875568eb08ABaaEA1F0E25b7E",
            "OPTIMIZER_RUNS": "1000000",
            "TIMESTAMP": "2023-05-15 15:15:31",
            "CONSTRUCTOR_ARGS": "0x00000000000000000000000000000000000000000000000000000000000000200000000000000000000000000000000000000000000000000000000000000020",
            "VERIFIED": "true"
          }
        ]
      }
    },
    "lineatest": {
      "production": {
        "1.0.0": [
          {
            "ADDRESS": "0xC1E20466AD79BAe875568eb08ABaaEA1F0E25b7E",
            "OPTIMIZER_RUNS": "1000000",
            "TIMESTAMP": "2023-05-15 16:28:29",
            "CONSTRUCTOR_ARGS": "0x00000000000000000000000000000000000000000000000000000000000000200000000000000000000000000000000000000000000000000000000000000020",
            "VERIFIED": "false"
          }
        ]
      }
    }
  },
  "OptimismBridgeFacet": {
    "mainnet": {
      "production": {
        "1.0.0": [
          {
            "ADDRESS": "0xE8Ff7BFEF5DacB57E87bC2d0B6CCFefBE5f546BC",
            "OPTIMIZER_RUNS": "1000000",
            "TIMESTAMP": "2023-05-17 22:50:38",
            "CONSTRUCTOR_ARGS": "0x",
            "VERIFIED": "true"
          }
        ]
      }
    },
    "goerli": {
      "production": {
        "1.0.0": [
          {
            "ADDRESS": "0xE8Ff7BFEF5DacB57E87bC2d0B6CCFefBE5f546BC",
            "OPTIMIZER_RUNS": "1000000",
            "TIMESTAMP": "2023-05-15 15:17:50",
            "CONSTRUCTOR_ARGS": "0x",
            "VERIFIED": "true"
          }
        ]
      }
    },
    "lineatest": {
      "production": {
        "1.0.0": [
          {
            "ADDRESS": "0xE8Ff7BFEF5DacB57E87bC2d0B6CCFefBE5f546BC",
            "OPTIMIZER_RUNS": "1000000",
            "TIMESTAMP": "2023-05-15 16:30:31",
            "CONSTRUCTOR_ARGS": "0x",
            "VERIFIED": "false"
          }
        ]
      }
    },
    "mumbai": {
      "staging": {
        "1.0.0": [
          {
            "ADDRESS": "0x1A9f57359b90012342d6311d02904AD0B106879A",
            "OPTIMIZER_RUNS": "1000000",
            "TIMESTAMP": "2023-06-06 09:10:18",
            "CONSTRUCTOR_ARGS": "0x",
            "VERIFIED": "true"
          }
        ]
      }
    }
  },
  "PolygonBridgeFacet": {
    "mainnet": {
      "production": {
        "1.0.0": [
          {
            "ADDRESS": "0x0D062790F26947074B27da07346E4FF9FDf946EE",
            "OPTIMIZER_RUNS": "1000000",
            "TIMESTAMP": "2023-05-17 22:51:29",
            "CONSTRUCTOR_ARGS": "0x000000000000000000000000a0c68c638235ee32657e8f720a23cec1bfc77c7700000000000000000000000040ec5b33f54e0e8a33a975908c5ba1c14e5bbbdf",
            "VERIFIED": "true"
          }
        ]
      }
    },
    "goerli": {
      "production": {
        "1.0.0": [
          {
            "ADDRESS": "0x0D062790F26947074B27da07346E4FF9FDf946EE",
            "OPTIMIZER_RUNS": "1000000",
            "TIMESTAMP": "2023-05-15 15:19:52",
            "CONSTRUCTOR_ARGS": "0x00000000000000000000000000000000000000000000000000000000000000200000000000000000000000000000000000000000000000000000000000000020",
            "VERIFIED": "true"
          }
        ]
      }
    },
    "lineatest": {
      "production": {
        "1.0.0": [
          {
            "ADDRESS": "0x0D062790F26947074B27da07346E4FF9FDf946EE",
            "OPTIMIZER_RUNS": "1000000",
            "TIMESTAMP": "2023-05-15 16:32:30",
            "CONSTRUCTOR_ARGS": "0x00000000000000000000000000000000000000000000000000000000000000200000000000000000000000000000000000000000000000000000000000000020",
            "VERIFIED": "false"
          }
        ]
      }
    }
  },
  "AxelarFacet": {
    "mumbai": {
      "staging": {
        "1.0.0": [
          {
            "ADDRESS": "0x8Bb2b99d5d1253EaF0E3eDb0b68F56E8D46c59F6",
            "OPTIMIZER_RUNS": "1000000",
            "TIMESTAMP": "2023-06-06 09:02:44",
            "CONSTRUCTOR_ARGS": "0x000000000000000000000000bf62ef1486468a6bd26dd669c06db43ded5b849b000000000000000000000000be406f0189a0b4cf3a05c286473d23791dd44cc6",
            "VERIFIED": "true"
          }
        ]
      }
    },
    "bsc": {
      "production": {
        "1.0.0": [
          {
            "ADDRESS": "0x55c51beF79d16F5f0875E11207B17E885c21c13d",
            "OPTIMIZER_RUNS": "1000000",
            "TIMESTAMP": "2023-05-17 17:36:49",
            "CONSTRUCTOR_ARGS": "0x000000000000000000000000304acf330bbe08d1e512eefaa92f6a57871fd8950000000000000000000000002d5d7d31f671f86c782533cc367f14109a082712",
            "VERIFIED": "true"
          }
        ]
      }
    },
    "mainnet": {
      "production": {
        "1.0.0": [
          {
            "ADDRESS": "0x55c51beF79d16F5f0875E11207B17E885c21c13d",
            "OPTIMIZER_RUNS": "1000000",
            "TIMESTAMP": "2023-05-17 22:18:28",
            "CONSTRUCTOR_ARGS": "0x0000000000000000000000004f4495243837681061c4743b74b3eedf548d56a50000000000000000000000004154cf6eea0633dd9c4933e76a077fd7e9260738",
            "VERIFIED": "true"
          }
        ]
      }
    },
    "polygon": {
      "production": {
        "1.0.0": [
          {
            "ADDRESS": "0x55c51beF79d16F5f0875E11207B17E885c21c13d",
            "OPTIMIZER_RUNS": "1000000",
            "TIMESTAMP": "2023-05-17 22:15:13",
            "CONSTRUCTOR_ARGS": "0x0000000000000000000000006f015f16de9fc8791b234ef68d486d2bf203fba8000000000000000000000000c8e0b617c388c7e800a7643addd01218e14a727a",
            "VERIFIED": "true"
          }
        ]
      }
    },
    "fantom": {
      "production": {
        "1.0.0": [
          {
            "ADDRESS": "0x55c51beF79d16F5f0875E11207B17E885c21c13d",
            "OPTIMIZER_RUNS": "1000000",
            "TIMESTAMP": "2023-05-17 23:02:10",
            "CONSTRUCTOR_ARGS": "0x000000000000000000000000304acf330bbe08d1e512eefaa92f6a57871fd8950000000000000000000000002879da536d9d107d6b92d95d7c4cfaa5de7088f4",
            "VERIFIED": "true"
          }
        ]
      }
    },
    "avalanche": {
      "production": {
        "1.0.0": [
          {
            "ADDRESS": "0x55c51beF79d16F5f0875E11207B17E885c21c13d",
            "OPTIMIZER_RUNS": "1000000",
            "TIMESTAMP": "2023-05-17 23:26:04",
            "CONSTRUCTOR_ARGS": "0x0000000000000000000000005029c0eff6c34351a0cec334542cdb22c7928f78000000000000000000000000b53c693544363912d2a034f70d9d98808d5e192a",
            "VERIFIED": "true"
          }
        ]
      }
    }
  },
  "GnosisBridgeFacet": {
    "goerli": {
      "production": {
        "1.0.0": [
          {
            "ADDRESS": "0x5fda594b67d38E05fb4C9A1a4Cf3B22f48c8de4E",
            "OPTIMIZER_RUNS": "1000000",
            "TIMESTAMP": "2023-05-15 15:06:15",
            "CONSTRUCTOR_ARGS": "0x0000000000000000000000000000000000000000000000000000000000000020",
            "VERIFIED": "true"
          }
        ]
      }
    },
    "lineatest": {
      "production": {
        "1.0.0": [
          {
            "ADDRESS": "0x5fda594b67d38E05fb4C9A1a4Cf3B22f48c8de4E",
            "OPTIMIZER_RUNS": "1000000",
            "TIMESTAMP": "2023-05-15 16:18:04",
            "CONSTRUCTOR_ARGS": "0x0000000000000000000000000000000000000000000000000000000000000020",
            "VERIFIED": "false"
          }
        ]
      }
    },
    "mainnet": {
      "production": {
        "1.0.0": [
          {
            "ADDRESS": "0x5fda594b67d38E05fb4C9A1a4Cf3B22f48c8de4E",
            "OPTIMIZER_RUNS": "1000000",
            "TIMESTAMP": "2023-05-17 22:33:26",
            "CONSTRUCTOR_ARGS": "0x0000000000000000000000004aa42145aa6ebf72e164c9bbc74fbd3788045016",
            "VERIFIED": "true"
          }
        ]
      }
    }
  },
  "CircleBridgeFacet": {
    "mumbai": {
      "staging": {
        "1.0.0": [
          {
            "ADDRESS": "0xd41e9FFd9B9491CD41A3AbcFe5E751Ee53CC4da7",
            "OPTIMIZER_RUNS": "1000000",
            "TIMESTAMP": "2023-05-16 10:35:31",
            "CONSTRUCTOR_ARGS": "0x00000000000000000000000000000000000000000000000000000000000000000000000000000000000000000000000000000000000000000000000000000000",
            "VERIFIED": "true"
          }
        ]
      }
    }
  },
  "OFTWrapperFacet": {
    "mumbai": {
      "staging": {
        "1.0.0": [
          {
            "ADDRESS": "0x4847928e2Cb61F2b354Da8eb455EBd81362c7f8C",
            "OPTIMIZER_RUNS": "1000000",
            "TIMESTAMP": "2023-06-06 09:07:22",
            "CONSTRUCTOR_ARGS": "0x0000000000000000000000000000000000000000000000000000000000000000",
            "VERIFIED": "true"
          }
        ]
      }
    }
  }
}<|MERGE_RESOLUTION|>--- conflicted
+++ resolved
@@ -938,7 +938,6 @@
         ]
       }
     },
-<<<<<<< HEAD
     "mumbai": {
       "staging": {
         "1.0.0": [
@@ -948,7 +947,10 @@
             "TIMESTAMP": "2023-06-06 15:56:09",
             "CONSTRUCTOR_ARGS": "0x",
             "VERIFIED": "true"
-=======
+          }
+        ]
+      }
+    },
     "localanvil": {
       "staging": {
         "1.0.0": [
@@ -958,7 +960,6 @@
             "TIMESTAMP": "2023-06-07 13:19:35",
             "CONSTRUCTOR_ARGS": "0x",
             "VERIFIED": "false"
->>>>>>> e60681b6
           }
         ]
       }
@@ -1251,7 +1252,19 @@
         ]
       }
     },
-<<<<<<< HEAD
+    "localanvil": {
+      "staging": {
+        "1.0.0": [
+          {
+            "ADDRESS": "0x52D5111e8071DD2A56Ffa37415E8099c6b2e8CF4",
+            "OPTIMIZER_RUNS": "1000000",
+            "TIMESTAMP": "2023-06-07 13:19:40",
+            "CONSTRUCTOR_ARGS": "0x",
+            "VERIFIED": "false"
+          }
+        ]
+      }
+    },
     "mumbai": {
       "staging": {
         "1.0.0": [
@@ -1261,17 +1274,6 @@
             "TIMESTAMP": "2023-06-06 15:57:04",
             "CONSTRUCTOR_ARGS": "0x",
             "VERIFIED": "true"
-=======
-    "localanvil": {
-      "staging": {
-        "1.0.0": [
-          {
-            "ADDRESS": "0x52D5111e8071DD2A56Ffa37415E8099c6b2e8CF4",
-            "OPTIMIZER_RUNS": "1000000",
-            "TIMESTAMP": "2023-06-07 13:19:40",
-            "CONSTRUCTOR_ARGS": "0x",
-            "VERIFIED": "false"
->>>>>>> e60681b6
           }
         ]
       }
@@ -1878,7 +1880,19 @@
         ]
       }
     },
-<<<<<<< HEAD
+    "localanvil": {
+      "staging": {
+        "1.0.0": [
+          {
+            "ADDRESS": "0xA7029979e1faeE1692661e12607c55cE04d66fb7",
+            "OPTIMIZER_RUNS": "1000000",
+            "TIMESTAMP": "2023-06-07 13:19:50",
+            "CONSTRUCTOR_ARGS": "0x",
+            "VERIFIED": "false"
+          }
+        ]
+      }
+    },
     "mumbai": {
       "staging": {
         "1.0.0": [
@@ -1888,17 +1902,6 @@
             "TIMESTAMP": "2023-06-06 15:58:52",
             "CONSTRUCTOR_ARGS": "0x",
             "VERIFIED": "true"
-=======
-    "localanvil": {
-      "staging": {
-        "1.0.0": [
-          {
-            "ADDRESS": "0xA7029979e1faeE1692661e12607c55cE04d66fb7",
-            "OPTIMIZER_RUNS": "1000000",
-            "TIMESTAMP": "2023-06-07 13:19:50",
-            "CONSTRUCTOR_ARGS": "0x",
-            "VERIFIED": "false"
->>>>>>> e60681b6
           }
         ]
       }
@@ -2191,7 +2194,6 @@
         ]
       }
     },
-<<<<<<< HEAD
     "mumbai": {
       "staging": {
         "1.0.0": [
@@ -2201,7 +2203,10 @@
             "TIMESTAMP": "2023-06-06 15:59:46",
             "CONSTRUCTOR_ARGS": "0x",
             "VERIFIED": "true"
-=======
+          }
+        ]
+      }
+    },
     "localanvil": {
       "staging": {
         "1.0.0": [
@@ -2211,7 +2216,6 @@
             "TIMESTAMP": "2023-06-07 13:19:55",
             "CONSTRUCTOR_ARGS": "0x",
             "VERIFIED": "false"
->>>>>>> e60681b6
           }
         ]
       }
@@ -2519,7 +2523,19 @@
         ]
       }
     },
-<<<<<<< HEAD
+    "localanvil": {
+      "staging": {
+        "1.0.0": [
+          {
+            "ADDRESS": "0x5Bd7BBBd7C20043D3671E538e5708953DdA7b1dD",
+            "OPTIMIZER_RUNS": "1000000",
+            "TIMESTAMP": "2023-06-07 13:20:00",
+            "CONSTRUCTOR_ARGS": "0x000000000000000000000000f39fd6e51aad88f6f4ce6ab8827279cfffb92266000000000000000000000000ebc451739ed4ed50e1a394f4757cdd3af4ea032b",
+            "VERIFIED": "false"
+          }
+        ]
+      }
+    },
     "mumbai": {
       "staging": {
         "1.0.0": [
@@ -2529,17 +2545,6 @@
             "TIMESTAMP": "2023-06-06 16:00:41",
             "CONSTRUCTOR_ARGS": "0x000000000000000000000000552008c0f6870c2f77e5cc1d2eb9bdff03e30ea00000000000000000000000006c9890cfd17aec8223f3f6f09bae8a4fc7a67d8d",
             "VERIFIED": "true"
-=======
-    "localanvil": {
-      "staging": {
-        "1.0.0": [
-          {
-            "ADDRESS": "0x5Bd7BBBd7C20043D3671E538e5708953DdA7b1dD",
-            "OPTIMIZER_RUNS": "1000000",
-            "TIMESTAMP": "2023-06-07 13:20:00",
-            "CONSTRUCTOR_ARGS": "0x000000000000000000000000f39fd6e51aad88f6f4ce6ab8827279cfffb92266000000000000000000000000ebc451739ed4ed50e1a394f4757cdd3af4ea032b",
-            "VERIFIED": "false"
->>>>>>> e60681b6
           }
         ]
       }
