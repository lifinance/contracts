{
  "DiamondCutFacet": {
    "optimism": {
      "production": {
        "1.0.0": [
          {
            "ADDRESS": "0xaD50118509eB4c8e3E39a370151B0fD5D5957013",
            "OPTIMIZER_RUNS": "1000000",
            "TIMESTAMP": "2023-07-25 21:49:28",
            "CONSTRUCTOR_ARGS": "0x",
            "SALT": "",
            "VERIFIED": "true"
          }
        ]
      }
    },
    "arbitrum": {
      "production": {
        "1.0.0": [
          {
            "ADDRESS": "0xaD50118509eB4c8e3E39a370151B0fD5D5957013",
            "OPTIMIZER_RUNS": "1000000",
            "TIMESTAMP": "2023-07-20 12:19:33",
            "CONSTRUCTOR_ARGS": "0x",
            "SALT": "",
            "VERIFIED": "true"
          }
        ]
      },
      "staging": {
        "1.0.0": [
          {
            "ADDRESS": "0x06045F5FA6EA7c6AcEb104b55BcD6C3dE3a08831",
            "OPTIMIZER_RUNS": "1000000",
            "TIMESTAMP": "2023-06-27 19:12:49",
            "CONSTRUCTOR_ARGS": "0x",
            "SALT": "27062023",
            "VERIFIED": "true"
          }
        ]
      }
    },
    "testNetwork": {
      "production": {
        "1.0.0": [
          {
            "ADDRESS": "0xF1d67E1dddc87E2858C87EBd5b19f99a4E297541",
            "OPTIMIZER_RUNS": "1000000",
            "TIMESTAMP": "2023-04-12 13:44:40",
            "CONSTRUCTOR_ARGS": "0x",
            "VERIFIED": "false"
          }
        ]
      }
    },
    "bsc-testnet": {
      "production": {
        "1.0.0": [
          {
            "ADDRESS": "0xF1d67E1dddc87E2858C87EBd5b19f99a4E297541",
            "OPTIMIZER_RUNS": "1000000",
            "TIMESTAMP": "2023-04-28 15:53:01",
            "CONSTRUCTOR_ARGS": "0x",
            "VERIFIED": "true"
          }
        ]
      }
    },
    "goerli": {
      "production": {
        "1.0.0": [
          {
            "ADDRESS": "0xF1d67E1dddc87E2858C87EBd5b19f99a4E297541",
            "OPTIMIZER_RUNS": "1000000",
            "TIMESTAMP": "2023-05-18 14:00:47",
            "CONSTRUCTOR_ARGS": "0x",
            "VERIFIED": "true"
          }
        ]
      }
    },
    "lineatest": {
      "production": {
        "1.0.0": [
          {
            "ADDRESS": "0xF1d67E1dddc87E2858C87EBd5b19f99a4E297541",
            "OPTIMIZER_RUNS": "1000000",
            "TIMESTAMP": "2023-05-15 15:50:07",
            "CONSTRUCTOR_ARGS": "0x",
            "VERIFIED": "false"
          }
        ]
      }
    },
    "bsc": {
      "production": {
        "1.0.0": [
          {
            "ADDRESS": "0xaD50118509eB4c8e3E39a370151B0fD5D5957013",
            "OPTIMIZER_RUNS": "1000000",
            "TIMESTAMP": "2023-07-21 13:29:58",
            "CONSTRUCTOR_ARGS": "0x",
            "SALT": "",
            "VERIFIED": "true"
          }
        ]
      },
      "staging": {
        "1.0.0": [
          {
            "ADDRESS": "0x06045F5FA6EA7c6AcEb104b55BcD6C3dE3a08831",
            "OPTIMIZER_RUNS": "1000000",
            "TIMESTAMP": "2023-07-03 13:20:38",
            "CONSTRUCTOR_ARGS": "0x",
            "SALT": "27062023",
            "VERIFIED": "true"
          }
        ]
      }
    },
    "mainnet": {
      "production": {
        "1.0.0": [
          {
            "ADDRESS": "0xaD50118509eB4c8e3E39a370151B0fD5D5957013",
            "OPTIMIZER_RUNS": "1000000",
            "TIMESTAMP": "2023-07-27 16:01:52",
            "CONSTRUCTOR_ARGS": "0x",
            "SALT": "",
            "VERIFIED": "true"
          }
        ]
      },
      "staging": {
        "1.0.0": [
          {
            "ADDRESS": "0xF1d67E1dddc87E2858C87EBd5b19f99a4E297541",
            "OPTIMIZER_RUNS": "1000000",
            "TIMESTAMP": "2023-05-17 21:53:19",
            "CONSTRUCTOR_ARGS": "0x",
            "VERIFIED": "true"
          }
        ]
      }
    },
    "polygon": {
      "production": {
        "1.0.0": [
          {
            "ADDRESS": "0xaD50118509eB4c8e3E39a370151B0fD5D5957013",
            "OPTIMIZER_RUNS": "1000000",
            "TIMESTAMP": "2023-07-20 14:10:46",
            "CONSTRUCTOR_ARGS": "0x",
            "SALT": "",
            "VERIFIED": "true"
          }
        ]
      },
      "staging": {
        "1.0.0": [
          {
            "ADDRESS": "0x06045F5FA6EA7c6AcEb104b55BcD6C3dE3a08831",
            "OPTIMIZER_RUNS": "1000000",
            "TIMESTAMP": "2023-06-27 16:56:42",
            "CONSTRUCTOR_ARGS": "0x",
            "SALT": "27062023",
            "VERIFIED": "true"
          }
        ]
      }
    },
    "gnosis": {
      "production": {
        "1.0.0": [
          {
            "ADDRESS": "0xaD50118509eB4c8e3E39a370151B0fD5D5957013",
            "OPTIMIZER_RUNS": "1000000",
            "TIMESTAMP": "2023-07-24 14:02:50",
            "CONSTRUCTOR_ARGS": "0x",
            "SALT": "",
            "VERIFIED": "true"
          }
        ]
      },
      "staging": {
        "1.0.0": [
          {
            "ADDRESS": "0x06045F5FA6EA7c6AcEb104b55BcD6C3dE3a08831",
            "OPTIMIZER_RUNS": "1000000",
            "TIMESTAMP": "2023-06-27 17:45:51",
            "CONSTRUCTOR_ARGS": "0x",
            "SALT": "",
            "VERIFIED": "true"
          }
        ]
      }
    },
    "fantom": {
      "production": {
        "1.0.0": [
          {
            "ADDRESS": "0xaD50118509eB4c8e3E39a370151B0fD5D5957013",
            "OPTIMIZER_RUNS": "1000000",
            "TIMESTAMP": "2023-07-25 19:28:38",
            "CONSTRUCTOR_ARGS": "0x",
            "SALT": "",
            "VERIFIED": "true"
          }
        ]
      }
    },
    "okx": {
      "production": {
        "1.0.0": [
          {
            "ADDRESS": "0xaD50118509eB4c8e3E39a370151B0fD5D5957013",
            "OPTIMIZER_RUNS": "1000000",
            "TIMESTAMP": "2023-07-25 12:56:46",
            "CONSTRUCTOR_ARGS": "0x",
            "SALT": "",
            "VERIFIED": "false"
          }
        ]
      }
    },
    "moonriver": {
      "production": {
        "1.0.0": [
          {
            "ADDRESS": "0xaD50118509eB4c8e3E39a370151B0fD5D5957013",
            "OPTIMIZER_RUNS": "1000000",
            "TIMESTAMP": "2023-07-25 12:26:48",
            "CONSTRUCTOR_ARGS": "0x",
            "SALT": "",
            "VERIFIED": "true"
          }
        ]
      }
    },
    "avalanche": {
      "production": {
        "1.0.0": [
          {
            "ADDRESS": "0xaD50118509eB4c8e3E39a370151B0fD5D5957013",
            "OPTIMIZER_RUNS": "1000000",
            "TIMESTAMP": "2023-07-20 17:05:56",
            "CONSTRUCTOR_ARGS": "0x",
            "SALT": "",
            "VERIFIED": "true"
          }
        ]
      },
      "staging": {
        "1.0.0": [
          {
            "ADDRESS": "0x06045F5FA6EA7c6AcEb104b55BcD6C3dE3a08831",
            "OPTIMIZER_RUNS": "1000000",
            "TIMESTAMP": "2023-06-27 18:00:10",
            "CONSTRUCTOR_ARGS": "0x",
            "SALT": "27062023",
            "VERIFIED": "true"
          }
        ]
      }
    },
    "moonbeam": {
      "production": {
        "1.0.0": [
          {
            "ADDRESS": "0xaD50118509eB4c8e3E39a370151B0fD5D5957013",
            "OPTIMIZER_RUNS": "1000000",
            "TIMESTAMP": "2023-07-24 15:11:36",
            "CONSTRUCTOR_ARGS": "0x",
            "SALT": "",
            "VERIFIED": "true"
          }
        ]
      }
    },
    "fuse": {
      "production": {
        "1.0.0": [
          {
            "ADDRESS": "0xaD50118509eB4c8e3E39a370151B0fD5D5957013",
            "OPTIMIZER_RUNS": "1000000",
            "TIMESTAMP": "2023-07-24 15:01:49",
            "CONSTRUCTOR_ARGS": "0x",
            "SALT": "",
            "VERIFIED": "true"
          }
        ]
      }
    },
    "celo": {
      "production": {
        "1.0.0": [
          {
            "ADDRESS": "0xFcBDe557918061c46674fb3CAe38a3576913297d",
            "OPTIMIZER_RUNS": "1000000",
            "TIMESTAMP": "2023-07-19 14:48:13",
            "CONSTRUCTOR_ARGS": "0x",
            "SALT": "",
            "VERIFIED": "true"
          }
        ]
      }
    },
    "cronos": {
      "production": {
        "1.0.0": [
          {
            "ADDRESS": "0xaD50118509eB4c8e3E39a370151B0fD5D5957013",
            "OPTIMIZER_RUNS": "1000000",
            "TIMESTAMP": "2023-07-21 15:17:58",
            "CONSTRUCTOR_ARGS": "0x",
            "SALT": "",
            "VERIFIED": "true"
          }
        ]
      }
    },
    "velas": {
      "production": {
        "1.0.0": [
          {
            "ADDRESS": "0xaD50118509eB4c8e3E39a370151B0fD5D5957013",
            "OPTIMIZER_RUNS": "1000000",
            "TIMESTAMP": "2023-07-24 14:49:25",
            "CONSTRUCTOR_ARGS": "0x",
            "SALT": "",
            "VERIFIED": "true"
          }
        ]
      }
    },
    "evmos": {
      "production": {
        "1.0.0": [
          {
            "ADDRESS": "0xaD50118509eB4c8e3E39a370151B0fD5D5957013",
            "OPTIMIZER_RUNS": "1000000",
            "TIMESTAMP": "2023-07-25 18:39:12",
            "CONSTRUCTOR_ARGS": "0x",
            "SALT": "",
            "VERIFIED": "true"
          }
        ]
      },
      "staging": {
        "1.0.0": [
          {
            "ADDRESS": "0x06045F5FA6EA7c6AcEb104b55BcD6C3dE3a08831",
            "OPTIMIZER_RUNS": "1000000",
            "TIMESTAMP": "2023-06-27 18:37:49",
            "CONSTRUCTOR_ARGS": "0x",
            "SALT": "27062023",
            "VERIFIED": "true"
          }
        ]
      }
    },
    "aurora": {
      "production": {
        "1.0.0": [
          {
            "ADDRESS": "0xaD50118509eB4c8e3E39a370151B0fD5D5957013",
            "OPTIMIZER_RUNS": "1000000",
            "TIMESTAMP": "2023-07-20 16:40:41",
            "CONSTRUCTOR_ARGS": "0x",
            "SALT": "",
            "VERIFIED": "true"
          }
        ]
      }
    },
    "boba": {
      "production": {
        "1.0.0": [
          {
            "ADDRESS": "0xaD50118509eB4c8e3E39a370151B0fD5D5957013",
            "OPTIMIZER_RUNS": "1000000",
            "TIMESTAMP": "2023-07-21 12:48:20",
            "CONSTRUCTOR_ARGS": "0x",
            "SALT": "",
            "VERIFIED": "true"
          }
        ]
      }
    },
    "mumbai": {
      "staging": {
        "1.0.0": [
          {
            "ADDRESS": "0x06045F5FA6EA7c6AcEb104b55BcD6C3dE3a08831",
            "OPTIMIZER_RUNS": "1000000",
            "TIMESTAMP": "2023-07-05 14:55:31",
            "CONSTRUCTOR_ARGS": "0x",
            "SALT": "",
            "VERIFIED": "true"
          }
        ]
      }
    },
    "polygonzkevm": {
      "production": {
        "1.0.0": [
          {
            "ADDRESS": "0xaD50118509eB4c8e3E39a370151B0fD5D5957013",
            "OPTIMIZER_RUNS": "1000000",
            "TIMESTAMP": "2023-07-25 19:00:30",
            "CONSTRUCTOR_ARGS": "0x",
            "SALT": "",
            "VERIFIED": "false"
          }
        ]
      }
    },
    "localanvil": {
      "staging": {
        "1.0.0": [
          {
            "ADDRESS": "0x93D06bf131a1bBB9c8EAE78F4eF05e302308Ce37",
            "OPTIMIZER_RUNS": "1000000",
            "TIMESTAMP": "2023-06-07 13:19:25",
            "CONSTRUCTOR_ARGS": "0x",
            "VERIFIED": "false"
          }
        ]
      },
      "production": {
        "1.0.0": [
          {
            "ADDRESS": "0x6232C22A331200793393736E353a4f0BB3e84392",
            "OPTIMIZER_RUNS": "1000000",
            "TIMESTAMP": "2023-07-05 14:52:59",
            "CONSTRUCTOR_ARGS": "0x",
            "SALT": "27062023",
            "VERIFIED": "false"
          }
        ]
      }
    },
    "zksync": {
      "production": {
        "1.0.0": [
          {
            "ADDRESS": "0xDC954dab5dBD1Ac8d0D6e2DC600632dc84B1a840",
            "OPTIMIZER_RUNS": "10000",
            "TIMESTAMP": "2023-07-13 10:38:57",
            "CONSTRUCTOR_ARGS": "0x",
            "VERIFIED": "false"
          }
        ]
      }
    },
    "base": {
      "production": {
        "1.0.0": [
          {
            "ADDRESS": "0xb09e20930242327f9aC4DA95dd0c421fbE15D4db",
            "OPTIMIZER_RUNS": "1000000",
            "TIMESTAMP": "2023-08-15 14:23:35",
            "CONSTRUCTOR_ARGS": "0x",
            "SALT": "",
            "VERIFIED": "true"
          }
        ]
      }
    },
    "linea": {
      "production": {
        "1.0.0": [
          {
            "ADDRESS": "0x93bb2f207B9E3D8bAa3523fA2ce3D8411fc419b8",
            "OPTIMIZER_RUNS": "1000000",
            "TIMESTAMP": "2023-08-25 12:13:46",
            "CONSTRUCTOR_ARGS": "0x",
            "SALT": "",
            "VERIFIED": "true"
          }
        ]
      }
    }
  },
  "DiamondLoupeFacet": {
    "optimism": {
      "production": {
        "1.0.0": [
          {
            "ADDRESS": "0xc21a00a346d5b29955449Ca912343a3bB4c5552f",
            "OPTIMIZER_RUNS": "1000000",
            "TIMESTAMP": "2023-07-25 21:49:45",
            "CONSTRUCTOR_ARGS": "0x",
            "SALT": "",
            "VERIFIED": "true"
          }
        ]
      }
    },
    "arbitrum": {
      "production": {
        "1.0.0": [
          {
            "ADDRESS": "0xc21a00a346d5b29955449Ca912343a3bB4c5552f",
            "OPTIMIZER_RUNS": "1000000",
            "TIMESTAMP": "2023-07-20 12:19:53",
            "CONSTRUCTOR_ARGS": "0x",
            "SALT": "",
            "VERIFIED": "true"
          }
        ]
      },
      "staging": {
        "1.0.0": [
          {
            "ADDRESS": "0x8938CEa23C3c5eAABb895765f5B0b2b07D680402",
            "OPTIMIZER_RUNS": "1000000",
            "TIMESTAMP": "2023-06-27 19:12:58",
            "CONSTRUCTOR_ARGS": "0x",
            "SALT": "27062023",
            "VERIFIED": "true"
          }
        ]
      }
    },
    "testNetwork": {
      "production": {
        "1.0.0": [
          {
            "ADDRESS": "0x49d195D3138D4E0E2b4ea88484C54AEE45B04B9F",
            "OPTIMIZER_RUNS": "1000000",
            "TIMESTAMP": "2023-04-12 13:45:42",
            "CONSTRUCTOR_ARGS": "0x",
            "VERIFIED": "false"
          }
        ]
      }
    },
    "goerli": {
      "production": {
        "1.0.0": [
          {
            "ADDRESS": "0x49d195D3138D4E0E2b4ea88484C54AEE45B04B9F",
            "OPTIMIZER_RUNS": "1000000",
            "TIMESTAMP": "2023-05-18 14:01:51",
            "CONSTRUCTOR_ARGS": "0x",
            "VERIFIED": "true"
          }
        ]
      }
    },
    "lineatest": {
      "production": {
        "1.0.0": [
          {
            "ADDRESS": "0x49d195D3138D4E0E2b4ea88484C54AEE45B04B9F",
            "OPTIMIZER_RUNS": "1000000",
            "TIMESTAMP": "2023-05-15 15:51:32",
            "CONSTRUCTOR_ARGS": "0x",
            "VERIFIED": "false"
          }
        ]
      }
    },
    "bsc": {
      "production": {
        "1.0.0": [
          {
            "ADDRESS": "0xc21a00a346d5b29955449Ca912343a3bB4c5552f",
            "OPTIMIZER_RUNS": "1000000",
            "TIMESTAMP": "2023-07-21 13:30:09",
            "CONSTRUCTOR_ARGS": "0x",
            "SALT": "",
            "VERIFIED": "true"
          }
        ]
      },
      "staging": {
        "1.0.0": [
          {
            "ADDRESS": "0x8938CEa23C3c5eAABb895765f5B0b2b07D680402",
            "OPTIMIZER_RUNS": "1000000",
            "TIMESTAMP": "2023-07-03 13:20:45",
            "CONSTRUCTOR_ARGS": "0x",
            "SALT": "27062023",
            "VERIFIED": "true"
          }
        ]
      }
    },
    "mainnet": {
      "production": {
        "1.0.0": [
          {
            "ADDRESS": "0xc21a00a346d5b29955449Ca912343a3bB4c5552f",
            "OPTIMIZER_RUNS": "1000000",
            "TIMESTAMP": "2023-07-27 16:02:05",
            "CONSTRUCTOR_ARGS": "0x",
            "SALT": "",
            "VERIFIED": "true"
          }
        ]
      },
      "staging": {
        "1.0.0": [
          {
            "ADDRESS": "0x49d195D3138D4E0E2b4ea88484C54AEE45B04B9F",
            "OPTIMIZER_RUNS": "1000000",
            "TIMESTAMP": "2023-05-17 21:56:03",
            "CONSTRUCTOR_ARGS": "0x",
            "VERIFIED": "true"
          }
        ]
      }
    },
    "polygon": {
      "production": {
        "1.0.0": [
          {
            "ADDRESS": "0xc21a00a346d5b29955449Ca912343a3bB4c5552f",
            "OPTIMIZER_RUNS": "1000000",
            "TIMESTAMP": "2023-07-20 14:11:12",
            "CONSTRUCTOR_ARGS": "0x",
            "SALT": "",
            "VERIFIED": "true"
          }
        ]
      },
      "staging": {
        "1.0.0": [
          {
            "ADDRESS": "0x8938CEa23C3c5eAABb895765f5B0b2b07D680402",
            "OPTIMIZER_RUNS": "1000000",
            "TIMESTAMP": "2023-06-27 16:56:48",
            "CONSTRUCTOR_ARGS": "0x",
            "SALT": "27062023",
            "VERIFIED": "true"
          }
        ]
      }
    },
    "gnosis": {
      "production": {
        "1.0.0": [
          {
            "ADDRESS": "0xc21a00a346d5b29955449Ca912343a3bB4c5552f",
            "OPTIMIZER_RUNS": "1000000",
            "TIMESTAMP": "2023-07-24 14:03:07",
            "CONSTRUCTOR_ARGS": "0x",
            "SALT": "",
            "VERIFIED": "true"
          }
        ]
      },
      "staging": {
        "1.0.0": [
          {
            "ADDRESS": "0x8938CEa23C3c5eAABb895765f5B0b2b07D680402",
            "OPTIMIZER_RUNS": "1000000",
            "TIMESTAMP": "2023-06-27 17:45:57",
            "CONSTRUCTOR_ARGS": "0x",
            "SALT": "",
            "VERIFIED": "true"
          }
        ]
      }
    },
    "fantom": {
      "production": {
        "1.0.0": [
          {
            "ADDRESS": "0xc21a00a346d5b29955449Ca912343a3bB4c5552f",
            "OPTIMIZER_RUNS": "1000000",
            "TIMESTAMP": "2023-07-25 19:28:47",
            "CONSTRUCTOR_ARGS": "0x",
            "SALT": "",
            "VERIFIED": "true"
          }
        ]
      }
    },
    "okx": {
      "production": {
        "1.0.0": [
          {
            "ADDRESS": "0xc21a00a346d5b29955449Ca912343a3bB4c5552f",
            "OPTIMIZER_RUNS": "1000000",
            "TIMESTAMP": "2023-07-25 12:56:59",
            "CONSTRUCTOR_ARGS": "0x",
            "SALT": "",
            "VERIFIED": "false"
          }
        ]
      }
    },
    "moonriver": {
      "production": {
        "1.0.0": [
          {
            "ADDRESS": "0xc21a00a346d5b29955449Ca912343a3bB4c5552f",
            "OPTIMIZER_RUNS": "1000000",
            "TIMESTAMP": "2023-07-25 12:27:00",
            "CONSTRUCTOR_ARGS": "0x",
            "SALT": "",
            "VERIFIED": "true"
          }
        ]
      }
    },
    "avalanche": {
      "production": {
        "1.0.0": [
          {
            "ADDRESS": "0xc21a00a346d5b29955449Ca912343a3bB4c5552f",
            "OPTIMIZER_RUNS": "1000000",
            "TIMESTAMP": "2023-07-20 17:06:20",
            "CONSTRUCTOR_ARGS": "0x",
            "SALT": "",
            "VERIFIED": "true"
          }
        ]
      },
      "staging": {
        "1.0.0": [
          {
            "ADDRESS": "0x8938CEa23C3c5eAABb895765f5B0b2b07D680402",
            "OPTIMIZER_RUNS": "1000000",
            "TIMESTAMP": "2023-06-27 18:00:17",
            "CONSTRUCTOR_ARGS": "0x",
            "SALT": "27062023",
            "VERIFIED": "true"
          }
        ]
      }
    },
    "moonbeam": {
      "production": {
        "1.0.0": [
          {
            "ADDRESS": "0xc21a00a346d5b29955449Ca912343a3bB4c5552f",
            "OPTIMIZER_RUNS": "1000000",
            "TIMESTAMP": "2023-07-24 15:11:48",
            "CONSTRUCTOR_ARGS": "0x",
            "SALT": "",
            "VERIFIED": "true"
          }
        ]
      }
    },
    "fuse": {
      "production": {
        "1.0.0": [
          {
            "ADDRESS": "0xc21a00a346d5b29955449Ca912343a3bB4c5552f",
            "OPTIMIZER_RUNS": "1000000",
            "TIMESTAMP": "2023-07-24 15:01:56",
            "CONSTRUCTOR_ARGS": "0x",
            "SALT": "",
            "VERIFIED": "true"
          }
        ]
      }
    },
    "cronos": {
      "production": {
        "1.0.0": [
          {
            "ADDRESS": "0xc21a00a346d5b29955449Ca912343a3bB4c5552f",
            "OPTIMIZER_RUNS": "1000000",
            "TIMESTAMP": "2023-07-21 15:18:07",
            "CONSTRUCTOR_ARGS": "0x",
            "SALT": "",
            "VERIFIED": "true"
          }
        ]
      }
    },
    "celo": {
      "production": {
        "1.0.0": [
          {
            "ADDRESS": "0xB87d648bd9aE07E59c80ACAbe21b9065DFE96b0F",
            "OPTIMIZER_RUNS": "1000000",
            "TIMESTAMP": "2023-07-19 14:48:33",
            "CONSTRUCTOR_ARGS": "0x",
            "SALT": "",
            "VERIFIED": "true"
          }
        ]
      }
    },
    "velas": {
      "production": {
        "1.0.0": [
          {
            "ADDRESS": "0xc21a00a346d5b29955449Ca912343a3bB4c5552f",
            "OPTIMIZER_RUNS": "1000000",
            "TIMESTAMP": "2023-07-24 14:49:32",
            "CONSTRUCTOR_ARGS": "0x",
            "SALT": "",
            "VERIFIED": "true"
          }
        ]
      }
    },
    "evmos": {
      "production": {
        "1.0.0": [
          {
            "ADDRESS": "0xc21a00a346d5b29955449Ca912343a3bB4c5552f",
            "OPTIMIZER_RUNS": "1000000",
            "TIMESTAMP": "2023-07-25 18:39:24",
            "CONSTRUCTOR_ARGS": "0x",
            "SALT": "",
            "VERIFIED": "true"
          }
        ]
      },
      "staging": {
        "1.0.0": [
          {
            "ADDRESS": "0x8938CEa23C3c5eAABb895765f5B0b2b07D680402",
            "OPTIMIZER_RUNS": "1000000",
            "TIMESTAMP": "2023-06-27 18:37:54",
            "CONSTRUCTOR_ARGS": "0x",
            "SALT": "27062023",
            "VERIFIED": "true"
          }
        ]
      }
    },
    "aurora": {
      "production": {
        "1.0.0": [
          {
            "ADDRESS": "0xc21a00a346d5b29955449Ca912343a3bB4c5552f",
            "OPTIMIZER_RUNS": "1000000",
            "TIMESTAMP": "2023-07-20 16:41:00",
            "CONSTRUCTOR_ARGS": "0x",
            "SALT": "",
            "VERIFIED": "true"
          }
        ]
      }
    },
    "boba": {
      "production": {
        "1.0.0": [
          {
            "ADDRESS": "0xc21a00a346d5b29955449Ca912343a3bB4c5552f",
            "OPTIMIZER_RUNS": "1000000",
            "TIMESTAMP": "2023-07-21 12:48:30",
            "CONSTRUCTOR_ARGS": "0x",
            "SALT": "",
            "VERIFIED": "true"
          }
        ]
      }
    },
    "mumbai": {
      "staging": {
        "1.0.0": [
          {
            "ADDRESS": "0x8938CEa23C3c5eAABb895765f5B0b2b07D680402",
            "OPTIMIZER_RUNS": "1000000",
            "TIMESTAMP": "2023-07-05 14:55:48",
            "CONSTRUCTOR_ARGS": "0x",
            "SALT": "",
            "VERIFIED": "true"
          }
        ]
      }
    },
    "polygonzkevm": {
      "production": {
        "1.0.0": [
          {
            "ADDRESS": "0xc21a00a346d5b29955449Ca912343a3bB4c5552f",
            "OPTIMIZER_RUNS": "1000000",
            "TIMESTAMP": "2023-07-25 19:00:39",
            "CONSTRUCTOR_ARGS": "0x",
            "SALT": "",
            "VERIFIED": "false"
          }
        ]
      }
    },
    "localanvil": {
      "staging": {
        "1.0.0": [
          {
            "ADDRESS": "0xE2FF9605Ec86bbB75042331250e27e1B9aA81783",
            "OPTIMIZER_RUNS": "1000000",
            "TIMESTAMP": "2023-06-07 13:19:30",
            "CONSTRUCTOR_ARGS": "0x",
            "VERIFIED": "false"
          }
        ]
      },
      "production": {
        "1.0.0": [
          {
            "ADDRESS": "0x1DfFc37c41b8fee86aff5265De2269f5905679CF",
            "OPTIMIZER_RUNS": "1000000",
            "TIMESTAMP": "2023-07-05 14:53:05",
            "CONSTRUCTOR_ARGS": "0x",
            "SALT": "27062023",
            "VERIFIED": "false"
          }
        ]
      }
    },
    "zksync": {
      "production": {
        "1.0.0": [
          {
            "ADDRESS": "0x179D2F1F51765aD8943Ea223aBEB738c4c27Ac52",
            "OPTIMIZER_RUNS": "10000",
            "TIMESTAMP": "2023-07-13 10:39:00",
            "CONSTRUCTOR_ARGS": "0x",
            "VERIFIED": "false"
          }
        ]
      }
    },
    "base": {
      "production": {
        "1.0.0": [
          {
            "ADDRESS": "0x48Fb9d260c36709D48a9DfDef7c055672e445e8C",
            "OPTIMIZER_RUNS": "1000000",
            "TIMESTAMP": "2023-08-15 15:44:37",
            "CONSTRUCTOR_ARGS": "0x",
            "SALT": "",
            "VERIFIED": "true"
          }
        ]
      }
    },
    "linea": {
      "production": {
        "1.0.0": [
          {
            "ADDRESS": "0xff32427f9aAb70109DEBA6ebBD9A1D4B77b5Fa9e",
            "OPTIMIZER_RUNS": "1000000",
            "TIMESTAMP": "2023-08-25 12:15:43",
            "CONSTRUCTOR_ARGS": "0x",
            "SALT": "",
            "VERIFIED": "true"
          }
        ]
      }
    }
  },
  "OwnershipFacet": {
    "optimism": {
      "production": {
        "1.0.0": [
          {
            "ADDRESS": "0x6faA6906b9e4A59020e673910105567e809789E0",
            "OPTIMIZER_RUNS": "1000000",
            "TIMESTAMP": "2023-07-25 21:50:02",
            "CONSTRUCTOR_ARGS": "0x",
            "SALT": "",
            "VERIFIED": "true"
          }
        ]
      }
    },
    "arbitrum": {
      "production": {
        "1.0.0": [
          {
            "ADDRESS": "0x6faA6906b9e4A59020e673910105567e809789E0",
            "OPTIMIZER_RUNS": "1000000",
            "TIMESTAMP": "2023-07-20 12:20:07",
            "CONSTRUCTOR_ARGS": "0x",
            "SALT": "",
            "VERIFIED": "true"
          }
        ]
      },
      "staging": {
        "1.0.0": [
          {
            "ADDRESS": "0x53d4Bcd5BEa4e863376b7eA43D7465351a4d71B0",
            "OPTIMIZER_RUNS": "1000000",
            "TIMESTAMP": "2023-06-27 19:13:07",
            "CONSTRUCTOR_ARGS": "0x",
            "SALT": "27062023",
            "VERIFIED": "true"
          }
        ]
      }
    },
    "testNetwork": {
      "production": {
        "1.0.0": [
          {
            "ADDRESS": "0x44beA2Ab010d1CedC4E60E97DA8F88b8840951B0",
            "OPTIMIZER_RUNS": "1000000",
            "TIMESTAMP": "2023-04-12 13:47:00",
            "CONSTRUCTOR_ARGS": "0x",
            "VERIFIED": "false"
          }
        ]
      }
    },
    "goerli": {
      "production": {
        "1.0.0": [
          {
            "ADDRESS": "0x44beA2Ab010d1CedC4E60E97DA8F88b8840951B0",
            "OPTIMIZER_RUNS": "1000000",
            "TIMESTAMP": "2023-05-18 14:02:55",
            "CONSTRUCTOR_ARGS": "0x",
            "VERIFIED": "true"
          }
        ]
      }
    },
    "lineatest": {
      "production": {
        "1.0.0": [
          {
            "ADDRESS": "0x44beA2Ab010d1CedC4E60E97DA8F88b8840951B0",
            "OPTIMIZER_RUNS": "1000000",
            "TIMESTAMP": "2023-05-15 15:53:08",
            "CONSTRUCTOR_ARGS": "0x",
            "VERIFIED": "false"
          }
        ]
      }
    },
    "bsc": {
      "production": {
        "1.0.0": [
          {
            "ADDRESS": "0x6faA6906b9e4A59020e673910105567e809789E0",
            "OPTIMIZER_RUNS": "1000000",
            "TIMESTAMP": "2023-07-21 13:30:19",
            "CONSTRUCTOR_ARGS": "0x",
            "SALT": "",
            "VERIFIED": "true"
          }
        ]
      },
      "staging": {
        "1.0.0": [
          {
            "ADDRESS": "0x53d4Bcd5BEa4e863376b7eA43D7465351a4d71B0",
            "OPTIMIZER_RUNS": "1000000",
            "TIMESTAMP": "2023-07-03 13:20:52",
            "CONSTRUCTOR_ARGS": "0x",
            "SALT": "27062023",
            "VERIFIED": "true"
          }
        ]
      }
    },
    "mainnet": {
      "production": {
        "1.0.0": [
          {
            "ADDRESS": "0x6faA6906b9e4A59020e673910105567e809789E0",
            "OPTIMIZER_RUNS": "1000000",
            "TIMESTAMP": "2023-07-27 16:02:17",
            "CONSTRUCTOR_ARGS": "0x",
            "SALT": "",
            "VERIFIED": "true"
          }
        ]
      },
      "staging": {
        "1.0.0": [
          {
            "ADDRESS": "0x44beA2Ab010d1CedC4E60E97DA8F88b8840951B0",
            "OPTIMIZER_RUNS": "1000000",
            "TIMESTAMP": "2023-05-17 21:58:29",
            "CONSTRUCTOR_ARGS": "0x",
            "VERIFIED": "true"
          }
        ]
      }
    },
    "polygon": {
      "production": {
        "1.0.0": [
          {
            "ADDRESS": "0x6faA6906b9e4A59020e673910105567e809789E0",
            "OPTIMIZER_RUNS": "1000000",
            "TIMESTAMP": "2023-07-20 14:11:38",
            "CONSTRUCTOR_ARGS": "0x",
            "SALT": "",
            "VERIFIED": "true"
          }
        ]
      },
      "staging": {
        "1.0.0": [
          {
            "ADDRESS": "0x53d4Bcd5BEa4e863376b7eA43D7465351a4d71B0",
            "OPTIMIZER_RUNS": "1000000",
            "TIMESTAMP": "2023-06-27 16:56:54",
            "CONSTRUCTOR_ARGS": "0x",
            "SALT": "27062023",
            "VERIFIED": "true"
          }
        ]
      }
    },
    "gnosis": {
      "production": {
        "1.0.0": [
          {
            "ADDRESS": "0x6faA6906b9e4A59020e673910105567e809789E0",
            "OPTIMIZER_RUNS": "1000000",
            "TIMESTAMP": "2023-07-24 14:03:20",
            "CONSTRUCTOR_ARGS": "0x",
            "SALT": "",
            "VERIFIED": "true"
          }
        ]
      },
      "staging": {
        "1.0.0": [
          {
            "ADDRESS": "0x53d4Bcd5BEa4e863376b7eA43D7465351a4d71B0",
            "OPTIMIZER_RUNS": "1000000",
            "TIMESTAMP": "2023-06-27 17:46:04",
            "CONSTRUCTOR_ARGS": "0x",
            "SALT": "",
            "VERIFIED": "true"
          }
        ]
      }
    },
    "fantom": {
      "production": {
        "1.0.0": [
          {
            "ADDRESS": "0x6faA6906b9e4A59020e673910105567e809789E0",
            "OPTIMIZER_RUNS": "1000000",
            "TIMESTAMP": "2023-07-25 19:28:56",
            "CONSTRUCTOR_ARGS": "0x",
            "SALT": "",
            "VERIFIED": "true"
          }
        ]
      }
    },
    "okx": {
      "production": {
        "1.0.0": [
          {
            "ADDRESS": "0x6faA6906b9e4A59020e673910105567e809789E0",
            "OPTIMIZER_RUNS": "1000000",
            "TIMESTAMP": "2023-07-25 12:57:12",
            "CONSTRUCTOR_ARGS": "0x",
            "SALT": "",
            "VERIFIED": "false"
          }
        ]
      }
    },
    "moonriver": {
      "production": {
        "1.0.0": [
          {
            "ADDRESS": "0x6faA6906b9e4A59020e673910105567e809789E0",
            "OPTIMIZER_RUNS": "1000000",
            "TIMESTAMP": "2023-07-25 12:27:10",
            "CONSTRUCTOR_ARGS": "0x",
            "SALT": "",
            "VERIFIED": "true"
          }
        ]
      }
    },
    "avalanche": {
      "production": {
        "1.0.0": [
          {
            "ADDRESS": "0x6faA6906b9e4A59020e673910105567e809789E0",
            "OPTIMIZER_RUNS": "1000000",
            "TIMESTAMP": "2023-07-20 17:06:39",
            "CONSTRUCTOR_ARGS": "0x",
            "SALT": "",
            "VERIFIED": "true"
          }
        ]
      },
      "staging": {
        "1.0.0": [
          {
            "ADDRESS": "0x53d4Bcd5BEa4e863376b7eA43D7465351a4d71B0",
            "OPTIMIZER_RUNS": "1000000",
            "TIMESTAMP": "2023-06-27 18:00:24",
            "CONSTRUCTOR_ARGS": "0x",
            "SALT": "27062023",
            "VERIFIED": "true"
          }
        ]
      }
    },
    "moonbeam": {
      "production": {
        "1.0.0": [
          {
            "ADDRESS": "0x6faA6906b9e4A59020e673910105567e809789E0",
            "OPTIMIZER_RUNS": "1000000",
            "TIMESTAMP": "2023-07-24 15:12:01",
            "CONSTRUCTOR_ARGS": "0x",
            "SALT": "",
            "VERIFIED": "true"
          }
        ]
      }
    },
    "fuse": {
      "production": {
        "1.0.0": [
          {
            "ADDRESS": "0x6faA6906b9e4A59020e673910105567e809789E0",
            "OPTIMIZER_RUNS": "1000000",
            "TIMESTAMP": "2023-07-24 15:02:03",
            "CONSTRUCTOR_ARGS": "0x",
            "SALT": "",
            "VERIFIED": "true"
          }
        ]
      }
    },
    "cronos": {
      "production": {
        "1.0.0": [
          {
            "ADDRESS": "0x6faA6906b9e4A59020e673910105567e809789E0",
            "OPTIMIZER_RUNS": "1000000",
            "TIMESTAMP": "2023-07-21 15:18:16",
            "CONSTRUCTOR_ARGS": "0x",
            "SALT": "",
            "VERIFIED": "true"
          }
        ]
      }
    },
    "celo": {
      "production": {
        "1.0.0": [
          {
            "ADDRESS": "0x43BCA3B49947fb553BB8CD5ff6de5753931672bB",
            "OPTIMIZER_RUNS": "1000000",
            "TIMESTAMP": "2023-07-19 14:48:53",
            "CONSTRUCTOR_ARGS": "0x",
            "SALT": "",
            "VERIFIED": "true"
          }
        ]
      }
    },
    "velas": {
      "production": {
        "1.0.0": [
          {
            "ADDRESS": "0x6faA6906b9e4A59020e673910105567e809789E0",
            "OPTIMIZER_RUNS": "1000000",
            "TIMESTAMP": "2023-07-24 14:49:40",
            "CONSTRUCTOR_ARGS": "0x",
            "SALT": "",
            "VERIFIED": "true"
          }
        ]
      }
    },
    "evmos": {
      "production": {
        "1.0.0": [
          {
            "ADDRESS": "0x6faA6906b9e4A59020e673910105567e809789E0",
            "OPTIMIZER_RUNS": "1000000",
            "TIMESTAMP": "2023-07-25 18:39:35",
            "CONSTRUCTOR_ARGS": "0x",
            "SALT": "",
            "VERIFIED": "true"
          }
        ]
      },
      "staging": {
        "1.0.0": [
          {
            "ADDRESS": "0x53d4Bcd5BEa4e863376b7eA43D7465351a4d71B0",
            "OPTIMIZER_RUNS": "1000000",
            "TIMESTAMP": "2023-06-27 18:37:59",
            "CONSTRUCTOR_ARGS": "0x",
            "SALT": "27062023",
            "VERIFIED": "true"
          }
        ]
      }
    },
    "aurora": {
      "production": {
        "1.0.0": [
          {
            "ADDRESS": "0x6faA6906b9e4A59020e673910105567e809789E0",
            "OPTIMIZER_RUNS": "1000000",
            "TIMESTAMP": "2023-07-20 16:41:21",
            "CONSTRUCTOR_ARGS": "0x",
            "SALT": "",
            "VERIFIED": "true"
          }
        ]
      }
    },
    "boba": {
      "production": {
        "1.0.0": [
          {
            "ADDRESS": "0x6faA6906b9e4A59020e673910105567e809789E0",
            "OPTIMIZER_RUNS": "1000000",
            "TIMESTAMP": "2023-07-21 12:48:40",
            "CONSTRUCTOR_ARGS": "0x",
            "SALT": "",
            "VERIFIED": "true"
          }
        ]
      }
    },
    "polygonzkevm": {
      "production": {
        "1.0.0": [
          {
            "ADDRESS": "0x6faA6906b9e4A59020e673910105567e809789E0",
            "OPTIMIZER_RUNS": "1000000",
            "TIMESTAMP": "2023-07-25 19:00:47",
            "CONSTRUCTOR_ARGS": "0x",
            "SALT": "",
            "VERIFIED": "false"
          }
        ]
      }
    },
    "mumbai": {
      "staging": {
        "1.0.0": [
          {
            "ADDRESS": "0x53d4Bcd5BEa4e863376b7eA43D7465351a4d71B0",
            "OPTIMIZER_RUNS": "1000000",
            "TIMESTAMP": "2023-07-05 14:56:09",
            "CONSTRUCTOR_ARGS": "0x",
            "SALT": "",
            "VERIFIED": "true"
          }
        ]
      }
    },
    "localanvil": {
      "staging": {
        "1.0.0": [
          {
            "ADDRESS": "0x2942c143463A591Ba88B4241491796Fcb14306f0",
            "OPTIMIZER_RUNS": "1000000",
            "TIMESTAMP": "2023-06-27 09:58:20",
            "CONSTRUCTOR_ARGS": "0x",
            "SALT": "26062027",
            "VERIFIED": "false"
          }
        ]
      },
      "production": {
        "1.0.0": [
          {
            "ADDRESS": "0xB8E4C840091981a6F4419F61558BBaf4E0703e64",
            "OPTIMIZER_RUNS": "1000000",
            "TIMESTAMP": "2023-07-05 14:53:11",
            "CONSTRUCTOR_ARGS": "0x",
            "SALT": "27062023",
            "VERIFIED": "false"
          }
        ]
      }
    },
    "zksync": {
      "production": {
        "1.0.0": [
          {
            "ADDRESS": "0x80e699D7EEF0D7b0B4DE6feDF45DE881Cd2Ae506",
            "OPTIMIZER_RUNS": "10000",
            "TIMESTAMP": "2023-07-13 10:39:03",
            "CONSTRUCTOR_ARGS": "0x",
            "VERIFIED": "false"
          }
        ]
      }
    },
    "base": {
      "production": {
        "1.0.0": [
          {
            "ADDRESS": "0x03106740Ec9558c8D1cb1076255E9a5c76bB1745",
            "OPTIMIZER_RUNS": "1000000",
            "TIMESTAMP": "2023-08-15 15:45:15",
            "CONSTRUCTOR_ARGS": "0x",
            "SALT": "",
            "VERIFIED": "true"
          }
        ]
      }
    },
    "linea": {
      "production": {
        "1.0.0": [
          {
            "ADDRESS": "0xF0Cf76d40E69809b4b9762C125af50F8d09073fE",
            "OPTIMIZER_RUNS": "1000000",
            "TIMESTAMP": "2023-08-25 12:17:08",
            "CONSTRUCTOR_ARGS": "0x",
            "SALT": "",
            "VERIFIED": "true"
          }
        ]
      }
    }
  },
  "DexManagerFacet": {
    "optimism": {
      "production": {
        "1.0.0": [
          {
            "ADDRESS": "0x4bEAa5D26300e81cd17e0981fc15494Bb4B10959",
            "OPTIMIZER_RUNS": "1000000",
            "TIMESTAMP": "2023-07-25 21:50:19",
            "CONSTRUCTOR_ARGS": "0x",
            "SALT": "",
            "VERIFIED": "true"
          }
        ]
      }
    },
    "arbitrum": {
      "production": {
        "1.0.0": [
          {
            "ADDRESS": "0x4bEAa5D26300e81cd17e0981fc15494Bb4B10959",
            "OPTIMIZER_RUNS": "1000000",
            "TIMESTAMP": "2023-07-20 12:21:18",
            "CONSTRUCTOR_ARGS": "0x",
            "SALT": "",
            "VERIFIED": "true"
          }
        ]
      },
      "staging": {
        "1.0.0": [
          {
            "ADDRESS": "0xB94Fd26F6b138E1bE6CfEa5Ec4F67C5573F5d6AD",
            "OPTIMIZER_RUNS": "1000000",
            "TIMESTAMP": "2023-06-27 19:13:15",
            "CONSTRUCTOR_ARGS": "0x",
            "SALT": "27062023",
            "VERIFIED": "true"
          }
        ]
      }
    },
    "testNetwork": {
      "production": {
        "1.0.0": [
          {
            "ADDRESS": "0x126",
            "OPTIMIZER_RUNS": "1000000",
            "TIMESTAMP": "2023-04-12 13:44:40",
            "CONSTRUCTOR_ARGS": "0x",
            "VERIFIED": "false"
          }
        ]
      }
    },
    "goerli": {
      "production": {
        "1.0.0": [
          {
            "ADDRESS": "0x64D41a7B52CA910f4995b1df33ea68471138374b",
            "OPTIMIZER_RUNS": "1000000",
            "TIMESTAMP": "2023-05-18 14:04:00",
            "CONSTRUCTOR_ARGS": "0x",
            "VERIFIED": "true"
          }
        ]
      }
    },
    "lineatest": {
      "production": {
        "1.0.0": [
          {
            "ADDRESS": "0x64D41a7B52CA910f4995b1df33ea68471138374b",
            "OPTIMIZER_RUNS": "1000000",
            "TIMESTAMP": "2023-05-15 15:56:41",
            "CONSTRUCTOR_ARGS": "0x",
            "VERIFIED": "false"
          }
        ]
      }
    },
    "bsc": {
      "production": {
        "1.0.0": [
          {
            "ADDRESS": "0x4bEAa5D26300e81cd17e0981fc15494Bb4B10959",
            "OPTIMIZER_RUNS": "1000000",
            "TIMESTAMP": "2023-07-21 13:30:28",
            "CONSTRUCTOR_ARGS": "0x",
            "SALT": "",
            "VERIFIED": "true"
          }
        ]
      },
      "staging": {
        "1.0.0": [
          {
            "ADDRESS": "0xB94Fd26F6b138E1bE6CfEa5Ec4F67C5573F5d6AD",
            "OPTIMIZER_RUNS": "1000000",
            "TIMESTAMP": "2023-07-03 13:20:59",
            "CONSTRUCTOR_ARGS": "0x",
            "SALT": "27062023",
            "VERIFIED": "true"
          }
        ]
      }
    },
    "mainnet": {
      "production": {
        "1.0.0": [
          {
            "ADDRESS": "0x4bEAa5D26300e81cd17e0981fc15494Bb4B10959",
            "OPTIMIZER_RUNS": "1000000",
            "TIMESTAMP": "2023-07-27 16:02:37",
            "CONSTRUCTOR_ARGS": "0x",
            "SALT": "",
            "VERIFIED": "true"
          }
        ]
      },
      "staging": {
        "1.0.0": [
          {
            "ADDRESS": "0x64D41a7B52CA910f4995b1df33ea68471138374b",
            "OPTIMIZER_RUNS": "1000000",
            "TIMESTAMP": "2023-05-17 22:00:24",
            "CONSTRUCTOR_ARGS": "0x",
            "VERIFIED": "true"
          }
        ]
      }
    },
    "gnosis": {
      "production": {
        "1.0.0": [
          {
            "ADDRESS": "0x4bEAa5D26300e81cd17e0981fc15494Bb4B10959",
            "OPTIMIZER_RUNS": "1000000",
            "TIMESTAMP": "2023-07-24 14:03:34",
            "CONSTRUCTOR_ARGS": "0x",
            "SALT": "",
            "VERIFIED": "true"
          }
        ]
      },
      "staging": {
        "1.0.0": [
          {
            "ADDRESS": "0xB94Fd26F6b138E1bE6CfEa5Ec4F67C5573F5d6AD",
            "OPTIMIZER_RUNS": "1000000",
            "TIMESTAMP": "2023-06-27 17:46:10",
            "CONSTRUCTOR_ARGS": "0x",
            "SALT": "",
            "VERIFIED": "true"
          }
        ]
      }
    },
    "polygon": {
      "production": {
        "1.0.0": [
          {
            "ADDRESS": "0x4bEAa5D26300e81cd17e0981fc15494Bb4B10959",
            "OPTIMIZER_RUNS": "1000000",
            "TIMESTAMP": "2023-07-20 14:12:05",
            "CONSTRUCTOR_ARGS": "0x",
            "SALT": "",
            "VERIFIED": "true"
          }
        ]
      },
      "staging": {
        "1.0.0": [
          {
            "ADDRESS": "0xB94Fd26F6b138E1bE6CfEa5Ec4F67C5573F5d6AD",
            "OPTIMIZER_RUNS": "1000000",
            "TIMESTAMP": "2023-06-27 16:57:00",
            "CONSTRUCTOR_ARGS": "0x",
            "SALT": "27062023",
            "VERIFIED": "true"
          }
        ]
      }
    },
    "fantom": {
      "production": {
        "1.0.0": [
          {
            "ADDRESS": "0x4bEAa5D26300e81cd17e0981fc15494Bb4B10959",
            "OPTIMIZER_RUNS": "1000000",
            "TIMESTAMP": "2023-07-25 19:29:05",
            "CONSTRUCTOR_ARGS": "0x",
            "SALT": "",
            "VERIFIED": "true"
          }
        ]
      }
    },
    "okx": {
      "production": {
        "1.0.0": [
          {
            "ADDRESS": "0x4bEAa5D26300e81cd17e0981fc15494Bb4B10959",
            "OPTIMIZER_RUNS": "1000000",
            "TIMESTAMP": "2023-07-25 12:57:24",
            "CONSTRUCTOR_ARGS": "0x",
            "SALT": "",
            "VERIFIED": "false"
          }
        ]
      }
    },
    "moonriver": {
      "production": {
        "1.0.0": [
          {
            "ADDRESS": "0x4bEAa5D26300e81cd17e0981fc15494Bb4B10959",
            "OPTIMIZER_RUNS": "1000000",
            "TIMESTAMP": "2023-07-25 12:27:20",
            "CONSTRUCTOR_ARGS": "0x",
            "SALT": "",
            "VERIFIED": "true"
          }
        ]
      }
    },
    "avalanche": {
      "production": {
        "1.0.0": [
          {
            "ADDRESS": "0x4bEAa5D26300e81cd17e0981fc15494Bb4B10959",
            "OPTIMIZER_RUNS": "1000000",
            "TIMESTAMP": "2023-07-20 17:06:57",
            "CONSTRUCTOR_ARGS": "0x",
            "SALT": "",
            "VERIFIED": "true"
          }
        ]
      },
      "staging": {
        "1.0.0": [
          {
            "ADDRESS": "0xB94Fd26F6b138E1bE6CfEa5Ec4F67C5573F5d6AD",
            "OPTIMIZER_RUNS": "1000000",
            "TIMESTAMP": "2023-06-27 18:00:32",
            "CONSTRUCTOR_ARGS": "0x",
            "SALT": "27062023",
            "VERIFIED": "true"
          }
        ]
      }
    },
    "moonbeam": {
      "production": {
        "1.0.0": [
          {
            "ADDRESS": "0x4bEAa5D26300e81cd17e0981fc15494Bb4B10959",
            "OPTIMIZER_RUNS": "1000000",
            "TIMESTAMP": "2023-07-24 15:12:11",
            "CONSTRUCTOR_ARGS": "0x",
            "SALT": "",
            "VERIFIED": "true"
          }
        ]
      }
    },
    "fuse": {
      "production": {
        "1.0.0": [
          {
            "ADDRESS": "0x4bEAa5D26300e81cd17e0981fc15494Bb4B10959",
            "OPTIMIZER_RUNS": "1000000",
            "TIMESTAMP": "2023-07-24 15:02:12",
            "CONSTRUCTOR_ARGS": "0x",
            "SALT": "",
            "VERIFIED": "true"
          }
        ]
      }
    },
    "cronos": {
      "production": {
        "1.0.0": [
          {
            "ADDRESS": "0x4bEAa5D26300e81cd17e0981fc15494Bb4B10959",
            "OPTIMIZER_RUNS": "1000000",
            "TIMESTAMP": "2023-07-21 15:18:24",
            "CONSTRUCTOR_ARGS": "0x",
            "SALT": "",
            "VERIFIED": "true"
          }
        ]
      }
    },
    "celo": {
      "production": {
        "1.0.0": [
          {
            "ADDRESS": "0xE6007dA020680eC279Ac4F25F153689B75192fb4",
            "OPTIMIZER_RUNS": "1000000",
            "TIMESTAMP": "2023-07-19 14:49:13",
            "CONSTRUCTOR_ARGS": "0x",
            "SALT": "",
            "VERIFIED": "true"
          }
        ]
      }
    },
    "velas": {
      "production": {
        "1.0.0": [
          {
            "ADDRESS": "0x4bEAa5D26300e81cd17e0981fc15494Bb4B10959",
            "OPTIMIZER_RUNS": "1000000",
            "TIMESTAMP": "2023-07-24 14:49:50",
            "CONSTRUCTOR_ARGS": "0x",
            "SALT": "",
            "VERIFIED": "true"
          }
        ]
      }
    },
    "evmos": {
      "production": {
        "1.0.0": [
          {
            "ADDRESS": "0x4bEAa5D26300e81cd17e0981fc15494Bb4B10959",
            "OPTIMIZER_RUNS": "1000000",
            "TIMESTAMP": "2023-07-25 18:39:47",
            "CONSTRUCTOR_ARGS": "0x",
            "SALT": "",
            "VERIFIED": "true"
          }
        ]
      },
      "staging": {
        "1.0.0": [
          {
            "ADDRESS": "0xB94Fd26F6b138E1bE6CfEa5Ec4F67C5573F5d6AD",
            "OPTIMIZER_RUNS": "1000000",
            "TIMESTAMP": "2023-06-27 18:38:06",
            "CONSTRUCTOR_ARGS": "0x",
            "SALT": "27062023",
            "VERIFIED": "true"
          }
        ]
      }
    },
    "aurora": {
      "production": {
        "1.0.0": [
          {
            "ADDRESS": "0x4bEAa5D26300e81cd17e0981fc15494Bb4B10959",
            "OPTIMIZER_RUNS": "1000000",
            "TIMESTAMP": "2023-07-20 16:41:41",
            "CONSTRUCTOR_ARGS": "0x",
            "SALT": "",
            "VERIFIED": "true"
          }
        ]
      }
    },
    "boba": {
      "production": {
        "1.0.0": [
          {
            "ADDRESS": "0x4bEAa5D26300e81cd17e0981fc15494Bb4B10959",
            "OPTIMIZER_RUNS": "1000000",
            "TIMESTAMP": "2023-07-21 12:48:53",
            "CONSTRUCTOR_ARGS": "0x",
            "SALT": "",
            "VERIFIED": "true"
          }
        ]
      }
    },
    "polygonzkevm": {
      "production": {
        "1.0.0": [
          {
            "ADDRESS": "0x4bEAa5D26300e81cd17e0981fc15494Bb4B10959",
            "OPTIMIZER_RUNS": "1000000",
            "TIMESTAMP": "2023-07-25 19:00:56",
            "CONSTRUCTOR_ARGS": "0x",
            "SALT": "",
            "VERIFIED": "false"
          }
        ]
      }
    },
    "mumbai": {
      "staging": {
        "1.0.0": [
          {
            "ADDRESS": "0xB94Fd26F6b138E1bE6CfEa5Ec4F67C5573F5d6AD",
            "OPTIMIZER_RUNS": "1000000",
            "TIMESTAMP": "2023-07-05 14:56:30",
            "CONSTRUCTOR_ARGS": "0x",
            "SALT": "",
            "VERIFIED": "true"
          }
        ]
      }
    },
    "localanvil": {
      "staging": {
        "1.0.0": [
          {
            "ADDRESS": "0x52D5111e8071DD2A56Ffa37415E8099c6b2e8CF4",
            "OPTIMIZER_RUNS": "1000000",
            "TIMESTAMP": "2023-06-07 13:19:40",
            "CONSTRUCTOR_ARGS": "0x",
            "SALT": "26062027",
            "VERIFIED": "false"
          }
        ]
      },
      "production": {
        "1.0.0": [
          {
            "ADDRESS": "0xCb93B969038d80DF79FFBddd9C00EFF9bc5703De",
            "OPTIMIZER_RUNS": "1000000",
            "TIMESTAMP": "2023-07-05 14:53:16",
            "CONSTRUCTOR_ARGS": "0x",
            "SALT": "27062023",
            "VERIFIED": "false"
          }
        ]
      }
    },
    "base": {
      "production": {
        "1.0.0": [
          {
            "ADDRESS": "0xD19dAc7519387533C4DB1B38337EA488599Fa612",
            "OPTIMIZER_RUNS": "1000000",
            "TIMESTAMP": "2023-08-15 15:45:44",
            "CONSTRUCTOR_ARGS": "0x",
            "SALT": "",
            "VERIFIED": "true"
          }
        ]
      }
    },
    "linea": {
      "production": {
        "1.0.0": [
          {
            "ADDRESS": "0x563d03b1DD11C894cC6d7C8Aa40f611C55E24b56",
            "OPTIMIZER_RUNS": "1000000",
            "TIMESTAMP": "2023-08-25 12:18:06",
            "CONSTRUCTOR_ARGS": "0x",
            "SALT": "",
            "VERIFIED": "true"
          }
        ]
      }
    }
  },
  "AccessManagerFacet": {
    "optimism": {
      "production": {
        "1.0.0": [
          {
            "ADDRESS": "0x77A13abB679A0DAFB4435D1Fa4cCC95D1ab51cfc",
            "OPTIMIZER_RUNS": "1000000",
            "TIMESTAMP": "2023-07-25 21:50:37",
            "CONSTRUCTOR_ARGS": "0x",
            "SALT": "",
            "VERIFIED": "true"
          }
        ]
      }
    },
    "arbitrum": {
      "production": {
        "1.0.0": [
          {
            "ADDRESS": "0x77A13abB679A0DAFB4435D1Fa4cCC95D1ab51cfc",
            "OPTIMIZER_RUNS": "1000000",
            "TIMESTAMP": "2023-07-20 12:22:30",
            "CONSTRUCTOR_ARGS": "0x",
            "SALT": "",
            "VERIFIED": "true"
          }
        ]
      },
      "staging": {
        "1.0.0": [
          {
            "ADDRESS": "0x1A841931913806FB7570B43bcD64A487A8E7A50c",
            "OPTIMIZER_RUNS": "1000000",
            "TIMESTAMP": "2023-06-27 19:13:24",
            "CONSTRUCTOR_ARGS": "0x",
            "SALT": "27062023",
            "VERIFIED": "true"
          }
        ]
      }
    },
    "testNetwork": {
      "production": {
        "1.0.0": [
          {
            "ADDRESS": "0x8F1f3113DbF717A53eDFDdf3a7E4168E45Fd62F5",
            "OPTIMIZER_RUNS": "1000000",
            "TIMESTAMP": "2023-04-12 13:44:40",
            "CONSTRUCTOR_ARGS": "0x",
            "VERIFIED": "false"
          }
        ]
      }
    },
    "mumbai": {
      "staging": {
        "1.0.0": [
          {
            "ADDRESS": "0x1A841931913806FB7570B43bcD64A487A8E7A50c",
            "OPTIMIZER_RUNS": "1000000",
            "TIMESTAMP": "2023-07-05 14:56:46",
            "CONSTRUCTOR_ARGS": "0x",
            "SALT": "",
            "VERIFIED": "true"
          }
        ]
      }
    },
    "goerli": {
      "production": {
        "1.0.0": [
          {
            "ADDRESS": "0xfaA5f885a54D22C8571806fC001E53F0191f5Aff",
            "OPTIMIZER_RUNS": "1000000",
            "TIMESTAMP": "2023-05-18 14:05:05",
            "CONSTRUCTOR_ARGS": "0x",
            "VERIFIED": "true"
          }
        ]
      }
    },
    "lineatest": {
      "production": {
        "1.0.0": [
          {
            "ADDRESS": "0xfaA5f885a54D22C8571806fC001E53F0191f5Aff",
            "OPTIMIZER_RUNS": "1000000",
            "TIMESTAMP": "2023-05-15 15:58:08",
            "CONSTRUCTOR_ARGS": "0x",
            "VERIFIED": "false"
          }
        ]
      }
    },
    "bsc": {
      "production": {
        "1.0.0": [
          {
            "ADDRESS": "0x77A13abB679A0DAFB4435D1Fa4cCC95D1ab51cfc",
            "OPTIMIZER_RUNS": "1000000",
            "TIMESTAMP": "2023-07-21 13:30:39",
            "CONSTRUCTOR_ARGS": "0x",
            "SALT": "",
            "VERIFIED": "true"
          }
        ]
      },
      "staging": {
        "1.0.0": [
          {
            "ADDRESS": "0x1A841931913806FB7570B43bcD64A487A8E7A50c",
            "OPTIMIZER_RUNS": "1000000",
            "TIMESTAMP": "2023-07-03 13:21:09",
            "CONSTRUCTOR_ARGS": "0x",
            "SALT": "27062023",
            "VERIFIED": "true"
          }
        ]
      }
    },
    "mainnet": {
      "production": {
        "1.0.0": [
          {
            "ADDRESS": "0x77A13abB679A0DAFB4435D1Fa4cCC95D1ab51cfc",
            "OPTIMIZER_RUNS": "1000000",
            "TIMESTAMP": "2023-07-27 16:02:50",
            "CONSTRUCTOR_ARGS": "0x",
            "SALT": "",
            "VERIFIED": "true"
          }
        ]
      },
      "staging": {
        "1.0.0": [
          {
            "ADDRESS": "0xfaA5f885a54D22C8571806fC001E53F0191f5Aff",
            "OPTIMIZER_RUNS": "1000000",
            "TIMESTAMP": "2023-05-17 22:01:51",
            "CONSTRUCTOR_ARGS": "0x",
            "VERIFIED": "true"
          }
        ]
      }
    },
    "gnosis": {
      "production": {
        "1.0.0": [
          {
            "ADDRESS": "0x77A13abB679A0DAFB4435D1Fa4cCC95D1ab51cfc",
            "OPTIMIZER_RUNS": "1000000",
            "TIMESTAMP": "2023-07-24 14:03:50",
            "CONSTRUCTOR_ARGS": "0x",
            "SALT": "",
            "VERIFIED": "true"
          }
        ]
      },
      "staging": {
        "1.0.0": [
          {
            "ADDRESS": "0x1A841931913806FB7570B43bcD64A487A8E7A50c",
            "OPTIMIZER_RUNS": "1000000",
            "TIMESTAMP": "2023-06-27 17:46:17",
            "CONSTRUCTOR_ARGS": "0x",
            "SALT": "",
            "VERIFIED": "true"
          }
        ]
      }
    },
    "polygon": {
      "production": {
        "1.0.0": [
          {
            "ADDRESS": "0x77A13abB679A0DAFB4435D1Fa4cCC95D1ab51cfc",
            "OPTIMIZER_RUNS": "1000000",
            "TIMESTAMP": "2023-07-20 14:12:31",
            "CONSTRUCTOR_ARGS": "0x",
            "SALT": "",
            "VERIFIED": "true"
          }
        ]
      },
      "staging": {
        "1.0.0": [
          {
            "ADDRESS": "0x1A841931913806FB7570B43bcD64A487A8E7A50c",
            "OPTIMIZER_RUNS": "1000000",
            "TIMESTAMP": "2023-06-27 16:57:06",
            "CONSTRUCTOR_ARGS": "0x",
            "SALT": "27062023",
            "VERIFIED": "true"
          }
        ]
      }
    },
    "fantom": {
      "production": {
        "1.0.0": [
          {
            "ADDRESS": "0x77A13abB679A0DAFB4435D1Fa4cCC95D1ab51cfc",
            "OPTIMIZER_RUNS": "1000000",
            "TIMESTAMP": "2023-07-25 19:29:36",
            "CONSTRUCTOR_ARGS": "0x",
            "SALT": "",
            "VERIFIED": "true"
          }
        ]
      }
    },
    "okx": {
      "production": {
        "1.0.0": [
          {
            "ADDRESS": "0x77A13abB679A0DAFB4435D1Fa4cCC95D1ab51cfc",
            "OPTIMIZER_RUNS": "1000000",
            "TIMESTAMP": "2023-07-25 12:57:36",
            "CONSTRUCTOR_ARGS": "0x",
            "SALT": "",
            "VERIFIED": "false"
          }
        ]
      }
    },
    "moonriver": {
      "production": {
        "1.0.0": [
          {
            "ADDRESS": "0x77A13abB679A0DAFB4435D1Fa4cCC95D1ab51cfc",
            "OPTIMIZER_RUNS": "1000000",
            "TIMESTAMP": "2023-07-25 12:27:32",
            "CONSTRUCTOR_ARGS": "0x",
            "SALT": "",
            "VERIFIED": "true"
          }
        ]
      }
    },
    "avalanche": {
      "production": {
        "1.0.0": [
          {
            "ADDRESS": "0x77A13abB679A0DAFB4435D1Fa4cCC95D1ab51cfc",
            "OPTIMIZER_RUNS": "1000000",
            "TIMESTAMP": "2023-07-20 17:07:16",
            "CONSTRUCTOR_ARGS": "0x",
            "SALT": "",
            "VERIFIED": "true"
          }
        ]
      },
      "staging": {
        "1.0.0": [
          {
            "ADDRESS": "0x1A841931913806FB7570B43bcD64A487A8E7A50c",
            "OPTIMIZER_RUNS": "1000000",
            "TIMESTAMP": "2023-06-27 18:00:39",
            "CONSTRUCTOR_ARGS": "0x",
            "SALT": "27062023",
            "VERIFIED": "true"
          }
        ]
      }
    },
    "moonbeam": {
      "production": {
        "1.0.0": [
          {
            "ADDRESS": "0x77A13abB679A0DAFB4435D1Fa4cCC95D1ab51cfc",
            "OPTIMIZER_RUNS": "1000000",
            "TIMESTAMP": "2023-07-24 15:12:23",
            "CONSTRUCTOR_ARGS": "0x",
            "SALT": "",
            "VERIFIED": "true"
          }
        ]
      }
    },
    "fuse": {
      "production": {
        "1.0.0": [
          {
            "ADDRESS": "0x77A13abB679A0DAFB4435D1Fa4cCC95D1ab51cfc",
            "OPTIMIZER_RUNS": "1000000",
            "TIMESTAMP": "2023-07-24 15:02:19",
            "CONSTRUCTOR_ARGS": "0x",
            "SALT": "",
            "VERIFIED": "true"
          }
        ]
      }
    },
    "cronos": {
      "production": {
        "1.0.0": [
          {
            "ADDRESS": "0x77A13abB679A0DAFB4435D1Fa4cCC95D1ab51cfc",
            "OPTIMIZER_RUNS": "1000000",
            "TIMESTAMP": "2023-07-21 15:18:35",
            "CONSTRUCTOR_ARGS": "0x",
            "SALT": "",
            "VERIFIED": "true"
          }
        ]
      }
    },
    "celo": {
      "production": {
        "1.0.0": [
          {
            "ADDRESS": "0x354C19F0656AeC67e013De4fAEA10b7F9286b26b",
            "OPTIMIZER_RUNS": "1000000",
            "TIMESTAMP": "2023-07-19 14:49:33",
            "CONSTRUCTOR_ARGS": "0x",
            "SALT": "",
            "VERIFIED": "true"
          }
        ]
      }
    },
    "velas": {
      "production": {
        "1.0.0": [
          {
            "ADDRESS": "0x77A13abB679A0DAFB4435D1Fa4cCC95D1ab51cfc",
            "OPTIMIZER_RUNS": "1000000",
            "TIMESTAMP": "2023-07-24 14:49:59",
            "CONSTRUCTOR_ARGS": "0x",
            "SALT": "",
            "VERIFIED": "true"
          }
        ]
      }
    },
    "evmos": {
      "production": {
        "1.0.0": [
          {
            "ADDRESS": "0x77A13abB679A0DAFB4435D1Fa4cCC95D1ab51cfc",
            "OPTIMIZER_RUNS": "1000000",
            "TIMESTAMP": "2023-07-25 18:39:59",
            "CONSTRUCTOR_ARGS": "0x",
            "SALT": "",
            "VERIFIED": "true"
          }
        ]
      },
      "staging": {
        "1.0.0": [
          {
            "ADDRESS": "0x1A841931913806FB7570B43bcD64A487A8E7A50c",
            "OPTIMIZER_RUNS": "1000000",
            "TIMESTAMP": "2023-06-27 18:38:13",
            "CONSTRUCTOR_ARGS": "0x",
            "SALT": "27062023",
            "VERIFIED": "true"
          }
        ]
      }
    },
    "aurora": {
      "production": {
        "1.0.0": [
          {
            "ADDRESS": "0x77A13abB679A0DAFB4435D1Fa4cCC95D1ab51cfc",
            "OPTIMIZER_RUNS": "1000000",
            "TIMESTAMP": "2023-07-20 16:42:00",
            "CONSTRUCTOR_ARGS": "0x",
            "SALT": "",
            "VERIFIED": "true"
          }
        ]
      }
    },
    "boba": {
      "production": {
        "1.0.0": [
          {
            "ADDRESS": "0x77A13abB679A0DAFB4435D1Fa4cCC95D1ab51cfc",
            "OPTIMIZER_RUNS": "1000000",
            "TIMESTAMP": "2023-07-21 12:49:39",
            "CONSTRUCTOR_ARGS": "0x",
            "SALT": "",
            "VERIFIED": "true"
          }
        ]
      }
    },
    "polygonzkevm": {
      "production": {
        "1.0.0": [
          {
            "ADDRESS": "0xFf296c17499C8eda2DdF61db580149bB819C804A",
            "OPTIMIZER_RUNS": "1000000",
            "TIMESTAMP": "2023-08-29 17:08:30",
            "CONSTRUCTOR_ARGS": "0x",
            "SALT": "",
            "VERIFIED": "false"
          }
        ]
      }
    },
    "localanvil": {
      "staging": {
        "1.0.0": [
          {
            "ADDRESS": "0x685C70986d2F90CafF61EB15Ab1BE7502bBa007D",
            "OPTIMIZER_RUNS": "1000000",
            "TIMESTAMP": "2023-06-07 13:19:45",
            "CONSTRUCTOR_ARGS": "0x",
            "VERIFIED": "false"
          }
        ]
      },
      "production": {
        "1.0.0": [
          {
            "ADDRESS": "0x0520d0A1F6Cb1dfE49F067ee0919F55Eb3fDB23f",
            "OPTIMIZER_RUNS": "1000000",
            "TIMESTAMP": "2023-07-05 14:53:22",
            "CONSTRUCTOR_ARGS": "0x",
            "SALT": "27062023",
            "VERIFIED": "false"
          }
        ]
      }
    },
    "base": {
      "production": {
        "1.0.0": [
          {
            "ADDRESS": "0xFf296c17499C8eda2DdF61db580149bB819C804A",
            "OPTIMIZER_RUNS": "1000000",
            "TIMESTAMP": "2023-08-15 15:46:13",
            "CONSTRUCTOR_ARGS": "0x",
            "SALT": "",
            "VERIFIED": "true"
          }
        ]
      }
    },
    "linea": {
      "production": {
        "1.0.0": [
          {
            "ADDRESS": "0x2619cBe40e1136C6Db74E6Ee1F2A15A95442C7AB",
            "OPTIMIZER_RUNS": "1000000",
            "TIMESTAMP": "2023-08-25 12:20:17",
            "CONSTRUCTOR_ARGS": "0x",
            "SALT": "",
            "VERIFIED": "true"
          }
        ]
      }
    }
  },
  "WithdrawFacet": {
    "optimism": {
      "production": {
        "1.0.0": [
          {
            "ADDRESS": "0x711e80A9c1eB906d9Ae9d37E5432E6E7aCeEdA0B",
            "OPTIMIZER_RUNS": "1000000",
            "TIMESTAMP": "2023-07-25 21:50:54",
            "CONSTRUCTOR_ARGS": "0x",
            "SALT": "",
            "VERIFIED": "true"
          }
        ]
      }
    },
    "arbitrum": {
      "production": {
        "1.0.0": [
          {
            "ADDRESS": "0x711e80A9c1eB906d9Ae9d37E5432E6E7aCeEdA0B",
            "OPTIMIZER_RUNS": "1000000",
            "TIMESTAMP": "2023-07-20 12:23:16",
            "CONSTRUCTOR_ARGS": "0x",
            "SALT": "",
            "VERIFIED": "true"
          }
        ]
      },
      "staging": {
        "1.0.0": [
          {
            "ADDRESS": "0x83be9a6642c41f7ef78A0B60a355B5D7f3C9A62f",
            "OPTIMIZER_RUNS": "1000000",
            "TIMESTAMP": "2023-06-27 19:13:32",
            "CONSTRUCTOR_ARGS": "0x",
            "SALT": "27062023",
            "VERIFIED": "true"
          }
        ]
      }
    },
    "testNetwork": {
      "production": {
        "1.0.0": [
          {
            "ADDRESS": "0x128",
            "OPTIMIZER_RUNS": "1000000",
            "TIMESTAMP": "2023-04-12 13:44:40",
            "CONSTRUCTOR_ARGS": "0x",
            "VERIFIED": "false"
          }
        ]
      }
    },
    "goerli": {
      "production": {
        "1.0.0": [
          {
            "ADDRESS": "0x428C4abf8BB3ECc893bD3E0Be12b0f363c6e81aA",
            "OPTIMIZER_RUNS": "1000000",
            "TIMESTAMP": "2023-05-18 14:06:14",
            "CONSTRUCTOR_ARGS": "0x",
            "VERIFIED": "true"
          }
        ]
      }
    },
    "lineatest": {
      "production": {
        "1.0.0": [
          {
            "ADDRESS": "0x428C4abf8BB3ECc893bD3E0Be12b0f363c6e81aA",
            "OPTIMIZER_RUNS": "1000000",
            "TIMESTAMP": "2023-05-15 15:59:31",
            "CONSTRUCTOR_ARGS": "0x",
            "VERIFIED": "false"
          }
        ]
      }
    },
    "bsc": {
      "production": {
        "1.0.0": [
          {
            "ADDRESS": "0x711e80A9c1eB906d9Ae9d37E5432E6E7aCeEdA0B",
            "OPTIMIZER_RUNS": "1000000",
            "TIMESTAMP": "2023-07-21 13:30:50",
            "CONSTRUCTOR_ARGS": "0x",
            "SALT": "",
            "VERIFIED": "true"
          }
        ]
      },
      "staging": {
        "1.0.0": [
          {
            "ADDRESS": "0x83be9a6642c41f7ef78A0B60a355B5D7f3C9A62f",
            "OPTIMIZER_RUNS": "1000000",
            "TIMESTAMP": "2023-07-03 13:21:17",
            "CONSTRUCTOR_ARGS": "0x",
            "SALT": "27062023",
            "VERIFIED": "true"
          }
        ]
      }
    },
    "mainnet": {
      "production": {
        "1.0.0": [
          {
            "ADDRESS": "0x711e80A9c1eB906d9Ae9d37E5432E6E7aCeEdA0B",
            "OPTIMIZER_RUNS": "1000000",
            "TIMESTAMP": "2023-07-27 16:03:03",
            "CONSTRUCTOR_ARGS": "0x",
            "SALT": "",
            "VERIFIED": "true"
          }
        ]
      },
      "staging": {
        "1.0.0": [
          {
            "ADDRESS": "0x428C4abf8BB3ECc893bD3E0Be12b0f363c6e81aA",
            "OPTIMIZER_RUNS": "1000000",
            "TIMESTAMP": "2023-05-17 22:03:24",
            "CONSTRUCTOR_ARGS": "0x",
            "VERIFIED": "true"
          }
        ]
      }
    },
    "gnosis": {
      "production": {
        "1.0.0": [
          {
            "ADDRESS": "0x711e80A9c1eB906d9Ae9d37E5432E6E7aCeEdA0B",
            "OPTIMIZER_RUNS": "1000000",
            "TIMESTAMP": "2023-07-24 14:04:03",
            "CONSTRUCTOR_ARGS": "0x",
            "SALT": "",
            "VERIFIED": "true"
          }
        ]
      },
      "staging": {
        "1.0.0": [
          {
            "ADDRESS": "0x83be9a6642c41f7ef78A0B60a355B5D7f3C9A62f",
            "OPTIMIZER_RUNS": "1000000",
            "TIMESTAMP": "2023-06-27 17:46:23",
            "CONSTRUCTOR_ARGS": "0x",
            "SALT": "",
            "VERIFIED": "true"
          }
        ]
      }
    },
    "polygon": {
      "production": {
        "1.0.0": [
          {
            "ADDRESS": "0x711e80A9c1eB906d9Ae9d37E5432E6E7aCeEdA0B",
            "OPTIMIZER_RUNS": "1000000",
            "TIMESTAMP": "2023-07-20 14:12:57",
            "CONSTRUCTOR_ARGS": "0x",
            "SALT": "",
            "VERIFIED": "true"
          }
        ]
      },
      "staging": {
        "1.0.0": [
          {
            "ADDRESS": "0x83be9a6642c41f7ef78A0B60a355B5D7f3C9A62f",
            "OPTIMIZER_RUNS": "1000000",
            "TIMESTAMP": "2023-06-27 16:57:12",
            "CONSTRUCTOR_ARGS": "0x",
            "SALT": "27062023",
            "VERIFIED": "true"
          }
        ]
      }
    },
    "fantom": {
      "production": {
        "1.0.0": [
          {
            "ADDRESS": "0x711e80A9c1eB906d9Ae9d37E5432E6E7aCeEdA0B",
            "OPTIMIZER_RUNS": "1000000",
            "TIMESTAMP": "2023-07-25 19:29:44",
            "CONSTRUCTOR_ARGS": "0x",
            "SALT": "",
            "VERIFIED": "true"
          }
        ]
      }
    },
    "okx": {
      "production": {
        "1.0.0": [
          {
            "ADDRESS": "0x711e80A9c1eB906d9Ae9d37E5432E6E7aCeEdA0B",
            "OPTIMIZER_RUNS": "1000000",
            "TIMESTAMP": "2023-07-25 12:57:48",
            "CONSTRUCTOR_ARGS": "0x",
            "SALT": "",
            "VERIFIED": "false"
          }
        ]
      }
    },
    "moonriver": {
      "production": {
        "1.0.0": [
          {
            "ADDRESS": "0x711e80A9c1eB906d9Ae9d37E5432E6E7aCeEdA0B",
            "OPTIMIZER_RUNS": "1000000",
            "TIMESTAMP": "2023-07-25 12:28:00",
            "CONSTRUCTOR_ARGS": "0x",
            "SALT": "",
            "VERIFIED": "true"
          }
        ]
      }
    },
    "avalanche": {
      "production": {
        "1.0.0": [
          {
            "ADDRESS": "0x711e80A9c1eB906d9Ae9d37E5432E6E7aCeEdA0B",
            "OPTIMIZER_RUNS": "1000000",
            "TIMESTAMP": "2023-07-20 17:07:34",
            "CONSTRUCTOR_ARGS": "0x",
            "SALT": "",
            "VERIFIED": "true"
          }
        ]
      },
      "staging": {
        "1.0.0": [
          {
            "ADDRESS": "0x83be9a6642c41f7ef78A0B60a355B5D7f3C9A62f",
            "OPTIMIZER_RUNS": "1000000",
            "TIMESTAMP": "2023-06-27 18:00:46",
            "CONSTRUCTOR_ARGS": "0x",
            "SALT": "27062023",
            "VERIFIED": "true"
          }
        ]
      }
    },
    "moonbeam": {
      "production": {
        "1.0.0": [
          {
            "ADDRESS": "0x711e80A9c1eB906d9Ae9d37E5432E6E7aCeEdA0B",
            "OPTIMIZER_RUNS": "1000000",
            "TIMESTAMP": "2023-07-24 15:12:33",
            "CONSTRUCTOR_ARGS": "0x",
            "SALT": "",
            "VERIFIED": "true"
          }
        ]
      }
    },
    "fuse": {
      "production": {
        "1.0.0": [
          {
            "ADDRESS": "0x711e80A9c1eB906d9Ae9d37E5432E6E7aCeEdA0B",
            "OPTIMIZER_RUNS": "1000000",
            "TIMESTAMP": "2023-07-24 15:02:27",
            "CONSTRUCTOR_ARGS": "0x",
            "SALT": "",
            "VERIFIED": "true"
          }
        ]
      }
    },
    "cronos": {
      "production": {
        "1.0.0": [
          {
            "ADDRESS": "0x711e80A9c1eB906d9Ae9d37E5432E6E7aCeEdA0B",
            "OPTIMIZER_RUNS": "1000000",
            "TIMESTAMP": "2023-07-21 15:18:43",
            "CONSTRUCTOR_ARGS": "0x",
            "SALT": "",
            "VERIFIED": "true"
          }
        ]
      }
    },
    "celo": {
      "production": {
        "1.0.0": [
          {
            "ADDRESS": "0xA633Df0Da77C863756428E900EC76Ba009E1Ea1C",
            "OPTIMIZER_RUNS": "1000000",
            "TIMESTAMP": "2023-07-19 14:49:53",
            "CONSTRUCTOR_ARGS": "0x",
            "SALT": "",
            "VERIFIED": "true"
          }
        ]
      }
    },
    "velas": {
      "production": {
        "1.0.0": [
          {
            "ADDRESS": "0x711e80A9c1eB906d9Ae9d37E5432E6E7aCeEdA0B",
            "OPTIMIZER_RUNS": "1000000",
            "TIMESTAMP": "2023-07-24 14:50:06",
            "CONSTRUCTOR_ARGS": "0x",
            "SALT": "",
            "VERIFIED": "true"
          }
        ]
      }
    },
    "evmos": {
      "production": {
        "1.0.0": [
          {
            "ADDRESS": "0x711e80A9c1eB906d9Ae9d37E5432E6E7aCeEdA0B",
            "OPTIMIZER_RUNS": "1000000",
            "TIMESTAMP": "2023-07-25 18:40:11",
            "CONSTRUCTOR_ARGS": "0x",
            "SALT": "",
            "VERIFIED": "true"
          }
        ]
      },
      "staging": {
        "1.0.0": [
          {
            "ADDRESS": "0x83be9a6642c41f7ef78A0B60a355B5D7f3C9A62f",
            "OPTIMIZER_RUNS": "1000000",
            "TIMESTAMP": "2023-06-27 18:38:20",
            "CONSTRUCTOR_ARGS": "0x",
            "SALT": "27062023",
            "VERIFIED": "true"
          }
        ]
      }
    },
    "aurora": {
      "production": {
        "1.0.0": [
          {
            "ADDRESS": "0x711e80A9c1eB906d9Ae9d37E5432E6E7aCeEdA0B",
            "OPTIMIZER_RUNS": "1000000",
            "TIMESTAMP": "2023-07-20 16:42:20",
            "CONSTRUCTOR_ARGS": "0x",
            "SALT": "",
            "VERIFIED": "true"
          }
        ]
      }
    },
    "boba": {
      "production": {
        "1.0.0": [
          {
            "ADDRESS": "0x711e80A9c1eB906d9Ae9d37E5432E6E7aCeEdA0B",
            "OPTIMIZER_RUNS": "1000000",
            "TIMESTAMP": "2023-07-21 12:50:35",
            "CONSTRUCTOR_ARGS": "0x",
            "SALT": "",
            "VERIFIED": "true"
          }
        ]
      }
    },
    "polygonzkevm": {
      "production": {
        "1.0.0": [
          {
            "ADDRESS": "0x711e80A9c1eB906d9Ae9d37E5432E6E7aCeEdA0B",
            "OPTIMIZER_RUNS": "1000000",
            "TIMESTAMP": "2023-07-25 19:01:14",
            "CONSTRUCTOR_ARGS": "0x",
            "SALT": "",
            "VERIFIED": "false"
          }
        ]
      }
    },
    "mumbai": {
      "staging": {
        "1.0.0": [
          {
            "ADDRESS": "0x83be9a6642c41f7ef78A0B60a355B5D7f3C9A62f",
            "OPTIMIZER_RUNS": "1000000",
            "TIMESTAMP": "2023-07-05 14:57:07",
            "CONSTRUCTOR_ARGS": "0x",
            "SALT": "",
            "VERIFIED": "true"
          }
        ]
      }
    },
    "localanvil": {
      "staging": {
        "1.0.0": [
          {
            "ADDRESS": "0x434a5E2660eea82e5f57d70f7655033f9D8257F3",
            "OPTIMIZER_RUNS": "1000000",
            "TIMESTAMP": "2023-06-27 09:58:37",
            "CONSTRUCTOR_ARGS": "0x",
            "SALT": "26062027",
            "VERIFIED": "false"
          }
        ]
      },
      "production": {
        "1.0.0": [
          {
            "ADDRESS": "0x0e21fFe43d2bc2c9a1023bB21b029D40751CCBD5",
            "OPTIMIZER_RUNS": "1000000",
            "TIMESTAMP": "2023-07-05 14:53:29",
            "CONSTRUCTOR_ARGS": "0x",
            "SALT": "27062023",
            "VERIFIED": "false"
          }
        ]
      }
    },
    "base": {
      "production": {
        "1.0.0": [
          {
            "ADDRESS": "0x3cC42345FdbfEaAD668074ba3F8d3f664A243188",
            "OPTIMIZER_RUNS": "1000000",
            "TIMESTAMP": "2023-08-15 15:46:39",
            "CONSTRUCTOR_ARGS": "0x",
            "SALT": "",
            "VERIFIED": "true"
          }
        ]
      }
    },
    "linea": {
      "production": {
        "1.0.0": [
          {
            "ADDRESS": "0xbA2E7e3541FBf5921616E5007CdB8799C34e08E4",
            "OPTIMIZER_RUNS": "1000000",
            "TIMESTAMP": "2023-08-25 12:23:16",
            "CONSTRUCTOR_ARGS": "0x",
            "SALT": "",
            "VERIFIED": "true"
          }
        ]
      }
    }
  },
  "PeripheryRegistryFacet": {
    "optimism": {
      "production": {
        "1.0.0": [
          {
            "ADDRESS": "0x69cb467EfD8044ac9eDB88F363309ab1cbFA0A15",
            "OPTIMIZER_RUNS": "1000000",
            "TIMESTAMP": "2023-07-25 21:51:12",
            "CONSTRUCTOR_ARGS": "0x",
            "SALT": "",
            "VERIFIED": "true"
          }
        ]
      }
    },
    "arbitrum": {
      "production": {
        "1.0.0": [
          {
            "ADDRESS": "0x69cb467EfD8044ac9eDB88F363309ab1cbFA0A15",
            "OPTIMIZER_RUNS": "1000000",
            "TIMESTAMP": "2023-07-20 12:23:33",
            "CONSTRUCTOR_ARGS": "0x",
            "SALT": "",
            "VERIFIED": "true"
          }
        ]
      },
      "staging": {
        "1.0.0": [
          {
            "ADDRESS": "0x27A0B9Dd7ee2762e15CCF36DF2F54A4A7B7a9304",
            "OPTIMIZER_RUNS": "1000000",
            "TIMESTAMP": "2023-06-27 19:13:40",
            "CONSTRUCTOR_ARGS": "0x",
            "SALT": "27062023",
            "VERIFIED": "true"
          }
        ]
      }
    },
    "testNetwork": {
      "production": {
        "1.0.0": [
          {
            "ADDRESS": "0x8E4097eCfcc60F25fF2D7EE4d472ECa4A28a8425",
            "OPTIMIZER_RUNS": "1000000",
            "TIMESTAMP": "2023-04-12 13:44:40",
            "CONSTRUCTOR_ARGS": "0x",
            "VERIFIED": "false"
          }
        ]
      }
    },
    "goerli": {
      "production": {
        "1.0.0": [
          {
            "ADDRESS": "0x2EfC66F1ff37fc5277De5526Ab5CB7650f2DD518",
            "OPTIMIZER_RUNS": "1000000",
            "TIMESTAMP": "2023-05-18 14:07:20",
            "CONSTRUCTOR_ARGS": "0x",
            "VERIFIED": "true"
          }
        ]
      }
    },
    "lineatest": {
      "production": {
        "1.0.0": [
          {
            "ADDRESS": "0x2EfC66F1ff37fc5277De5526Ab5CB7650f2DD518",
            "OPTIMIZER_RUNS": "1000000",
            "TIMESTAMP": "2023-05-15 16:00:52",
            "CONSTRUCTOR_ARGS": "0x",
            "VERIFIED": "false"
          }
        ]
      }
    },
    "bsc": {
      "production": {
        "1.0.0": [
          {
            "ADDRESS": "0x69cb467EfD8044ac9eDB88F363309ab1cbFA0A15",
            "OPTIMIZER_RUNS": "1000000",
            "TIMESTAMP": "2023-07-21 13:31:01",
            "CONSTRUCTOR_ARGS": "0x",
            "SALT": "",
            "VERIFIED": "true"
          }
        ]
      },
      "staging": {
        "1.0.0": [
          {
            "ADDRESS": "0x27A0B9Dd7ee2762e15CCF36DF2F54A4A7B7a9304",
            "OPTIMIZER_RUNS": "1000000",
            "TIMESTAMP": "2023-07-03 13:21:24",
            "CONSTRUCTOR_ARGS": "0x",
            "SALT": "27062023",
            "VERIFIED": "true"
          }
        ]
      }
    },
    "mainnet": {
      "production": {
        "1.0.0": [
          {
            "ADDRESS": "0x69cb467EfD8044ac9eDB88F363309ab1cbFA0A15",
            "OPTIMIZER_RUNS": "1000000",
            "TIMESTAMP": "2023-07-27 16:03:16",
            "CONSTRUCTOR_ARGS": "0x",
            "SALT": "",
            "VERIFIED": "true"
          }
        ]
      },
      "staging": {
        "1.0.0": [
          {
            "ADDRESS": "0x2EfC66F1ff37fc5277De5526Ab5CB7650f2DD518",
            "OPTIMIZER_RUNS": "1000000",
            "TIMESTAMP": "2023-05-17 22:05:03",
            "CONSTRUCTOR_ARGS": "0x",
            "VERIFIED": "true"
          }
        ]
      }
    },
    "gnosis": {
      "production": {
        "1.0.0": [
          {
            "ADDRESS": "0x69cb467EfD8044ac9eDB88F363309ab1cbFA0A15",
            "OPTIMIZER_RUNS": "1000000",
            "TIMESTAMP": "2023-07-24 14:04:18",
            "CONSTRUCTOR_ARGS": "0x",
            "SALT": "",
            "VERIFIED": "true"
          }
        ]
      },
      "staging": {
        "1.0.0": [
          {
            "ADDRESS": "0x27A0B9Dd7ee2762e15CCF36DF2F54A4A7B7a9304",
            "OPTIMIZER_RUNS": "1000000",
            "TIMESTAMP": "2023-06-27 17:46:30",
            "CONSTRUCTOR_ARGS": "0x",
            "SALT": "",
            "VERIFIED": "true"
          }
        ]
      }
    },
    "polygon": {
      "production": {
        "1.0.0": [
          {
            "ADDRESS": "0x69cb467EfD8044ac9eDB88F363309ab1cbFA0A15",
            "OPTIMIZER_RUNS": "1000000",
            "TIMESTAMP": "2023-07-20 14:13:23",
            "CONSTRUCTOR_ARGS": "0x",
            "SALT": "",
            "VERIFIED": "true"
          }
        ]
      },
      "staging": {
        "1.0.0": [
          {
            "ADDRESS": "0x27A0B9Dd7ee2762e15CCF36DF2F54A4A7B7a9304",
            "OPTIMIZER_RUNS": "1000000",
            "TIMESTAMP": "2023-06-27 16:57:18",
            "CONSTRUCTOR_ARGS": "0x",
            "SALT": "27062023",
            "VERIFIED": "true"
          }
        ]
      }
    },
    "fantom": {
      "production": {
        "1.0.0": [
          {
            "ADDRESS": "0x69cb467EfD8044ac9eDB88F363309ab1cbFA0A15",
            "OPTIMIZER_RUNS": "1000000",
            "TIMESTAMP": "2023-07-25 19:29:53",
            "CONSTRUCTOR_ARGS": "0x",
            "SALT": "",
            "VERIFIED": "true"
          }
        ]
      }
    },
    "okx": {
      "production": {
        "1.0.0": [
          {
            "ADDRESS": "0x69cb467EfD8044ac9eDB88F363309ab1cbFA0A15",
            "OPTIMIZER_RUNS": "1000000",
            "TIMESTAMP": "2023-07-25 12:58:01",
            "CONSTRUCTOR_ARGS": "0x",
            "SALT": "",
            "VERIFIED": "false"
          }
        ]
      }
    },
    "moonriver": {
      "production": {
        "1.0.0": [
          {
            "ADDRESS": "0x69cb467EfD8044ac9eDB88F363309ab1cbFA0A15",
            "OPTIMIZER_RUNS": "1000000",
            "TIMESTAMP": "2023-07-25 12:28:28",
            "CONSTRUCTOR_ARGS": "0x",
            "SALT": "",
            "VERIFIED": "true"
          }
        ]
      }
    },
    "avalanche": {
      "production": {
        "1.0.0": [
          {
            "ADDRESS": "0x69cb467EfD8044ac9eDB88F363309ab1cbFA0A15",
            "OPTIMIZER_RUNS": "1000000",
            "TIMESTAMP": "2023-07-20 17:07:53",
            "CONSTRUCTOR_ARGS": "0x",
            "SALT": "",
            "VERIFIED": "true"
          }
        ]
      },
      "staging": {
        "1.0.0": [
          {
            "ADDRESS": "0x27A0B9Dd7ee2762e15CCF36DF2F54A4A7B7a9304",
            "OPTIMIZER_RUNS": "1000000",
            "TIMESTAMP": "2023-06-27 18:00:53",
            "CONSTRUCTOR_ARGS": "0x",
            "SALT": "27062023",
            "VERIFIED": "true"
          }
        ]
      }
    },
    "moonbeam": {
      "production": {
        "1.0.0": [
          {
            "ADDRESS": "0x69cb467EfD8044ac9eDB88F363309ab1cbFA0A15",
            "OPTIMIZER_RUNS": "1000000",
            "TIMESTAMP": "2023-07-24 15:12:44",
            "CONSTRUCTOR_ARGS": "0x",
            "SALT": "",
            "VERIFIED": "true"
          }
        ]
      }
    },
    "fuse": {
      "production": {
        "1.0.0": [
          {
            "ADDRESS": "0x69cb467EfD8044ac9eDB88F363309ab1cbFA0A15",
            "OPTIMIZER_RUNS": "1000000",
            "TIMESTAMP": "2023-07-24 15:02:36",
            "CONSTRUCTOR_ARGS": "0x",
            "SALT": "",
            "VERIFIED": "true"
          }
        ]
      }
    },
    "cronos": {
      "production": {
        "1.0.0": [
          {
            "ADDRESS": "0x69cb467EfD8044ac9eDB88F363309ab1cbFA0A15",
            "OPTIMIZER_RUNS": "1000000",
            "TIMESTAMP": "2023-07-21 15:18:52",
            "CONSTRUCTOR_ARGS": "0x",
            "SALT": "",
            "VERIFIED": "true"
          }
        ]
      }
    },
    "celo": {
      "production": {
        "1.0.0": [
          {
            "ADDRESS": "0x6066f5B7566081DD1F0b216c9283A9888ba5688d",
            "OPTIMIZER_RUNS": "1000000",
            "TIMESTAMP": "2023-07-19 14:50:11",
            "CONSTRUCTOR_ARGS": "0x",
            "SALT": "",
            "VERIFIED": "true"
          }
        ]
      }
    },
    "velas": {
      "production": {
        "1.0.0": [
          {
            "ADDRESS": "0x69cb467EfD8044ac9eDB88F363309ab1cbFA0A15",
            "OPTIMIZER_RUNS": "1000000",
            "TIMESTAMP": "2023-07-24 14:50:14",
            "CONSTRUCTOR_ARGS": "0x",
            "SALT": "",
            "VERIFIED": "true"
          }
        ]
      }
    },
    "evmos": {
      "production": {
        "1.0.0": [
          {
            "ADDRESS": "0x69cb467EfD8044ac9eDB88F363309ab1cbFA0A15",
            "OPTIMIZER_RUNS": "1000000",
            "TIMESTAMP": "2023-07-25 18:40:23",
            "CONSTRUCTOR_ARGS": "0x",
            "SALT": "",
            "VERIFIED": "true"
          }
        ]
      },
      "staging": {
        "1.0.0": [
          {
            "ADDRESS": "0x27A0B9Dd7ee2762e15CCF36DF2F54A4A7B7a9304",
            "OPTIMIZER_RUNS": "1000000",
            "TIMESTAMP": "2023-06-27 18:38:31",
            "CONSTRUCTOR_ARGS": "0x",
            "SALT": "27062023",
            "VERIFIED": "true"
          }
        ]
      }
    },
    "aurora": {
      "production": {
        "1.0.0": [
          {
            "ADDRESS": "0x69cb467EfD8044ac9eDB88F363309ab1cbFA0A15",
            "OPTIMIZER_RUNS": "1000000",
            "TIMESTAMP": "2023-07-20 16:42:40",
            "CONSTRUCTOR_ARGS": "0x",
            "SALT": "",
            "VERIFIED": "true"
          }
        ]
      }
    },
    "boba": {
      "production": {
        "1.0.0": [
          {
            "ADDRESS": "0x69cb467EfD8044ac9eDB88F363309ab1cbFA0A15",
            "OPTIMIZER_RUNS": "1000000",
            "TIMESTAMP": "2023-07-21 12:51:21",
            "CONSTRUCTOR_ARGS": "0x",
            "SALT": "",
            "VERIFIED": "true"
          }
        ]
      }
    },
    "polygonzkevm": {
      "production": {
        "1.0.0": [
          {
            "ADDRESS": "0x69cb467EfD8044ac9eDB88F363309ab1cbFA0A15",
            "OPTIMIZER_RUNS": "1000000",
            "TIMESTAMP": "2023-07-25 19:01:22",
            "CONSTRUCTOR_ARGS": "0x",
            "SALT": "",
            "VERIFIED": "false"
          }
        ]
      }
    },
    "mumbai": {
      "staging": {
        "1.0.0": [
          {
            "ADDRESS": "0x27A0B9Dd7ee2762e15CCF36DF2F54A4A7B7a9304",
            "OPTIMIZER_RUNS": "1000000",
            "TIMESTAMP": "2023-07-05 14:57:22",
            "CONSTRUCTOR_ARGS": "0x",
            "SALT": "",
            "VERIFIED": "true"
          }
        ]
      }
    },
    "localanvil": {
      "staging": {
        "1.0.0": [
          {
            "ADDRESS": "0x70aAcD515727E7057C317A4177E030f7240DF4D0",
            "OPTIMIZER_RUNS": "1000000",
            "TIMESTAMP": "2023-06-07 13:19:55",
            "CONSTRUCTOR_ARGS": "0x",
            "SALT": "26062027",
            "VERIFIED": "false"
          }
        ]
      },
      "production": {
        "1.0.0": [
          {
            "ADDRESS": "0x3C1a2Ac1E59F38C98A1ca48Af8F47EaAB3d50468",
            "OPTIMIZER_RUNS": "1000000",
            "TIMESTAMP": "2023-07-05 14:53:35",
            "CONSTRUCTOR_ARGS": "0x",
            "SALT": "27062023",
            "VERIFIED": "false"
          }
        ]
      }
    },
    "zksync": {
      "production": {
        "1.0.0": [
          {
            "ADDRESS": "0x862FB4813657A40D1828Cac1e28a600625D78fC0",
            "OPTIMIZER_RUNS": "10000",
            "TIMESTAMP": "2023-07-14 14:17:46",
            "CONSTRUCTOR_ARGS": "0x",
            "VERIFIED": "false"
          }
        ]
      }
    },
    "base": {
      "production": {
        "1.0.0": [
          {
            "ADDRESS": "0xf1269030deB739edB0b7dABA9b701E102116d86c",
            "OPTIMIZER_RUNS": "1000000",
            "TIMESTAMP": "2023-08-15 15:47:16",
            "CONSTRUCTOR_ARGS": "0x",
            "SALT": "",
            "VERIFIED": "true"
          }
        ]
      }
    },
    "linea": {
      "production": {
        "1.0.0": [
          {
            "ADDRESS": "0xcB62A1B9Ab262df717926B4b24D468bb5f18F24b",
            "OPTIMIZER_RUNS": "1000000",
            "TIMESTAMP": "2023-08-25 12:23:36",
            "CONSTRUCTOR_ARGS": "0x",
            "SALT": "",
            "VERIFIED": "true"
          }
        ]
      }
    }
  },
  "LiFiDiamond": {
    "bsc-testnet": {
      "production": {
        "1.0.0": [
          {
            "ADDRESS": "0x1231DEB6f5749EF6cE6943a275A1D3E7486F4EaE",
            "OPTIMIZER_RUNS": "1000000",
            "TIMESTAMP": "2023-04-28 16:11:36",
            "CONSTRUCTOR_ARGS": "0x00000000000000000000000011f11121df7256c40339393b0fb045321022ce44000000000000000000000000f1d67e1dddc87e2858c87ebd5b19f99a4e297541",
            "VERIFIED": "true"
          }
        ]
      }
    },
    "localanvil": {
      "staging": {
        "1.0.0": [
          {
            "ADDRESS": "0xBC38d233a9E745bfaCFd0D739f5821005dbF97c5",
            "OPTIMIZER_RUNS": "1000000",
            "TIMESTAMP": "2023-06-27 12:54:02",
            "CONSTRUCTOR_ARGS": "0x000000000000000000000000f39fd6e51aad88f6f4ce6ab8827279cfffb9226600000000000000000000000093d06bf131a1bbb9c8eae78f4ef05e302308ce37",
            "SALT": "26062028",
            "VERIFIED": "false"
          }
        ]
      },
      "production": {
        "1.0.0": [
          {
            "ADDRESS": "0x067EefBeb7550Ec23173D6D156caD1F057f81143",
            "OPTIMIZER_RUNS": "1000000",
            "TIMESTAMP": "2023-07-05 14:53:52",
            "CONSTRUCTOR_ARGS": "0x000000000000000000000000f39fd6e51aad88f6f4ce6ab8827279cfffb922660000000000000000000000006232c22a331200793393736e353a4f0bb3e84392",
            "SALT": "27062023",
            "VERIFIED": "false"
          }
        ]
      }
    },
    "polygon": {
      "staging": {
        "1.0.0": [
          {
            "ADDRESS": "0xbEbCDb5093B47Cd7add8211E4c77B6826aF7bc5F",
            "OPTIMIZER_RUNS": "1000000",
            "TIMESTAMP": "2023-06-27 16:57:24",
            "CONSTRUCTOR_ARGS": "0x000000000000000000000000552008c0f6870c2f77e5cc1d2eb9bdff03e30ea000000000000000000000000006045f5fa6ea7c6aceb104b55bcd6c3de3a08831",
            "SALT": "27062023",
            "VERIFIED": "true"
          }
        ]
      },
      "production": {
        "1.0.0": [
          {
            "ADDRESS": "0x1231DEB6f5749EF6cE6943a275A1D3E7486F4EaE",
            "OPTIMIZER_RUNS": "1000000",
            "TIMESTAMP": "2023-07-20 14:14:26",
            "CONSTRUCTOR_ARGS": "0x00000000000000000000000011f11121df7256c40339393b0fb045321022ce44000000000000000000000000ad50118509eb4c8e3e39a370151b0fd5d5957013",
            "SALT": "",
            "VERIFIED": "true"
          }
        ]
      }
    },
    "gnosis": {
      "staging": {
        "1.0.0": [
          {
            "ADDRESS": "0xbEbCDb5093B47Cd7add8211E4c77B6826aF7bc5F",
            "OPTIMIZER_RUNS": "1000000",
            "TIMESTAMP": "2023-06-27 17:46:36",
            "CONSTRUCTOR_ARGS": "0x000000000000000000000000552008c0f6870c2f77e5cc1d2eb9bdff03e30ea000000000000000000000000006045f5fa6ea7c6aceb104b55bcd6c3de3a08831",
            "SALT": "",
            "VERIFIED": "true"
          }
        ]
      },
      "production": {
        "1.0.0": [
          {
            "ADDRESS": "0x1231DEB6f5749EF6cE6943a275A1D3E7486F4EaE",
            "OPTIMIZER_RUNS": "1000000",
            "TIMESTAMP": "2023-07-24 14:04:59",
            "CONSTRUCTOR_ARGS": "0x00000000000000000000000011f11121df7256c40339393b0fb045321022ce44000000000000000000000000ad50118509eb4c8e3e39a370151b0fd5d5957013",
            "SALT": "",
            "VERIFIED": "true"
          }
        ]
      }
    },
    "avalanche": {
      "staging": {
        "1.0.0": [
          {
            "ADDRESS": "0xbEbCDb5093B47Cd7add8211E4c77B6826aF7bc5F",
            "OPTIMIZER_RUNS": "1000000",
            "TIMESTAMP": "2023-06-27 18:00:59",
            "CONSTRUCTOR_ARGS": "0x000000000000000000000000552008c0f6870c2f77e5cc1d2eb9bdff03e30ea000000000000000000000000006045f5fa6ea7c6aceb104b55bcd6c3de3a08831",
            "SALT": "27062023",
            "VERIFIED": "true"
          }
        ]
      },
      "production": {
        "1.0.0": [
          {
            "ADDRESS": "0x1231DEB6f5749EF6cE6943a275A1D3E7486F4EaE",
            "OPTIMIZER_RUNS": "1000000",
            "TIMESTAMP": "2023-07-20 17:08:49",
            "CONSTRUCTOR_ARGS": "0x00000000000000000000000011f11121df7256c40339393b0fb045321022ce44000000000000000000000000ad50118509eb4c8e3e39a370151b0fd5d5957013",
            "SALT": "",
            "VERIFIED": "true"
          }
        ]
      }
    },
    "evmos": {
      "staging": {
        "1.0.0": [
          {
            "ADDRESS": "0xbEbCDb5093B47Cd7add8211E4c77B6826aF7bc5F",
            "OPTIMIZER_RUNS": "1000000",
            "TIMESTAMP": "2023-06-27 18:38:36",
            "CONSTRUCTOR_ARGS": "0x000000000000000000000000552008c0f6870c2f77e5cc1d2eb9bdff03e30ea000000000000000000000000006045f5fa6ea7c6aceb104b55bcd6c3de3a08831",
            "SALT": "27062023",
            "VERIFIED": "true"
          }
        ]
      },
      "production": {
        "1.0.0": [
          {
            "ADDRESS": "0x1231DEB6f5749EF6cE6943a275A1D3E7486F4EaE",
            "OPTIMIZER_RUNS": "1000000",
            "TIMESTAMP": "2023-07-25 18:40:57",
            "CONSTRUCTOR_ARGS": "0x00000000000000000000000011f11121df7256c40339393b0fb045321022ce44000000000000000000000000ad50118509eb4c8e3e39a370151b0fd5d5957013",
            "SALT": "",
            "VERIFIED": "true"
          }
        ]
      }
    },
    "arbitrum": {
      "staging": {
        "1.0.0": [
          {
            "ADDRESS": "0xbEbCDb5093B47Cd7add8211E4c77B6826aF7bc5F",
            "OPTIMIZER_RUNS": "1000000",
            "TIMESTAMP": "2023-06-27 19:13:49",
            "CONSTRUCTOR_ARGS": "0x000000000000000000000000552008c0f6870c2f77e5cc1d2eb9bdff03e30ea000000000000000000000000006045f5fa6ea7c6aceb104b55bcd6c3de3a08831",
            "SALT": "27062023",
            "VERIFIED": "true"
          }
        ]
      },
      "production": {
        "1.0.0": [
          {
            "ADDRESS": "0x1231DEB6f5749EF6cE6943a275A1D3E7486F4EaE",
            "OPTIMIZER_RUNS": "1000000",
            "TIMESTAMP": "2023-07-20 12:24:27",
            "CONSTRUCTOR_ARGS": "0x00000000000000000000000011f11121df7256c40339393b0fb045321022ce44000000000000000000000000ad50118509eb4c8e3e39a370151b0fd5d5957013",
            "SALT": "",
            "VERIFIED": "true"
          }
        ]
      }
    },
    "mainnet": {
      "staging": {
        "1.0.0": [
          {
            "ADDRESS": "0xbEbCDb5093B47Cd7add8211E4c77B6826aF7bc5F",
            "OPTIMIZER_RUNS": "1000000",
            "TIMESTAMP": "2023-06-27 21:24:51",
            "CONSTRUCTOR_ARGS": "0x000000000000000000000000552008c0f6870c2f77e5cc1d2eb9bdff03e30ea0000000000000000000000000f1d67e1dddc87e2858c87ebd5b19f99a4e297541",
            "SALT": "27062023",
            "VERIFIED": "true"
          }
        ]
      },
      "production": {
        "1.0.0": [
          {
            "ADDRESS": "0x1231DEB6f5749EF6cE6943a275A1D3E7486F4EaE",
            "OPTIMIZER_RUNS": "1000000",
            "TIMESTAMP": "2023-07-27 16:03:54",
            "CONSTRUCTOR_ARGS": "0x00000000000000000000000011f11121df7256c40339393b0fb045321022ce44000000000000000000000000ad50118509eb4c8e3e39a370151b0fd5d5957013",
            "SALT": "",
            "VERIFIED": "true"
          }
        ]
      }
    },
    "bsc": {
      "staging": {
        "1.0.0": [
          {
            "ADDRESS": "0xbEbCDb5093B47Cd7add8211E4c77B6826aF7bc5F",
            "OPTIMIZER_RUNS": "1000000",
            "TIMESTAMP": "2023-07-03 13:21:31",
            "CONSTRUCTOR_ARGS": "0x000000000000000000000000552008c0f6870c2f77e5cc1d2eb9bdff03e30ea000000000000000000000000006045f5fa6ea7c6aceb104b55bcd6c3de3a08831",
            "SALT": "27062023",
            "VERIFIED": "true"
          }
        ]
      },
      "production": {
        "1.0.0": [
          {
            "ADDRESS": "0x1231DEB6f5749EF6cE6943a275A1D3E7486F4EaE",
            "OPTIMIZER_RUNS": "1000000",
            "TIMESTAMP": "2023-07-21 13:31:32",
            "CONSTRUCTOR_ARGS": "0x00000000000000000000000011f11121df7256c40339393b0fb045321022ce44000000000000000000000000ad50118509eb4c8e3e39a370151b0fd5d5957013",
            "SALT": "",
            "VERIFIED": "true"
          }
        ]
      }
    },
    "mumbai": {
      "staging": {
        "1.0.0": [
          {
            "ADDRESS": "0xbEbCDb5093B47Cd7add8211E4c77B6826aF7bc5F",
            "OPTIMIZER_RUNS": "1000000",
            "TIMESTAMP": "2023-07-05 14:58:09",
            "CONSTRUCTOR_ARGS": "0x000000000000000000000000552008c0f6870c2f77e5cc1d2eb9bdff03e30ea000000000000000000000000006045f5fa6ea7c6aceb104b55bcd6c3de3a08831",
            "SALT": "",
            "VERIFIED": "true"
          }
        ]
      }
    },
    "aurora": {
      "production": {
        "1.0.0": [
          {
            "ADDRESS": "0x1231DEB6f5749EF6cE6943a275A1D3E7486F4EaE",
            "OPTIMIZER_RUNS": "1000000",
            "TIMESTAMP": "2023-07-20 16:43:23",
            "CONSTRUCTOR_ARGS": "0x00000000000000000000000011f11121df7256c40339393b0fb045321022ce44000000000000000000000000ad50118509eb4c8e3e39a370151b0fd5d5957013",
            "SALT": "",
            "VERIFIED": "true"
          }
        ]
      }
    },
    "boba": {
      "production": {
        "1.0.0": [
          {
            "ADDRESS": "0x1231DEB6f5749EF6cE6943a275A1D3E7486F4EaE",
            "OPTIMIZER_RUNS": "1000000",
            "TIMESTAMP": "2023-07-21 12:53:44",
            "CONSTRUCTOR_ARGS": "0x00000000000000000000000011f11121df7256c40339393b0fb045321022ce44000000000000000000000000ad50118509eb4c8e3e39a370151b0fd5d5957013",
            "SALT": "",
            "VERIFIED": "true"
          }
        ]
      }
    },
    "celo": {
      "production": {
        "1.0.0": [
          {
            "ADDRESS": "0x1231DEB6f5749EF6cE6943a275A1D3E7486F4EaE",
            "OPTIMIZER_RUNS": "1000000",
            "TIMESTAMP": "2023-07-19 14:51:00",
            "CONSTRUCTOR_ARGS": "0x00000000000000000000000011f11121df7256c40339393b0fb045321022ce44000000000000000000000000fcbde557918061c46674fb3cae38a3576913297d",
            "SALT": "",
            "VERIFIED": "true"
          }
        ]
      }
    },
    "cronos": {
      "production": {
        "1.0.0": [
          {
            "ADDRESS": "0x1231DEB6f5749EF6cE6943a275A1D3E7486F4EaE",
            "OPTIMIZER_RUNS": "1000000",
            "TIMESTAMP": "2023-07-21 15:19:17",
            "CONSTRUCTOR_ARGS": "0x00000000000000000000000011f11121df7256c40339393b0fb045321022ce44000000000000000000000000ad50118509eb4c8e3e39a370151b0fd5d5957013",
            "SALT": "",
            "VERIFIED": "true"
          }
        ]
      }
    },
    "fantom": {
      "production": {
        "1.0.0": [
          {
            "ADDRESS": "0x1231DEB6f5749EF6cE6943a275A1D3E7486F4EaE",
            "OPTIMIZER_RUNS": "1000000",
            "TIMESTAMP": "2023-07-25 19:30:24",
            "CONSTRUCTOR_ARGS": "0x00000000000000000000000011f11121df7256c40339393b0fb045321022ce44000000000000000000000000ad50118509eb4c8e3e39a370151b0fd5d5957013",
            "SALT": "",
            "VERIFIED": "true"
          }
        ]
      }
    },
    "fuse": {
      "production": {
        "1.0.0": [
          {
            "ADDRESS": "0x1231DEB6f5749EF6cE6943a275A1D3E7486F4EaE",
            "OPTIMIZER_RUNS": "1000000",
            "TIMESTAMP": "2023-07-24 15:04:47",
            "CONSTRUCTOR_ARGS": "0x00000000000000000000000011f11121df7256c40339393b0fb045321022ce44000000000000000000000000ad50118509eb4c8e3e39a370151b0fd5d5957013",
            "SALT": "",
            "VERIFIED": "true"
          }
        ]
      }
    },
    "optimism": {
      "production": {
        "1.0.0": [
          {
            "ADDRESS": "0x1231DEB6f5749EF6cE6943a275A1D3E7486F4EaE",
            "OPTIMIZER_RUNS": "1000000",
            "TIMESTAMP": "2023-07-25 21:52:01",
            "CONSTRUCTOR_ARGS": "0x00000000000000000000000011f11121df7256c40339393b0fb045321022ce44000000000000000000000000ad50118509eb4c8e3e39a370151b0fd5d5957013",
            "SALT": "",
            "VERIFIED": "true"
          }
        ]
      }
    },
    "okx": {
      "production": {
        "1.0.0": [
          {
            "ADDRESS": "0x1231DEB6f5749EF6cE6943a275A1D3E7486F4EaE",
            "OPTIMIZER_RUNS": "1000000",
            "TIMESTAMP": "2023-07-25 12:58:36",
            "CONSTRUCTOR_ARGS": "0x00000000000000000000000011f11121df7256c40339393b0fb045321022ce44000000000000000000000000ad50118509eb4c8e3e39a370151b0fd5d5957013",
            "SALT": "",
            "VERIFIED": "false"
          }
        ]
      }
    },
    "polygonzkevm": {
      "production": {
        "1.0.0": [
          {
            "ADDRESS": "0x1231DEB6f5749EF6cE6943a275A1D3E7486F4EaE",
            "OPTIMIZER_RUNS": "1000000",
            "TIMESTAMP": "2023-07-25 19:01:47",
            "CONSTRUCTOR_ARGS": "0x00000000000000000000000011f11121df7256c40339393b0fb045321022ce44000000000000000000000000ad50118509eb4c8e3e39a370151b0fd5d5957013",
            "SALT": "",
            "VERIFIED": "false"
          }
        ]
      }
    },
    "moonriver": {
      "production": {
        "1.0.0": [
          {
            "ADDRESS": "0x1231DEB6f5749EF6cE6943a275A1D3E7486F4EaE",
            "OPTIMIZER_RUNS": "1000000",
            "TIMESTAMP": "2023-07-25 12:29:50",
            "CONSTRUCTOR_ARGS": "0x00000000000000000000000011f11121df7256c40339393b0fb045321022ce44000000000000000000000000ad50118509eb4c8e3e39a370151b0fd5d5957013",
            "SALT": "",
            "VERIFIED": "true"
          }
        ]
      }
    },
    "moonbeam": {
      "production": {
        "1.0.0": [
          {
            "ADDRESS": "0x1231DEB6f5749EF6cE6943a275A1D3E7486F4EaE",
            "OPTIMIZER_RUNS": "1000000",
            "TIMESTAMP": "2023-07-24 15:13:10",
            "CONSTRUCTOR_ARGS": "0x00000000000000000000000011f11121df7256c40339393b0fb045321022ce44000000000000000000000000ad50118509eb4c8e3e39a370151b0fd5d5957013",
            "SALT": "",
            "VERIFIED": "true"
          }
        ]
      }
    },
    "velas": {
      "production": {
        "1.0.0": [
          {
            "ADDRESS": "0x1231DEB6f5749EF6cE6943a275A1D3E7486F4EaE",
            "OPTIMIZER_RUNS": "1000000",
            "TIMESTAMP": "2023-07-24 14:50:36",
            "CONSTRUCTOR_ARGS": "0x00000000000000000000000011f11121df7256c40339393b0fb045321022ce44000000000000000000000000ad50118509eb4c8e3e39a370151b0fd5d5957013",
            "SALT": "",
            "VERIFIED": "true"
          }
        ]
      }
    },
    "zksync": {
      "production": {
        "1.0.0": [
          {
            "ADDRESS": "0x341e94069f53234fE6DabeF707aD424830525715",
            "OPTIMIZER_RUNS": "10000",
            "TIMESTAMP": "2023-07-13 10:58:18",
            "CONSTRUCTOR_ARGS": "0x00000000000000000000000011f11121df7256c40339393b0fb045321022ce44000000000000000000000000dc954dab5dbd1ac8d0d6e2dc600632dc84b1a840",
            "VERIFIED": "false"
          }
        ]
      }
    },
    "base": {
      "production": {
        "1.0.0": [
          {
            "ADDRESS": "0x1231DEB6f5749EF6cE6943a275A1D3E7486F4EaE",
            "OPTIMIZER_RUNS": "1000000",
            "TIMESTAMP": "2023-08-15 14:24:09",
            "CONSTRUCTOR_ARGS": "0x00000000000000000000000011f11121df7256c40339393b0fb045321022ce44000000000000000000000000b09e20930242327f9ac4da95dd0c421fbe15d4db",
            "SALT": "",
            "VERIFIED": "true"
          }
        ]
      }
    },
    "linea": {
      "production": {
        "1.0.0": [
          {
            "ADDRESS": "0xDE1E598b81620773454588B85D6b5D4eEC32573e",
            "OPTIMIZER_RUNS": "1000000",
            "TIMESTAMP": "2023-08-25 12:24:55",
            "CONSTRUCTOR_ARGS": "0x00000000000000000000000011f11121df7256c40339393b0fb045321022ce4400000000000000000000000093bb2f207b9e3d8baa3523fa2ce3d8411fc419b8",
            "SALT": "",
            "VERIFIED": "true"
          }
        ]
      }
    }
  },
  "LiFiDiamondImmutable": {
    "optimism": {
      "production": {
        "1.0.0": [
          {
            "ADDRESS": "0x9b11bc9FAc17c058CAB6286b0c785bE6a65492EF",
            "OPTIMIZER_RUNS": "1000000",
            "TIMESTAMP": "2023-05-17 17:33:17",
            "CONSTRUCTOR_ARGS": "0x00000000000000000000000011f11121df7256c40339393b0fb045321022ce44000000000000000000000000f1d67e1dddc87e2858c87ebd5b19f99a4e297541",
            "VERIFIED": "true"
          }
        ]
      }
    },
    "arbitrum": {
      "production": {
        "1.0.0": [
          {
            "ADDRESS": "0x9b11bc9FAc17c058CAB6286b0c785bE6a65492EF",
            "OPTIMIZER_RUNS": "1000000",
            "TIMESTAMP": "2023-05-17 17:29:39",
            "CONSTRUCTOR_ARGS": "0x00000000000000000000000011f11121df7256c40339393b0fb045321022ce44000000000000000000000000f1d67e1dddc87e2858c87ebd5b19f99a4e297541",
            "VERIFIED": "true"
          }
        ]
      }
    },
    "testNetwork": {
      "production": {
        "1.0.0": [
          {
            "ADDRESS": "0x1111",
            "OPTIMIZER_RUNS": "1000000",
            "TIMESTAMP": "2023-04-12 13:44:40",
            "CONSTRUCTOR_ARGS": "0x",
            "VERIFIED": "false"
          }
        ]
      }
    },
    "goerli": {
      "production": {
        "1.0.0": [
          {
            "ADDRESS": "0x9b11bc9FAc17c058CAB6286b0c785bE6a65492EF",
            "OPTIMIZER_RUNS": "1000000",
            "TIMESTAMP": "2023-05-18 14:08:25",
            "CONSTRUCTOR_ARGS": "0x00000000000000000000000011f11121df7256c40339393b0fb045321022ce44000000000000000000000000f1d67e1dddc87e2858c87ebd5b19f99a4e297541",
            "VERIFIED": "true"
          }
        ]
      }
    },
    "lineatest": {
      "production": {
        "1.0.0": [
          {
            "ADDRESS": "0x9b11bc9FAc17c058CAB6286b0c785bE6a65492EF",
            "OPTIMIZER_RUNS": "1000000",
            "TIMESTAMP": "2023-05-15 16:02:17",
            "CONSTRUCTOR_ARGS": "0x00000000000000000000000011f11121df7256c40339393b0fb045321022ce44000000000000000000000000f1d67e1dddc87e2858c87ebd5b19f99a4e297541",
            "VERIFIED": "false"
          }
        ]
      }
    },
    "bsc": {
      "production": {
        "1.0.0": [
          {
            "ADDRESS": "0x9b11bc9FAc17c058CAB6286b0c785bE6a65492EF",
            "OPTIMIZER_RUNS": "1000000",
            "TIMESTAMP": "2023-05-17 17:32:12",
            "CONSTRUCTOR_ARGS": "0x00000000000000000000000011f11121df7256c40339393b0fb045321022ce44000000000000000000000000f1d67e1dddc87e2858c87ebd5b19f99a4e297541",
            "VERIFIED": "true"
          }
        ]
      }
    },
    "mainnet": {
      "production": {
        "1.0.0": [
          {
            "ADDRESS": "0x9b11bc9FAc17c058CAB6286b0c785bE6a65492EF",
            "OPTIMIZER_RUNS": "1000000",
            "TIMESTAMP": "2023-05-17 22:06:47",
            "CONSTRUCTOR_ARGS": "0x00000000000000000000000011f11121df7256c40339393b0fb045321022ce44000000000000000000000000f1d67e1dddc87e2858c87ebd5b19f99a4e297541",
            "VERIFIED": "true"
          }
        ]
      }
    },
    "gnosis": {
      "production": {
        "1.0.0": [
          {
            "ADDRESS": "0x9b11bc9FAc17c058CAB6286b0c785bE6a65492EF",
            "OPTIMIZER_RUNS": "1000000",
            "TIMESTAMP": "2023-05-17 22:06:29",
            "CONSTRUCTOR_ARGS": "0x00000000000000000000000011f11121df7256c40339393b0fb045321022ce44000000000000000000000000f1d67e1dddc87e2858c87ebd5b19f99a4e297541",
            "SALT": "",
            "VERIFIED": "true"
          }
        ]
      }
    },
    "polygon": {
      "production": {
        "1.0.0": [
          {
            "ADDRESS": "0x9b11bc9FAc17c058CAB6286b0c785bE6a65492EF",
            "OPTIMIZER_RUNS": "1000000",
            "TIMESTAMP": "2023-05-17 22:07:00",
            "CONSTRUCTOR_ARGS": "0x00000000000000000000000011f11121df7256c40339393b0fb045321022ce44000000000000000000000000f1d67e1dddc87e2858c87ebd5b19f99a4e297541",
            "VERIFIED": "true"
          }
        ]
      }
    },
    "fantom": {
      "production": {
        "1.0.0": [
          {
            "ADDRESS": "0x9b11bc9FAc17c058CAB6286b0c785bE6a65492EF",
            "OPTIMIZER_RUNS": "1000000",
            "TIMESTAMP": "2023-05-17 22:12:12",
            "CONSTRUCTOR_ARGS": "0x00000000000000000000000011f11121df7256c40339393b0fb045321022ce44000000000000000000000000f1d67e1dddc87e2858c87ebd5b19f99a4e297541",
            "SALT": "",
            "VERIFIED": "true"
          }
        ]
      }
    },
    "okx": {
      "production": {
        "1.0.0": [
          {
            "ADDRESS": "0x9b11bc9FAc17c058CAB6286b0c785bE6a65492EF",
            "OPTIMIZER_RUNS": "1000000",
            "TIMESTAMP": "2023-05-17 23:23:09",
            "CONSTRUCTOR_ARGS": "0x00000000000000000000000011f11121df7256c40339393b0fb045321022ce44000000000000000000000000f1d67e1dddc87e2858c87ebd5b19f99a4e297541",
            "VERIFIED": "false"
          }
        ]
      }
    },
    "moonriver": {
      "production": {
        "1.0.0": [
          {
            "ADDRESS": "0x9b11bc9FAc17c058CAB6286b0c785bE6a65492EF",
            "OPTIMIZER_RUNS": "1000000",
            "TIMESTAMP": "2023-05-17 23:23:21",
            "CONSTRUCTOR_ARGS": "0x00000000000000000000000011f11121df7256c40339393b0fb045321022ce44000000000000000000000000f1d67e1dddc87e2858c87ebd5b19f99a4e297541",
            "VERIFIED": "true"
          }
        ]
      }
    },
    "avalanche": {
      "production": {
        "1.0.0": [
          {
            "ADDRESS": "0x9b11bc9FAc17c058CAB6286b0c785bE6a65492EF",
            "OPTIMIZER_RUNS": "1000000",
            "TIMESTAMP": "2023-05-17 23:23:55",
            "CONSTRUCTOR_ARGS": "0x00000000000000000000000011f11121df7256c40339393b0fb045321022ce44000000000000000000000000f1d67e1dddc87e2858c87ebd5b19f99a4e297541",
            "VERIFIED": "true"
          }
        ]
      }
    },
    "moonbeam": {
      "production": {
        "1.0.0": [
          {
            "ADDRESS": "0x9b11bc9FAc17c058CAB6286b0c785bE6a65492EF",
            "OPTIMIZER_RUNS": "1000000",
            "TIMESTAMP": "2023-05-18 12:25:42",
            "CONSTRUCTOR_ARGS": "0x00000000000000000000000011f11121df7256c40339393b0fb045321022ce44000000000000000000000000f1d67e1dddc87e2858c87ebd5b19f99a4e297541",
            "VERIFIED": "true"
          }
        ]
      }
    },
    "fuse": {
      "production": {
        "1.0.0": [
          {
            "ADDRESS": "0x9b11bc9FAc17c058CAB6286b0c785bE6a65492EF",
            "OPTIMIZER_RUNS": "1000000",
            "TIMESTAMP": "2023-05-18 11:43:59",
            "CONSTRUCTOR_ARGS": "0x00000000000000000000000011f11121df7256c40339393b0fb045321022ce44000000000000000000000000f1d67e1dddc87e2858c87ebd5b19f99a4e297541",
            "VERIFIED": "true"
          }
        ]
      }
    },
    "cronos": {
      "production": {
        "1.0.0": [
          {
            "ADDRESS": "0x9b11bc9FAc17c058CAB6286b0c785bE6a65492EF",
            "OPTIMIZER_RUNS": "1000000",
            "TIMESTAMP": "2023-05-18 11:46:39",
            "CONSTRUCTOR_ARGS": "0x00000000000000000000000011f11121df7256c40339393b0fb045321022ce44000000000000000000000000f1d67e1dddc87e2858c87ebd5b19f99a4e297541",
            "VERIFIED": "true"
          }
        ]
      }
    },
    "celo": {
      "production": {
        "1.0.0": [
          {
            "ADDRESS": "0x9b11bc9FAc17c058CAB6286b0c785bE6a65492EF",
            "OPTIMIZER_RUNS": "1000000",
            "TIMESTAMP": "2023-05-18 11:57:35",
            "CONSTRUCTOR_ARGS": "0x00000000000000000000000011f11121df7256c40339393b0fb045321022ce44000000000000000000000000f1d67e1dddc87e2858c87ebd5b19f99a4e297541",
            "VERIFIED": "true"
          }
        ]
      }
    },
    "velas": {
      "production": {
        "1.0.0": [
          {
            "ADDRESS": "0x9b11bc9FAc17c058CAB6286b0c785bE6a65492EF",
            "OPTIMIZER_RUNS": "1000000",
            "TIMESTAMP": "2023-05-18 12:10:08",
            "CONSTRUCTOR_ARGS": "0x00000000000000000000000011f11121df7256c40339393b0fb045321022ce44000000000000000000000000f1d67e1dddc87e2858c87ebd5b19f99a4e297541",
            "VERIFIED": "true"
          }
        ]
      }
    },
    "evmos": {
      "production": {
        "1.0.0": [
          {
            "ADDRESS": "0x9b11bc9FAc17c058CAB6286b0c785bE6a65492EF",
            "OPTIMIZER_RUNS": "1000000",
            "TIMESTAMP": "2023-05-18 12:18:27",
            "CONSTRUCTOR_ARGS": "0x00000000000000000000000011f11121df7256c40339393b0fb045321022ce44000000000000000000000000f1d67e1dddc87e2858c87ebd5b19f99a4e297541",
            "VERIFIED": "true"
          }
        ]
      }
    },
    "aurora": {
      "production": {
        "1.0.0": [
          {
            "ADDRESS": "0x9b11bc9FAc17c058CAB6286b0c785bE6a65492EF",
            "OPTIMIZER_RUNS": "1000000",
            "TIMESTAMP": "2023-05-18 12:29:10",
            "CONSTRUCTOR_ARGS": "0x00000000000000000000000011f11121df7256c40339393b0fb045321022ce44000000000000000000000000f1d67e1dddc87e2858c87ebd5b19f99a4e297541",
            "SALT": "",
            "VERIFIED": "true"
          }
        ]
      }
    },
    "boba": {
      "production": {
        "1.0.0": [
          {
            "ADDRESS": "0x9b11bc9FAc17c058CAB6286b0c785bE6a65492EF",
            "OPTIMIZER_RUNS": "1000000",
            "TIMESTAMP": "2023-05-18 12:47:00",
            "CONSTRUCTOR_ARGS": "0x00000000000000000000000011f11121df7256c40339393b0fb045321022ce44000000000000000000000000f1d67e1dddc87e2858c87ebd5b19f99a4e297541",
            "VERIFIED": "true"
          }
        ]
      }
    },
    "polygonzkevm": {
      "production": {
        "1.0.0": [
          {
            "ADDRESS": "0x9b11bc9FAc17c058CAB6286b0c785bE6a65492EF",
            "OPTIMIZER_RUNS": "1000000",
            "TIMESTAMP": "2023-06-01 13:05:26",
            "CONSTRUCTOR_ARGS": "0x00000000000000000000000011f11121df7256c40339393b0fb045321022ce44000000000000000000000000f1d67e1dddc87e2858c87ebd5b19f99a4e297541",
            "VERIFIED": "false"
          }
        ]
      }
    },
    "mumbai": {
      "staging": {
        "1.0.0": [
          {
            "ADDRESS": "0x5Bd7BBBd7C20043D3671E538e5708953DdA7b1dD",
            "OPTIMIZER_RUNS": "1000000",
            "TIMESTAMP": "2023-06-07 13:20:00",
            "CONSTRUCTOR_ARGS": "0x000000000000000000000000f39fd6e51aad88f6f4ce6ab8827279cfffb92266000000000000000000000000ebc451739ed4ed50e1a394f4757cdd3af4ea032b",
            "SALT": "",
            "VERIFIED": "true"
          }
        ]
      }
    },
    "base": {
      "production": {
        "1.0.0": [
          {
            "ADDRESS": "0x5049cD555B607bFcC553C0A29291C2591403C7a2",
            "OPTIMIZER_RUNS": "1000000",
            "TIMESTAMP": "2023-08-15 15:48:37",
            "CONSTRUCTOR_ARGS": "0x00000000000000000000000011f11121df7256c40339393b0fb045321022ce44000000000000000000000000b09e20930242327f9ac4da95dd0c421fbe15d4db",
            "SALT": "",
            "VERIFIED": "true"
          }
        ]
      }
    },
    "linea": {
      "production": {
        "1.0.0": [
          {
            "ADDRESS": "0xF3a09f97D6074394E8a1606988fE92aF37c4a33c",
            "OPTIMIZER_RUNS": "1000000",
            "TIMESTAMP": "2023-08-25 12:25:21",
            "CONSTRUCTOR_ARGS": "0x00000000000000000000000011f11121df7256c40339393b0fb045321022ce4400000000000000000000000093bb2f207b9e3d8baa3523fa2ce3d8411fc419b8",
            "SALT": "",
            "VERIFIED": "true"
          }
        ]
      }
    }
  },
  "AcrossFacet": {
    "optimism": {
      "production": {
        "1.0.0": [
          {
            "ADDRESS": "0xCd063F35ed6f6d9B036284475B7779FdCf1Dd76C",
            "OPTIMIZER_RUNS": "1000000",
            "TIMESTAMP": "2023-04-12 10:41:11",
            "CONSTRUCTOR_ARGS": "0x000000000000000000000000a420b2d1c0841415a695b81e5b867bcd07dff8c90000000000000000000000004200000000000000000000000000000000000006",
            "VERIFIED": "true"
          }
        ],
        "2.0.0": [
          {
            "ADDRESS": "0xBeE13d99dD633fEAa2a0935f00CbC859F8305FA7",
            "OPTIMIZER_RUNS": "1000000",
            "TIMESTAMP": "2023-07-25 21:53:41",
            "CONSTRUCTOR_ARGS": "0x0000000000000000000000006f26bf09b1c792e3228e5467807a900a503c02810000000000000000000000004200000000000000000000000000000000000006",
            "SALT": "",
            "VERIFIED": "true"
          }
        ]
      }
    },
    "arbitrum": {
      "production": {
        "1.0.0": [
          {
            "ADDRESS": "0xCd063F35ed6f6d9B036284475B7779FdCf1Dd76C",
            "OPTIMIZER_RUNS": "1000000",
            "TIMESTAMP": "2023-04-12 13:58:41",
            "CONSTRUCTOR_ARGS": "0x000000000000000000000000b88690461ddbab6f04dfad7df66b7725942feb9c00000000000000000000000082af49447d8a07e3bd95bd0d56f35241523fbab1",
            "VERIFIED": "true"
          }
        ],
        "2.0.0": [
          {
            "ADDRESS": "0xBeE13d99dD633fEAa2a0935f00CbC859F8305FA7",
            "OPTIMIZER_RUNS": "1000000",
            "TIMESTAMP": "2023-07-20 12:26:13",
            "CONSTRUCTOR_ARGS": "0x000000000000000000000000e35e9842fceaca96570b734083f4a58e8f7c5f2a00000000000000000000000082af49447d8a07e3bd95bd0d56f35241523fbab1",
            "SALT": "",
            "VERIFIED": "true"
          }
        ]
      },
      "staging": {
        "2.0.0": [
          {
            "ADDRESS": "0x2c00664E9821a7cC454D22FD0BCF1c60d410951E",
            "OPTIMIZER_RUNS": "1000000",
            "TIMESTAMP": "2023-06-27 19:14:33",
            "CONSTRUCTOR_ARGS": "0x000000000000000000000000e35e9842fceaca96570b734083f4a58e8f7c5f2a00000000000000000000000082af49447d8a07e3bd95bd0d56f35241523fbab1",
            "SALT": "27062023",
            "VERIFIED": "true"
          }
        ]
      }
    },
    "mumbai": {
      "production": {
        "1.0.0": [
          {
            "ADDRESS": "0x67c40A4da7B00B68bA6DE2D33B9af6A693F3d8C5",
            "OPTIMIZER_RUNS": "1000000",
            "TIMESTAMP": "2023-04-17 16:48:25",
            "CONSTRUCTOR_ARGS": "0x000000000000000000000000fd9e2642a170add10f53ee14a93fcf2f31924944000000000000000000000000a6fa4fb5f76172d178d61b04b0ecd319c5d1c0aa",
            "VERIFIED": "true"
          }
        ],
        "2.0.0": [
          {
            "ADDRESS": "0x2A7568Fd6dffA6F7578cdF010398BffAa53cc7c0",
            "OPTIMIZER_RUNS": "1000000",
            "TIMESTAMP": "2023-05-15 13:26:20",
            "CONSTRUCTOR_ARGS": "0x00000000000000000000000045ff03629d024b7763275e732a2d80202c18b31c0000000000000000000000009c3c9283d3e44854697cd22d3faa240cfb032889",
            "VERIFIED": "true"
          }
        ]
      },
      "staging": {
        "2.0.0": [
          {
            "ADDRESS": "0x2c29ca74714d34C5fd34A824da9C021005B1fB91",
            "OPTIMIZER_RUNS": "1000000",
            "TIMESTAMP": "2023-05-04 19:59:23",
            "CONSTRUCTOR_ARGS": "0x000000000000000000000000fd9e2642a170add10f53ee14a93fcf2f31924944000000000000000000000000a6fa4fb5f76172d178d61b04b0ecd319c5d1c0aa",
            "VERIFIED": "true"
          }
        ]
      }
    },
    "testNetwork": {
      "production": {
        "1.0.0": [
          {
            "ADDRESS": "0x1222",
            "OPTIMIZER_RUNS": "1000000",
            "TIMESTAMP": "2023-04-12 13:44:40",
            "CONSTRUCTOR_ARGS": "0x",
            "VERIFIED": "false"
          }
        ]
      }
    },
    "polygon": {
      "production": {
        "2.0.0": [
          {
            "ADDRESS": "0xBeE13d99dD633fEAa2a0935f00CbC859F8305FA7",
            "OPTIMIZER_RUNS": "1000000",
            "TIMESTAMP": "2023-07-20 14:17:28",
            "CONSTRUCTOR_ARGS": "0x0000000000000000000000009295ee1d8c5b022be115a2ad3c30c72e34e7f0960000000000000000000000007ceb23fd6bc0add59e62ac25578270cff1b9f619",
            "SALT": "",
            "VERIFIED": "true"
          }
        ]
      },
      "staging": {
        "2.0.0": [
          {
            "ADDRESS": "0x2c00664E9821a7cC454D22FD0BCF1c60d410951E",
            "OPTIMIZER_RUNS": "1000000",
            "TIMESTAMP": "2023-06-27 16:58:10",
            "CONSTRUCTOR_ARGS": "0x0000000000000000000000009295ee1d8c5b022be115a2ad3c30c72e34e7f0960000000000000000000000007ceb23fd6bc0add59e62ac25578270cff1b9f619",
            "SALT": "27062023",
            "VERIFIED": "true"
          }
        ]
      }
    },
    "mainnet": {
      "production": {
        "2.0.0": [
          {
            "ADDRESS": "0xBeE13d99dD633fEAa2a0935f00CbC859F8305FA7",
            "OPTIMIZER_RUNS": "1000000",
            "TIMESTAMP": "2023-07-27 16:07:40",
            "CONSTRUCTOR_ARGS": "0x0000000000000000000000005c7bcd6e7de5423a257d81b442095a1a6ced35c5000000000000000000000000c02aaa39b223fe8d0a0e5c4f27ead9083c756cc2",
            "SALT": "",
            "VERIFIED": "true"
          }
        ]
      }
    },
    "goerli": {
      "production": {
        "2.0.0": [
          {
            "ADDRESS": "0x2A7568Fd6dffA6F7578cdF010398BffAa53cc7c0",
            "OPTIMIZER_RUNS": "1000000",
            "TIMESTAMP": "2023-05-18 14:13:58",
            "CONSTRUCTOR_ARGS": "0x000000000000000000000000ec88d3c08e2939562ff8188b4e30a52236c3ff09000000000000000000000000b4fbf271143f4fbf7b91a5ded31805e42b2208d6",
            "VERIFIED": "true"
          }
        ]
      }
    },
    "lineatest": {
      "production": {
        "2.0.0": [
          {
            "ADDRESS": "0x2A7568Fd6dffA6F7578cdF010398BffAa53cc7c0",
            "OPTIMIZER_RUNS": "1000000",
            "TIMESTAMP": "2023-05-15 16:04:32",
            "CONSTRUCTOR_ARGS": "0x00000000000000000000000000000000000000000000000000000000000000200000000000000000000000000000000000000000000000000000000000000020",
            "VERIFIED": "false"
          }
        ]
      }
    },
    "base": {
      "staging": {
        "2.0.0": [
          {
            "ADDRESS": "0x2b1efBFbe38920959F5C4d90C235272474978a1F",
            "OPTIMIZER_RUNS": "1000000",
            "TIMESTAMP": "2023-09-06 11:13:26",
            "CONSTRUCTOR_ARGS": "0x00000000000000000000000009aea4b2242abc8bb4bb78d537a67a245a7bec640000000000000000000000004200000000000000000000000000000000000006",
            "SALT": "",
            "VERIFIED": "true"
          }
        ]
      },
      "production": {
        "2.0.0": [
          {
            "ADDRESS": "0x98e3E949E8310D836A625495eA70eEAa92073862",
            "OPTIMIZER_RUNS": "1000000",
            "TIMESTAMP": "2023-09-06 11:22:20",
            "CONSTRUCTOR_ARGS": "0x00000000000000000000000009aea4b2242abc8bb4bb78d537a67a245a7bec640000000000000000000000004200000000000000000000000000000000000006",
            "SALT": "",
            "VERIFIED": "true"
          }
        ]
      }
    },
    "zksync": {
      "production": {
        "2.0.0": [
          {
            "ADDRESS": "0x25350de1ba213e17dd9fc7a88261db615268e15f",
            "OPTIMIZER_RUNS": "1000000",
            "TIMESTAMP": "2023-09-11 14:22:20",
            "CONSTRUCTOR_ARGS": "0x000000000000000000000000e0b015e54d54fc84a6cb9b666099c46ade9335ff0000000000000000000000005aea5775959fbc2557cc8789bc1bf90a239d9a91",
            "SALT": "",
            "VERIFIED": "false"
          }
        ]
      }
    }
  },
  "CBridgeFacet": {
    "optimism": {
      "production": {
        "1.0.0": [
          {
            "ADDRESS": "0x3b70Eb33948Fbfdc3f2F2491b96DFB1Aa18054E0",
            "OPTIMIZER_RUNS": "1000000",
            "TIMESTAMP": "2023-07-25 21:57:29",
            "CONSTRUCTOR_ARGS": "0x0000000000000000000000009d39fc627a6d9d9f8c831c16995b209548cc3401",
            "SALT": "",
            "VERIFIED": "true"
          }
        ]
      }
    },
    "arbitrum": {
      "production": {
        "1.0.0": [
          {
            "ADDRESS": "0x3b70Eb33948Fbfdc3f2F2491b96DFB1Aa18054E0",
            "OPTIMIZER_RUNS": "1000000",
            "TIMESTAMP": "2023-07-20 12:31:00",
            "CONSTRUCTOR_ARGS": "0x0000000000000000000000001619de6b6b20ed217a58d00f37b9d47c7663feca",
            "SALT": "",
            "VERIFIED": "true"
          }
        ]
      },
      "staging": {
        "1.0.0": [
          {
            "ADDRESS": "0xF2296395610b782A47452d62b7Ad1188c486c147",
            "OPTIMIZER_RUNS": "1000000",
            "TIMESTAMP": "2023-06-27 19:15:35",
            "CONSTRUCTOR_ARGS": "0x0000000000000000000000001619de6b6b20ed217a58d00f37b9d47c7663feca",
            "SALT": "27062023",
            "VERIFIED": "true"
          }
        ]
      }
    },
    "moonbeam": {
      "production": {
        "1.0.0": [
          {
            "ADDRESS": "0x3b70Eb33948Fbfdc3f2F2491b96DFB1Aa18054E0",
            "OPTIMIZER_RUNS": "1000000",
            "TIMESTAMP": "2023-07-24 15:18:56",
            "CONSTRUCTOR_ARGS": "0x000000000000000000000000841ce48f9446c8e281d3f1444cb859b4a6d0738c",
            "SALT": "",
            "VERIFIED": "true"
          }
        ]
      }
    },
    "mumbai": {
      "production": {
        "1.0.0": [
          {
            "ADDRESS": "0xA1Edc2eD671Dfa77eD2dCD2ee012F82e4807A75a",
            "OPTIMIZER_RUNS": "1000000",
            "TIMESTAMP": "2023-05-15 13:31:52",
            "CONSTRUCTOR_ARGS": "0x000000000000000000000000f89354f314faf344abd754924438ba798e306df2",
            "VERIFIED": "true"
          }
        ]
      }
    },
    "goerli": {
      "production": {
        "1.0.0": [
          {
            "ADDRESS": "0xA1Edc2eD671Dfa77eD2dCD2ee012F82e4807A75a",
            "OPTIMIZER_RUNS": "1000000",
            "TIMESTAMP": "2023-05-18 14:18:49",
            "CONSTRUCTOR_ARGS": "0x000000000000000000000000358234b325ef9ea8115291a8b81b7d33a2fa762d",
            "VERIFIED": "true"
          }
        ]
      }
    },
    "lineatest": {
      "production": {
        "1.0.0": [
          {
            "ADDRESS": "0xA1Edc2eD671Dfa77eD2dCD2ee012F82e4807A75a",
            "OPTIMIZER_RUNS": "1000000",
            "TIMESTAMP": "2023-05-15 16:12:16",
            "CONSTRUCTOR_ARGS": "0x0000000000000000000000000000000000000000000000000000000000000020",
            "VERIFIED": "false"
          }
        ]
      }
    },
    "mainnet": {
      "production": {
        "1.0.0": [
          {
            "ADDRESS": "0x3b70Eb33948Fbfdc3f2F2491b96DFB1Aa18054E0",
            "OPTIMIZER_RUNS": "1000000",
            "TIMESTAMP": "2023-07-27 16:15:43",
            "CONSTRUCTOR_ARGS": "0x0000000000000000000000005427fefa711eff984124bfbb1ab6fbf5e3da1820",
            "SALT": "",
            "VERIFIED": "true"
          }
        ]
      }
    },
    "bsc": {
      "production": {
        "1.0.0": [
          {
            "ADDRESS": "0x3b70Eb33948Fbfdc3f2F2491b96DFB1Aa18054E0",
            "OPTIMIZER_RUNS": "1000000",
            "TIMESTAMP": "2023-07-21 13:36:28",
            "CONSTRUCTOR_ARGS": "0x000000000000000000000000dd90e5e87a2081dcf0391920868ebc2ffb81a1af",
            "SALT": "",
            "VERIFIED": "true"
          }
        ]
      }
    },
    "avalanche": {
      "production": {
        "1.0.0": [
          {
            "ADDRESS": "0x3b70Eb33948Fbfdc3f2F2491b96DFB1Aa18054E0",
            "OPTIMIZER_RUNS": "1000000",
            "TIMESTAMP": "2023-07-20 17:12:51",
            "CONSTRUCTOR_ARGS": "0x000000000000000000000000ef3c714c9425a8f3697a9c969dc1af30ba82e5d4",
            "SALT": "",
            "VERIFIED": "true"
          }
        ]
      }
    },
    "polygon": {
      "production": {
        "1.0.0": [
          {
            "ADDRESS": "0x3b70Eb33948Fbfdc3f2F2491b96DFB1Aa18054E0",
            "OPTIMIZER_RUNS": "1000000",
            "TIMESTAMP": "2023-07-20 14:27:46",
            "CONSTRUCTOR_ARGS": "0x00000000000000000000000088dcdc47d2f83a99cf0000fdf667a468bb958a78",
            "SALT": "",
            "VERIFIED": "true"
          }
        ]
      },
      "staging": {
        "1.0.0": [
          {
            "ADDRESS": "0xF2296395610b782A47452d62b7Ad1188c486c147",
            "OPTIMIZER_RUNS": "1000000",
            "TIMESTAMP": "2023-06-27 16:59:10",
            "CONSTRUCTOR_ARGS": "0x00000000000000000000000088dcdc47d2f83a99cf0000fdf667a468bb958a78",
            "SALT": "27062023",
            "VERIFIED": "true"
          }
        ]
      }
    },
    "gnosis": {
      "production": {
        "1.0.0": [
          {
            "ADDRESS": "0x3b70Eb33948Fbfdc3f2F2491b96DFB1Aa18054E0",
            "OPTIMIZER_RUNS": "1000000",
            "TIMESTAMP": "2023-07-24 14:08:33",
            "CONSTRUCTOR_ARGS": "0x0000000000000000000000003795c36e7d12a8c252a20c5a7b455f7c57b60283",
            "SALT": "",
            "VERIFIED": "true"
          }
        ]
      }
    },
    "fantom": {
      "production": {
        "1.0.0": [
          {
            "ADDRESS": "0x3b70Eb33948Fbfdc3f2F2491b96DFB1Aa18054E0",
            "OPTIMIZER_RUNS": "1000000",
            "TIMESTAMP": "2023-07-25 19:31:44",
            "CONSTRUCTOR_ARGS": "0x000000000000000000000000374b8a9f3ec5eb2d97eca84ea27aca45aa1c57ef",
            "SALT": "",
            "VERIFIED": "true"
          }
        ]
      }
    },
    "okx": {
      "production": {
        "1.0.0": [
          {
            "ADDRESS": "0x3b70Eb33948Fbfdc3f2F2491b96DFB1Aa18054E0",
            "OPTIMIZER_RUNS": "1000000",
            "TIMESTAMP": "2023-07-25 12:59:51",
            "CONSTRUCTOR_ARGS": "0x0000000000000000000000006a2d262d56735dba19dd70682b39f6be9a931d98",
            "SALT": "",
            "VERIFIED": "false"
          }
        ]
      }
    },
    "moonriver": {
      "production": {
        "1.0.0": [
          {
            "ADDRESS": "0x3b70Eb33948Fbfdc3f2F2491b96DFB1Aa18054E0",
            "OPTIMIZER_RUNS": "1000000",
            "TIMESTAMP": "2023-07-25 12:36:58",
            "CONSTRUCTOR_ARGS": "0x000000000000000000000000841ce48f9446c8e281d3f1444cb859b4a6d0738c",
            "SALT": "",
            "VERIFIED": "true"
          }
        ]
      }
    },
    "celo": {
      "production": {
        "1.0.0": [
          {
            "ADDRESS": "0x0708c608e53B25d4B323E21a07d7a183a90C1D1E",
            "OPTIMIZER_RUNS": "1000000",
            "TIMESTAMP": "2023-07-19 14:52:50",
            "CONSTRUCTOR_ARGS": "0x000000000000000000000000bb7684cc5408f4dd0921e5c2cadd547b8f1ad573",
            "SALT": "",
            "VERIFIED": "true"
          }
        ]
      }
    },
    "evmos": {
      "production": {
        "1.0.0": [
          {
            "ADDRESS": "0x3b70Eb33948Fbfdc3f2F2491b96DFB1Aa18054E0",
            "OPTIMIZER_RUNS": "1000000",
            "TIMESTAMP": "2023-07-25 18:42:05",
            "CONSTRUCTOR_ARGS": "0x0000000000000000000000005f52b9d1c0853da636e178169e6b426e4ccfa813",
            "SALT": "",
            "VERIFIED": "true"
          }
        ]
      }
    },
    "aurora": {
      "production": {
        "1.0.0": [
          {
            "ADDRESS": "0x3b70Eb33948Fbfdc3f2F2491b96DFB1Aa18054E0",
            "OPTIMIZER_RUNS": "1000000",
            "TIMESTAMP": "2023-07-20 16:45:13",
            "CONSTRUCTOR_ARGS": "0x000000000000000000000000841ce48f9446c8e281d3f1444cb859b4a6d0738c",
            "SALT": "",
            "VERIFIED": "true"
          }
        ]
      }
    },
    "boba": {
      "production": {
        "1.0.0": [
          {
            "ADDRESS": "0x3b70Eb33948Fbfdc3f2F2491b96DFB1Aa18054E0",
            "OPTIMIZER_RUNS": "1000000",
            "TIMESTAMP": "2023-07-21 12:58:15",
            "CONSTRUCTOR_ARGS": "0x000000000000000000000000841ce48f9446c8e281d3f1444cb859b4a6d0738c",
            "SALT": "",
            "VERIFIED": "true"
          }
        ]
      }
    },
    "polygonzkevm": {
      "production": {
        "1.0.0": [
          {
            "ADDRESS": "0x3b70Eb33948Fbfdc3f2F2491b96DFB1Aa18054E0",
            "OPTIMIZER_RUNS": "1000000",
            "TIMESTAMP": "2023-07-25 19:02:57",
            "CONSTRUCTOR_ARGS": "0x000000000000000000000000d46f8e428a06789b5884df54e029e738277388d1",
            "SALT": "",
            "VERIFIED": "false"
          }
        ]
      }
    },
    "linea": {
      "production": {
        "1.0.0": [
          {
            "ADDRESS": "0x1bdAcD14BD00861EA4042d4bF151731F1b239f4a",
            "OPTIMIZER_RUNS": "1000000",
            "TIMESTAMP": "2023-08-25 12:31:29",
            "CONSTRUCTOR_ARGS": "0x0000000000000000000000009b36f165bab9ebe611d491180418d8de4b8f3a1f",
            "SALT": "",
            "VERIFIED": "true"
          }
        ]
      }
    }
  },
  "GenericSwapFacet": {
    "optimism": {
      "production": {
        "1.0.0": [
          {
            "ADDRESS": "0xE0c5e721b40D54f2aA09418B1237db9d88220C73",
            "OPTIMIZER_RUNS": "1000000",
            "TIMESTAMP": "2023-07-25 21:51:46",
            "CONSTRUCTOR_ARGS": "0x",
            "SALT": "",
            "VERIFIED": "true"
          }
        ]
      }
    },
    "arbitrum": {
      "production": {
        "1.0.0": [
          {
            "ADDRESS": "0xE0c5e721b40D54f2aA09418B1237db9d88220C73",
            "OPTIMIZER_RUNS": "1000000",
            "TIMESTAMP": "2023-07-20 12:24:21",
            "CONSTRUCTOR_ARGS": "0x",
            "SALT": "",
            "VERIFIED": "true"
          }
        ]
      },
      "staging": {
        "1.0.0": [
          {
            "ADDRESS": "0xA08EcCb4aDd1556CC42ABD5d8dFbEe8a56012359",
            "OPTIMIZER_RUNS": "1000000",
            "TIMESTAMP": "2023-06-27 19:17:51",
            "CONSTRUCTOR_ARGS": "0x",
            "SALT": "27062023",
            "VERIFIED": "true"
          }
        ]
      }
    },
    "moonbeam": {
      "production": {
        "1.0.0": [
          {
            "ADDRESS": "0xE0c5e721b40D54f2aA09418B1237db9d88220C73",
            "OPTIMIZER_RUNS": "1000000",
            "TIMESTAMP": "2023-07-24 15:13:02",
            "CONSTRUCTOR_ARGS": "0x",
            "SALT": "",
            "VERIFIED": "true"
          }
        ]
      }
    },
    "mumbai": {
      "production": {
        "1.0.0": [
          {
            "ADDRESS": "0x2fF4484bcaEf13e4a1Db84E6af882c9d66c97e3F",
            "OPTIMIZER_RUNS": "1000000",
            "TIMESTAMP": "2023-05-15 13:33:42",
            "CONSTRUCTOR_ARGS": "0x",
            "VERIFIED": "true"
          }
        ]
      },
      "staging": {
        "1.0.0": [
          {
            "ADDRESS": "0xA08EcCb4aDd1556CC42ABD5d8dFbEe8a56012359",
            "OPTIMIZER_RUNS": "1000000",
            "TIMESTAMP": "2023-07-05 14:57:54",
            "CONSTRUCTOR_ARGS": "0x",
            "SALT": "",
            "VERIFIED": "true"
          }
        ]
      }
    },
    "goerli": {
      "production": {
        "1.0.0": [
          {
            "ADDRESS": "0x2fF4484bcaEf13e4a1Db84E6af882c9d66c97e3F",
            "OPTIMIZER_RUNS": "1000000",
            "TIMESTAMP": "2023-05-18 14:20:24",
            "CONSTRUCTOR_ARGS": "0x",
            "VERIFIED": "true"
          }
        ]
      }
    },
    "lineatest": {
      "production": {
        "1.0.0": [
          {
            "ADDRESS": "0x2fF4484bcaEf13e4a1Db84E6af882c9d66c97e3F",
            "OPTIMIZER_RUNS": "1000000",
            "TIMESTAMP": "2023-05-15 16:16:07",
            "CONSTRUCTOR_ARGS": "0x",
            "VERIFIED": "false"
          }
        ]
      }
    },
    "bsc": {
      "production": {
        "1.0.0": [
          {
            "ADDRESS": "0xE0c5e721b40D54f2aA09418B1237db9d88220C73",
            "OPTIMIZER_RUNS": "1000000",
            "TIMESTAMP": "2023-07-21 13:31:24",
            "CONSTRUCTOR_ARGS": "0x",
            "SALT": "",
            "VERIFIED": "true"
          }
        ]
      },
      "staging": {
        "1.0.0": [
          {
            "ADDRESS": "0xA08EcCb4aDd1556CC42ABD5d8dFbEe8a56012359",
            "OPTIMIZER_RUNS": "1000000",
            "TIMESTAMP": "2023-07-03 13:23:24",
            "CONSTRUCTOR_ARGS": "0x",
            "SALT": "27062023",
            "VERIFIED": "true"
          }
        ]
      }
    },
    "mainnet": {
      "production": {
        "1.0.0": [
          {
            "ADDRESS": "0xE0c5e721b40D54f2aA09418B1237db9d88220C73",
            "OPTIMIZER_RUNS": "1000000",
            "TIMESTAMP": "2023-07-27 16:03:42",
            "CONSTRUCTOR_ARGS": "0x",
            "SALT": "",
            "VERIFIED": "true"
          }
        ]
      },
      "staging": {
        "1.0.0": [
          {
            "ADDRESS": "0x2fF4484bcaEf13e4a1Db84E6af882c9d66c97e3F",
            "OPTIMIZER_RUNS": "1000000",
            "TIMESTAMP": "2023-05-17 22:29:48",
            "CONSTRUCTOR_ARGS": "0x",
            "VERIFIED": "true"
          }
        ]
      }
    },
    "gnosis": {
      "production": {
        "1.0.0": [
          {
            "ADDRESS": "0xE0c5e721b40D54f2aA09418B1237db9d88220C73",
            "OPTIMIZER_RUNS": "1000000",
            "TIMESTAMP": "2023-07-24 14:04:47",
            "CONSTRUCTOR_ARGS": "0x",
            "SALT": "",
            "VERIFIED": "true"
          }
        ]
      },
      "staging": {
        "1.0.0": [
          {
            "ADDRESS": "0xA08EcCb4aDd1556CC42ABD5d8dFbEe8a56012359",
            "OPTIMIZER_RUNS": "1000000",
            "TIMESTAMP": "2023-06-27 17:47:28",
            "CONSTRUCTOR_ARGS": "0x",
            "SALT": "",
            "VERIFIED": "true"
          }
        ]
      }
    },
    "polygon": {
      "production": {
        "1.0.0": [
          {
            "ADDRESS": "0xE0c5e721b40D54f2aA09418B1237db9d88220C73",
            "OPTIMIZER_RUNS": "1000000",
            "TIMESTAMP": "2023-07-20 14:14:01",
            "CONSTRUCTOR_ARGS": "0x",
            "SALT": "",
            "VERIFIED": "true"
          }
        ]
      },
      "staging": {
        "1.0.0": [
          {
            "ADDRESS": "0xA08EcCb4aDd1556CC42ABD5d8dFbEe8a56012359",
            "OPTIMIZER_RUNS": "1000000",
            "TIMESTAMP": "2023-06-27 17:04:07",
            "CONSTRUCTOR_ARGS": "0x",
            "SALT": "27062023",
            "VERIFIED": "true"
          }
        ]
      }
    },
    "fantom": {
      "production": {
        "1.0.0": [
          {
            "ADDRESS": "0xE0c5e721b40D54f2aA09418B1237db9d88220C73",
            "OPTIMIZER_RUNS": "1000000",
            "TIMESTAMP": "2023-07-25 19:30:10",
            "CONSTRUCTOR_ARGS": "0x",
            "SALT": "",
            "VERIFIED": "true"
          }
        ]
      }
    },
    "okx": {
      "production": {
        "1.0.0": [
          {
            "ADDRESS": "0xE0c5e721b40D54f2aA09418B1237db9d88220C73",
            "OPTIMIZER_RUNS": "1000000",
            "TIMESTAMP": "2023-07-25 12:58:26",
            "CONSTRUCTOR_ARGS": "0x",
            "SALT": "",
            "VERIFIED": "false"
          }
        ]
      }
    },
    "moonriver": {
      "production": {
        "1.0.0": [
          {
            "ADDRESS": "0xE0c5e721b40D54f2aA09418B1237db9d88220C73",
            "OPTIMIZER_RUNS": "1000000",
            "TIMESTAMP": "2023-07-25 12:29:23",
            "CONSTRUCTOR_ARGS": "0x",
            "SALT": "",
            "VERIFIED": "true"
          }
        ]
      }
    },
    "avalanche": {
      "production": {
        "1.0.0": [
          {
            "ADDRESS": "0xE0c5e721b40D54f2aA09418B1237db9d88220C73",
            "OPTIMIZER_RUNS": "1000000",
            "TIMESTAMP": "2023-07-20 17:08:38",
            "CONSTRUCTOR_ARGS": "0x",
            "SALT": "",
            "VERIFIED": "true"
          }
        ]
      },
      "staging": {
        "1.0.0": [
          {
            "ADDRESS": "0xA08EcCb4aDd1556CC42ABD5d8dFbEe8a56012359",
            "OPTIMIZER_RUNS": "1000000",
            "TIMESTAMP": "2023-06-27 18:03:15",
            "CONSTRUCTOR_ARGS": "0x",
            "SALT": "27062023",
            "VERIFIED": "true"
          }
        ]
      }
    },
    "fuse": {
      "production": {
        "1.0.0": [
          {
            "ADDRESS": "0xE0c5e721b40D54f2aA09418B1237db9d88220C73",
            "OPTIMIZER_RUNS": "1000000",
            "TIMESTAMP": "2023-07-24 15:04:40",
            "CONSTRUCTOR_ARGS": "0x",
            "SALT": "",
            "VERIFIED": "true"
          }
        ]
      }
    },
    "cronos": {
      "production": {
        "1.0.0": [
          {
            "ADDRESS": "0xE0c5e721b40D54f2aA09418B1237db9d88220C73",
            "OPTIMIZER_RUNS": "1000000",
            "TIMESTAMP": "2023-07-21 15:19:09",
            "CONSTRUCTOR_ARGS": "0x",
            "SALT": "",
            "VERIFIED": "true"
          }
        ]
      }
    },
    "velas": {
      "production": {
        "1.0.0": [
          {
            "ADDRESS": "0xE0c5e721b40D54f2aA09418B1237db9d88220C73",
            "OPTIMIZER_RUNS": "1000000",
            "TIMESTAMP": "2023-07-24 14:50:29",
            "CONSTRUCTOR_ARGS": "0x",
            "SALT": "",
            "VERIFIED": "true"
          }
        ]
      }
    },
    "celo": {
      "production": {
        "1.0.0": [
          {
            "ADDRESS": "0x63fE6c5B4338116E4cC9BC536A8b61AA16003C50",
            "OPTIMIZER_RUNS": "1000000",
            "TIMESTAMP": "2023-07-19 14:50:51",
            "CONSTRUCTOR_ARGS": "0x",
            "SALT": "",
            "VERIFIED": "true"
          }
        ]
      }
    },
    "evmos": {
      "production": {
        "1.0.0": [
          {
            "ADDRESS": "0xE0c5e721b40D54f2aA09418B1237db9d88220C73",
            "OPTIMIZER_RUNS": "1000000",
            "TIMESTAMP": "2023-07-25 18:40:47",
            "CONSTRUCTOR_ARGS": "0x",
            "SALT": "",
            "VERIFIED": "true"
          }
        ]
      },
      "staging": {
        "1.0.0": [
          {
            "ADDRESS": "0xA08EcCb4aDd1556CC42ABD5d8dFbEe8a56012359",
            "OPTIMIZER_RUNS": "1000000",
            "TIMESTAMP": "2023-06-27 18:39:53",
            "CONSTRUCTOR_ARGS": "0x",
            "SALT": "27062023",
            "VERIFIED": "true"
          }
        ]
      }
    },
    "aurora": {
      "production": {
        "1.0.0": [
          {
            "ADDRESS": "0xE0c5e721b40D54f2aA09418B1237db9d88220C73",
            "OPTIMIZER_RUNS": "1000000",
            "TIMESTAMP": "2023-07-20 16:43:18",
            "CONSTRUCTOR_ARGS": "0x",
            "SALT": "",
            "VERIFIED": "true"
          }
        ]
      }
    },
    "boba": {
      "production": {
        "1.0.0": [
          {
            "ADDRESS": "0xE0c5e721b40D54f2aA09418B1237db9d88220C73",
            "OPTIMIZER_RUNS": "1000000",
            "TIMESTAMP": "2023-07-21 12:53:09",
            "CONSTRUCTOR_ARGS": "0x",
            "SALT": "",
            "VERIFIED": "true"
          }
        ]
      }
    },
    "polygonzkevm": {
      "production": {
        "1.0.0": [
          {
            "ADDRESS": "0xE0c5e721b40D54f2aA09418B1237db9d88220C73",
            "OPTIMIZER_RUNS": "1000000",
            "TIMESTAMP": "2023-07-25 19:01:40",
            "CONSTRUCTOR_ARGS": "0x",
            "SALT": "",
            "VERIFIED": "false"
          }
        ]
      }
    },
    "localanvil": {
      "staging": {
        "1.0.0": [
          {
            "ADDRESS": "0xAf97f8070d9823a4a6f224C2638feB6CcE44a73d",
            "OPTIMIZER_RUNS": "1000000",
            "TIMESTAMP": "2023-06-27 09:59:27",
            "CONSTRUCTOR_ARGS": "0x",
            "SALT": "26062027",
            "VERIFIED": "false"
          }
        ]
      },
      "production": {
        "1.0.0": [
          {
            "ADDRESS": "0xEeCB4800bb27cb9De8dB756E0d2eBbC10a778046",
            "OPTIMIZER_RUNS": "1000000",
            "TIMESTAMP": "2023-07-05 14:53:46",
            "CONSTRUCTOR_ARGS": "0x",
            "SALT": "27062023",
            "VERIFIED": "false"
          }
        ]
      }
    },
    "base": {
      "production": {
        "1.0.0": [
          {
            "ADDRESS": "0xD79087Bfc48506f4B4d0B82547d708051af0f513",
            "OPTIMIZER_RUNS": "1000000",
            "TIMESTAMP": "2023-08-15 15:47:44",
            "CONSTRUCTOR_ARGS": "0x",
            "SALT": "",
            "VERIFIED": "true"
          }
        ]
      }
    },
    "linea": {
      "production": {
        "1.0.0": [
          {
            "ADDRESS": "0x340E2d16cb0DE6F4a8bF2B8905cBA287cEE718A3",
            "OPTIMIZER_RUNS": "1000000",
            "TIMESTAMP": "2023-08-25 12:23:50",
            "CONSTRUCTOR_ARGS": "0x",
            "SALT": "",
            "VERIFIED": "true"
          }
        ]
      }
    }
  },
  "HopFacetOptimized": {
    "optimism": {
      "production": {
        "1.0.0": [
          {
            "ADDRESS": "0xc21228EFF985D5648DBe46B986653CE66f9F7B7B",
            "OPTIMIZER_RUNS": "1000000",
            "TIMESTAMP": "2023-04-12 10:48:12",
            "CONSTRUCTOR_ARGS": "0x",
            "VERIFIED": "true"
          }
        ],
        "2.0.0": [
          {
            "ADDRESS": "0x7D507e6E89C52aE610b8D0151c8cb24c24e43bdb",
            "OPTIMIZER_RUNS": "1000000",
            "TIMESTAMP": "2023-07-31 16:55:30",
            "CONSTRUCTOR_ARGS": "0x",
            "SALT": "",
            "VERIFIED": "true"
          }
        ]
      }
    },
    "arbitrum": {
      "production": {
        "1.0.0": [
          {
            "ADDRESS": "0xc21228EFF985D5648DBe46B986653CE66f9F7B7B",
            "OPTIMIZER_RUNS": "1000000",
            "TIMESTAMP": "2023-04-12 14:05:40",
            "CONSTRUCTOR_ARGS": "0x",
            "VERIFIED": "true"
          }
        ],
        "2.0.0": [
          {
            "ADDRESS": "0x7D507e6E89C52aE610b8D0151c8cb24c24e43bdb",
            "OPTIMIZER_RUNS": "1000000",
            "TIMESTAMP": "2023-07-31 16:52:43",
            "CONSTRUCTOR_ARGS": "0x",
            "SALT": "",
            "VERIFIED": "true"
          }
        ]
      }
    },
    "polygon": {
      "production": {
        "2.0.0": [
          {
            "ADDRESS": "0x7D507e6E89C52aE610b8D0151c8cb24c24e43bdb",
            "OPTIMIZER_RUNS": "1000000",
            "TIMESTAMP": "2023-08-01 20:19:47",
            "CONSTRUCTOR_ARGS": "0x",
            "SALT": "",
            "VERIFIED": "true"
          }
        ]
      }
    },
    "gnosis": {
      "production": {
        "2.0.0": [
          {
            "ADDRESS": "0x7D507e6E89C52aE610b8D0151c8cb24c24e43bdb",
            "OPTIMIZER_RUNS": "1000000",
            "TIMESTAMP": "2023-07-31 17:03:24",
            "CONSTRUCTOR_ARGS": "0x",
            "SALT": "",
            "VERIFIED": "true"
          }
        ]
      }
    },
    "mainnet": {
      "production": {
        "2.0.0": [
          {
            "ADDRESS": "0x7D507e6E89C52aE610b8D0151c8cb24c24e43bdb",
            "OPTIMIZER_RUNS": "1000000",
            "TIMESTAMP": "2023-08-01 21:24:05",
            "CONSTRUCTOR_ARGS": "0x",
            "SALT": "",
            "VERIFIED": "true"
          }
        ]
      }
    },
    "mumbai": {
      "production": {
        "2.0.0": [
          {
            "ADDRESS": "0xc673c3df4fff2C499009E5fCa94bc446f5B07772",
            "OPTIMIZER_RUNS": "1000000",
            "TIMESTAMP": "2023-05-15 13:35:32",
            "CONSTRUCTOR_ARGS": "0x",
            "VERIFIED": "true"
          }
        ]
      }
    },
    "base": {
      "production": {
        "2.0.0": [
          {
            "ADDRESS": "0xa662972b4004Ec10f5C6189DBc6E44F90149fA98",
            "OPTIMIZER_RUNS": "1000000",
            "TIMESTAMP": "2023-08-15 14:36:26",
            "CONSTRUCTOR_ARGS": "0x",
            "SALT": "",
            "VERIFIED": "true"
          }
        ]
      }
    }
  },
  "HopFacet": {
    "optimism": {
      "production": {
        "1.0.0": [
          {
            "ADDRESS": "0x8dc41bf0F9D2D9c3118bcE5DD81f4e0d122fE4EB",
            "OPTIMIZER_RUNS": "1000000",
            "TIMESTAMP": "2023-04-12 10:51:04",
            "CONSTRUCTOR_ARGS": "0x",
            "VERIFIED": "true"
          }
        ],
        "2.0.0": [
          {
            "ADDRESS": "0xd84d9A8Bf830496C4DEc917bC27D22E09E01cB8A",
            "OPTIMIZER_RUNS": "1000000",
            "TIMESTAMP": "2023-07-27 18:13:13",
            "CONSTRUCTOR_ARGS": "0x",
            "SALT": "",
            "VERIFIED": "true"
          }
        ]
      }
    },
    "arbitrum": {
      "production": {
        "1.0.0": [
          {
            "ADDRESS": "0x8dc41bf0F9D2D9c3118bcE5DD81f4e0d122fE4EB",
            "OPTIMIZER_RUNS": "1000000",
            "TIMESTAMP": "2023-04-12 14:10:50",
            "CONSTRUCTOR_ARGS": "0x",
            "VERIFIED": "true"
          }
        ],
        "2.0.0": [
          {
            "ADDRESS": "0xd84d9A8Bf830496C4DEc917bC27D22E09E01cB8A",
            "OPTIMIZER_RUNS": "1000000",
            "TIMESTAMP": "2023-07-20 12:35:40",
            "CONSTRUCTOR_ARGS": "0x",
            "SALT": "",
            "VERIFIED": "true"
          }
        ]
      },
      "staging": {
        "2.0.0": [
          {
            "ADDRESS": "0xd4A311B310Ef2B1e534F7dBdB9a0B58140fAB9E1",
            "OPTIMIZER_RUNS": "1000000",
            "TIMESTAMP": "2023-06-27 19:18:43",
            "CONSTRUCTOR_ARGS": "0x",
            "SALT": "27062023",
            "VERIFIED": "true"
          }
        ]
      }
    },
    "goerli": {
      "production": {
        "2.0.0": [
          {
            "ADDRESS": "0x4Dc509f0BB4db1faeba81f5F13583Ff3d95F938D",
            "OPTIMIZER_RUNS": "1000000",
            "TIMESTAMP": "2023-05-02 16:12:47",
            "CONSTRUCTOR_ARGS": "0x",
            "VERIFIED": "true"
          }
        ]
      }
    },
    "polygon": {
      "production": {
        "2.0.0": [
          {
            "ADDRESS": "0xd84d9A8Bf830496C4DEc917bC27D22E09E01cB8A",
            "OPTIMIZER_RUNS": "1000000",
            "TIMESTAMP": "2023-07-20 14:35:42",
            "CONSTRUCTOR_ARGS": "0x",
            "SALT": "",
            "VERIFIED": "true"
          }
        ]
      },
      "staging": {
        "2.0.0": [
          {
            "ADDRESS": "0xd4A311B310Ef2B1e534F7dBdB9a0B58140fAB9E1",
            "OPTIMIZER_RUNS": "1000000",
            "TIMESTAMP": "2023-06-27 17:07:58",
            "CONSTRUCTOR_ARGS": "0x",
            "SALT": "27062023",
            "VERIFIED": "true"
          }
        ]
      }
    },
    "gnosis": {
      "production": {
        "2.0.0": [
          {
            "ADDRESS": "0xd84d9A8Bf830496C4DEc917bC27D22E09E01cB8A",
            "OPTIMIZER_RUNS": "1000000",
            "TIMESTAMP": "2023-07-24 14:13:46",
            "CONSTRUCTOR_ARGS": "0x",
            "SALT": "",
            "VERIFIED": "true"
          }
        ]
      }
    },
    "mainnet": {
      "production": {
        "2.0.0": [
          {
            "ADDRESS": "0xd84d9A8Bf830496C4DEc917bC27D22E09E01cB8A",
            "OPTIMIZER_RUNS": "1000000",
            "TIMESTAMP": "2023-07-27 16:24:18",
            "CONSTRUCTOR_ARGS": "0x",
            "SALT": "",
            "VERIFIED": "true"
          }
        ]
      }
    },
    "mumbai": {
      "production": {
        "2.0.0": [
          {
            "ADDRESS": "0x4Dc509f0BB4db1faeba81f5F13583Ff3d95F938D",
            "OPTIMIZER_RUNS": "1000000",
            "TIMESTAMP": "2023-05-15 13:39:22",
            "CONSTRUCTOR_ARGS": "0x",
            "VERIFIED": "true"
          }
        ]
      }
    },
    "localanvil": {
      "staging": {
        "2.0.0": [
          {
            "ADDRESS": "0x7563C35E0A6065a7E213F20a913fBD27fF8Dfe84",
            "OPTIMIZER_RUNS": "1000000",
            "TIMESTAMP": "2023-06-27 09:59:46",
            "CONSTRUCTOR_ARGS": "0x",
            "SALT": "26062027",
            "VERIFIED": "false"
          }
        ]
      }
    },
    "base": {
      "production": {
        "2.0.0": [
          {
            "ADDRESS": "0xf7D902116142c74b064864F170B8e7d4D8eCCa84",
            "OPTIMIZER_RUNS": "1000000",
            "TIMESTAMP": "2023-08-15 16:36:40",
            "CONSTRUCTOR_ARGS": "0x",
            "SALT": "",
            "VERIFIED": "true"
          }
        ]
      }
    }
  },
  "HyphenFacet": {
    "optimism": {
      "production": {
        "1.0.0": [
          {
            "ADDRESS": "0xF2c63815eBD0c4E048eF216C77E2c80aa4ecD59c",
            "OPTIMIZER_RUNS": "1000000",
            "TIMESTAMP": "2023-07-25 22:03:14",
            "CONSTRUCTOR_ARGS": "0x000000000000000000000000856cb5c3cbbe9e2e21293a644aa1f9363cee11e8",
            "SALT": "",
            "VERIFIED": "true"
          }
        ]
      }
    },
    "arbitrum": {
      "production": {
        "1.0.0": [
          {
            "ADDRESS": "0xF2c63815eBD0c4E048eF216C77E2c80aa4ecD59c",
            "OPTIMIZER_RUNS": "1000000",
            "TIMESTAMP": "2023-07-20 12:37:04",
            "CONSTRUCTOR_ARGS": "0x000000000000000000000000856cb5c3cbbe9e2e21293a644aa1f9363cee11e8",
            "SALT": "",
            "VERIFIED": "true"
          }
        ]
      },
      "staging": {
        "1.0.0": [
          {
            "ADDRESS": "0x5f0ACC0AFE9339dF553d7bEc69536CA45973F1FD",
            "OPTIMIZER_RUNS": "1000000",
            "TIMESTAMP": "2023-06-27 19:20:36",
            "CONSTRUCTOR_ARGS": "0x000000000000000000000000856cb5c3cbbe9e2e21293a644aa1f9363cee11e8",
            "SALT": "27062023",
            "VERIFIED": "true"
          }
        ]
      }
    },
    "mainnet": {
      "production": {
        "1.0.0": [
          {
            "ADDRESS": "0xF2c63815eBD0c4E048eF216C77E2c80aa4ecD59c",
            "OPTIMIZER_RUNS": "1000000",
            "TIMESTAMP": "2023-07-27 16:26:11",
            "CONSTRUCTOR_ARGS": "0x0000000000000000000000002a5c2568b10a0e826bfa892cf21ba7218310180b",
            "SALT": "",
            "VERIFIED": "true"
          }
        ]
      }
    },
    "mumbai": {
      "production": {
        "1.0.0": [
          {
            "ADDRESS": "0x416E2d3E39dF69bBc30244eC90477fD042812E6B",
            "OPTIMIZER_RUNS": "1000000",
            "TIMESTAMP": "2023-05-15 13:41:11",
            "CONSTRUCTOR_ARGS": "0x000000000000000000000000b831f0848a055b146a0b13d54cffa6c1fe201b83",
            "VERIFIED": "true"
          }
        ]
      }
    },
    "bsc": {
      "production": {
        "1.0.0": [
          {
            "ADDRESS": "0xF2c63815eBD0c4E048eF216C77E2c80aa4ecD59c",
            "OPTIMIZER_RUNS": "1000000",
            "TIMESTAMP": "2023-07-21 13:38:42",
            "CONSTRUCTOR_ARGS": "0x00000000000000000000000094d3e62151b12a12a4976f60edc18459538faf08",
            "SALT": "",
            "VERIFIED": "true"
          }
        ]
      }
    },
    "polygon": {
      "production": {
        "1.0.0": [
          {
            "ADDRESS": "0xF2c63815eBD0c4E048eF216C77E2c80aa4ecD59c",
            "OPTIMIZER_RUNS": "1000000",
            "TIMESTAMP": "2023-07-20 14:37:12",
            "CONSTRUCTOR_ARGS": "0x0000000000000000000000002a5c2568b10a0e826bfa892cf21ba7218310180b",
            "SALT": "",
            "VERIFIED": "true"
          }
        ]
      },
      "staging": {
        "1.0.0": [
          {
            "ADDRESS": "0x5f0ACC0AFE9339dF553d7bEc69536CA45973F1FD",
            "OPTIMIZER_RUNS": "1000000",
            "TIMESTAMP": "2023-06-27 17:14:26",
            "CONSTRUCTOR_ARGS": "0x0000000000000000000000002a5c2568b10a0e826bfa892cf21ba7218310180b",
            "SALT": "27062023",
            "VERIFIED": "true"
          }
        ]
      }
    },
    "fantom": {
      "production": {
        "1.0.0": [
          {
            "ADDRESS": "0xF2c63815eBD0c4E048eF216C77E2c80aa4ecD59c",
            "OPTIMIZER_RUNS": "1000000",
            "TIMESTAMP": "2023-07-25 19:36:39",
            "CONSTRUCTOR_ARGS": "0x000000000000000000000000856cb5c3cbbe9e2e21293a644aa1f9363cee11e8",
            "SALT": "",
            "VERIFIED": "true"
          }
        ]
      }
    },
    "avalanche": {
      "production": {
        "1.0.0": [
          {
            "ADDRESS": "0xF2c63815eBD0c4E048eF216C77E2c80aa4ecD59c",
            "OPTIMIZER_RUNS": "1000000",
            "TIMESTAMP": "2023-07-20 17:16:59",
            "CONSTRUCTOR_ARGS": "0x0000000000000000000000002a5c2568b10a0e826bfa892cf21ba7218310180b",
            "SALT": "",
            "VERIFIED": "true"
          }
        ]
      }
    }
  },
  "LIFuelFacet": {
    "optimism": {
      "production": {
        "1.0.0": [
          {
            "ADDRESS": "0x51709aF40dE8feEbD9d694F26826F29ce915DcbF",
            "OPTIMIZER_RUNS": "1000000",
            "TIMESTAMP": "2023-07-25 21:51:29",
            "CONSTRUCTOR_ARGS": "0x",
            "SALT": "",
            "VERIFIED": "true"
          }
        ]
      }
    },
    "arbitrum": {
      "production": {
        "1.0.0": [
          {
            "ADDRESS": "0x51709aF40dE8feEbD9d694F26826F29ce915DcbF",
            "OPTIMIZER_RUNS": "1000000",
            "TIMESTAMP": "2023-07-20 12:24:05",
            "CONSTRUCTOR_ARGS": "0x",
            "SALT": "",
            "VERIFIED": "true"
          }
        ]
      },
      "staging": {
        "1.0.0": [
          {
            "ADDRESS": "0x9a077b9dD746237d8854848BDB01521B47edC8DF",
            "OPTIMIZER_RUNS": "1000000",
            "TIMESTAMP": "2023-06-27 19:21:21",
            "CONSTRUCTOR_ARGS": "0x",
            "SALT": "27062023",
            "VERIFIED": "true"
          }
        ]
      }
    },
    "moonbeam": {
      "production": {
        "1.0.0": [
          {
            "ADDRESS": "0x51709aF40dE8feEbD9d694F26826F29ce915DcbF",
            "OPTIMIZER_RUNS": "1000000",
            "TIMESTAMP": "2023-07-24 15:12:52",
            "CONSTRUCTOR_ARGS": "0x",
            "SALT": "",
            "VERIFIED": "true"
          }
        ]
      }
    },
    "mumbai": {
      "production": {
        "1.0.0": [
          {
            "ADDRESS": "0x6e118Db5ab7018FcF195e1310074688B8A1912B3",
            "OPTIMIZER_RUNS": "1000000",
            "TIMESTAMP": "2023-05-15 13:43:06",
            "CONSTRUCTOR_ARGS": "0x",
            "VERIFIED": "true"
          }
        ]
      },
      "staging": {
        "1.0.0": [
          {
            "ADDRESS": "0x9a077b9dD746237d8854848BDB01521B47edC8DF",
            "OPTIMIZER_RUNS": "1000000",
            "TIMESTAMP": "2023-07-05 14:57:38",
            "CONSTRUCTOR_ARGS": "0x",
            "SALT": "",
            "VERIFIED": "true"
          }
        ]
      }
    },
    "goerli": {
      "production": {
        "1.0.0": [
          {
            "ADDRESS": "0x6e118Db5ab7018FcF195e1310074688B8A1912B3",
            "OPTIMIZER_RUNS": "1000000",
            "TIMESTAMP": "2023-05-15 15:09:55",
            "CONSTRUCTOR_ARGS": "0x",
            "VERIFIED": "true"
          }
        ]
      }
    },
    "lineatest": {
      "production": {
        "1.0.0": [
          {
            "ADDRESS": "0x6e118Db5ab7018FcF195e1310074688B8A1912B3",
            "OPTIMIZER_RUNS": "1000000",
            "TIMESTAMP": "2023-05-15 16:21:55",
            "CONSTRUCTOR_ARGS": "0x",
            "VERIFIED": "false"
          }
        ]
      }
    },
    "bsc": {
      "production": {
        "1.0.0": [
          {
            "ADDRESS": "0x51709aF40dE8feEbD9d694F26826F29ce915DcbF",
            "OPTIMIZER_RUNS": "1000000",
            "TIMESTAMP": "2023-07-21 13:31:12",
            "CONSTRUCTOR_ARGS": "0x",
            "SALT": "",
            "VERIFIED": "true"
          }
        ]
      },
      "staging": {
        "1.0.0": [
          {
            "ADDRESS": "0x9a077b9dD746237d8854848BDB01521B47edC8DF",
            "OPTIMIZER_RUNS": "1000000",
            "TIMESTAMP": "2023-07-03 13:24:10",
            "CONSTRUCTOR_ARGS": "0x",
            "SALT": "27062023",
            "VERIFIED": "true"
          }
        ]
      }
    },
    "gnosis": {
      "production": {
        "1.0.0": [
          {
            "ADDRESS": "0x51709aF40dE8feEbD9d694F26826F29ce915DcbF",
            "OPTIMIZER_RUNS": "1000000",
            "TIMESTAMP": "2023-07-24 14:04:33",
            "CONSTRUCTOR_ARGS": "0x",
            "SALT": "",
            "VERIFIED": "true"
          }
        ]
      },
      "staging": {
        "1.0.0": [
          {
            "ADDRESS": "0x9a077b9dD746237d8854848BDB01521B47edC8DF",
            "OPTIMIZER_RUNS": "1000000",
            "TIMESTAMP": "2023-06-27 17:49:37",
            "CONSTRUCTOR_ARGS": "0x",
            "SALT": "",
            "VERIFIED": "true"
          }
        ]
      }
    },
    "polygon": {
      "production": {
        "1.0.0": [
          {
            "ADDRESS": "0x51709aF40dE8feEbD9d694F26826F29ce915DcbF",
            "OPTIMIZER_RUNS": "1000000",
            "TIMESTAMP": "2023-07-20 14:13:35",
            "CONSTRUCTOR_ARGS": "0x",
            "SALT": "",
            "VERIFIED": "true"
          }
        ]
      },
      "staging": {
        "1.0.0": [
          {
            "ADDRESS": "0x9a077b9dD746237d8854848BDB01521B47edC8DF",
            "OPTIMIZER_RUNS": "1000000",
            "TIMESTAMP": "2023-06-27 17:17:31",
            "CONSTRUCTOR_ARGS": "0x",
            "SALT": "27062023",
            "VERIFIED": "true"
          }
        ]
      }
    },
    "mainnet": {
      "production": {
        "1.0.0": [
          {
            "ADDRESS": "0x51709aF40dE8feEbD9d694F26826F29ce915DcbF",
            "OPTIMIZER_RUNS": "1000000",
            "TIMESTAMP": "2023-07-27 16:03:29",
            "CONSTRUCTOR_ARGS": "0x",
            "SALT": "",
            "VERIFIED": "true"
          }
        ]
      },
      "staging": {
        "1.0.0": [
          {
            "ADDRESS": "0x6e118Db5ab7018FcF195e1310074688B8A1912B3",
            "OPTIMIZER_RUNS": "1000000",
            "TIMESTAMP": "2023-05-17 22:38:38",
            "CONSTRUCTOR_ARGS": "0x",
            "VERIFIED": "true"
          }
        ]
      }
    },
    "fantom": {
      "production": {
        "1.0.0": [
          {
            "ADDRESS": "0x51709aF40dE8feEbD9d694F26826F29ce915DcbF",
            "OPTIMIZER_RUNS": "1000000",
            "TIMESTAMP": "2023-07-25 19:30:02",
            "CONSTRUCTOR_ARGS": "0x",
            "SALT": "",
            "VERIFIED": "true"
          }
        ]
      }
    },
    "okx": {
      "production": {
        "1.0.0": [
          {
            "ADDRESS": "0x51709aF40dE8feEbD9d694F26826F29ce915DcbF",
            "OPTIMIZER_RUNS": "1000000",
            "TIMESTAMP": "2023-07-25 12:58:13",
            "CONSTRUCTOR_ARGS": "0x",
            "SALT": "",
            "VERIFIED": "false"
          }
        ]
      }
    },
    "moonriver": {
      "production": {
        "1.0.0": [
          {
            "ADDRESS": "0x51709aF40dE8feEbD9d694F26826F29ce915DcbF",
            "OPTIMIZER_RUNS": "1000000",
            "TIMESTAMP": "2023-07-25 12:28:56",
            "CONSTRUCTOR_ARGS": "0x",
            "SALT": "",
            "VERIFIED": "true"
          }
        ]
      }
    },
    "avalanche": {
      "production": {
        "1.0.0": [
          {
            "ADDRESS": "0x51709aF40dE8feEbD9d694F26826F29ce915DcbF",
            "OPTIMIZER_RUNS": "1000000",
            "TIMESTAMP": "2023-07-20 17:08:12",
            "CONSTRUCTOR_ARGS": "0x",
            "SALT": "",
            "VERIFIED": "true"
          }
        ]
      },
      "staging": {
        "1.0.0": [
          {
            "ADDRESS": "0x9a077b9dD746237d8854848BDB01521B47edC8DF",
            "OPTIMIZER_RUNS": "1000000",
            "TIMESTAMP": "2023-06-27 18:03:55",
            "CONSTRUCTOR_ARGS": "0x",
            "SALT": "27062023",
            "VERIFIED": "true"
          }
        ]
      }
    },
    "fuse": {
      "production": {
        "1.0.0": [
          {
            "ADDRESS": "0x51709aF40dE8feEbD9d694F26826F29ce915DcbF",
            "OPTIMIZER_RUNS": "1000000",
            "TIMESTAMP": "2023-07-24 15:04:32",
            "CONSTRUCTOR_ARGS": "0x",
            "SALT": "",
            "VERIFIED": "true"
          }
        ]
      }
    },
    "cronos": {
      "production": {
        "1.0.0": [
          {
            "ADDRESS": "0x51709aF40dE8feEbD9d694F26826F29ce915DcbF",
            "OPTIMIZER_RUNS": "1000000",
            "TIMESTAMP": "2023-07-21 15:19:00",
            "CONSTRUCTOR_ARGS": "0x",
            "SALT": "",
            "VERIFIED": "true"
          }
        ]
      }
    },
    "velas": {
      "production": {
        "1.0.0": [
          {
            "ADDRESS": "0x51709aF40dE8feEbD9d694F26826F29ce915DcbF",
            "OPTIMIZER_RUNS": "1000000",
            "TIMESTAMP": "2023-07-24 14:50:21",
            "CONSTRUCTOR_ARGS": "0x",
            "SALT": "",
            "VERIFIED": "true"
          }
        ]
      }
    },
    "evmos": {
      "production": {
        "1.0.0": [
          {
            "ADDRESS": "0x51709aF40dE8feEbD9d694F26826F29ce915DcbF",
            "OPTIMIZER_RUNS": "1000000",
            "TIMESTAMP": "2023-07-25 18:40:34",
            "CONSTRUCTOR_ARGS": "0x",
            "SALT": "",
            "VERIFIED": "true"
          }
        ]
      },
      "staging": {
        "1.0.0": [
          {
            "ADDRESS": "0x9a077b9dD746237d8854848BDB01521B47edC8DF",
            "OPTIMIZER_RUNS": "1000000",
            "TIMESTAMP": "2023-06-27 18:40:56",
            "CONSTRUCTOR_ARGS": "0x",
            "SALT": "27062023",
            "VERIFIED": "true"
          }
        ]
      }
    },
    "celo": {
      "production": {
        "1.0.0": [
          {
            "ADDRESS": "0x8269DCa8A7Ed9EE72ea19F27A950Cc10FDafFD8D",
            "OPTIMIZER_RUNS": "1000000",
            "TIMESTAMP": "2023-07-19 14:50:30",
            "CONSTRUCTOR_ARGS": "0x",
            "SALT": "",
            "VERIFIED": "true"
          }
        ]
      }
    },
    "aurora": {
      "production": {
        "1.0.0": [
          {
            "ADDRESS": "0x51709aF40dE8feEbD9d694F26826F29ce915DcbF",
            "OPTIMIZER_RUNS": "1000000",
            "TIMESTAMP": "2023-07-20 16:42:59",
            "CONSTRUCTOR_ARGS": "0x",
            "SALT": "",
            "VERIFIED": "true"
          }
        ]
      }
    },
    "boba": {
      "production": {
        "1.0.0": [
          {
            "ADDRESS": "0x51709aF40dE8feEbD9d694F26826F29ce915DcbF",
            "OPTIMIZER_RUNS": "1000000",
            "TIMESTAMP": "2023-07-21 12:52:23",
            "CONSTRUCTOR_ARGS": "0x",
            "SALT": "",
            "VERIFIED": "true"
          }
        ]
      }
    },
    "polygonzkevm": {
      "production": {
        "1.0.0": [
          {
            "ADDRESS": "0x51709aF40dE8feEbD9d694F26826F29ce915DcbF",
            "OPTIMIZER_RUNS": "1000000",
            "TIMESTAMP": "2023-07-25 19:01:31",
            "CONSTRUCTOR_ARGS": "0x",
            "SALT": "",
            "VERIFIED": "false"
          }
        ]
      }
    },
    "localanvil": {
      "staging": {
        "1.0.0": [
          {
            "ADDRESS": "0xDBEcc00716f054B78B06747acFEe9db8D99359D0",
            "OPTIMIZER_RUNS": "1000000",
            "TIMESTAMP": "2023-06-27 10:00:30",
            "CONSTRUCTOR_ARGS": "0x",
            "SALT": "26062027",
            "VERIFIED": "false"
          }
        ]
      },
      "production": {
        "1.0.0": [
          {
            "ADDRESS": "0x7d2b7aea9E451BcD5Fb08454C885e52945686aDb",
            "OPTIMIZER_RUNS": "1000000",
            "TIMESTAMP": "2023-07-05 14:53:40",
            "CONSTRUCTOR_ARGS": "0x",
            "SALT": "27062023",
            "VERIFIED": "false"
          }
        ]
      }
    },
    "base": {
      "production": {
        "1.0.0": [
          {
            "ADDRESS": "0x487a39b6c8A379E1EFA10b59ED1E39b9b1AcBa3a",
            "OPTIMIZER_RUNS": "1000000",
            "TIMESTAMP": "2023-08-15 15:48:12",
            "CONSTRUCTOR_ARGS": "0x",
            "SALT": "",
            "VERIFIED": "true"
          }
        ]
      }
    },
    "linea": {
      "production": {
        "1.0.0": [
          {
            "ADDRESS": "0x45A208ab68A7A18533bbbb2649a6Acd5f9B12d24",
            "OPTIMIZER_RUNS": "1000000",
            "TIMESTAMP": "2023-08-25 12:24:17",
            "CONSTRUCTOR_ARGS": "0x",
            "SALT": "",
            "VERIFIED": "true"
          }
        ]
      }
    }
  },
  "MultichainFacet": {
    "optimism": {
      "production": {
        "1.0.0": [
          {
            "ADDRESS": "0x0e439865644b3A14e31E6dAA3F868535EaFC322B",
            "OPTIMIZER_RUNS": "1000000",
            "TIMESTAMP": "2023-04-12 11:01:28",
            "CONSTRUCTOR_ARGS": "0x",
            "VERIFIED": "true"
          }
        ],
        "1.0.1": [
          {
            "ADDRESS": "0x02063A0d7a222c16D5b63213262596B83b07150c",
            "OPTIMIZER_RUNS": "1000000",
            "TIMESTAMP": "2023-07-25 22:04:45",
            "CONSTRUCTOR_ARGS": "0x",
            "SALT": "",
            "VERIFIED": "true"
          }
        ]
      }
    },
    "arbitrum": {
      "production": {
        "1.0.0": [
          {
            "ADDRESS": "0x0e439865644b3A14e31E6dAA3F868535EaFC322B",
            "OPTIMIZER_RUNS": "1000000",
            "TIMESTAMP": "2023-04-12 14:17:11",
            "CONSTRUCTOR_ARGS": "0x",
            "VERIFIED": "true"
          }
        ],
        "1.0.1": [
          {
            "ADDRESS": "0x02063A0d7a222c16D5b63213262596B83b07150c",
            "OPTIMIZER_RUNS": "1000000",
            "TIMESTAMP": "2023-07-20 12:38:20",
            "CONSTRUCTOR_ARGS": "0x",
            "SALT": "",
            "VERIFIED": "true"
          }
        ]
      },
      "staging": {
        "1.0.1": [
          {
            "ADDRESS": "0x2735b41F96895E8e26e5a7D51c1387cC637Ef652",
            "OPTIMIZER_RUNS": "1000000",
            "TIMESTAMP": "2023-06-27 19:22:08",
            "CONSTRUCTOR_ARGS": "0x",
            "SALT": "27062023",
            "VERIFIED": "true"
          }
        ]
      }
    },
    "moonbeam": {
      "production": {
        "1.0.1": [
          {
            "ADDRESS": "0x02063A0d7a222c16D5b63213262596B83b07150c",
            "OPTIMIZER_RUNS": "1000000",
            "TIMESTAMP": "2023-07-24 15:22:02",
            "CONSTRUCTOR_ARGS": "0x",
            "SALT": "",
            "VERIFIED": "true"
          }
        ]
      }
    },
    "mumbai": {
      "production": {
        "1.0.1": [
          {
            "ADDRESS": "0x4cf6c406F004b7B588ec8638fBd2cC2215D87C90",
            "OPTIMIZER_RUNS": "1000000",
            "TIMESTAMP": "2023-05-15 13:45:00",
            "CONSTRUCTOR_ARGS": "0x",
            "VERIFIED": "true"
          }
        ]
      }
    },
    "goerli": {
      "production": {
        "1.0.1": [
          {
            "ADDRESS": "0x4cf6c406F004b7B588ec8638fBd2cC2215D87C90",
            "OPTIMIZER_RUNS": "1000000",
            "TIMESTAMP": "2023-05-15 15:11:39",
            "CONSTRUCTOR_ARGS": "0x",
            "VERIFIED": "true"
          }
        ]
      }
    },
    "lineatest": {
      "production": {
        "1.0.1": [
          {
            "ADDRESS": "0x4cf6c406F004b7B588ec8638fBd2cC2215D87C90",
            "OPTIMIZER_RUNS": "1000000",
            "TIMESTAMP": "2023-05-15 16:23:57",
            "CONSTRUCTOR_ARGS": "0x",
            "VERIFIED": "false"
          }
        ]
      }
    },
    "bsc": {
      "production": {
        "1.0.1": [
          {
            "ADDRESS": "0x02063A0d7a222c16D5b63213262596B83b07150c",
            "OPTIMIZER_RUNS": "1000000",
            "TIMESTAMP": "2023-07-21 13:39:50",
            "CONSTRUCTOR_ARGS": "0x",
            "SALT": "",
            "VERIFIED": "true"
          }
        ]
      }
    },
    "gnosis": {
      "production": {
        "1.0.1": [
          {
            "ADDRESS": "0x02063A0d7a222c16D5b63213262596B83b07150c",
            "OPTIMIZER_RUNS": "1000000",
            "TIMESTAMP": "2023-07-24 14:15:20",
            "CONSTRUCTOR_ARGS": "0x",
            "SALT": "",
            "VERIFIED": "true"
          }
        ]
      }
    },
    "polygon": {
      "production": {
        "1.0.1": [
          {
            "ADDRESS": "0x02063A0d7a222c16D5b63213262596B83b07150c",
            "OPTIMIZER_RUNS": "1000000",
            "TIMESTAMP": "2023-07-20 14:39:59",
            "CONSTRUCTOR_ARGS": "0x",
            "SALT": "",
            "VERIFIED": "true"
          }
        ]
      },
      "staging": {
        "1.0.1": [
          {
            "ADDRESS": "0x2735b41F96895E8e26e5a7D51c1387cC637Ef652",
            "OPTIMIZER_RUNS": "1000000",
            "TIMESTAMP": "2023-06-27 17:18:24",
            "CONSTRUCTOR_ARGS": "0x",
            "SALT": "27062023",
            "VERIFIED": "true"
          }
        ]
      }
    },
    "mainnet": {
      "production": {
        "1.0.1": [
          {
            "ADDRESS": "0x02063A0d7a222c16D5b63213262596B83b07150c",
            "OPTIMIZER_RUNS": "1000000",
            "TIMESTAMP": "2023-07-27 16:28:04",
            "CONSTRUCTOR_ARGS": "0x",
            "SALT": "",
            "VERIFIED": "true"
          }
        ]
      }
    },
    "fantom": {
      "production": {
        "1.0.1": [
          {
            "ADDRESS": "0x02063A0d7a222c16D5b63213262596B83b07150c",
            "OPTIMIZER_RUNS": "1000000",
            "TIMESTAMP": "2023-07-25 19:39:11",
            "CONSTRUCTOR_ARGS": "0x",
            "SALT": "",
            "VERIFIED": "true"
          }
        ]
      }
    },
    "okx": {
      "production": {
        "1.0.1": [
          {
            "ADDRESS": "0x02063A0d7a222c16D5b63213262596B83b07150c",
            "OPTIMIZER_RUNS": "1000000",
            "TIMESTAMP": "2023-07-25 13:00:37",
            "CONSTRUCTOR_ARGS": "0x",
            "SALT": "",
            "VERIFIED": "false"
          }
        ]
      }
    },
    "moonriver": {
      "production": {
        "1.0.1": [
          {
            "ADDRESS": "0x02063A0d7a222c16D5b63213262596B83b07150c",
            "OPTIMIZER_RUNS": "1000000",
            "TIMESTAMP": "2023-07-25 12:44:54",
            "CONSTRUCTOR_ARGS": "0x",
            "SALT": "",
            "VERIFIED": "true"
          }
        ]
      }
    },
    "avalanche": {
      "production": {
        "1.0.1": [
          {
            "ADDRESS": "0x02063A0d7a222c16D5b63213262596B83b07150c",
            "OPTIMIZER_RUNS": "1000000",
            "TIMESTAMP": "2023-07-20 17:18:57",
            "CONSTRUCTOR_ARGS": "0x",
            "SALT": "",
            "VERIFIED": "true"
          }
        ]
      }
    },
    "fuse": {
      "production": {
        "1.0.1": [
          {
            "ADDRESS": "0x02063A0d7a222c16D5b63213262596B83b07150c",
            "OPTIMIZER_RUNS": "1000000",
            "TIMESTAMP": "2023-07-24 15:06:04",
            "CONSTRUCTOR_ARGS": "0x",
            "SALT": "",
            "VERIFIED": "true"
          }
        ]
      }
    },
    "cronos": {
      "production": {
        "1.0.1": [
          {
            "ADDRESS": "0x02063A0d7a222c16D5b63213262596B83b07150c",
            "OPTIMIZER_RUNS": "1000000",
            "TIMESTAMP": "2023-07-19 15:15:38",
            "CONSTRUCTOR_ARGS": "0x",
            "SALT": "",
            "VERIFIED": "true"
          }
        ]
      }
    },
    "evmos": {
      "production": {
        "1.0.1": [
          {
            "ADDRESS": "0x02063A0d7a222c16D5b63213262596B83b07150c",
            "OPTIMIZER_RUNS": "1000000",
            "TIMESTAMP": "2023-07-25 18:42:48",
            "CONSTRUCTOR_ARGS": "0x",
            "SALT": "",
            "VERIFIED": "true"
          }
        ]
      }
    },
    "celo": {
      "production": {
        "1.0.1": [
          {
            "ADDRESS": "0x02063A0d7a222c16D5b63213262596B83b07150c",
            "OPTIMIZER_RUNS": "1000000",
            "TIMESTAMP": "2023-07-19 14:53:55",
            "CONSTRUCTOR_ARGS": "0x",
            "SALT": "",
            "VERIFIED": "true"
          }
        ]
      }
    },
    "boba": {
      "production": {
        "1.0.1": [
          {
            "ADDRESS": "0x02063A0d7a222c16D5b63213262596B83b07150c",
            "OPTIMIZER_RUNS": "1000000",
            "TIMESTAMP": "2023-07-21 13:00:42",
            "CONSTRUCTOR_ARGS": "0x",
            "SALT": "",
            "VERIFIED": "true"
          }
        ]
      }
    },
    "polygonzkevm": {
      "production": {
        "1.0.1": [
          {
            "ADDRESS": "0x02063A0d7a222c16D5b63213262596B83b07150c",
            "OPTIMIZER_RUNS": "1000000",
            "TIMESTAMP": "2023-07-25 19:04:20",
            "CONSTRUCTOR_ARGS": "0x",
            "SALT": "",
            "VERIFIED": "false"
          }
        ]
      }
    },
    "velas": {
      "production": {
        "1.0.1": [
          {
            "ADDRESS": "0x02063A0d7a222c16D5b63213262596B83b07150c",
            "OPTIMIZER_RUNS": "1000000",
            "TIMESTAMP": "2023-07-24 14:52:00",
            "CONSTRUCTOR_ARGS": "0x",
            "SALT": "",
            "VERIFIED": "true"
          }
        ]
      }
    },
    "aurora": {
      "production": {
        "1.0.1": [
          {
            "ADDRESS": "0x07b7078D316AE023D19DB5AFeFe3f7EFE56F34B7",
            "OPTIMIZER_RUNS": "1000000",
            "TIMESTAMP": "2023-06-12 12:48:18",
            "CONSTRUCTOR_ARGS": "0x",
            "SALT": "",
            "VERIFIED": "true"
          }
        ]
      }
    },
    "localanvil": {
      "staging": {
        "1.0.1": [
          {
            "ADDRESS": "0x14F834463F37f3442936f04dfE512B09008cA367",
            "OPTIMIZER_RUNS": "1000000",
            "TIMESTAMP": "2023-06-27 10:00:53",
            "CONSTRUCTOR_ARGS": "0x",
            "SALT": "26062027",
            "VERIFIED": "false"
          }
        ]
      }
    }
  },
  "NXTPFacet": {
    "optimism": {
      "production": {
        "1.0.0": [
          {
            "ADDRESS": "0x238502aDc8ca550723CBE78543c8B757599A21cC",
            "OPTIMIZER_RUNS": "1000000",
            "TIMESTAMP": "2023-05-17 17:55:36",
            "CONSTRUCTOR_ARGS": "0x00000000000000000000000031efc4aeaa7c39e54a33fdc3c46ee2bd70ae0a09",
            "VERIFIED": "true"
          }
        ]
      }
    },
    "arbitrum": {
      "production": {
        "1.0.0": [
          {
            "ADDRESS": "0x238502aDc8ca550723CBE78543c8B757599A21cC",
            "OPTIMIZER_RUNS": "1000000",
            "TIMESTAMP": "2023-05-17 17:52:20",
            "CONSTRUCTOR_ARGS": "0x000000000000000000000000cf4d2994088a8cde52fb584fe29608b63ec063b2",
            "VERIFIED": "true"
          }
        ]
      }
    },
    "moonbeam": {
      "production": {
        "1.0.0": [
          {
            "ADDRESS": "0x238502aDc8ca550723CBE78543c8B757599A21cC",
            "OPTIMIZER_RUNS": "1000000",
            "TIMESTAMP": "2023-05-18 12:34:51",
            "CONSTRUCTOR_ARGS": "0x00000000000000000000000031efc4aeaa7c39e54a33fdc3c46ee2bd70ae0a09",
            "VERIFIED": "true"
          }
        ]
      }
    },
    "mainnet": {
      "production": {
        "1.0.0": [
          {
            "ADDRESS": "0x238502aDc8ca550723CBE78543c8B757599A21cC",
            "OPTIMIZER_RUNS": "1000000",
            "TIMESTAMP": "2023-05-17 22:45:17",
            "CONSTRUCTOR_ARGS": "0x00000000000000000000000031efc4aeaa7c39e54a33fdc3c46ee2bd70ae0a09",
            "VERIFIED": "true"
          }
        ]
      }
    },
    "mumbai": {
      "production": {
        "1.0.0": [
          {
            "ADDRESS": "0x238502aDc8ca550723CBE78543c8B757599A21cC",
            "OPTIMIZER_RUNS": "1000000",
            "TIMESTAMP": "2023-05-15 13:47:13",
            "CONSTRUCTOR_ARGS": "0x00000000000000000000000046c45f027af8e0f47f6c579f586cd0c6c3e92893",
            "VERIFIED": "true"
          }
        ]
      }
    },
    "goerli": {
      "production": {
        "1.0.0": [
          {
            "ADDRESS": "0x238502aDc8ca550723CBE78543c8B757599A21cC",
            "OPTIMIZER_RUNS": "1000000",
            "TIMESTAMP": "2023-05-15 15:13:40",
            "CONSTRUCTOR_ARGS": "0x000000000000000000000000b6cb4893f7e27adf1bdda1d283a6b344a1f57d58",
            "VERIFIED": "true"
          }
        ]
      }
    },
    "lineatest": {
      "production": {
        "1.0.0": [
          {
            "ADDRESS": "0x238502aDc8ca550723CBE78543c8B757599A21cC",
            "OPTIMIZER_RUNS": "1000000",
            "TIMESTAMP": "2023-05-15 16:26:28",
            "CONSTRUCTOR_ARGS": "0x0000000000000000000000000000000000000000000000000000000000000020",
            "VERIFIED": "false"
          }
        ]
      }
    },
    "bsc": {
      "production": {
        "1.0.0": [
          {
            "ADDRESS": "0x238502aDc8ca550723CBE78543c8B757599A21cC",
            "OPTIMIZER_RUNS": "1000000",
            "TIMESTAMP": "2023-05-17 17:51:13",
            "CONSTRUCTOR_ARGS": "0x0000000000000000000000002a9ea5e8cddf40730f4f4f839f673a51600c314e",
            "VERIFIED": "true"
          }
        ]
      }
    },
    "gnosis": {
      "production": {
        "1.0.0": [
          {
            "ADDRESS": "0x238502aDc8ca550723CBE78543c8B757599A21cC",
            "OPTIMIZER_RUNS": "1000000",
            "TIMESTAMP": "2023-05-17 22:29:22",
            "CONSTRUCTOR_ARGS": "0x000000000000000000000000115909bdcbab21954beb4ab65fc2abee9866fa93",
            "SALT": "",
            "VERIFIED": "true"
          }
        ]
      }
    },
    "polygon": {
      "production": {
        "1.0.0": [
          {
            "ADDRESS": "0x238502aDc8ca550723CBE78543c8B757599A21cC",
            "OPTIMIZER_RUNS": "1000000",
            "TIMESTAMP": "2023-05-17 22:41:44",
            "CONSTRUCTOR_ARGS": "0x0000000000000000000000006090de2ec76eb1dc3b5d632734415c93c44fd113",
            "VERIFIED": "true"
          }
        ]
      }
    },
    "fantom": {
      "production": {
        "1.0.0": [
          {
            "ADDRESS": "0x238502aDc8ca550723CBE78543c8B757599A21cC",
            "OPTIMIZER_RUNS": "1000000",
            "TIMESTAMP": "2023-05-17 23:29:21",
            "CONSTRUCTOR_ARGS": "0x0000000000000000000000000d29d9fa94a23e0d2f06efc79c25144a8f51fc4b",
            "VERIFIED": "true"
          }
        ]
      }
    },
    "moonriver": {
      "production": {
        "1.0.0": [
          {
            "ADDRESS": "0x238502aDc8ca550723CBE78543c8B757599A21cC",
            "OPTIMIZER_RUNS": "1000000",
            "TIMESTAMP": "2023-05-17 23:34:06",
            "CONSTRUCTOR_ARGS": "0x000000000000000000000000373ba9aa0f48b27a977f73423039e6de341a0c7c",
            "VERIFIED": "true"
          }
        ]
      }
    },
    "avalanche": {
      "production": {
        "1.0.0": [
          {
            "ADDRESS": "0x238502aDc8ca550723CBE78543c8B757599A21cC",
            "OPTIMIZER_RUNS": "1000000",
            "TIMESTAMP": "2023-05-17 23:38:07",
            "CONSTRUCTOR_ARGS": "0x00000000000000000000000031efc4aeaa7c39e54a33fdc3c46ee2bd70ae0a09",
            "VERIFIED": "true"
          }
        ]
      }
    },
    "fuse": {
      "production": {
        "1.0.0": [
          {
            "ADDRESS": "0x238502aDc8ca550723CBE78543c8B757599A21cC",
            "OPTIMIZER_RUNS": "1000000",
            "TIMESTAMP": "2023-05-18 11:49:41",
            "CONSTRUCTOR_ARGS": "0x00000000000000000000000031efc4aeaa7c39e54a33fdc3c46ee2bd70ae0a09",
            "VERIFIED": "true"
          }
        ]
      }
    },
    "cronos": {
      "production": {
        "1.0.0": [
          {
            "ADDRESS": "0x238502aDc8ca550723CBE78543c8B757599A21cC",
            "OPTIMIZER_RUNS": "1000000",
            "TIMESTAMP": "2023-05-18 11:55:55",
            "CONSTRUCTOR_ARGS": "0x00000000000000000000000031efc4aeaa7c39e54a33fdc3c46ee2bd70ae0a09",
            "VERIFIED": "true"
          }
        ]
      }
    },
    "evmos": {
      "production": {
        "1.0.0": [
          {
            "ADDRESS": "0x238502aDc8ca550723CBE78543c8B757599A21cC",
            "OPTIMIZER_RUNS": "1000000",
            "TIMESTAMP": "2023-05-18 12:27:19",
            "CONSTRUCTOR_ARGS": "0x00000000000000000000000031efc4aeaa7c39e54a33fdc3c46ee2bd70ae0a09",
            "VERIFIED": "true"
          }
        ]
      }
    },
    "boba": {
      "production": {
        "1.0.0": [
          {
            "ADDRESS": "0x238502aDc8ca550723CBE78543c8B757599A21cC",
            "OPTIMIZER_RUNS": "1000000",
            "TIMESTAMP": "2023-05-18 12:57:09",
            "CONSTRUCTOR_ARGS": "0x00000000000000000000000031efc4aeaa7c39e54a33fdc3c46ee2bd70ae0a09",
            "VERIFIED": "true"
          }
        ]
      }
    }
  },
  "StargateFacet": {
    "optimism": {
      "production": {
        "1.0.0": [
          {
            "ADDRESS": "0x7E4A13BFe1200Fdc5E0FFa7eC65eFaBd8B17bc26",
            "OPTIMIZER_RUNS": "1000000",
            "TIMESTAMP": "2023-05-17 17:57:29",
            "CONSTRUCTOR_ARGS": "0x000000000000000000000000b0d502e938ed5f4df2e681fe6e419ff29631d62b",
            "VERIFIED": "true"
          }
        ],
        "2.0.0": [
          {
            "ADDRESS": "0x3d5F2cC1A2a05448C0d8Fcd628E2b53d93DC12e4",
            "OPTIMIZER_RUNS": "1000000",
            "TIMESTAMP": "2023-07-25 22:06:23",
            "CONSTRUCTOR_ARGS": "0x000000000000000000000000b0d502e938ed5f4df2e681fe6e419ff29631d62b000000000000000000000000b1b2eef380f21747944f46d28f683cd1fbb4d03c",
            "SALT": "",
            "VERIFIED": "true"
          }
        ],
        "2.0.1": [
          {
            "ADDRESS": "0x9aD9aC39749B7b76294bF65E11a040fb57643b3A",
            "OPTIMIZER_RUNS": "1000000",
            "TIMESTAMP": "2023-09-13 14:56:08",
            "CONSTRUCTOR_ARGS": "0x000000000000000000000000b0d502e938ed5f4df2e681fe6e419ff29631d62b000000000000000000000000b1b2eef380f21747944f46d28f683cd1fbb4d03c",
            "SALT": "",
            "VERIFIED": "true"
          }
        ],
        "2.1.0": [
          {
            "ADDRESS": "0x6E30A793AD7679e3754311db960eE4ED0DcE57fA",
            "OPTIMIZER_RUNS": "1000000",
            "TIMESTAMP": "2023-09-21 16:12:27",
            "CONSTRUCTOR_ARGS": "0x000000000000000000000000b0d502e938ed5f4df2e681fe6e419ff29631d62b000000000000000000000000b1b2eef380f21747944f46d28f683cd1fbb4d03c0000000000000000000000003b83d454a50abe06d94cb0d5d367825e190bda8f",
            "SALT": "",
            "VERIFIED": "true"
          }
        ]
      }
    },
    "arbitrum": {
      "production": {
        "1.0.0": [
          {
            "ADDRESS": "0x7E4A13BFe1200Fdc5E0FFa7eC65eFaBd8B17bc26",
            "OPTIMIZER_RUNS": "1000000",
            "TIMESTAMP": "2023-05-17 17:54:23",
            "CONSTRUCTOR_ARGS": "0x00000000000000000000000053bf833a5d6c4dda888f69c22c88c9f356a41614",
            "VERIFIED": "true"
          }
        ],
        "2.0.0": [
          {
            "ADDRESS": "0x3d5F2cC1A2a05448C0d8Fcd628E2b53d93DC12e4",
            "OPTIMIZER_RUNS": "1000000",
            "TIMESTAMP": "2023-07-20 12:39:45",
            "CONSTRUCTOR_ARGS": "0x00000000000000000000000053bf833a5d6c4dda888f69c22c88c9f356a41614000000000000000000000000b1b2eef380f21747944f46d28f683cd1fbb4d03c",
            "SALT": "",
            "VERIFIED": "true"
          }
        ],
        "2.0.1": [
          {
            "ADDRESS": "0x9aD9aC39749B7b76294bF65E11a040fb57643b3A",
            "OPTIMIZER_RUNS": "1000000",
            "TIMESTAMP": "2023-09-13 14:55:54",
            "CONSTRUCTOR_ARGS": "0x00000000000000000000000053bf833a5d6c4dda888f69c22c88c9f356a41614000000000000000000000000b1b2eef380f21747944f46d28f683cd1fbb4d03c",
            "SALT": "",
            "VERIFIED": "true"
          }
        ],
        "2.1.0": [
          {
            "ADDRESS": "0x6E30A793AD7679e3754311db960eE4ED0DcE57fA",
            "OPTIMIZER_RUNS": "1000000",
            "TIMESTAMP": "2023-09-21 16:12:10",
            "CONSTRUCTOR_ARGS": "0x00000000000000000000000053bf833a5d6c4dda888f69c22c88c9f356a41614000000000000000000000000b1b2eef380f21747944f46d28f683cd1fbb4d03c0000000000000000000000003b83d454a50abe06d94cb0d5d367825e190bda8f",
            "SALT": "",
            "VERIFIED": "true"
          }
        ]
      },
      "staging": {
        "1.0.0": [
          {
            "ADDRESS": "0xB0Ff925009c070DC007feC65A2C84c766781a787",
            "OPTIMIZER_RUNS": "1000000",
            "TIMESTAMP": "2023-06-27 19:24:50",
            "CONSTRUCTOR_ARGS": "0x00000000000000000000000053bf833a5d6c4dda888f69c22c88c9f356a41614",
            "SALT": "27062023",
            "VERIFIED": "true"
          }
        ],
        "2.1.0": [
          {
            "ADDRESS": "0x226A1F4157F97deb56E19cC05201c0f9436e3DeF",
            "OPTIMIZER_RUNS": "1000000",
            "TIMESTAMP": "2023-09-21 01:46:24",
            "CONSTRUCTOR_ARGS": "0x00000000000000000000000053bf833a5d6c4dda888f69c22c88c9f356a41614000000000000000000000000b1b2eef380f21747944f46d28f683cd1fbb4d03c0000000000000000000000003b83d454a50abe06d94cb0d5d367825e190bda8f",
            "SALT": "",
            "VERIFIED": "true"
          }
        ]
      }
    },
    "mumbai": {
      "staging": {
        "1.0.0": [
          {
            "ADDRESS": "0xEe8538b8E097804De85284a801BD076875e435fA",
            "OPTIMIZER_RUNS": "1000000",
            "TIMESTAMP": "2023-05-04 22:11:53",
            "CONSTRUCTOR_ARGS": "0x000000000000000000000000817436a076060d158204d955e5403b6ed0a5fac0",
            "VERIFIED": "true"
          }
        ]
      },
      "production": {
        "1.0.0": [
          {
            "ADDRESS": "0x7E4A13BFe1200Fdc5E0FFa7eC65eFaBd8B17bc26",
            "OPTIMIZER_RUNS": "1000000",
            "TIMESTAMP": "2023-05-15 13:49:24",
            "CONSTRUCTOR_ARGS": "0x000000000000000000000000817436a076060d158204d955e5403b6ed0a5fac0",
            "VERIFIED": "true"
          }
        ]
      }
    },
    "mainnet": {
      "production": {
        "1.0.0": [
          {
            "ADDRESS": "0x7E4A13BFe1200Fdc5E0FFa7eC65eFaBd8B17bc26",
            "OPTIMIZER_RUNS": "1000000",
            "TIMESTAMP": "2023-05-17 22:53:26",
            "CONSTRUCTOR_ARGS": "0x0000000000000000000000008731d54e9d02c286767d56ac03e8037c07e01e98",
            "VERIFIED": "true"
          }
        ],
        "2.0.0": [
          {
            "ADDRESS": "0x3d5F2cC1A2a05448C0d8Fcd628E2b53d93DC12e4",
            "OPTIMIZER_RUNS": "1000000",
            "TIMESTAMP": "2023-07-27 16:39:18",
            "CONSTRUCTOR_ARGS": "0x0000000000000000000000008731d54e9d02c286767d56ac03e8037c07e01e98000000000000000000000000b1b2eef380f21747944f46d28f683cd1fbb4d03c",
            "SALT": "",
            "VERIFIED": "true"
          }
        ],
        "2.0.1": [
          {
            "ADDRESS": "0x9aD9aC39749B7b76294bF65E11a040fb57643b3A",
            "OPTIMIZER_RUNS": "1000000",
            "TIMESTAMP": "2023-09-13 15:10:20",
            "CONSTRUCTOR_ARGS": "0x0000000000000000000000008731d54e9d02c286767d56ac03e8037c07e01e98000000000000000000000000b1b2eef380f21747944f46d28f683cd1fbb4d03c",
            "SALT": "",
            "VERIFIED": "true"
          }
        ],
        "2.1.0": [
          {
            "ADDRESS": "0x6E30A793AD7679e3754311db960eE4ED0DcE57fA",
            "OPTIMIZER_RUNS": "1000000",
            "TIMESTAMP": "2023-09-21 16:08:36",
            "CONSTRUCTOR_ARGS": "0x0000000000000000000000008731d54e9d02c286767d56ac03e8037c07e01e98000000000000000000000000b1b2eef380f21747944f46d28f683cd1fbb4d03c0000000000000000000000003b83d454a50abe06d94cb0d5d367825e190bda8f",
            "SALT": "",
            "VERIFIED": "true"
          }
        ]
      }
    },
    "goerli": {
      "production": {
        "1.0.0": [
          {
            "ADDRESS": "0x7E4A13BFe1200Fdc5E0FFa7eC65eFaBd8B17bc26",
            "OPTIMIZER_RUNS": "1000000",
            "TIMESTAMP": "2023-05-15 15:21:42",
            "CONSTRUCTOR_ARGS": "0x0000000000000000000000007612ae2a34e5a363e137de748801fb4c86499152",
            "VERIFIED": "true"
          }
        ]
      }
    },
    "lineatest": {
      "production": {
        "1.0.0": [
          {
            "ADDRESS": "0x7E4A13BFe1200Fdc5E0FFa7eC65eFaBd8B17bc26",
            "OPTIMIZER_RUNS": "1000000",
            "TIMESTAMP": "2023-05-15 16:34:30",
            "CONSTRUCTOR_ARGS": "0x0000000000000000000000000000000000000000000000000000000000000020",
            "VERIFIED": "false"
          }
        ]
      }
    },
    "bsc": {
      "production": {
        "1.0.0": [
          {
            "ADDRESS": "0x7E4A13BFe1200Fdc5E0FFa7eC65eFaBd8B17bc26",
            "OPTIMIZER_RUNS": "1000000",
            "TIMESTAMP": "2023-05-17 17:53:31",
            "CONSTRUCTOR_ARGS": "0x0000000000000000000000004a364f8c717caad9a442737eb7b8a55cc6cf18d8",
            "VERIFIED": "true"
          }
        ],
        "2.0.0": [
          {
            "ADDRESS": "0x3d5F2cC1A2a05448C0d8Fcd628E2b53d93DC12e4",
            "OPTIMIZER_RUNS": "1000000",
            "TIMESTAMP": "2023-07-21 13:42:38",
            "CONSTRUCTOR_ARGS": "0x0000000000000000000000004a364f8c717caad9a442737eb7b8a55cc6cf18d80000000000000000000000000000000000000000000000000000000000000000",
            "SALT": "",
            "VERIFIED": "true"
          }
        ],
        "2.0.1": [
          {
            "ADDRESS": "0x9aD9aC39749B7b76294bF65E11a040fb57643b3A",
            "OPTIMIZER_RUNS": "1000000",
            "TIMESTAMP": "2023-09-13 15:11:20",
            "CONSTRUCTOR_ARGS": "0x0000000000000000000000004a364f8c717caad9a442737eb7b8a55cc6cf18d80000000000000000000000000000000000000000000000000000000000000000",
            "SALT": "",
            "VERIFIED": "true"
          }
        ],
        "2.1.0": [
          {
            "ADDRESS": "0x6E30A793AD7679e3754311db960eE4ED0DcE57fA",
            "OPTIMIZER_RUNS": "1000000",
            "TIMESTAMP": "2023-09-21 16:10:09",
            "CONSTRUCTOR_ARGS": "0x0000000000000000000000004a364f8c717caad9a442737eb7b8a55cc6cf18d800000000000000000000000000000000000000000000000000000000000000000000000000000000000000003b83d454a50abe06d94cb0d5d367825e190bda8f",
            "SALT": "",
            "VERIFIED": "true"
          }
        ]
      }
    },
    "polygon": {
      "production": {
        "1.0.0": [
          {
            "ADDRESS": "0x7E4A13BFe1200Fdc5E0FFa7eC65eFaBd8B17bc26",
            "OPTIMIZER_RUNS": "1000000",
            "TIMESTAMP": "2023-05-17 22:44:09",
            "CONSTRUCTOR_ARGS": "0x00000000000000000000000045a01e4e04f14f7a4a6702c74187c5f6222033cd",
            "VERIFIED": "true"
          }
        ],
        "2.0.0": [
          {
            "ADDRESS": "0x3d5F2cC1A2a05448C0d8Fcd628E2b53d93DC12e4",
            "OPTIMIZER_RUNS": "1000000",
            "TIMESTAMP": "2023-07-20 14:42:43",
            "CONSTRUCTOR_ARGS": "0x00000000000000000000000045a01e4e04f14f7a4a6702c74187c5f6222033cd0000000000000000000000000000000000000000000000000000000000000000",
            "SALT": "",
            "VERIFIED": "true"
          }
        ],
        "2.0.1": [
          {
            "ADDRESS": "0x9aD9aC39749B7b76294bF65E11a040fb57643b3A",
            "OPTIMIZER_RUNS": "1000000",
            "TIMESTAMP": "2023-09-13 15:12:02",
            "CONSTRUCTOR_ARGS": "0x00000000000000000000000045a01e4e04f14f7a4a6702c74187c5f6222033cd0000000000000000000000000000000000000000000000000000000000000000",
            "SALT": "",
            "VERIFIED": "true"
          }
        ],
        "2.1.0": [
          {
            "ADDRESS": "0x6E30A793AD7679e3754311db960eE4ED0DcE57fA",
            "OPTIMIZER_RUNS": "1000000",
            "TIMESTAMP": "2023-09-21 16:09:35",
            "CONSTRUCTOR_ARGS": "0x00000000000000000000000045a01e4e04f14f7a4a6702c74187c5f6222033cd00000000000000000000000000000000000000000000000000000000000000000000000000000000000000003b83d454a50abe06d94cb0d5d367825e190bda8f",
            "SALT": "",
            "VERIFIED": "true"
          }
        ]
      },
      "staging": {
        "1.0.0": [
          {
            "ADDRESS": "0xB0Ff925009c070DC007feC65A2C84c766781a787",
            "OPTIMIZER_RUNS": "1000000",
            "TIMESTAMP": "2023-06-27 17:21:29",
            "CONSTRUCTOR_ARGS": "0x00000000000000000000000045a01e4e04f14f7a4a6702c74187c5f6222033cd",
            "SALT": "27062023",
            "VERIFIED": "true"
          }
        ]
      }
    },
    "fantom": {
      "production": {
        "1.0.0": [
          {
            "ADDRESS": "0x7E4A13BFe1200Fdc5E0FFa7eC65eFaBd8B17bc26",
            "OPTIMIZER_RUNS": "1000000",
            "TIMESTAMP": "2023-05-17 23:33:21",
            "CONSTRUCTOR_ARGS": "0x000000000000000000000000af5191b0de278c7286d6c7cc6ab6bb8a73ba2cd6",
            "VERIFIED": "true"
          }
        ],
        "2.0.0": [
          {
            "ADDRESS": "0x3d5F2cC1A2a05448C0d8Fcd628E2b53d93DC12e4",
            "OPTIMIZER_RUNS": "1000000",
            "TIMESTAMP": "2023-07-25 19:41:13",
            "CONSTRUCTOR_ARGS": "0x000000000000000000000000af5191b0de278c7286d6c7cc6ab6bb8a73ba2cd60000000000000000000000000000000000000000000000000000000000000000",
            "SALT": "",
            "VERIFIED": "true"
          }
        ],
        "2.0.1": [
          {
            "ADDRESS": "0x9aD9aC39749B7b76294bF65E11a040fb57643b3A",
            "OPTIMIZER_RUNS": "1000000",
            "TIMESTAMP": "2023-09-13 15:24:40",
            "CONSTRUCTOR_ARGS": "0x000000000000000000000000af5191b0de278c7286d6c7cc6ab6bb8a73ba2cd60000000000000000000000000000000000000000000000000000000000000000",
            "SALT": "",
            "VERIFIED": "true"
          }
        ],
        "2.1.0": [
          {
            "ADDRESS": "0x6E30A793AD7679e3754311db960eE4ED0DcE57fA",
            "OPTIMIZER_RUNS": "1000000",
            "TIMESTAMP": "2023-09-21 16:09:17",
            "CONSTRUCTOR_ARGS": "0x000000000000000000000000af5191b0de278c7286d6c7cc6ab6bb8a73ba2cd600000000000000000000000000000000000000000000000000000000000000000000000000000000000000003b83d454a50abe06d94cb0d5d367825e190bda8f",
            "SALT": "",
            "VERIFIED": "true"
          }
        ]
      }
    },
    "avalanche": {
      "production": {
        "1.0.0": [
          {
            "ADDRESS": "0x7E4A13BFe1200Fdc5E0FFa7eC65eFaBd8B17bc26",
            "OPTIMIZER_RUNS": "1000000",
            "TIMESTAMP": "2023-05-17 23:40:09",
            "CONSTRUCTOR_ARGS": "0x00000000000000000000000045a01e4e04f14f7a4a6702c74187c5f6222033cd",
            "VERIFIED": "true"
          }
        ],
        "2.0.0": [
          {
            "ADDRESS": "0x3d5F2cC1A2a05448C0d8Fcd628E2b53d93DC12e4",
            "OPTIMIZER_RUNS": "1000000",
            "TIMESTAMP": "2023-07-20 17:20:49",
            "CONSTRUCTOR_ARGS": "0x00000000000000000000000045a01e4e04f14f7a4a6702c74187c5f6222033cd0000000000000000000000000000000000000000000000000000000000000000",
            "SALT": "",
            "VERIFIED": "true"
          }
        ],
        "2.0.1": [
          {
            "ADDRESS": "0x9aD9aC39749B7b76294bF65E11a040fb57643b3A",
            "OPTIMIZER_RUNS": "1000000",
            "TIMESTAMP": "2023-09-13 14:52:50",
            "CONSTRUCTOR_ARGS": "0x00000000000000000000000045a01e4e04f14f7a4a6702c74187c5f6222033cd0000000000000000000000000000000000000000000000000000000000000000",
            "SALT": "",
            "VERIFIED": "true"
          }
        ],
        "2.1.0": [
          {
            "ADDRESS": "0x6E30A793AD7679e3754311db960eE4ED0DcE57fA",
            "OPTIMIZER_RUNS": "1000000",
            "TIMESTAMP": "2023-09-21 16:12:07",
            "CONSTRUCTOR_ARGS": "0x00000000000000000000000045a01e4e04f14f7a4a6702c74187c5f6222033cd00000000000000000000000000000000000000000000000000000000000000000000000000000000000000003b83d454a50abe06d94cb0d5d367825e190bda8f",
            "SALT": "",
            "VERIFIED": "true"
          }
        ]
      }
    },
    "localanvil": {
      "staging": {
        "1.0.0": [
          {
            "ADDRESS": "0x5A9c999e0109b9d36bc02A838D3fa54cbB66Af76",
            "OPTIMIZER_RUNS": "1000000",
            "TIMESTAMP": "2023-06-27 10:02:11",
            "CONSTRUCTOR_ARGS": "0x0000000000000000000000000000000000000000000000000000000000000000",
            "SALT": "26062027",
            "VERIFIED": "false"
          }
        ]
      }
    },
    "base": {
      "production": {
        "2.0.1": [
          {
            "ADDRESS": "0x9aD9aC39749B7b76294bF65E11a040fb57643b3A",
            "OPTIMIZER_RUNS": "1000000",
            "TIMESTAMP": "2023-09-13 15:31:10",
            "CONSTRUCTOR_ARGS": "0x00000000000000000000000045f1a95a4d3f3836523f5c83673c797f4d4d263b00000000000000000000000050b6ebc2103bfec165949cc946d739d5650d7ae4",
            "SALT": "",
            "VERIFIED": "true"
          }
        ],
        "2.1.0": [
          {
            "ADDRESS": "0x6E30A793AD7679e3754311db960eE4ED0DcE57fA",
            "OPTIMIZER_RUNS": "1000000",
            "TIMESTAMP": "2023-09-21 16:13:21",
            "CONSTRUCTOR_ARGS": "0x00000000000000000000000045f1a95a4d3f3836523f5c83673c797f4d4d263b00000000000000000000000050b6ebc2103bfec165949cc946d739d5650d7ae40000000000000000000000003b83d454a50abe06d94cb0d5d367825e190bda8f",
            "SALT": "",
            "VERIFIED": "true"
          }
        ]
      }
    },
    "linea": {
      "production": {
        "2.0.1": [
          {
            "ADDRESS": "0x4ababAaDd7f7c3f3E9C3f4754294fb67d7b9414F",
            "OPTIMIZER_RUNS": "1000000",
            "TIMESTAMP": "2023-09-15 12:14:58",
            "CONSTRUCTOR_ARGS": "0x0000000000000000000000002f6f07cdcf3588944bf4c42ac74ff24bf56e75900000000000000000000000008731d54e9d02c286767d56ac03e8037c07e01e98",
            "SALT": "",
            "VERIFIED": "false"
          }
        ],
        "2.1.0": [
          {
            "ADDRESS": "0x5CDdf4C75E9Cf1157263Ff3c6A2CC1067555beBa",
            "OPTIMIZER_RUNS": "1000000",
            "TIMESTAMP": "2023-09-21 16:18:14",
            "CONSTRUCTOR_ARGS": "0x0000000000000000000000002f6f07cdcf3588944bf4c42ac74ff24bf56e75900000000000000000000000008731d54e9d02c286767d56ac03e8037c07e01e980000000000000000000000003b83d454a50abe06d94cb0d5d367825e190bda8f",
            "SALT": "",
            "VERIFIED": "true"
          }
        ]
      }
    }
  },
  "ERC20Proxy": {
    "optimism": {
      "production": {
        "1.0.0": [
          {
            "ADDRESS": "0x5741A7FfE7c39Ca175546a54985fA79211290b51",
            "OPTIMIZER_RUNS": "1000000",
            "TIMESTAMP": "2023-07-25 22:07:57",
            "CONSTRUCTOR_ARGS": "0x00000000000000000000000011f11121df7256c40339393b0fb045321022ce44",
            "SALT": "",
            "VERIFIED": "true"
          }
        ]
      }
    },
    "arbitrum": {
      "production": {
        "1.0.0": [
          {
            "ADDRESS": "0x5741A7FfE7c39Ca175546a54985fA79211290b51",
            "OPTIMIZER_RUNS": "1000000",
            "TIMESTAMP": "2023-07-20 12:42:23",
            "CONSTRUCTOR_ARGS": "0x00000000000000000000000011f11121df7256c40339393b0fb045321022ce44",
            "SALT": "",
            "VERIFIED": "true"
          }
        ]
      },
      "staging": {
        "1.0.0": [
          {
            "ADDRESS": "0x6c93D0F446356725E3a51906285044f8788c72f2",
            "OPTIMIZER_RUNS": "1000000",
            "TIMESTAMP": "2023-06-27 19:26:39",
            "CONSTRUCTOR_ARGS": "0x000000000000000000000000552008c0f6870c2f77e5cc1d2eb9bdff03e30ea0",
            "SALT": "27062023",
            "VERIFIED": "true"
          }
        ]
      }
    },
    "polygon": {
      "production": {
        "1.0.0": [
          {
            "ADDRESS": "0x5741A7FfE7c39Ca175546a54985fA79211290b51",
            "OPTIMIZER_RUNS": "1000000",
            "TIMESTAMP": "2023-07-20 14:47:54",
            "CONSTRUCTOR_ARGS": "0x00000000000000000000000011f11121df7256c40339393b0fb045321022ce44",
            "SALT": "",
            "VERIFIED": "true"
          }
        ]
      },
      "staging": {
        "1.0.0": [
          {
            "ADDRESS": "0x6c93D0F446356725E3a51906285044f8788c72f2",
            "OPTIMIZER_RUNS": "1000000",
            "TIMESTAMP": "2023-06-27 17:23:54",
            "CONSTRUCTOR_ARGS": "0x000000000000000000000000552008c0f6870c2f77e5cc1d2eb9bdff03e30ea0",
            "SALT": "27062023",
            "VERIFIED": "true"
          }
        ]
      }
    },
    "bsc": {
      "production": {
        "1.0.0": [
          {
            "ADDRESS": "0x5741A7FfE7c39Ca175546a54985fA79211290b51",
            "OPTIMIZER_RUNS": "1000000",
            "TIMESTAMP": "2023-07-21 13:45:30",
            "CONSTRUCTOR_ARGS": "0x00000000000000000000000011f11121df7256c40339393b0fb045321022ce44",
            "SALT": "",
            "VERIFIED": "true"
          }
        ]
      }
    },
    "moonbeam": {
      "production": {
        "1.0.0": [
          {
            "ADDRESS": "0x5741A7FfE7c39Ca175546a54985fA79211290b51",
            "OPTIMIZER_RUNS": "1000000",
            "TIMESTAMP": "2023-07-24 15:27:01",
            "CONSTRUCTOR_ARGS": "0x00000000000000000000000011f11121df7256c40339393b0fb045321022ce44",
            "SALT": "",
            "VERIFIED": "true"
          }
        ]
      }
    },
    "mainnet": {
      "production": {
        "1.0.0": [
          {
            "ADDRESS": "0x5741A7FfE7c39Ca175546a54985fA79211290b51",
            "OPTIMIZER_RUNS": "1000000",
            "TIMESTAMP": "2023-07-27 16:43:15",
            "CONSTRUCTOR_ARGS": "0x00000000000000000000000011f11121df7256c40339393b0fb045321022ce44",
            "SALT": "",
            "VERIFIED": "true"
          }
        ]
      },
      "staging": {
        "1.0.0": [
          {
            "ADDRESS": "0x0654EbA982ec082036A3D0f59964D302f1ba5cdA",
            "OPTIMIZER_RUNS": "1000000",
            "TIMESTAMP": "2023-05-12 11:59:53",
            "CONSTRUCTOR_ARGS": "0x00000000000000000000000011f11121df7256c40339393b0fb045321022ce44",
            "VERIFIED": "true"
          }
        ]
      }
    },
    "mumbai": {
      "production": {
        "1.0.0": [
          {
            "ADDRESS": "0x0654EbA982ec082036A3D0f59964D302f1ba5cdA",
            "OPTIMIZER_RUNS": "1000000",
            "TIMESTAMP": "2023-05-15 13:52:54",
            "CONSTRUCTOR_ARGS": "0x00000000000000000000000011f11121df7256c40339393b0fb045321022ce44",
            "VERIFIED": "true"
          }
        ]
      },
      "staging": {
        "1.0.0": [
          {
            "ADDRESS": "0x6c93D0F446356725E3a51906285044f8788c72f2",
            "OPTIMIZER_RUNS": "1000000",
            "TIMESTAMP": "2023-07-05 14:59:36",
            "CONSTRUCTOR_ARGS": "0x000000000000000000000000552008c0f6870c2f77e5cc1d2eb9bdff03e30ea0",
            "SALT": "",
            "VERIFIED": "true"
          }
        ]
      }
    },
    "goerli": {
      "production": {
        "1.0.0": [
          {
            "ADDRESS": "0x0654EbA982ec082036A3D0f59964D302f1ba5cdA",
            "OPTIMIZER_RUNS": "1000000",
            "TIMESTAMP": "2023-05-15 15:25:18",
            "CONSTRUCTOR_ARGS": "0x00000000000000000000000011f11121df7256c40339393b0fb045321022ce44",
            "VERIFIED": "true"
          }
        ]
      }
    },
    "lineatest": {
      "production": {
        "1.0.0": [
          {
            "ADDRESS": "0x0654EbA982ec082036A3D0f59964D302f1ba5cdA",
            "OPTIMIZER_RUNS": "1000000",
            "TIMESTAMP": "2023-05-15 16:37:51",
            "CONSTRUCTOR_ARGS": "0x00000000000000000000000011f11121df7256c40339393b0fb045321022ce44",
            "VERIFIED": "false"
          }
        ]
      }
    },
    "gnosis": {
      "production": {
        "1.0.0": [
          {
            "ADDRESS": "0x5741A7FfE7c39Ca175546a54985fA79211290b51",
            "OPTIMIZER_RUNS": "1000000",
            "TIMESTAMP": "2023-07-24 14:19:13",
            "CONSTRUCTOR_ARGS": "0x00000000000000000000000011f11121df7256c40339393b0fb045321022ce44",
            "SALT": "",
            "VERIFIED": "true"
          }
        ]
      },
      "staging": {
        "1.0.0": [
          {
            "ADDRESS": "0x6c93D0F446356725E3a51906285044f8788c72f2",
            "OPTIMIZER_RUNS": "1000000",
            "TIMESTAMP": "2023-06-27 17:51:07",
            "CONSTRUCTOR_ARGS": "0x000000000000000000000000552008c0f6870c2f77e5cc1d2eb9bdff03e30ea0",
            "SALT": "",
            "VERIFIED": "true"
          }
        ]
      }
    },
    "okx": {
      "production": {
        "1.0.0": [
          {
            "ADDRESS": "0x5741A7FfE7c39Ca175546a54985fA79211290b51",
            "OPTIMIZER_RUNS": "1000000",
            "TIMESTAMP": "2023-07-25 13:01:37",
            "CONSTRUCTOR_ARGS": "0x00000000000000000000000011f11121df7256c40339393b0fb045321022ce44",
            "SALT": "",
            "VERIFIED": "false"
          }
        ]
      }
    },
    "moonriver": {
      "production": {
        "1.0.0": [
          {
            "ADDRESS": "0x5741A7FfE7c39Ca175546a54985fA79211290b51",
            "OPTIMIZER_RUNS": "1000000",
            "TIMESTAMP": "2023-07-25 12:47:51",
            "CONSTRUCTOR_ARGS": "0x00000000000000000000000011f11121df7256c40339393b0fb045321022ce44",
            "SALT": "",
            "VERIFIED": "true"
          }
        ]
      }
    },
    "fantom": {
      "production": {
        "1.0.0": [
          {
            "ADDRESS": "0x5741A7FfE7c39Ca175546a54985fA79211290b51",
            "OPTIMIZER_RUNS": "1000000",
            "TIMESTAMP": "2023-07-25 19:48:55",
            "CONSTRUCTOR_ARGS": "0x00000000000000000000000011f11121df7256c40339393b0fb045321022ce44",
            "SALT": "",
            "VERIFIED": "true"
          }
        ]
      }
    },
    "avalanche": {
      "production": {
        "1.0.0": [
          {
            "ADDRESS": "0x5741A7FfE7c39Ca175546a54985fA79211290b51",
            "OPTIMIZER_RUNS": "1000000",
            "TIMESTAMP": "2023-07-20 17:22:54",
            "CONSTRUCTOR_ARGS": "0x00000000000000000000000011f11121df7256c40339393b0fb045321022ce44",
            "SALT": "",
            "VERIFIED": "true"
          }
        ]
      },
      "staging": {
        "1.0.0": [
          {
            "ADDRESS": "0x6c93D0F446356725E3a51906285044f8788c72f2",
            "OPTIMIZER_RUNS": "1000000",
            "TIMESTAMP": "2023-06-27 18:05:23",
            "CONSTRUCTOR_ARGS": "0x000000000000000000000000552008c0f6870c2f77e5cc1d2eb9bdff03e30ea0",
            "SALT": "27062023",
            "VERIFIED": "true"
          }
        ]
      }
    },
    "fuse": {
      "production": {
        "1.0.0": [
          {
            "ADDRESS": "0x5741A7FfE7c39Ca175546a54985fA79211290b51",
            "OPTIMIZER_RUNS": "1000000",
            "TIMESTAMP": "2023-07-24 15:07:14",
            "CONSTRUCTOR_ARGS": "0x00000000000000000000000011f11121df7256c40339393b0fb045321022ce44",
            "SALT": "",
            "VERIFIED": "true"
          }
        ]
      }
    },
    "cronos": {
      "production": {
        "1.0.0": [
          {
            "ADDRESS": "0x5741A7FfE7c39Ca175546a54985fA79211290b51",
            "OPTIMIZER_RUNS": "1000000",
            "TIMESTAMP": "2023-07-19 15:17:58",
            "CONSTRUCTOR_ARGS": "0x00000000000000000000000011f11121df7256c40339393b0fb045321022ce44",
            "SALT": "",
            "VERIFIED": "true"
          }
        ]
      }
    },
    "velas": {
      "production": {
        "1.0.0": [
          {
            "ADDRESS": "0x5741A7FfE7c39Ca175546a54985fA79211290b51",
            "OPTIMIZER_RUNS": "1000000",
            "TIMESTAMP": "2023-07-24 14:53:34",
            "CONSTRUCTOR_ARGS": "0x00000000000000000000000011f11121df7256c40339393b0fb045321022ce44",
            "SALT": "",
            "VERIFIED": "true"
          }
        ]
      }
    },
    "evmos": {
      "production": {
        "1.0.0": [
          {
            "ADDRESS": "0x5741A7FfE7c39Ca175546a54985fA79211290b51",
            "OPTIMIZER_RUNS": "1000000",
            "TIMESTAMP": "2023-07-25 18:43:39",
            "CONSTRUCTOR_ARGS": "0x00000000000000000000000011f11121df7256c40339393b0fb045321022ce44",
            "SALT": "",
            "VERIFIED": "true"
          }
        ]
      },
      "staging": {
        "1.0.0": [
          {
            "ADDRESS": "0x6c93D0F446356725E3a51906285044f8788c72f2",
            "OPTIMIZER_RUNS": "1000000",
            "TIMESTAMP": "2023-06-27 18:41:56",
            "CONSTRUCTOR_ARGS": "0x000000000000000000000000552008c0f6870c2f77e5cc1d2eb9bdff03e30ea0",
            "SALT": "27062023",
            "VERIFIED": "true"
          }
        ]
      }
    },
    "aurora": {
      "production": {
        "1.0.0": [
          {
            "ADDRESS": "0x5741A7FfE7c39Ca175546a54985fA79211290b51",
            "OPTIMIZER_RUNS": "1000000",
            "TIMESTAMP": "2023-07-20 16:47:46",
            "CONSTRUCTOR_ARGS": "0x00000000000000000000000011f11121df7256c40339393b0fb045321022ce44",
            "SALT": "",
            "VERIFIED": "true"
          }
        ]
      }
    },
    "celo": {
      "production": {
        "1.0.0": [
          {
            "ADDRESS": "0x5741A7FfE7c39Ca175546a54985fA79211290b51",
            "OPTIMIZER_RUNS": "1000000",
            "TIMESTAMP": "2023-07-19 14:56:51",
            "CONSTRUCTOR_ARGS": "0x00000000000000000000000011f11121df7256c40339393b0fb045321022ce44",
            "SALT": "",
            "VERIFIED": "true"
          }
        ]
      }
    },
    "boba": {
      "production": {
        "1.0.0": [
          {
            "ADDRESS": "0x5741A7FfE7c39Ca175546a54985fA79211290b51",
            "OPTIMIZER_RUNS": "1000000",
            "TIMESTAMP": "2023-07-21 13:02:10",
            "CONSTRUCTOR_ARGS": "0x00000000000000000000000011f11121df7256c40339393b0fb045321022ce44",
            "SALT": "",
            "VERIFIED": "true"
          }
        ]
      }
    },
    "polygonzkevm": {
      "production": {
        "1.0.0": [
          {
            "ADDRESS": "0x5741A7FfE7c39Ca175546a54985fA79211290b51",
            "OPTIMIZER_RUNS": "1000000",
            "TIMESTAMP": "2023-07-25 19:05:45",
            "CONSTRUCTOR_ARGS": "0x00000000000000000000000011f11121df7256c40339393b0fb045321022ce44",
            "SALT": "",
            "VERIFIED": "false"
          }
        ]
      }
    },
    "localanvil": {
      "staging": {
        "1.0.0": [
          {
            "ADDRESS": "0x67909012888e0a8703E8d36CBae15ADE669B88dd",
            "OPTIMIZER_RUNS": "1000000",
            "TIMESTAMP": "2023-06-27 10:02:38",
            "CONSTRUCTOR_ARGS": "0x000000000000000000000000f39fd6e51aad88f6f4ce6ab8827279cfffb92266",
            "SALT": "26062027",
            "VERIFIED": "false"
          }
        ]
      }
    },
    "zksync": {
      "production": {
        "1.0.0": [
          {
            "ADDRESS": "0x8E1cf39Df64D9DCAdA7831d90CC852e02663410a",
            "OPTIMIZER_RUNS": "10000",
            "TIMESTAMP": "2023-07-14 14:20:13",
            "CONSTRUCTOR_ARGS": "0x00000000000000000000000011f11121df7256c40339393b0fb045321022ce44",
            "VERIFIED": "false"
          }
        ]
      }
    },
    "base": {
      "production": {
        "1.0.0": [
          {
            "ADDRESS": "0x74a55CaDb12501A3707E9F3C5dfd8b563C6A5940",
            "OPTIMIZER_RUNS": "1000000",
            "TIMESTAMP": "2023-08-15 15:51:16",
            "CONSTRUCTOR_ARGS": "0x00000000000000000000000011f11121df7256c40339393b0fb045321022ce44",
            "SALT": "",
            "VERIFIED": "true"
          }
        ]
      }
    },
    "linea": {
      "production": {
        "1.0.0": [
          {
            "ADDRESS": "0x57ec2C57fA654aABAeCc63c8dad47cb6efaCCC24",
            "OPTIMIZER_RUNS": "1000000",
            "TIMESTAMP": "2023-08-25 12:26:31",
            "CONSTRUCTOR_ARGS": "0x00000000000000000000000011f11121df7256c40339393b0fb045321022ce44",
            "SALT": "",
            "VERIFIED": "true"
          }
        ]
      }
    }
  },
  "Executor": {
    "optimism": {
      "production": {
        "1.0.0": [
          {
            "ADDRESS": "0x2120c7A5CCf73d6Fb5C7e9B2A0d4B3A4f587E7a4",
            "OPTIMIZER_RUNS": "1000000",
            "TIMESTAMP": "2023-04-12 11:11:25",
            "CONSTRUCTOR_ARGS": "0x00000000000000000000000011f11121df7256c40339393b0fb045321022ce440000000000000000000000000654eba982ec082036a3d0f59964d302f1ba5cda",
            "VERIFIED": "true"
          }
        ],
        "2.0.0": [
          {
            "ADDRESS": "0x2dfaDAB8266483beD9Fd9A292Ce56596a2D1378D",
            "OPTIMIZER_RUNS": "1000000",
            "TIMESTAMP": "2023-07-25 22:08:16",
            "CONSTRUCTOR_ARGS": "0x0000000000000000000000005741a7ffe7c39ca175546a54985fa79211290b51",
            "SALT": "",
            "VERIFIED": "true"
          }
        ]
      }
    },
    "arbitrum": {
      "production": {
        "1.0.0": [
          {
            "ADDRESS": "0x2120c7A5CCf73d6Fb5C7e9B2A0d4B3A4f587E7a4",
            "OPTIMIZER_RUNS": "1000000",
            "TIMESTAMP": "2023-04-12 14:25:30",
            "CONSTRUCTOR_ARGS": "0x00000000000000000000000011f11121df7256c40339393b0fb045321022ce440000000000000000000000000654eba982ec082036a3d0f59964d302f1ba5cda",
            "VERIFIED": "true"
          }
        ],
        "2.0.0": [
          {
            "ADDRESS": "0x2dfaDAB8266483beD9Fd9A292Ce56596a2D1378D",
            "OPTIMIZER_RUNS": "1000000",
            "TIMESTAMP": "2023-07-20 12:42:40",
            "CONSTRUCTOR_ARGS": "0x0000000000000000000000005741a7ffe7c39ca175546a54985fa79211290b51",
            "SALT": "",
            "VERIFIED": "true"
          }
        ]
      },
      "staging": {
        "2.0.0": [
          {
            "ADDRESS": "0x4f3B1b1075cC19daA15b7cc681b28e2fB82145eD",
            "OPTIMIZER_RUNS": "1000000",
            "TIMESTAMP": "2023-06-27 19:26:50",
            "CONSTRUCTOR_ARGS": "0x0000000000000000000000006c93d0f446356725e3a51906285044f8788c72f2",
            "SALT": "27062023",
            "VERIFIED": "true"
          }
        ]
      }
    },
    "testNetwork": {
      "production": {
        "1.0.0": [
          {
            "ADDRESS": "0x1888",
            "OPTIMIZER_RUNS": "1000000",
            "TIMESTAMP": "2023-04-12 13:44:40",
            "CONSTRUCTOR_ARGS": "0x",
            "VERIFIED": "false"
          }
        ]
      }
    },
    "polygon": {
      "production": {
        "1.0.0": [
          {
            "ADDRESS": "0x2120c7A5CCf73d6Fb5C7e9B2A0d4B3A4f587E7a4",
            "OPTIMIZER_RUNS": "1000000",
            "TIMESTAMP": "2023-05-17 22:49:42",
            "CONSTRUCTOR_ARGS": "0x00000000000000000000000011f11121df7256c40339393b0fb045321022ce440000000000000000000000000654eba982ec082036a3d0f59964d302f1ba5cda",
            "VERIFIED": "true"
          }
        ],
        "2.0.0": [
          {
            "ADDRESS": "0x2dfaDAB8266483beD9Fd9A292Ce56596a2D1378D",
            "OPTIMIZER_RUNS": "1000000",
            "TIMESTAMP": "2023-07-20 14:49:33",
            "CONSTRUCTOR_ARGS": "0x0000000000000000000000005741a7ffe7c39ca175546a54985fa79211290b51",
            "SALT": "",
            "VERIFIED": "true"
          }
        ]
      },
      "staging": {
        "2.0.0": [
          {
            "ADDRESS": "0x4f3B1b1075cC19daA15b7cc681b28e2fB82145eD",
            "OPTIMIZER_RUNS": "1000000",
            "TIMESTAMP": "2023-06-27 17:24:38",
            "CONSTRUCTOR_ARGS": "0x0000000000000000000000006c93d0f446356725e3a51906285044f8788c72f2",
            "SALT": "27062023",
            "VERIFIED": "true"
          }
        ]
      }
    },
    "bsc": {
      "production": {
        "1.0.0": [
          {
            "ADDRESS": "0x2120c7A5CCf73d6Fb5C7e9B2A0d4B3A4f587E7a4",
            "OPTIMIZER_RUNS": "1000000",
            "TIMESTAMP": "2023-05-17 18:00:17",
            "CONSTRUCTOR_ARGS": "0x00000000000000000000000011f11121df7256c40339393b0fb045321022ce440000000000000000000000000654eba982ec082036a3d0f59964d302f1ba5cda",
            "VERIFIED": "true"
          }
        ],
        "2.0.0": [
          {
            "ADDRESS": "0x2dfaDAB8266483beD9Fd9A292Ce56596a2D1378D",
            "OPTIMIZER_RUNS": "1000000",
            "TIMESTAMP": "2023-07-21 13:45:47",
            "CONSTRUCTOR_ARGS": "0x0000000000000000000000005741a7ffe7c39ca175546a54985fa79211290b51",
            "SALT": "",
            "VERIFIED": "true"
          }
        ]
      },
      "staging": {
        "2.0.0": [
          {
            "ADDRESS": "0x4f3B1b1075cC19daA15b7cc681b28e2fB82145eD",
            "OPTIMIZER_RUNS": "1000000",
            "TIMESTAMP": "2023-07-03 13:27:03",
            "CONSTRUCTOR_ARGS": "0x000000000000000000000000f90a432dd1d0541470bc9c440d9dec3659755238",
            "SALT": "27062023",
            "VERIFIED": "true"
          }
        ]
      }
    },
    "moonbeam": {
      "production": {
        "1.0.0": [
          {
            "ADDRESS": "0x2120c7A5CCf73d6Fb5C7e9B2A0d4B3A4f587E7a4",
            "OPTIMIZER_RUNS": "1000000",
            "TIMESTAMP": "2023-05-04 16:12:31",
            "CONSTRUCTOR_ARGS": "0x00000000000000000000000011f11121df7256c40339393b0fb045321022ce440000000000000000000000000654eba982ec082036a3d0f59964d302f1ba5cda",
            "VERIFIED": "true"
          }
        ],
        "2.0.0": [
          {
            "ADDRESS": "0x2dfaDAB8266483beD9Fd9A292Ce56596a2D1378D",
            "OPTIMIZER_RUNS": "1000000",
            "TIMESTAMP": "2023-07-24 15:27:36",
            "CONSTRUCTOR_ARGS": "0x0000000000000000000000005741a7ffe7c39ca175546a54985fa79211290b51",
            "SALT": "",
            "VERIFIED": "true"
          }
        ]
      }
    },
    "mainnet": {
      "production": {
        "1.0.0": [
          {
            "ADDRESS": "0x2120c7A5CCf73d6Fb5C7e9B2A0d4B3A4f587E7a4",
            "OPTIMIZER_RUNS": "1000000",
            "TIMESTAMP": "2023-05-12 12:01:07",
            "CONSTRUCTOR_ARGS": "0x00000000000000000000000011f11121df7256c40339393b0fb045321022ce440000000000000000000000000654eba982ec082036a3d0f59964d302f1ba5cda",
            "VERIFIED": "true"
          }
        ],
        "2.0.0": [
          {
            "ADDRESS": "0x2dfaDAB8266483beD9Fd9A292Ce56596a2D1378D",
            "OPTIMIZER_RUNS": "1000000",
            "TIMESTAMP": "2023-07-27 16:43:51",
            "CONSTRUCTOR_ARGS": "0x0000000000000000000000005741a7ffe7c39ca175546a54985fa79211290b51",
            "SALT": "",
            "VERIFIED": "true"
          }
        ]
      },
      "staging": {
        "2.0.0": [
          {
            "ADDRESS": "0xBe27F03C8e6a61E2a4B1EE7940dbcb9204744d1c",
            "OPTIMIZER_RUNS": "1000000",
            "TIMESTAMP": "2023-06-19 14:07:25",
            "CONSTRUCTOR_ARGS": "0x0000000000000000000000000654eba982ec082036a3d0f59964d302f1ba5cda",
            "SALT": "19062023",
            "VERIFIED": "true"
          }
        ]
      }
    },
    "mumbai": {
      "production": {
        "1.0.0": [
          {
            "ADDRESS": "0x2120c7A5CCf73d6Fb5C7e9B2A0d4B3A4f587E7a4",
            "OPTIMIZER_RUNS": "1000000",
            "TIMESTAMP": "2023-05-15 13:54:11",
            "CONSTRUCTOR_ARGS": "0x00000000000000000000000011f11121df7256c40339393b0fb045321022ce440000000000000000000000000654eba982ec082036a3d0f59964d302f1ba5cda",
            "VERIFIED": "true"
          }
        ]
      },
      "staging": {
        "2.0.0": [
          {
            "ADDRESS": "0x4f3B1b1075cC19daA15b7cc681b28e2fB82145eD",
            "OPTIMIZER_RUNS": "1000000",
            "TIMESTAMP": "2023-07-05 14:59:52",
            "CONSTRUCTOR_ARGS": "0x0000000000000000000000006c93d0f446356725e3a51906285044f8788c72f2",
            "SALT": "",
            "VERIFIED": "true"
          }
        ]
      }
    },
    "goerli": {
      "production": {
        "1.0.0": [
          {
            "ADDRESS": "0x2120c7A5CCf73d6Fb5C7e9B2A0d4B3A4f587E7a4",
            "OPTIMIZER_RUNS": "1000000",
            "TIMESTAMP": "2023-05-15 15:27:17",
            "CONSTRUCTOR_ARGS": "0x00000000000000000000000011f11121df7256c40339393b0fb045321022ce440000000000000000000000000654eba982ec082036a3d0f59964d302f1ba5cda",
            "VERIFIED": "true"
          }
        ]
      }
    },
    "lineatest": {
      "production": {
        "1.0.0": [
          {
            "ADDRESS": "0x2120c7A5CCf73d6Fb5C7e9B2A0d4B3A4f587E7a4",
            "OPTIMIZER_RUNS": "1000000",
            "TIMESTAMP": "2023-05-15 16:39:15",
            "CONSTRUCTOR_ARGS": "0x00000000000000000000000011f11121df7256c40339393b0fb045321022ce440000000000000000000000000654eba982ec082036a3d0f59964d302f1ba5cda",
            "VERIFIED": "false"
          }
        ]
      }
    },
    "gnosis": {
      "production": {
        "1.0.0": [
          {
            "ADDRESS": "0x2120c7A5CCf73d6Fb5C7e9B2A0d4B3A4f587E7a4",
            "OPTIMIZER_RUNS": "1000000",
            "TIMESTAMP": "2023-05-17 22:34:47",
            "CONSTRUCTOR_ARGS": "0x00000000000000000000000011f11121df7256c40339393b0fb045321022ce440000000000000000000000000654eba982ec082036a3d0f59964d302f1ba5cda",
            "SALT": "",
            "VERIFIED": "true"
          }
        ],
        "2.0.0": [
          {
            "ADDRESS": "0x2dfaDAB8266483beD9Fd9A292Ce56596a2D1378D",
            "OPTIMIZER_RUNS": "1000000",
            "TIMESTAMP": "2023-07-24 14:19:42",
            "CONSTRUCTOR_ARGS": "0x0000000000000000000000005741a7ffe7c39ca175546a54985fa79211290b51",
            "SALT": "",
            "VERIFIED": "true"
          }
        ]
      },
      "staging": {
        "2.0.0": [
          {
            "ADDRESS": "0x4f3B1b1075cC19daA15b7cc681b28e2fB82145eD",
            "OPTIMIZER_RUNS": "1000000",
            "TIMESTAMP": "2023-06-27 17:51:21",
            "CONSTRUCTOR_ARGS": "0x0000000000000000000000006c93d0f446356725e3a51906285044f8788c72f2",
            "SALT": "",
            "VERIFIED": "true"
          }
        ]
      }
    },
    "okx": {
      "production": {
        "1.0.0": [
          {
            "ADDRESS": "0x2120c7A5CCf73d6Fb5C7e9B2A0d4B3A4f587E7a4",
            "OPTIMIZER_RUNS": "1000000",
            "TIMESTAMP": "2023-05-17 23:33:42",
            "CONSTRUCTOR_ARGS": "0x00000000000000000000000011f11121df7256c40339393b0fb045321022ce440000000000000000000000000654eba982ec082036a3d0f59964d302f1ba5cda",
            "VERIFIED": "false"
          }
        ],
        "2.0.0": [
          {
            "ADDRESS": "0x2dfaDAB8266483beD9Fd9A292Ce56596a2D1378D",
            "OPTIMIZER_RUNS": "1000000",
            "TIMESTAMP": "2023-07-25 13:01:49",
            "CONSTRUCTOR_ARGS": "0x0000000000000000000000005741a7ffe7c39ca175546a54985fa79211290b51",
            "SALT": "",
            "VERIFIED": "false"
          }
        ]
      }
    },
    "moonriver": {
      "production": {
        "1.0.0": [
          {
            "ADDRESS": "0x2120c7A5CCf73d6Fb5C7e9B2A0d4B3A4f587E7a4",
            "OPTIMIZER_RUNS": "1000000",
            "TIMESTAMP": "2023-05-17 23:37:28",
            "CONSTRUCTOR_ARGS": "0x00000000000000000000000011f11121df7256c40339393b0fb045321022ce440000000000000000000000000654eba982ec082036a3d0f59964d302f1ba5cda",
            "VERIFIED": "true"
          }
        ],
        "2.0.0": [
          {
            "ADDRESS": "0x2dfaDAB8266483beD9Fd9A292Ce56596a2D1378D",
            "OPTIMIZER_RUNS": "1000000",
            "TIMESTAMP": "2023-07-25 12:48:27",
            "CONSTRUCTOR_ARGS": "0x0000000000000000000000005741a7ffe7c39ca175546a54985fa79211290b51",
            "SALT": "",
            "VERIFIED": "true"
          }
        ]
      }
    },
    "fantom": {
      "production": {
        "1.0.0": [
          {
            "ADDRESS": "0x2120c7A5CCf73d6Fb5C7e9B2A0d4B3A4f587E7a4",
            "OPTIMIZER_RUNS": "1000000",
            "TIMESTAMP": "2023-05-17 23:41:36",
            "CONSTRUCTOR_ARGS": "0x00000000000000000000000011f11121df7256c40339393b0fb045321022ce440000000000000000000000000654eba982ec082036a3d0f59964d302f1ba5cda",
            "VERIFIED": "true"
          }
        ],
        "2.0.0": [
          {
            "ADDRESS": "0x2dfaDAB8266483beD9Fd9A292Ce56596a2D1378D",
            "OPTIMIZER_RUNS": "1000000",
            "TIMESTAMP": "2023-07-25 19:49:25",
            "CONSTRUCTOR_ARGS": "0x0000000000000000000000005741a7ffe7c39ca175546a54985fa79211290b51",
            "SALT": "",
            "VERIFIED": "true"
          }
        ]
      }
    },
    "avalanche": {
      "production": {
        "1.0.0": [
          {
            "ADDRESS": "0x2120c7A5CCf73d6Fb5C7e9B2A0d4B3A4f587E7a4",
            "OPTIMIZER_RUNS": "1000000",
            "TIMESTAMP": "2023-05-17 23:44:49",
            "CONSTRUCTOR_ARGS": "0x00000000000000000000000011f11121df7256c40339393b0fb045321022ce440000000000000000000000000654eba982ec082036a3d0f59964d302f1ba5cda",
            "VERIFIED": "true"
          }
        ],
        "2.0.0": [
          {
            "ADDRESS": "0x2dfaDAB8266483beD9Fd9A292Ce56596a2D1378D",
            "OPTIMIZER_RUNS": "1000000",
            "TIMESTAMP": "2023-07-20 17:23:19",
            "CONSTRUCTOR_ARGS": "0x0000000000000000000000005741a7ffe7c39ca175546a54985fa79211290b51",
            "SALT": "",
            "VERIFIED": "true"
          }
        ]
      },
      "staging": {
        "2.0.0": [
          {
            "ADDRESS": "0x4f3B1b1075cC19daA15b7cc681b28e2fB82145eD",
            "OPTIMIZER_RUNS": "1000000",
            "TIMESTAMP": "2023-06-27 18:05:40",
            "CONSTRUCTOR_ARGS": "0x0000000000000000000000006c93d0f446356725e3a51906285044f8788c72f2",
            "SALT": "27062023",
            "VERIFIED": "true"
          }
        ]
      }
    },
    "fuse": {
      "production": {
        "1.0.0": [
          {
            "ADDRESS": "0x2120c7A5CCf73d6Fb5C7e9B2A0d4B3A4f587E7a4",
            "OPTIMIZER_RUNS": "1000000",
            "TIMESTAMP": "2023-05-18 11:52:29",
            "CONSTRUCTOR_ARGS": "0x00000000000000000000000011f11121df7256c40339393b0fb045321022ce440000000000000000000000000654eba982ec082036a3d0f59964d302f1ba5cda",
            "VERIFIED": "true"
          }
        ],
        "2.0.0": [
          {
            "ADDRESS": "0x2dfaDAB8266483beD9Fd9A292Ce56596a2D1378D",
            "OPTIMIZER_RUNS": "1000000",
            "TIMESTAMP": "2023-07-24 15:07:37",
            "CONSTRUCTOR_ARGS": "0x0000000000000000000000005741a7ffe7c39ca175546a54985fa79211290b51",
            "SALT": "",
            "VERIFIED": "true"
          }
        ]
      }
    },
    "cronos": {
      "production": {
        "1.0.0": [
          {
            "ADDRESS": "0x2120c7A5CCf73d6Fb5C7e9B2A0d4B3A4f587E7a4",
            "OPTIMIZER_RUNS": "1000000",
            "TIMESTAMP": "2023-05-18 11:59:22",
            "CONSTRUCTOR_ARGS": "0x00000000000000000000000011f11121df7256c40339393b0fb045321022ce440000000000000000000000000654eba982ec082036a3d0f59964d302f1ba5cda",
            "VERIFIED": "true"
          }
        ],
        "2.0.0": [
          {
            "ADDRESS": "0x2dfaDAB8266483beD9Fd9A292Ce56596a2D1378D",
            "OPTIMIZER_RUNS": "1000000",
            "TIMESTAMP": "2023-07-19 15:18:26",
            "CONSTRUCTOR_ARGS": "0x0000000000000000000000005741a7ffe7c39ca175546a54985fa79211290b51",
            "SALT": "",
            "VERIFIED": "true"
          }
        ]
      }
    },
    "velas": {
      "production": {
        "1.0.0": [
          {
            "ADDRESS": "0x2120c7A5CCf73d6Fb5C7e9B2A0d4B3A4f587E7a4",
            "OPTIMIZER_RUNS": "1000000",
            "TIMESTAMP": "2023-05-18 12:15:00",
            "CONSTRUCTOR_ARGS": "0x00000000000000000000000011f11121df7256c40339393b0fb045321022ce440000000000000000000000000654eba982ec082036a3d0f59964d302f1ba5cda",
            "VERIFIED": "true"
          }
        ],
        "2.0.0": [
          {
            "ADDRESS": "0x2dfaDAB8266483beD9Fd9A292Ce56596a2D1378D",
            "OPTIMIZER_RUNS": "1000000",
            "TIMESTAMP": "2023-07-24 14:54:04",
            "CONSTRUCTOR_ARGS": "0x0000000000000000000000005741a7ffe7c39ca175546a54985fa79211290b51",
            "SALT": "",
            "VERIFIED": "true"
          }
        ]
      }
    },
    "evmos": {
      "production": {
        "1.0.0": [
          {
            "ADDRESS": "0x2120c7A5CCf73d6Fb5C7e9B2A0d4B3A4f587E7a4",
            "OPTIMIZER_RUNS": "1000000",
            "TIMESTAMP": "2023-05-18 12:29:09",
            "CONSTRUCTOR_ARGS": "0x00000000000000000000000011f11121df7256c40339393b0fb045321022ce440000000000000000000000000654eba982ec082036a3d0f59964d302f1ba5cda",
            "VERIFIED": "true"
          }
        ],
        "2.0.0": [
          {
            "ADDRESS": "0x2dfaDAB8266483beD9Fd9A292Ce56596a2D1378D",
            "OPTIMIZER_RUNS": "1000000",
            "TIMESTAMP": "2023-07-25 18:43:54",
            "CONSTRUCTOR_ARGS": "0x0000000000000000000000005741a7ffe7c39ca175546a54985fa79211290b51",
            "SALT": "",
            "VERIFIED": "true"
          }
        ]
      },
      "staging": {
        "2.0.0": [
          {
            "ADDRESS": "0x4f3B1b1075cC19daA15b7cc681b28e2fB82145eD",
            "OPTIMIZER_RUNS": "1000000",
            "TIMESTAMP": "2023-06-27 18:42:10",
            "CONSTRUCTOR_ARGS": "0x0000000000000000000000006c93d0f446356725e3a51906285044f8788c72f2",
            "SALT": "27062023",
            "VERIFIED": "true"
          }
        ]
      }
    },
    "aurora": {
      "production": {
        "1.0.0": [
          {
            "ADDRESS": "0x2120c7A5CCf73d6Fb5C7e9B2A0d4B3A4f587E7a4",
            "OPTIMIZER_RUNS": "1000000",
            "TIMESTAMP": "2023-05-18 12:36:46",
            "CONSTRUCTOR_ARGS": "0x00000000000000000000000011f11121df7256c40339393b0fb045321022ce440000000000000000000000000654eba982ec082036a3d0f59964d302f1ba5cda",
            "SALT": "",
            "VERIFIED": "true"
          }
        ],
        "2.0.0": [
          {
            "ADDRESS": "0x2dfaDAB8266483beD9Fd9A292Ce56596a2D1378D",
            "OPTIMIZER_RUNS": "1000000",
            "TIMESTAMP": "2023-07-20 16:48:07",
            "CONSTRUCTOR_ARGS": "0x0000000000000000000000005741a7ffe7c39ca175546a54985fa79211290b51",
            "SALT": "",
            "VERIFIED": "true"
          }
        ]
      }
    },
    "celo": {
      "production": {
        "1.0.0": [
          {
            "ADDRESS": "0x2120c7A5CCf73d6Fb5C7e9B2A0d4B3A4f587E7a4",
            "OPTIMIZER_RUNS": "1000000",
            "TIMESTAMP": "2023-05-18 12:47:54",
            "CONSTRUCTOR_ARGS": "0x00000000000000000000000011f11121df7256c40339393b0fb045321022ce440000000000000000000000000654eba982ec082036a3d0f59964d302f1ba5cda",
            "VERIFIED": "true"
          }
        ],
        "2.0.0": [
          {
            "ADDRESS": "0x2dfaDAB8266483beD9Fd9A292Ce56596a2D1378D",
            "OPTIMIZER_RUNS": "1000000",
            "TIMESTAMP": "2023-07-19 14:57:11",
            "CONSTRUCTOR_ARGS": "0x0000000000000000000000005741a7ffe7c39ca175546a54985fa79211290b51",
            "SALT": "",
            "VERIFIED": "true"
          }
        ]
      }
    },
    "boba": {
      "production": {
        "1.0.0": [
          {
            "ADDRESS": "0x2120c7A5CCf73d6Fb5C7e9B2A0d4B3A4f587E7a4",
            "OPTIMIZER_RUNS": "1000000",
            "TIMESTAMP": "2023-05-18 13:00:25",
            "CONSTRUCTOR_ARGS": "0x00000000000000000000000011f11121df7256c40339393b0fb045321022ce440000000000000000000000000654eba982ec082036a3d0f59964d302f1ba5cda",
            "VERIFIED": "true"
          }
        ],
        "2.0.0": [
          {
            "ADDRESS": "0x2dfaDAB8266483beD9Fd9A292Ce56596a2D1378D",
            "OPTIMIZER_RUNS": "1000000",
            "TIMESTAMP": "2023-07-21 13:03:30",
            "CONSTRUCTOR_ARGS": "0x0000000000000000000000005741a7ffe7c39ca175546a54985fa79211290b51",
            "SALT": "",
            "VERIFIED": "true"
          }
        ]
      }
    },
    "polygonzkevm": {
      "production": {
        "1.0.0": [
          {
            "ADDRESS": "0x2120c7A5CCf73d6Fb5C7e9B2A0d4B3A4f587E7a4",
            "OPTIMIZER_RUNS": "1000000",
            "TIMESTAMP": "2023-06-01 13:12:56",
            "CONSTRUCTOR_ARGS": "0x00000000000000000000000011f11121df7256c40339393b0fb045321022ce440000000000000000000000000654eba982ec082036a3d0f59964d302f1ba5cda",
            "VERIFIED": "false"
          }
        ],
        "2.0.0": [
          {
            "ADDRESS": "0x2dfaDAB8266483beD9Fd9A292Ce56596a2D1378D",
            "OPTIMIZER_RUNS": "1000000",
            "TIMESTAMP": "2023-07-25 19:06:12",
            "CONSTRUCTOR_ARGS": "0x0000000000000000000000005741a7ffe7c39ca175546a54985fa79211290b51",
            "SALT": "",
            "VERIFIED": "false"
          }
        ]
      }
    },
    "localanvil": {
      "staging": {
        "2.0.0": [
          {
            "ADDRESS": "0xE55fE1E68805E80d225F0CfC2cefDB71adb8C2c5",
            "OPTIMIZER_RUNS": "1000000",
            "TIMESTAMP": "2023-06-27 10:02:43",
            "CONSTRUCTOR_ARGS": "0x00000000000000000000000067909012888e0a8703e8d36cbae15ade669b88dd",
            "SALT": "26062027",
            "VERIFIED": "false"
          }
        ]
      }
    },
    "zksync": {
      "production": {
        "2.0.0": [
          {
            "ADDRESS": "0xa9bfa49F26733271f4FD34A4b57bB7C563Ae056A",
            "OPTIMIZER_RUNS": "10000",
            "TIMESTAMP": "2023-07-14 14:20:21",
            "CONSTRUCTOR_ARGS": "0x0000000000000000000000008e1cf39df64d9dcada7831d90cc852e02663410a",
            "VERIFIED": "false"
          }
        ]
      }
    },
    "base": {
      "production": {
        "2.0.0": [
          {
            "ADDRESS": "0x4DaC9d1769b9b304cb04741DCDEb2FC14aBdF110",
            "OPTIMIZER_RUNS": "1000000",
            "TIMESTAMP": "2023-08-15 15:51:49",
            "CONSTRUCTOR_ARGS": "0x00000000000000000000000074a55cadb12501a3707e9f3c5dfd8b563c6a5940",
            "SALT": "",
            "VERIFIED": "true"
          }
        ]
      }
    },
    "linea": {
      "production": {
        "2.0.0": [
          {
            "ADDRESS": "0x2a202Ed587F0BC7dfa80ea1DD943d8470492Dd0F",
            "OPTIMIZER_RUNS": "1000000",
            "TIMESTAMP": "2023-08-25 12:26:45",
            "CONSTRUCTOR_ARGS": "0x00000000000000000000000057ec2c57fa654aabaecc63c8dad47cb6efaccc24",
            "SALT": "",
            "VERIFIED": "true"
          }
        ]
      }
    }
  },
  "FeeCollector": {
    "optimism": {
      "production": {
        "1.0.0": [
          {
            "ADDRESS": "0x44Ff747185C9Df233D07536E08341ff624896164",
            "OPTIMIZER_RUNS": "1000000",
            "TIMESTAMP": "2023-07-25 22:08:35",
            "CONSTRUCTOR_ARGS": "0x00000000000000000000000008647cc950813966142a416d40c382e2c5db73bb",
            "SALT": "",
            "VERIFIED": "true"
          }
        ]
      },
      "staging": {
        "1.0.0": [
          {
            "ADDRESS": "0xFA581eEE97897f60C60Ce436C25Bb1C37336F511",
            "OPTIMIZER_RUNS": "1000000",
            "TIMESTAMP": "2023-09-21 12:24:29",
            "CONSTRUCTOR_ARGS": "0x00000000000000000000000008647cc950813966142a416d40c382e2c5db73bb",
            "SALT": "",
            "VERIFIED": "false"
          }
        ]
      }
    },
    "arbitrum": {
      "production": {
        "1.0.0": [
          {
            "ADDRESS": "0x44Ff747185C9Df233D07536E08341ff624896164",
            "OPTIMIZER_RUNS": "1000000",
            "TIMESTAMP": "2023-07-20 12:42:56",
            "CONSTRUCTOR_ARGS": "0x00000000000000000000000008647cc950813966142a416d40c382e2c5db73bb",
            "SALT": "",
            "VERIFIED": "true"
          }
        ]
      },
      "staging": {
        "1.0.0": [
          {
            "ADDRESS": "0x0222D030e8DFAEDE2a4e7B5F181Ac1A4206A75f0",
            "OPTIMIZER_RUNS": "1000000",
            "TIMESTAMP": "2023-06-27 19:27:02",
            "CONSTRUCTOR_ARGS": "0x00000000000000000000000008647cc950813966142a416d40c382e2c5db73bb",
            "SALT": "27062023",
            "VERIFIED": "true"
          }
        ]
      }
    },
    "polygon": {
      "production": {
        "1.0.0": [
          {
            "ADDRESS": "0x44Ff747185C9Df233D07536E08341ff624896164",
            "OPTIMIZER_RUNS": "1000000",
            "TIMESTAMP": "2023-07-20 14:51:12",
            "CONSTRUCTOR_ARGS": "0x00000000000000000000000008647cc950813966142a416d40c382e2c5db73bb",
            "SALT": "",
            "VERIFIED": "true"
          }
        ]
      },
      "staging": {
        "1.0.0": [
          {
            "ADDRESS": "0x0222D030e8DFAEDE2a4e7B5F181Ac1A4206A75f0",
            "OPTIMIZER_RUNS": "1000000",
            "TIMESTAMP": "2023-06-27 17:24:57",
            "CONSTRUCTOR_ARGS": "0x00000000000000000000000008647cc950813966142a416d40c382e2c5db73bb",
            "SALT": "27062023",
            "VERIFIED": "true"
          }
        ]
      }
    },
    "bsc": {
      "production": {
        "1.0.0": [
          {
            "ADDRESS": "0x44Ff747185C9Df233D07536E08341ff624896164",
            "OPTIMIZER_RUNS": "1000000",
            "TIMESTAMP": "2023-07-21 13:46:02",
            "CONSTRUCTOR_ARGS": "0x00000000000000000000000008647cc950813966142a416d40c382e2c5db73bb",
            "SALT": "",
            "VERIFIED": "true"
          }
        ]
      }
    },
    "moonbeam": {
      "production": {
        "1.0.0": [
          {
            "ADDRESS": "0x44Ff747185C9Df233D07536E08341ff624896164",
            "OPTIMIZER_RUNS": "1000000",
            "TIMESTAMP": "2023-07-24 15:28:48",
            "CONSTRUCTOR_ARGS": "0x00000000000000000000000008647cc950813966142a416d40c382e2c5db73bb",
            "SALT": "",
            "VERIFIED": "true"
          }
        ]
      }
    },
    "mainnet": {
      "production": {
        "1.0.0": [
          {
            "ADDRESS": "0x44Ff747185C9Df233D07536E08341ff624896164",
            "OPTIMIZER_RUNS": "1000000",
            "TIMESTAMP": "2023-07-27 16:44:26",
            "CONSTRUCTOR_ARGS": "0x00000000000000000000000008647cc950813966142a416d40c382e2c5db73bb",
            "SALT": "",
            "VERIFIED": "true"
          }
        ]
      },
      "staging": {
        "1.0.0": [
          {
            "ADDRESS": "0x9ca271A532392230EAe919Fb5460aEa9D9718424",
            "OPTIMIZER_RUNS": "1000000",
            "TIMESTAMP": "2023-06-19 15:41:12",
            "CONSTRUCTOR_ARGS": "0x00000000000000000000000008647cc950813966142a416d40c382e2c5db73bb",
            "SALT": "27062023",
            "VERIFIED": "true"
          }
        ]
      }
    },
    "mumbai": {
      "production": {
        "1.0.0": [
          {
            "ADDRESS": "0xB49EaD76FE09967D7CA0dbCeF3C3A06eb3Aa0cB4",
            "OPTIMIZER_RUNS": "1000000",
            "TIMESTAMP": "2023-05-15 13:55:26",
            "CONSTRUCTOR_ARGS": "0x00000000000000000000000011f11121df7256c40339393b0fb045321022ce44",
            "VERIFIED": "true"
          }
        ]
      },
      "staging": {
        "1.0.0": [
          {
            "ADDRESS": "0x0222D030e8DFAEDE2a4e7B5F181Ac1A4206A75f0",
            "OPTIMIZER_RUNS": "1000000",
            "TIMESTAMP": "2023-07-05 15:00:07",
            "CONSTRUCTOR_ARGS": "0x00000000000000000000000008647cc950813966142a416d40c382e2c5db73bb",
            "SALT": "",
            "VERIFIED": "true"
          }
        ]
      }
    },
    "goerli": {
      "production": {
        "1.0.0": [
          {
            "ADDRESS": "0xB49EaD76FE09967D7CA0dbCeF3C3A06eb3Aa0cB4",
            "OPTIMIZER_RUNS": "1000000",
            "TIMESTAMP": "2023-05-15 15:28:43",
            "CONSTRUCTOR_ARGS": "0x00000000000000000000000011f11121df7256c40339393b0fb045321022ce44",
            "VERIFIED": "true"
          }
        ]
      }
    },
    "lineatest": {
      "production": {
        "1.0.0": [
          {
            "ADDRESS": "0xB49EaD76FE09967D7CA0dbCeF3C3A06eb3Aa0cB4",
            "OPTIMIZER_RUNS": "1000000",
            "TIMESTAMP": "2023-05-15 16:40:31",
            "CONSTRUCTOR_ARGS": "0x00000000000000000000000011f11121df7256c40339393b0fb045321022ce44",
            "VERIFIED": "false"
          }
        ]
      }
    },
    "gnosis": {
      "production": {
        "1.0.0": [
          {
            "ADDRESS": "0x44Ff747185C9Df233D07536E08341ff624896164",
            "OPTIMIZER_RUNS": "1000000",
            "TIMESTAMP": "2023-07-24 14:20:17",
            "CONSTRUCTOR_ARGS": "0x00000000000000000000000008647cc950813966142a416d40c382e2c5db73bb",
            "SALT": "",
            "VERIFIED": "true"
          }
        ]
      },
      "staging": {
        "1.0.0": [
          {
            "ADDRESS": "0x0222D030e8DFAEDE2a4e7B5F181Ac1A4206A75f0",
            "OPTIMIZER_RUNS": "1000000",
            "TIMESTAMP": "2023-06-27 17:51:36",
            "CONSTRUCTOR_ARGS": "0x00000000000000000000000008647cc950813966142a416d40c382e2c5db73bb",
            "SALT": "",
            "VERIFIED": "true"
          }
        ]
      }
    },
    "okx": {
      "production": {
        "1.0.0": [
          {
            "ADDRESS": "0x44Ff747185C9Df233D07536E08341ff624896164",
            "OPTIMIZER_RUNS": "1000000",
            "TIMESTAMP": "2023-07-25 13:02:02",
            "CONSTRUCTOR_ARGS": "0x00000000000000000000000008647cc950813966142a416d40c382e2c5db73bb",
            "SALT": "",
            "VERIFIED": "false"
          }
        ]
      }
    },
    "moonriver": {
      "production": {
        "1.0.0": [
          {
            "ADDRESS": "0x44Ff747185C9Df233D07536E08341ff624896164",
            "OPTIMIZER_RUNS": "1000000",
            "TIMESTAMP": "2023-07-25 12:49:04",
            "CONSTRUCTOR_ARGS": "0x00000000000000000000000008647cc950813966142a416d40c382e2c5db73bb",
            "SALT": "",
            "VERIFIED": "true"
          }
        ]
      }
    },
    "fantom": {
      "production": {
        "1.0.0": [
          {
            "ADDRESS": "0x44Ff747185C9Df233D07536E08341ff624896164",
            "OPTIMIZER_RUNS": "1000000",
            "TIMESTAMP": "2023-07-25 19:49:56",
            "CONSTRUCTOR_ARGS": "0x00000000000000000000000008647cc950813966142a416d40c382e2c5db73bb",
            "SALT": "",
            "VERIFIED": "true"
          }
        ]
      }
    },
    "avalanche": {
      "production": {
        "1.0.0": [
          {
            "ADDRESS": "0x44Ff747185C9Df233D07536E08341ff624896164",
            "OPTIMIZER_RUNS": "1000000",
            "TIMESTAMP": "2023-07-20 17:23:39",
            "CONSTRUCTOR_ARGS": "0x00000000000000000000000008647cc950813966142a416d40c382e2c5db73bb",
            "SALT": "",
            "VERIFIED": "true"
          }
        ]
      },
      "staging": {
        "1.0.0": [
          {
            "ADDRESS": "0x0222D030e8DFAEDE2a4e7B5F181Ac1A4206A75f0",
            "OPTIMIZER_RUNS": "1000000",
            "TIMESTAMP": "2023-06-27 18:06:01",
            "CONSTRUCTOR_ARGS": "0x00000000000000000000000008647cc950813966142a416d40c382e2c5db73bb",
            "SALT": "27062023",
            "VERIFIED": "true"
          }
        ]
      }
    },
    "fuse": {
      "production": {
        "1.0.0": [
          {
            "ADDRESS": "0x44Ff747185C9Df233D07536E08341ff624896164",
            "OPTIMIZER_RUNS": "1000000",
            "TIMESTAMP": "2023-07-24 15:08:01",
            "CONSTRUCTOR_ARGS": "0x00000000000000000000000008647cc950813966142a416d40c382e2c5db73bb",
            "SALT": "",
            "VERIFIED": "true"
          }
        ]
      }
    },
    "cronos": {
      "production": {
        "1.0.0": [
          {
            "ADDRESS": "0x44Ff747185C9Df233D07536E08341ff624896164",
            "OPTIMIZER_RUNS": "1000000",
            "TIMESTAMP": "2023-07-19 15:18:55",
            "CONSTRUCTOR_ARGS": "0x00000000000000000000000008647cc950813966142a416d40c382e2c5db73bb",
            "SALT": "",
            "VERIFIED": "true"
          }
        ]
      }
    },
    "velas": {
      "production": {
        "1.0.0": [
          {
            "ADDRESS": "0x44Ff747185C9Df233D07536E08341ff624896164",
            "OPTIMIZER_RUNS": "1000000",
            "TIMESTAMP": "2023-07-24 14:54:34",
            "CONSTRUCTOR_ARGS": "0x00000000000000000000000008647cc950813966142a416d40c382e2c5db73bb",
            "SALT": "",
            "VERIFIED": "true"
          }
        ]
      }
    },
    "evmos": {
      "production": {
        "1.0.0": [
          {
            "ADDRESS": "0x44Ff747185C9Df233D07536E08341ff624896164",
            "OPTIMIZER_RUNS": "1000000",
            "TIMESTAMP": "2023-07-25 18:44:08",
            "CONSTRUCTOR_ARGS": "0x00000000000000000000000008647cc950813966142a416d40c382e2c5db73bb",
            "SALT": "",
            "VERIFIED": "true"
          }
        ]
      },
      "staging": {
        "1.0.0": [
          {
            "ADDRESS": "0x0222D030e8DFAEDE2a4e7B5F181Ac1A4206A75f0",
            "OPTIMIZER_RUNS": "1000000",
            "TIMESTAMP": "2023-06-27 18:42:22",
            "CONSTRUCTOR_ARGS": "0x00000000000000000000000008647cc950813966142a416d40c382e2c5db73bb",
            "SALT": "27062023",
            "VERIFIED": "true"
          }
        ]
      }
    },
    "aurora": {
      "production": {
        "1.0.0": [
          {
            "ADDRESS": "0x44Ff747185C9Df233D07536E08341ff624896164",
            "OPTIMIZER_RUNS": "1000000",
            "TIMESTAMP": "2023-07-20 16:48:28",
            "CONSTRUCTOR_ARGS": "0x00000000000000000000000008647cc950813966142a416d40c382e2c5db73bb",
            "SALT": "",
            "VERIFIED": "true"
          }
        ]
      }
    },
    "celo": {
      "production": {
        "1.0.0": [
          {
            "ADDRESS": "0x44Ff747185C9Df233D07536E08341ff624896164",
            "OPTIMIZER_RUNS": "1000000",
            "TIMESTAMP": "2023-07-19 14:57:34",
            "CONSTRUCTOR_ARGS": "0x00000000000000000000000008647cc950813966142a416d40c382e2c5db73bb",
            "SALT": "",
            "VERIFIED": "true"
          }
        ]
      }
    },
    "boba": {
      "production": {
        "1.0.0": [
          {
            "ADDRESS": "0x44Ff747185C9Df233D07536E08341ff624896164",
            "OPTIMIZER_RUNS": "1000000",
            "TIMESTAMP": "2023-07-21 13:05:05",
            "CONSTRUCTOR_ARGS": "0x00000000000000000000000008647cc950813966142a416d40c382e2c5db73bb",
            "SALT": "",
            "VERIFIED": "true"
          }
        ]
      }
    },
    "polygonzkevm": {
      "production": {
        "1.0.0": [
          {
            "ADDRESS": "0x44Ff747185C9Df233D07536E08341ff624896164",
            "OPTIMIZER_RUNS": "1000000",
            "TIMESTAMP": "2023-07-25 19:06:51",
            "CONSTRUCTOR_ARGS": "0x00000000000000000000000008647cc950813966142a416d40c382e2c5db73bb",
            "SALT": "",
            "VERIFIED": "false"
          }
        ]
      }
    },
    "localanvil": {
      "staging": {
        "1.0.0": [
          {
            "ADDRESS": "0x9a0D4c65a7C52A22fe67CCb6FC44504E82d2B9Af",
            "OPTIMIZER_RUNS": "1000000",
            "TIMESTAMP": "2023-06-27 10:17:34",
            "CONSTRUCTOR_ARGS": "0x0000000000000000000000003c44cdddb6a900fa2b585dd299e03d12fa4293bc",
            "SALT": "26062028",
            "VERIFIED": "false"
          }
        ]
      }
    },
    "zksync": {
      "production": {
        "1.0.0": [
          {
            "ADDRESS": "0x8dBf6f59187b2EB36B980F3D8F4cFC6DC4E4642e",
            "OPTIMIZER_RUNS": "10000",
            "TIMESTAMP": "2023-07-14 14:25:32",
            "CONSTRUCTOR_ARGS": "0x00000000000000000000000008647cc950813966142a416d40c382e2c5db73bb",
            "VERIFIED": "false"
          }
        ]
      }
    },
    "base": {
      "production": {
        "1.0.0": [
          {
            "ADDRESS": "0x0A6d96E7f4D7b96CFE42185DF61E64d255c12DFf",
            "OPTIMIZER_RUNS": "1000000",
            "TIMESTAMP": "2023-08-15 15:54:25",
            "CONSTRUCTOR_ARGS": "0x00000000000000000000000008647cc950813966142a416d40c382e2c5db73bb",
            "SALT": "",
            "VERIFIED": "true"
          }
        ]
      }
    },
    "linea": {
      "production": {
        "1.0.0": [
          {
            "ADDRESS": "0xA4A24BdD4608D7dFC496950850f9763B674F0DB2",
            "OPTIMIZER_RUNS": "1000000",
            "TIMESTAMP": "2023-08-25 12:29:39",
            "CONSTRUCTOR_ARGS": "0x00000000000000000000000008647cc950813966142a416d40c382e2c5db73bb",
            "SALT": "",
            "VERIFIED": "true"
          }
        ]
      }
    }
  },
  "Receiver": {
    "optimism": {
      "production": {
        "1.0.0": [
          {
            "ADDRESS": "0xC4B590a0E2d7e965a2Fb3647d672B5DD97E8d068",
            "OPTIMIZER_RUNS": "1000000",
            "TIMESTAMP": "2023-04-12 11:13:02",
            "CONSTRUCTOR_ARGS": "0x00000000000000000000000011f11121df7256c40339393b0fb045321022ce44000000000000000000000000b0d502e938ed5f4df2e681fe6e419ff29631d62b0000000000000000000000008f7492de823025b4cfaab1d34c58963f2af5deda0000000000000000000000002120c7a5ccf73d6fb5c7e9b2a0d4b3a4f587e7a400000000000000000000000000000000000000000000000000000000000186a0",
            "VERIFIED": "true"
          }
        ],
        "2.0.0": [
          {
            "ADDRESS": "0x5439f8ca43f832DD21a28C5BF038dad4c07ad02c",
            "OPTIMIZER_RUNS": "1000000",
            "TIMESTAMP": "2023-07-25 22:08:54",
            "CONSTRUCTOR_ARGS": "0x000000000000000000000000156cebba59deb2cb23742f70dcb0a11cc775591f000000000000000000000000b0d502e938ed5f4df2e681fe6e419ff29631d62b0000000000000000000000008f7492de823025b4cfaab1d34c58963f2af5deda0000000000000000000000002dfadab8266483bed9fd9a292ce56596a2d1378d00000000000000000000000000000000000000000000000000000000000186a0",
            "SALT": "",
            "VERIFIED": "true"
          }
        ],
        "2.0.1": [
          {
            "ADDRESS": "0xddc22EAaa960e052946D842cEC61eb91bbE06eeD",
            "OPTIMIZER_RUNS": "1000000",
            "TIMESTAMP": "2023-09-15 12:07:06",
            "CONSTRUCTOR_ARGS": "0x000000000000000000000000156cebba59deb2cb23742f70dcb0a11cc775591f000000000000000000000000b0d502e938ed5f4df2e681fe6e419ff29631d62b0000000000000000000000008f7492de823025b4cfaab1d34c58963f2af5deda0000000000000000000000002dfadab8266483bed9fd9a292ce56596a2d1378d00000000000000000000000000000000000000000000000000000000000186a0",
            "SALT": "",
            "VERIFIED": "false"
          }
        ],
        "2.0.2": [
          {
            "ADDRESS": "0xE86E49C05dBBC72427678B3cd1F5fd14b6c90D12",
            "OPTIMIZER_RUNS": "1000000",
            "TIMESTAMP": "2023-09-21 16:11:20",
            "CONSTRUCTOR_ARGS": "0x000000000000000000000000156cebba59deb2cb23742f70dcb0a11cc775591f0000000000000000000000003b83d454a50abe06d94cb0d5d367825e190bda8f0000000000000000000000008f7492de823025b4cfaab1d34c58963f2af5deda0000000000000000000000002dfadab8266483bed9fd9a292ce56596a2d1378d00000000000000000000000000000000000000000000000000000000000186a0",
            "SALT": "",
            "VERIFIED": "true"
          }
        ]
      },
      "staging": {
        "2.0.2": [
          {
            "ADDRESS": "0x36Fed707D41e301e30C7953D58DD3e7722EFb6AA",
            "OPTIMIZER_RUNS": "1000000",
            "TIMESTAMP": "2023-09-21 11:58:32",
            "CONSTRUCTOR_ARGS": "0x000000000000000000000000156cebba59deb2cb23742f70dcb0a11cc775591f0000000000000000000000003b83d454a50abe06d94cb0d5d367825e190bda8f0000000000000000000000008f7492de823025b4cfaab1d34c58963f2af5deda000000000000000000000000438d3b2f5e817c0e96a71fe239c3878ba97af05100000000000000000000000000000000000000000000000000000000000186a0",
            "SALT": "",
            "VERIFIED": "false"
          }
        ]
      }
    },
    "arbitrum": {
      "production": {
        "1.0.0": [
          {
            "ADDRESS": "0xC4B590a0E2d7e965a2Fb3647d672B5DD97E8d068",
            "OPTIMIZER_RUNS": "1000000",
            "TIMESTAMP": "2023-04-12 14:27:23",
            "CONSTRUCTOR_ARGS": "0x00000000000000000000000011f11121df7256c40339393b0fb045321022ce4400000000000000000000000053bf833a5d6c4dda888f69c22c88c9f356a41614000000000000000000000000ee9dec2712cce65174b561151701bf54b99c24c80000000000000000000000002120c7a5ccf73d6fb5c7e9b2a0d4b3a4f587e7a400000000000000000000000000000000000000000000000000000000000186a0",
            "VERIFIED": "true"
          }
        ],
        "2.0.0": [
          {
            "ADDRESS": "0x5439f8ca43f832DD21a28C5BF038dad4c07ad02c",
            "OPTIMIZER_RUNS": "1000000",
            "TIMESTAMP": "2023-07-20 12:43:18",
            "CONSTRUCTOR_ARGS": "0x000000000000000000000000156cebba59deb2cb23742f70dcb0a11cc775591f00000000000000000000000053bf833a5d6c4dda888f69c22c88c9f356a41614000000000000000000000000ee9dec2712cce65174b561151701bf54b99c24c80000000000000000000000002dfadab8266483bed9fd9a292ce56596a2d1378d00000000000000000000000000000000000000000000000000000000000186a0",
            "SALT": "",
            "VERIFIED": "true"
          }
        ],
        "2.0.1": [
          {
            "ADDRESS": "0xddc22EAaa960e052946D842cEC61eb91bbE06eeD",
            "OPTIMIZER_RUNS": "1000000",
            "TIMESTAMP": "2023-09-15 12:11:53",
            "CONSTRUCTOR_ARGS": "0x000000000000000000000000156cebba59deb2cb23742f70dcb0a11cc775591f00000000000000000000000053bf833a5d6c4dda888f69c22c88c9f356a41614000000000000000000000000ee9dec2712cce65174b561151701bf54b99c24c80000000000000000000000002dfadab8266483bed9fd9a292ce56596a2d1378d00000000000000000000000000000000000000000000000000000000000186a0",
            "SALT": "",
            "VERIFIED": "true"
          }
        ],
        "2.0.2": [
          {
            "ADDRESS": "0xE86E49C05dBBC72427678B3cd1F5fd14b6c90D12",
            "OPTIMIZER_RUNS": "1000000",
            "TIMESTAMP": "2023-09-21 16:11:07",
            "CONSTRUCTOR_ARGS": "0x000000000000000000000000156cebba59deb2cb23742f70dcb0a11cc775591f0000000000000000000000003b83d454a50abe06d94cb0d5d367825e190bda8f000000000000000000000000ee9dec2712cce65174b561151701bf54b99c24c80000000000000000000000002dfadab8266483bed9fd9a292ce56596a2d1378d00000000000000000000000000000000000000000000000000000000000186a0",
            "SALT": "",
            "VERIFIED": "true"
          }
        ]
      },
      "staging": {
        "2.0.0": [
          {
            "ADDRESS": "0x59B341fF54543D66C7393FfD2A050E256c97669E",
            "OPTIMIZER_RUNS": "1000000",
            "TIMESTAMP": "2023-06-27 19:27:15",
            "CONSTRUCTOR_ARGS": "0x000000000000000000000000156cebba59deb2cb23742f70dcb0a11cc775591f00000000000000000000000053bf833a5d6c4dda888f69c22c88c9f356a41614000000000000000000000000ee9dec2712cce65174b561151701bf54b99c24c80000000000000000000000004f3b1b1075cc19daa15b7cc681b28e2fb82145ed00000000000000000000000000000000000000000000000000000000000186a0",
            "SALT": "27062023",
            "VERIFIED": "true"
          }
        ]
      }
    },
    "polygon": {
      "production": {
        "1.0.0": [
          {
            "ADDRESS": "0xC4B590a0E2d7e965a2Fb3647d672B5DD97E8d068",
            "OPTIMIZER_RUNS": "1000000",
            "TIMESTAMP": "2023-05-17 22:52:45",
            "CONSTRUCTOR_ARGS": "0x00000000000000000000000011f11121df7256c40339393b0fb045321022ce4400000000000000000000000045a01e4e04f14f7a4a6702c74187c5f6222033cd00000000000000000000000011984dc4465481512eb5b777e44061c158cf22590000000000000000000000002120c7a5ccf73d6fb5c7e9b2a0d4b3a4f587e7a400000000000000000000000000000000000000000000000000000000000186a0",
            "VERIFIED": "true"
          }
        ],
        "2.0.0": [
          {
            "ADDRESS": "0x5439f8ca43f832DD21a28C5BF038dad4c07ad02c",
            "OPTIMIZER_RUNS": "1000000",
            "TIMESTAMP": "2023-07-20 14:52:51",
            "CONSTRUCTOR_ARGS": "0x000000000000000000000000156cebba59deb2cb23742f70dcb0a11cc775591f00000000000000000000000045a01e4e04f14f7a4a6702c74187c5f6222033cd00000000000000000000000011984dc4465481512eb5b777e44061c158cf22590000000000000000000000002dfadab8266483bed9fd9a292ce56596a2d1378d00000000000000000000000000000000000000000000000000000000000186a0",
            "SALT": "",
            "VERIFIED": "true"
          }
        ],
        "2.0.1": [
          {
            "ADDRESS": "0xddc22EAaa960e052946D842cEC61eb91bbE06eeD",
            "OPTIMIZER_RUNS": "1000000",
            "TIMESTAMP": "2023-09-15 12:10:52",
            "CONSTRUCTOR_ARGS": "0x000000000000000000000000156cebba59deb2cb23742f70dcb0a11cc775591f00000000000000000000000045a01e4e04f14f7a4a6702c74187c5f6222033cd00000000000000000000000011984dc4465481512eb5b777e44061c158cf22590000000000000000000000002dfadab8266483bed9fd9a292ce56596a2d1378d00000000000000000000000000000000000000000000000000000000000186a0",
            "SALT": "",
            "VERIFIED": "true"
          }
        ],
        "2.0.2": [
          {
            "ADDRESS": "0xE86E49C05dBBC72427678B3cd1F5fd14b6c90D12",
            "OPTIMIZER_RUNS": "1000000",
            "TIMESTAMP": "2023-09-21 16:08:25",
            "CONSTRUCTOR_ARGS": "0x000000000000000000000000156cebba59deb2cb23742f70dcb0a11cc775591f0000000000000000000000003b83d454a50abe06d94cb0d5d367825e190bda8f00000000000000000000000011984dc4465481512eb5b777e44061c158cf22590000000000000000000000002dfadab8266483bed9fd9a292ce56596a2d1378d00000000000000000000000000000000000000000000000000000000000186a0",
            "SALT": "",
            "VERIFIED": "true"
          }
        ]
      },
      "staging": {
        "2.0.0": [
          {
            "ADDRESS": "0x59B341fF54543D66C7393FfD2A050E256c97669E",
            "OPTIMIZER_RUNS": "1000000",
            "TIMESTAMP": "2023-06-27 17:25:11",
            "CONSTRUCTOR_ARGS": "0x000000000000000000000000156cebba59deb2cb23742f70dcb0a11cc775591f00000000000000000000000045a01e4e04f14f7a4a6702c74187c5f6222033cd00000000000000000000000011984dc4465481512eb5b777e44061c158cf22590000000000000000000000004f3b1b1075cc19daa15b7cc681b28e2fb82145ed00000000000000000000000000000000000000000000000000000000000186a0",
            "SALT": "27062023",
            "VERIFIED": "true"
          }
        ],
        "2.0.1": [
          {
            "ADDRESS": "0x70bAE58ac4e2C7246764Fa337A36c6213307694E",
            "OPTIMIZER_RUNS": "1000000",
            "TIMESTAMP": "2023-09-21 11:10:45",
            "CONSTRUCTOR_ARGS": "0x000000000000000000000000156cebba59deb2cb23742f70dcb0a11cc775591f0000000000000000000000003b83d454a50abe06d94cb0d5d367825e190bda8f00000000000000000000000011984dc4465481512eb5b777e44061c158cf22590000000000000000000000004f3b1b1075cc19daa15b7cc681b28e2fb82145ed00000000000000000000000000000000000000000000000000000000000186a0",
            "SALT": "",
            "VERIFIED": "false"
          }
        ],
        "2.0.2": [
          {
            "ADDRESS": "0x36Fed707D41e301e30C7953D58DD3e7722EFb6AA",
            "OPTIMIZER_RUNS": "1000000",
            "TIMESTAMP": "2023-09-21 11:23:45",
            "CONSTRUCTOR_ARGS": "0x000000000000000000000000156cebba59deb2cb23742f70dcb0a11cc775591f0000000000000000000000003b83d454a50abe06d94cb0d5d367825e190bda8f00000000000000000000000011984dc4465481512eb5b777e44061c158cf22590000000000000000000000004f3b1b1075cc19daa15b7cc681b28e2fb82145ed00000000000000000000000000000000000000000000000000000000000186a0",
            "SALT": "",
            "VERIFIED": "false"
          }
        ]
      }
    },
    "bsc": {
      "production": {
        "1.0.0": [
          {
            "ADDRESS": "0xC4B590a0E2d7e965a2Fb3647d672B5DD97E8d068",
            "OPTIMIZER_RUNS": "1000000",
            "TIMESTAMP": "2023-05-17 18:02:40",
            "CONSTRUCTOR_ARGS": "0x00000000000000000000000011f11121df7256c40339393b0fb045321022ce440000000000000000000000004a364f8c717caad9a442737eb7b8a55cc6cf18d8000000000000000000000000cd401c10afa37d641d2f594852da94c700e4f2ce0000000000000000000000002120c7a5ccf73d6fb5c7e9b2a0d4b3a4f587e7a400000000000000000000000000000000000000000000000000000000000186a0",
            "VERIFIED": "true"
          }
        ],
        "2.0.0": [
          {
            "ADDRESS": "0x5439f8ca43f832DD21a28C5BF038dad4c07ad02c",
            "OPTIMIZER_RUNS": "1000000",
            "TIMESTAMP": "2023-07-21 13:46:15",
            "CONSTRUCTOR_ARGS": "0x000000000000000000000000156cebba59deb2cb23742f70dcb0a11cc775591f0000000000000000000000004a364f8c717caad9a442737eb7b8a55cc6cf18d8000000000000000000000000cd401c10afa37d641d2f594852da94c700e4f2ce0000000000000000000000002dfadab8266483bed9fd9a292ce56596a2d1378d00000000000000000000000000000000000000000000000000000000000186a0",
            "SALT": "",
            "VERIFIED": "true"
          }
        ],
        "2.0.1": [
          {
            "ADDRESS": "0xddc22EAaa960e052946D842cEC61eb91bbE06eeD",
            "OPTIMIZER_RUNS": "1000000",
            "TIMESTAMP": "2023-09-15 12:11:03",
            "CONSTRUCTOR_ARGS": "0x000000000000000000000000156cebba59deb2cb23742f70dcb0a11cc775591f0000000000000000000000004a364f8c717caad9a442737eb7b8a55cc6cf18d8000000000000000000000000cd401c10afa37d641d2f594852da94c700e4f2ce0000000000000000000000002dfadab8266483bed9fd9a292ce56596a2d1378d00000000000000000000000000000000000000000000000000000000000186a0",
            "SALT": "",
            "VERIFIED": "true"
          }
        ],
        "2.0.2": [
          {
            "ADDRESS": "0xE86E49C05dBBC72427678B3cd1F5fd14b6c90D12",
            "OPTIMIZER_RUNS": "1000000",
            "TIMESTAMP": "2023-09-21 16:08:43",
            "CONSTRUCTOR_ARGS": "0x000000000000000000000000156cebba59deb2cb23742f70dcb0a11cc775591f0000000000000000000000003b83d454a50abe06d94cb0d5d367825e190bda8f000000000000000000000000cd401c10afa37d641d2f594852da94c700e4f2ce0000000000000000000000002dfadab8266483bed9fd9a292ce56596a2d1378d00000000000000000000000000000000000000000000000000000000000186a0",
            "SALT": "",
            "VERIFIED": "true"
          }
        ]
      },
      "staging": {
        "2.0.0": [
          {
            "ADDRESS": "0x76EE0F8fb09047284B6ea89881595Fc6F5B09E12",
            "OPTIMIZER_RUNS": "1000000",
            "TIMESTAMP": "2023-07-03 13:27:52",
            "CONSTRUCTOR_ARGS": "0x000000000000000000000000156cebba59deb2cb23742f70dcb0a11cc775591f0000000000000000000000004a364f8c717caad9a442737eb7b8a55cc6cf18d8000000000000000000000000cd401c10afa37d641d2f594852da94c700e4f2ce0000000000000000000000004f3b1b1075cc19daa15b7cc681b28e2fb82145ed00000000000000000000000000000000000000000000000000000000000186a0",
            "SALT": "27062023",
            "VERIFIED": "true"
          }
        ]
      }
    },
    "moonbeam": {
      "production": {
        "1.0.0": [
          {
            "ADDRESS": "0xC4B590a0E2d7e965a2Fb3647d672B5DD97E8d068",
            "OPTIMIZER_RUNS": "1000000",
            "TIMESTAMP": "2023-05-04 16:13:05",
            "CONSTRUCTOR_ARGS": "0x00000000000000000000000011f11121df7256c40339393b0fb045321022ce44000000000000000000000000000000000000000000000000000000000000000000000000000000000000000000000000000000000000000000000000000000200000000000000000000000002120c7a5ccf73d6fb5c7e9b2a0d4b3a4f587e7a400000000000000000000000000000000000000000000000000000000000186a0",
            "VERIFIED": "true"
          }
        ],
        "2.0.0": [
          {
            "ADDRESS": "0x5439f8ca43f832DD21a28C5BF038dad4c07ad02c",
            "OPTIMIZER_RUNS": "1000000",
            "TIMESTAMP": "2023-07-24 15:29:35",
            "CONSTRUCTOR_ARGS": "0x000000000000000000000000156cebba59deb2cb23742f70dcb0a11cc775591f000000000000000000000000000000000000000000000000000000000000000000000000000000000000000000000000000000000000000000000000000000000000000000000000000000002dfadab8266483bed9fd9a292ce56596a2d1378d00000000000000000000000000000000000000000000000000000000000186a0",
            "SALT": "",
            "VERIFIED": "true"
          }
        ]
      }
    },
    "aurora": {
      "production": {
        "1.0.0": [
          {
            "ADDRESS": "0xC4B590a0E2d7e965a2Fb3647d672B5DD97E8d068",
            "OPTIMIZER_RUNS": "1000000",
            "TIMESTAMP": "2023-05-05 17:51:17",
            "CONSTRUCTOR_ARGS": "0x00000000000000000000000011f11121df7256c40339393b0fb045321022ce44000000000000000000000000000000000000000000000000000000000000002000000000000000000000000000000000000000000000000000000000000000200000000000000000000000002120c7a5ccf73d6fb5c7e9b2a0d4b3a4f587e7a400000000000000000000000000000000000000000000000000000000000186a0",
            "SALT": "",
            "VERIFIED": "true"
          }
        ],
        "2.0.0": [
          {
            "ADDRESS": "0x5439f8ca43f832DD21a28C5BF038dad4c07ad02c",
            "OPTIMIZER_RUNS": "1000000",
            "TIMESTAMP": "2023-07-20 16:48:45",
            "CONSTRUCTOR_ARGS": "0x000000000000000000000000156cebba59deb2cb23742f70dcb0a11cc775591f000000000000000000000000000000000000000000000000000000000000000000000000000000000000000000000000000000000000000000000000000000000000000000000000000000002dfadab8266483bed9fd9a292ce56596a2d1378d00000000000000000000000000000000000000000000000000000000000186a0",
            "SALT": "",
            "VERIFIED": "true"
          }
        ]
      }
    },
    "okx": {
      "production": {
        "1.0.0": [
          {
            "ADDRESS": "0xC4B590a0E2d7e965a2Fb3647d672B5DD97E8d068",
            "OPTIMIZER_RUNS": "1000000",
            "TIMESTAMP": "2023-05-05 17:52:10",
            "CONSTRUCTOR_ARGS": "0x00000000000000000000000011f11121df7256c40339393b0fb045321022ce44000000000000000000000000000000000000000000000000000000000000002000000000000000000000000000000000000000000000000000000000000000200000000000000000000000002120c7a5ccf73d6fb5c7e9b2a0d4b3a4f587e7a400000000000000000000000000000000000000000000000000000000000186a0",
            "VERIFIED": "false"
          }
        ],
        "2.0.0": [
          {
            "ADDRESS": "0x5439f8ca43f832DD21a28C5BF038dad4c07ad02c",
            "OPTIMIZER_RUNS": "1000000",
            "TIMESTAMP": "2023-07-25 13:02:14",
            "CONSTRUCTOR_ARGS": "0x000000000000000000000000156cebba59deb2cb23742f70dcb0a11cc775591f000000000000000000000000000000000000000000000000000000000000000000000000000000000000000000000000000000000000000000000000000000000000000000000000000000002dfadab8266483bed9fd9a292ce56596a2d1378d00000000000000000000000000000000000000000000000000000000000186a0",
            "SALT": "",
            "VERIFIED": "false"
          }
        ]
      }
    },
    "mainnet": {
      "production": {
        "1.0.0": [
          {
            "ADDRESS": "0xC4B590a0E2d7e965a2Fb3647d672B5DD97E8d068",
            "OPTIMIZER_RUNS": "1000000",
            "TIMESTAMP": "2023-05-12 12:04:16",
            "CONSTRUCTOR_ARGS": "0x00000000000000000000000011f11121df7256c40339393b0fb045321022ce440000000000000000000000008731d54e9d02c286767d56ac03e8037c07e01e980000000000000000000000008898b472c54c31894e3b9bb83cea802a5d0e63c60000000000000000000000002120c7a5ccf73d6fb5c7e9b2a0d4b3a4f587e7a400000000000000000000000000000000000000000000000000000000000186a0",
            "VERIFIED": "true"
          }
        ],
        "2.0.0": [
          {
            "ADDRESS": "0x5439f8ca43f832DD21a28C5BF038dad4c07ad02c",
            "OPTIMIZER_RUNS": "1000000",
            "TIMESTAMP": "2023-07-27 16:44:55",
            "CONSTRUCTOR_ARGS": "0x000000000000000000000000156cebba59deb2cb23742f70dcb0a11cc775591f0000000000000000000000008731d54e9d02c286767d56ac03e8037c07e01e980000000000000000000000008898b472c54c31894e3b9bb83cea802a5d0e63c60000000000000000000000002dfadab8266483bed9fd9a292ce56596a2d1378d00000000000000000000000000000000000000000000000000000000000186a0",
            "SALT": "",
            "VERIFIED": "true"
          }
        ],
        "2.0.1": [
          {
            "ADDRESS": "0xddc22EAaa960e052946D842cEC61eb91bbE06eeD",
            "OPTIMIZER_RUNS": "1000000",
            "TIMESTAMP": "2023-09-15 12:10:36",
            "CONSTRUCTOR_ARGS": "0x000000000000000000000000156cebba59deb2cb23742f70dcb0a11cc775591f0000000000000000000000008731d54e9d02c286767d56ac03e8037c07e01e980000000000000000000000008898b472c54c31894e3b9bb83cea802a5d0e63c60000000000000000000000002dfadab8266483bed9fd9a292ce56596a2d1378d00000000000000000000000000000000000000000000000000000000000186a0",
            "SALT": "",
            "VERIFIED": "true"
          }
        ],
        "2.0.2": [
          {
            "ADDRESS": "0xE86E49C05dBBC72427678B3cd1F5fd14b6c90D12",
            "OPTIMIZER_RUNS": "1000000",
            "TIMESTAMP": "2023-09-21 16:07:52",
            "CONSTRUCTOR_ARGS": "0x000000000000000000000000156cebba59deb2cb23742f70dcb0a11cc775591f0000000000000000000000003b83d454a50abe06d94cb0d5d367825e190bda8f0000000000000000000000008898b472c54c31894e3b9bb83cea802a5d0e63c60000000000000000000000002dfadab8266483bed9fd9a292ce56596a2d1378d00000000000000000000000000000000000000000000000000000000000186a0",
            "SALT": "",
            "VERIFIED": "true"
          }
        ]
      },
      "staging": {
        "2.0.0": [
          {
            "ADDRESS": "0xC850013FC01A264018D58D112000E32835D15fBC",
            "OPTIMIZER_RUNS": "1000000",
            "TIMESTAMP": "2023-06-19 14:38:06",
            "CONSTRUCTOR_ARGS": "0x000000000000000000000000156cebba59deb2cb23742f70dcb0a11cc775591f0000000000000000000000008731d54e9d02c286767d56ac03e8037c07e01e980000000000000000000000008898b472c54c31894e3b9bb83cea802a5d0e63c6000000000000000000000000be27f03c8e6a61e2a4b1ee7940dbcb9204744d1c00000000000000000000000000000000000000000000000000000000000186a0",
            "SALT": "27062023",
            "VERIFIED": "true"
          }
        ]
      }
    },
    "mumbai": {
      "production": {
        "1.0.0": [
          {
            "ADDRESS": "0xC4B590a0E2d7e965a2Fb3647d672B5DD97E8d068",
            "OPTIMIZER_RUNS": "1000000",
            "TIMESTAMP": "2023-05-15 13:56:45",
            "CONSTRUCTOR_ARGS": "0x00000000000000000000000011f11121df7256c40339393b0fb045321022ce44000000000000000000000000817436a076060d158204d955e5403b6ed0a5fac000000000000000000000000000000000000000000000000000000000000000200000000000000000000000002120c7a5ccf73d6fb5c7e9b2a0d4b3a4f587e7a400000000000000000000000000000000000000000000000000000000000186a0",
            "VERIFIED": "true"
          }
        ]
      },
      "staging": {
        "2.0.0": [
          {
            "ADDRESS": "0x76EE0F8fb09047284B6ea89881595Fc6F5B09E12",
            "OPTIMIZER_RUNS": "1000000",
            "TIMESTAMP": "2023-07-05 15:00:29",
            "CONSTRUCTOR_ARGS": "0x000000000000000000000000156cebba59deb2cb23742f70dcb0a11cc775591f000000000000000000000000817436a076060d158204d955e5403b6ed0a5fac000000000000000000000000000000000000000000000000000000000000000000000000000000000000000004f3b1b1075cc19daa15b7cc681b28e2fb82145ed00000000000000000000000000000000000000000000000000000000000186a0",
            "SALT": "",
            "VERIFIED": "true"
          }
        ]
      }
    },
    "goerli": {
      "production": {
        "1.0.0": [
          {
            "ADDRESS": "0xC4B590a0E2d7e965a2Fb3647d672B5DD97E8d068",
            "OPTIMIZER_RUNS": "1000000",
            "TIMESTAMP": "2023-05-15 15:30:03",
            "CONSTRUCTOR_ARGS": "0x00000000000000000000000011f11121df7256c40339393b0fb045321022ce440000000000000000000000007612ae2a34e5a363e137de748801fb4c86499152000000000000000000000000b4c1340434920d70ad774309c75f9a4b679d801e0000000000000000000000002120c7a5ccf73d6fb5c7e9b2a0d4b3a4f587e7a400000000000000000000000000000000000000000000000000000000000186a0",
            "VERIFIED": "true"
          }
        ]
      }
    },
    "lineatest": {
      "production": {
        "1.0.0": [
          {
            "ADDRESS": "0xC4B590a0E2d7e965a2Fb3647d672B5DD97E8d068",
            "OPTIMIZER_RUNS": "1000000",
            "TIMESTAMP": "2023-05-15 16:41:53",
            "CONSTRUCTOR_ARGS": "0x00000000000000000000000011f11121df7256c40339393b0fb045321022ce44000000000000000000000000000000000000000000000000000000000000002000000000000000000000000000000000000000000000000000000000000000200000000000000000000000002120c7a5ccf73d6fb5c7e9b2a0d4b3a4f587e7a400000000000000000000000000000000000000000000000000000000000186a0",
            "VERIFIED": "false"
          }
        ]
      }
    },
    "gnosis": {
      "production": {
        "1.0.0": [
          {
            "ADDRESS": "0xC4B590a0E2d7e965a2Fb3647d672B5DD97E8d068",
            "OPTIMIZER_RUNS": "1000000",
            "TIMESTAMP": "2023-05-17 22:38:09",
            "CONSTRUCTOR_ARGS": "0x00000000000000000000000011f11121df7256c40339393b0fb045321022ce4400000000000000000000000000000000000000000000000000000000000000000000000000000000000000005bb83e95f63217cda6ae3d181ba580ef377d21090000000000000000000000002120c7a5ccf73d6fb5c7e9b2a0d4b3a4f587e7a400000000000000000000000000000000000000000000000000000000000186a0",
            "SALT": "",
            "VERIFIED": "true"
          }
        ],
        "2.0.0": [
          {
            "ADDRESS": "0x5439f8ca43f832DD21a28C5BF038dad4c07ad02c",
            "OPTIMIZER_RUNS": "1000000",
            "TIMESTAMP": "2023-07-24 14:20:44",
            "CONSTRUCTOR_ARGS": "0x000000000000000000000000156cebba59deb2cb23742f70dcb0a11cc775591f00000000000000000000000000000000000000000000000000000000000000000000000000000000000000005bb83e95f63217cda6ae3d181ba580ef377d21090000000000000000000000002dfadab8266483bed9fd9a292ce56596a2d1378d00000000000000000000000000000000000000000000000000000000000186a0",
            "SALT": "",
            "VERIFIED": "true"
          }
        ]
      },
      "staging": {
        "2.0.0": [
          {
            "ADDRESS": "0x59B341fF54543D66C7393FfD2A050E256c97669E",
            "OPTIMIZER_RUNS": "1000000",
            "TIMESTAMP": "2023-06-27 17:51:51",
            "CONSTRUCTOR_ARGS": "0x000000000000000000000000156cebba59deb2cb23742f70dcb0a11cc775591f00000000000000000000000000000000000000000000000000000000000000000000000000000000000000005bb83e95f63217cda6ae3d181ba580ef377d21090000000000000000000000004f3b1b1075cc19daa15b7cc681b28e2fb82145ed00000000000000000000000000000000000000000000000000000000000186a0",
            "SALT": "",
            "VERIFIED": "true"
          }
        ]
      }
    },
    "avalanche": {
      "production": {
        "1.0.0": [
          {
            "ADDRESS": "0xC4B590a0E2d7e965a2Fb3647d672B5DD97E8d068",
            "OPTIMIZER_RUNS": "1000000",
            "TIMESTAMP": "2023-05-23 16:01:34",
            "CONSTRUCTOR_ARGS": "0x00000000000000000000000011f11121df7256c40339393b0fb045321022ce4400000000000000000000000045a01e4e04f14f7a4a6702c74187c5f6222033cd00000000000000000000000000000000000000000000000000000000000000000000000000000000000000002120c7a5ccf73d6fb5c7e9b2a0d4b3a4f587e7a400000000000000000000000000000000000000000000000000000000000186a0",
            "VERIFIED": "true"
          }
        ],
        "2.0.0": [
          {
            "ADDRESS": "0x5439f8ca43f832DD21a28C5BF038dad4c07ad02c",
            "OPTIMIZER_RUNS": "1000000",
            "TIMESTAMP": "2023-07-20 17:24:06",
            "CONSTRUCTOR_ARGS": "0x000000000000000000000000156cebba59deb2cb23742f70dcb0a11cc775591f00000000000000000000000045a01e4e04f14f7a4a6702c74187c5f6222033cd00000000000000000000000000000000000000000000000000000000000000000000000000000000000000002dfadab8266483bed9fd9a292ce56596a2d1378d00000000000000000000000000000000000000000000000000000000000186a0",
            "SALT": "",
            "VERIFIED": "true"
          }
        ],
        "2.0.1": [
          {
            "ADDRESS": "0xddc22EAaa960e052946D842cEC61eb91bbE06eeD",
            "OPTIMIZER_RUNS": "1000000",
            "TIMESTAMP": "2023-09-15 12:11:43",
            "CONSTRUCTOR_ARGS": "0x000000000000000000000000156cebba59deb2cb23742f70dcb0a11cc775591f00000000000000000000000045a01e4e04f14f7a4a6702c74187c5f6222033cd00000000000000000000000000000000000000000000000000000000000000000000000000000000000000002dfadab8266483bed9fd9a292ce56596a2d1378d00000000000000000000000000000000000000000000000000000000000186a0",
            "SALT": "",
            "VERIFIED": "true"
          }
        ],
        "2.0.2": [
          {
            "ADDRESS": "0xE86E49C05dBBC72427678B3cd1F5fd14b6c90D12",
            "OPTIMIZER_RUNS": "1000000",
            "TIMESTAMP": "2023-09-21 16:11:09",
            "CONSTRUCTOR_ARGS": "0x000000000000000000000000156cebba59deb2cb23742f70dcb0a11cc775591f0000000000000000000000003b83d454a50abe06d94cb0d5d367825e190bda8f00000000000000000000000000000000000000000000000000000000000000000000000000000000000000002dfadab8266483bed9fd9a292ce56596a2d1378d00000000000000000000000000000000000000000000000000000000000186a0",
            "SALT": "",
            "VERIFIED": "true"
          }
        ]
      },
      "staging": {
        "2.0.0": [
          {
            "ADDRESS": "0x59B341fF54543D66C7393FfD2A050E256c97669E",
            "OPTIMIZER_RUNS": "1000000",
            "TIMESTAMP": "2023-06-27 18:06:17",
            "CONSTRUCTOR_ARGS": "0x000000000000000000000000156cebba59deb2cb23742f70dcb0a11cc775591f00000000000000000000000045a01e4e04f14f7a4a6702c74187c5f6222033cd00000000000000000000000000000000000000000000000000000000000000000000000000000000000000004f3b1b1075cc19daa15b7cc681b28e2fb82145ed00000000000000000000000000000000000000000000000000000000000186a0",
            "SALT": "27062023",
            "VERIFIED": "true"
          }
        ]
      }
    },
    "celo": {
      "production": {
        "1.0.0": [
          {
            "ADDRESS": "0xC4B590a0E2d7e965a2Fb3647d672B5DD97E8d068",
            "OPTIMIZER_RUNS": "1000000",
            "TIMESTAMP": "2023-05-24 11:58:18",
            "CONSTRUCTOR_ARGS": "0x00000000000000000000000011f11121df7256c40339393b0fb045321022ce44000000000000000000000000000000000000000000000000000000000000000000000000000000000000000000000000000000000000000000000000000000000000000000000000000000002120c7a5ccf73d6fb5c7e9b2a0d4b3a4f587e7a400000000000000000000000000000000000000000000000000000000000186a0",
            "VERIFIED": "true"
          }
        ],
        "2.0.0": [
          {
            "ADDRESS": "0x5439f8ca43f832DD21a28C5BF038dad4c07ad02c",
            "OPTIMIZER_RUNS": "1000000",
            "TIMESTAMP": "2023-07-19 14:57:53",
            "CONSTRUCTOR_ARGS": "0x000000000000000000000000156cebba59deb2cb23742f70dcb0a11cc775591f000000000000000000000000000000000000000000000000000000000000000000000000000000000000000000000000000000000000000000000000000000000000000000000000000000002dfadab8266483bed9fd9a292ce56596a2d1378d00000000000000000000000000000000000000000000000000000000000186a0",
            "SALT": "",
            "VERIFIED": "true"
          }
        ]
      }
    },
    "fuse": {
      "production": {
        "1.0.0": [
          {
            "ADDRESS": "0xC4B590a0E2d7e965a2Fb3647d672B5DD97E8d068",
            "OPTIMIZER_RUNS": "1000000",
            "TIMESTAMP": "2023-05-24 11:58:34",
            "CONSTRUCTOR_ARGS": "0x00000000000000000000000011f11121df7256c40339393b0fb045321022ce44000000000000000000000000000000000000000000000000000000000000000000000000000000000000000000000000000000000000000000000000000000000000000000000000000000002120c7a5ccf73d6fb5c7e9b2a0d4b3a4f587e7a400000000000000000000000000000000000000000000000000000000000186a0",
            "VERIFIED": "true"
          }
        ],
        "2.0.0": [
          {
            "ADDRESS": "0x5439f8ca43f832DD21a28C5BF038dad4c07ad02c",
            "OPTIMIZER_RUNS": "1000000",
            "TIMESTAMP": "2023-07-24 15:08:24",
            "CONSTRUCTOR_ARGS": "0x000000000000000000000000156cebba59deb2cb23742f70dcb0a11cc775591f000000000000000000000000000000000000000000000000000000000000000000000000000000000000000000000000000000000000000000000000000000000000000000000000000000002dfadab8266483bed9fd9a292ce56596a2d1378d00000000000000000000000000000000000000000000000000000000000186a0",
            "SALT": "",
            "VERIFIED": "true"
          }
        ]
      }
    },
    "fantom": {
      "production": {
        "1.0.0": [
          {
            "ADDRESS": "0xC4B590a0E2d7e965a2Fb3647d672B5DD97E8d068",
            "OPTIMIZER_RUNS": "1000000",
            "TIMESTAMP": "2023-05-24 11:58:46",
            "CONSTRUCTOR_ARGS": "0x00000000000000000000000011f11121df7256c40339393b0fb045321022ce44000000000000000000000000af5191b0de278c7286d6c7cc6ab6bb8a73ba2cd600000000000000000000000000000000000000000000000000000000000000000000000000000000000000002120c7a5ccf73d6fb5c7e9b2a0d4b3a4f587e7a400000000000000000000000000000000000000000000000000000000000186a0",
            "SALT": "",
            "VERIFIED": "true"
          }
        ],
        "2.0.0": [
          {
            "ADDRESS": "0x5439f8ca43f832DD21a28C5BF038dad4c07ad02c",
            "OPTIMIZER_RUNS": "1000000",
            "TIMESTAMP": "2023-07-25 19:51:18",
            "CONSTRUCTOR_ARGS": "0x000000000000000000000000156cebba59deb2cb23742f70dcb0a11cc775591f000000000000000000000000af5191b0de278c7286d6c7cc6ab6bb8a73ba2cd600000000000000000000000000000000000000000000000000000000000000000000000000000000000000002dfadab8266483bed9fd9a292ce56596a2d1378d00000000000000000000000000000000000000000000000000000000000186a0",
            "SALT": "",
            "VERIFIED": "true"
          }
        ],
        "2.0.1": [
          {
            "ADDRESS": "0xddc22EAaa960e052946D842cEC61eb91bbE06eeD",
            "OPTIMIZER_RUNS": "1000000",
            "TIMESTAMP": "2023-09-15 12:11:15",
            "CONSTRUCTOR_ARGS": "0x000000000000000000000000156cebba59deb2cb23742f70dcb0a11cc775591f000000000000000000000000af5191b0de278c7286d6c7cc6ab6bb8a73ba2cd600000000000000000000000000000000000000000000000000000000000000000000000000000000000000002dfadab8266483bed9fd9a292ce56596a2d1378d00000000000000000000000000000000000000000000000000000000000186a0",
            "SALT": "",
            "VERIFIED": "true"
          }
        ],
        "2.0.2": [
          {
            "ADDRESS": "0xE86E49C05dBBC72427678B3cd1F5fd14b6c90D12",
            "OPTIMIZER_RUNS": "1000000",
            "TIMESTAMP": "2023-09-21 16:10:38",
            "CONSTRUCTOR_ARGS": "0x000000000000000000000000156cebba59deb2cb23742f70dcb0a11cc775591f0000000000000000000000003b83d454a50abe06d94cb0d5d367825e190bda8f00000000000000000000000000000000000000000000000000000000000000000000000000000000000000002dfadab8266483bed9fd9a292ce56596a2d1378d00000000000000000000000000000000000000000000000000000000000186a0",
            "SALT": "",
            "VERIFIED": "true"
          }
        ]
      }
    },
    "moonriver": {
      "production": {
        "1.0.0": [
          {
            "ADDRESS": "0xC4B590a0E2d7e965a2Fb3647d672B5DD97E8d068",
            "OPTIMIZER_RUNS": "1000000",
            "TIMESTAMP": "2023-05-24 11:59:43",
            "CONSTRUCTOR_ARGS": "0x00000000000000000000000011f11121df7256c40339393b0fb045321022ce44000000000000000000000000000000000000000000000000000000000000000000000000000000000000000000000000000000000000000000000000000000000000000000000000000000002120c7a5ccf73d6fb5c7e9b2a0d4b3a4f587e7a400000000000000000000000000000000000000000000000000000000000186a0",
            "VERIFIED": "true"
          }
        ],
        "2.0.0": [
          {
            "ADDRESS": "0x5439f8ca43f832DD21a28C5BF038dad4c07ad02c",
            "OPTIMIZER_RUNS": "1000000",
            "TIMESTAMP": "2023-07-25 12:49:40",
            "CONSTRUCTOR_ARGS": "0x000000000000000000000000156cebba59deb2cb23742f70dcb0a11cc775591f000000000000000000000000000000000000000000000000000000000000000000000000000000000000000000000000000000000000000000000000000000000000000000000000000000002dfadab8266483bed9fd9a292ce56596a2d1378d00000000000000000000000000000000000000000000000000000000000186a0",
            "SALT": "",
            "VERIFIED": "true"
          }
        ]
      }
    },
    "velas": {
      "production": {
        "1.0.0": [
          {
            "ADDRESS": "0xC4B590a0E2d7e965a2Fb3647d672B5DD97E8d068",
            "OPTIMIZER_RUNS": "1000000",
            "TIMESTAMP": "2023-05-24 12:01:11",
            "CONSTRUCTOR_ARGS": "0x00000000000000000000000011f11121df7256c40339393b0fb045321022ce44000000000000000000000000000000000000000000000000000000000000000000000000000000000000000000000000000000000000000000000000000000000000000000000000000000002120c7a5ccf73d6fb5c7e9b2a0d4b3a4f587e7a400000000000000000000000000000000000000000000000000000000000186a0",
            "VERIFIED": "true"
          }
        ],
        "2.0.0": [
          {
            "ADDRESS": "0x5439f8ca43f832DD21a28C5BF038dad4c07ad02c",
            "OPTIMIZER_RUNS": "1000000",
            "TIMESTAMP": "2023-07-24 14:54:56",
            "CONSTRUCTOR_ARGS": "0x000000000000000000000000156cebba59deb2cb23742f70dcb0a11cc775591f000000000000000000000000000000000000000000000000000000000000000000000000000000000000000000000000000000000000000000000000000000000000000000000000000000002dfadab8266483bed9fd9a292ce56596a2d1378d00000000000000000000000000000000000000000000000000000000000186a0",
            "SALT": "",
            "VERIFIED": "true"
          }
        ]
      }
    },
    "evmos": {
      "production": {
        "1.0.0": [
          {
            "ADDRESS": "0xC4B590a0E2d7e965a2Fb3647d672B5DD97E8d068",
            "OPTIMIZER_RUNS": "1000000",
            "TIMESTAMP": "2023-05-24 12:01:42",
            "CONSTRUCTOR_ARGS": "0x00000000000000000000000011f11121df7256c40339393b0fb045321022ce44000000000000000000000000000000000000000000000000000000000000000000000000000000000000000000000000000000000000000000000000000000000000000000000000000000002120c7a5ccf73d6fb5c7e9b2a0d4b3a4f587e7a400000000000000000000000000000000000000000000000000000000000186a0",
            "VERIFIED": "true"
          }
        ],
        "2.0.0": [
          {
            "ADDRESS": "0x5439f8ca43f832DD21a28C5BF038dad4c07ad02c",
            "OPTIMIZER_RUNS": "1000000",
            "TIMESTAMP": "2023-07-25 18:44:22",
            "CONSTRUCTOR_ARGS": "0x000000000000000000000000156cebba59deb2cb23742f70dcb0a11cc775591f000000000000000000000000000000000000000000000000000000000000000000000000000000000000000000000000000000000000000000000000000000000000000000000000000000002dfadab8266483bed9fd9a292ce56596a2d1378d00000000000000000000000000000000000000000000000000000000000186a0",
            "SALT": "",
            "VERIFIED": "true"
          }
        ]
      },
      "staging": {
        "2.0.0": [
          {
            "ADDRESS": "0x59B341fF54543D66C7393FfD2A050E256c97669E",
            "OPTIMIZER_RUNS": "1000000",
            "TIMESTAMP": "2023-06-27 18:42:35",
            "CONSTRUCTOR_ARGS": "0x000000000000000000000000156cebba59deb2cb23742f70dcb0a11cc775591f000000000000000000000000000000000000000000000000000000000000000000000000000000000000000000000000000000000000000000000000000000000000000000000000000000004f3b1b1075cc19daa15b7cc681b28e2fb82145ed00000000000000000000000000000000000000000000000000000000000186a0",
            "SALT": "27062023",
            "VERIFIED": "true"
          }
        ]
      }
    },
    "cronos": {
      "production": {
        "1.0.0": [
          {
            "ADDRESS": "0xC4B590a0E2d7e965a2Fb3647d672B5DD97E8d068",
            "OPTIMIZER_RUNS": "1000000",
            "TIMESTAMP": "2023-05-24 12:02:18",
            "CONSTRUCTOR_ARGS": "0x00000000000000000000000011f11121df7256c40339393b0fb045321022ce44000000000000000000000000000000000000000000000000000000000000000000000000000000000000000000000000000000000000000000000000000000000000000000000000000000002120c7a5ccf73d6fb5c7e9b2a0d4b3a4f587e7a400000000000000000000000000000000000000000000000000000000000186a0",
            "VERIFIED": "true"
          }
        ],
        "2.0.0": [
          {
            "ADDRESS": "0x5439f8ca43f832DD21a28C5BF038dad4c07ad02c",
            "OPTIMIZER_RUNS": "1000000",
            "TIMESTAMP": "2023-07-19 15:19:21",
            "CONSTRUCTOR_ARGS": "0x000000000000000000000000156cebba59deb2cb23742f70dcb0a11cc775591f000000000000000000000000000000000000000000000000000000000000000000000000000000000000000000000000000000000000000000000000000000000000000000000000000000002dfadab8266483bed9fd9a292ce56596a2d1378d00000000000000000000000000000000000000000000000000000000000186a0",
            "SALT": "",
            "VERIFIED": "true"
          }
        ]
      }
    },
    "boba": {
      "production": {
        "1.0.0": [
          {
            "ADDRESS": "0xC4B590a0E2d7e965a2Fb3647d672B5DD97E8d068",
            "OPTIMIZER_RUNS": "1000000",
            "TIMESTAMP": "2023-05-24 12:03:17",
            "CONSTRUCTOR_ARGS": "0x00000000000000000000000011f11121df7256c40339393b0fb045321022ce44000000000000000000000000000000000000000000000000000000000000000000000000000000000000000000000000000000000000000000000000000000000000000000000000000000002120c7a5ccf73d6fb5c7e9b2a0d4b3a4f587e7a400000000000000000000000000000000000000000000000000000000000186a0",
            "VERIFIED": "true"
          }
        ],
        "2.0.0": [
          {
            "ADDRESS": "0x5439f8ca43f832DD21a28C5BF038dad4c07ad02c",
            "OPTIMIZER_RUNS": "1000000",
            "TIMESTAMP": "2023-07-21 13:06:41",
            "CONSTRUCTOR_ARGS": "0x000000000000000000000000156cebba59deb2cb23742f70dcb0a11cc775591f000000000000000000000000000000000000000000000000000000000000000000000000000000000000000000000000000000000000000000000000000000000000000000000000000000002dfadab8266483bed9fd9a292ce56596a2d1378d00000000000000000000000000000000000000000000000000000000000186a0",
            "SALT": "",
            "VERIFIED": "true"
          }
        ]
      }
    },
    "polygonzkevm": {
      "production": {
        "1.0.0": [
          {
            "ADDRESS": "0xC4B590a0E2d7e965a2Fb3647d672B5DD97E8d068",
            "OPTIMIZER_RUNS": "1000000",
            "TIMESTAMP": "2023-06-01 13:26:16",
            "CONSTRUCTOR_ARGS": "0x00000000000000000000000011f11121df7256c40339393b0fb045321022ce44000000000000000000000000000000000000000000000000000000000000000000000000000000000000000000000000000000000000000000000000000000000000000000000000000000002120c7a5ccf73d6fb5c7e9b2a0d4b3a4f587e7a400000000000000000000000000000000000000000000000000000000000186a0",
            "VERIFIED": "false"
          }
        ],
        "2.0.0": [
          {
            "ADDRESS": "0xC850013FC01A264018D58D112000E32835D15fBC",
            "OPTIMIZER_RUNS": "1000000",
            "TIMESTAMP": "2023-06-19 15:37:49",
            "CONSTRUCTOR_ARGS": "0x000000000000000000000000156cebba59deb2cb23742f70dcb0a11cc775591f00000000000000000000000000000000000000000000000000000000000000000000000000000000000000000000000000000000000000000000000000000000000000000000000000000000be27f03c8e6a61e2a4b1ee7940dbcb9204744d1c00000000000000000000000000000000000000000000000000000000000186a0",
            "SALT": "19062023",
            "VERIFIED": "false"
          }
        ]
      }
    },
    "localanvil": {
      "staging": {
        "2.0.0": [
          {
            "ADDRESS": "0x255A487529284Ad6B84DcBf1Baf17FDD4dD1b8d6",
            "OPTIMIZER_RUNS": "1000000",
            "TIMESTAMP": "2023-06-27 10:02:55",
            "CONSTRUCTOR_ARGS": "0x000000000000000000000000156cebba59deb2cb23742f70dcb0a11cc775591f00000000000000000000000000000000000000000000000000000000000000000000000000000000000000000000000000000000000000000000000000000000000000000000000000000000e55fe1e68805e80d225f0cfc2cefdb71adb8c2c500000000000000000000000000000000000000000000000000000000000186a0",
            "SALT": "26062027",
            "VERIFIED": "false"
          }
        ]
      }
    },
    "zksync": {
      "production": {
        "2.0.0": [
          {
            "ADDRESS": "0xdeDB2DAe4a9BC63910a722a3b7DC930C7E6f6421",
            "OPTIMIZER_RUNS": "10000",
            "TIMESTAMP": "2023-07-14 14:22:55",
            "CONSTRUCTOR_ARGS": "0x000000000000000000000000156cebba59deb2cb23742f70dcb0a11cc775591f00000000000000000000000000000000000000000000000000000000000000000000000000000000000000000000000000000000000000000000000000000000000000000000000000000000a9bfa49f26733271f4fd34a4b57bb7c563ae056a00000000000000000000000000000000000000000000000000000000000186a0",
            "VERIFIED": "false"
          }
        ]
      }
    },
    "base": {
      "production": {
        "2.0.0": [
          {
            "ADDRESS": "0x86909B8A19a86f46A6fB0A97CDb81888DB20b7AE",
            "OPTIMIZER_RUNS": "1000000",
            "TIMESTAMP": "2023-08-15 16:08:31",
            "CONSTRUCTOR_ARGS": "0x000000000000000000000000156cebba59deb2cb23742f70dcb0a11cc775591f00000000000000000000000045f1a95a4d3f3836523f5c83673c797f4d4d263b00000000000000000000000000000000000000000000000000000000000000000000000000000000000000004dac9d1769b9b304cb04741dcdeb2fc14abdf11000000000000000000000000000000000000000000000000000000000000186a0",
            "SALT": "",
            "VERIFIED": "true"
          }
        ],
        "2.0.1": [
          {
            "ADDRESS": "0xddc22EAaa960e052946D842cEC61eb91bbE06eeD",
            "OPTIMIZER_RUNS": "1000000",
            "TIMESTAMP": "2023-09-15 12:12:14",
            "CONSTRUCTOR_ARGS": "0x000000000000000000000000156cebba59deb2cb23742f70dcb0a11cc775591f00000000000000000000000045f1a95a4d3f3836523f5c83673c797f4d4d263b00000000000000000000000000000000000000000000000000000000000000000000000000000000000000004dac9d1769b9b304cb04741dcdeb2fc14abdf11000000000000000000000000000000000000000000000000000000000000186a0",
            "SALT": "",
            "VERIFIED": "true"
          }
        ],
        "2.0.2": [
          {
            "ADDRESS": "0xE86E49C05dBBC72427678B3cd1F5fd14b6c90D12",
            "OPTIMIZER_RUNS": "1000000",
            "TIMESTAMP": "2023-09-21 16:12:51",
            "CONSTRUCTOR_ARGS": "0x000000000000000000000000156cebba59deb2cb23742f70dcb0a11cc775591f0000000000000000000000003b83d454a50abe06d94cb0d5d367825e190bda8f00000000000000000000000000000000000000000000000000000000000000000000000000000000000000004dac9d1769b9b304cb04741dcdeb2fc14abdf11000000000000000000000000000000000000000000000000000000000000186a0",
            "SALT": "",
            "VERIFIED": "true"
          }
        ]
      }
    },
    "linea": {
      "production": {
        "2.0.0": [
          {
            "ADDRESS": "0xDeFbfe6618928171F0FedCA067f487BDBAF91985",
            "OPTIMIZER_RUNS": "1000000",
            "TIMESTAMP": "2023-09-06 11:54:38",
            "CONSTRUCTOR_ARGS": "0x000000000000000000000000156cebba59deb2cb23742f70dcb0a11cc775591f0000000000000000000000002f6f07cdcf3588944bf4c42ac74ff24bf56e759000000000000000000000000000000000000000000000000000000000000000000000000000000000000000002a202ed587f0bc7dfa80ea1dd943d8470492dd0f00000000000000000000000000000000000000000000000000000000000186a0",
            "SALT": "06092023",
            "VERIFIED": "false"
          }
        ],
        "2.0.1": [
          {
            "ADDRESS": "0x8c7469e56B4bf2ebC7BAfBb16e60396cbB097FEA",
            "OPTIMIZER_RUNS": "1000000",
            "TIMESTAMP": "2023-09-15 12:13:59",
            "CONSTRUCTOR_ARGS": "0x000000000000000000000000156cebba59deb2cb23742f70dcb0a11cc775591f0000000000000000000000002f6f07cdcf3588944bf4c42ac74ff24bf56e759000000000000000000000000000000000000000000000000000000000000000000000000000000000000000002a202ed587f0bc7dfa80ea1dd943d8470492dd0f00000000000000000000000000000000000000000000000000000000000186a0",
            "SALT": "",
            "VERIFIED": "true"
          }
        ],
        "2.0.2": [
          {
            "ADDRESS": "0x534f8c40813B3E1dC1627709b2350e92F44Ee147",
            "OPTIMIZER_RUNS": "1000000",
            "TIMESTAMP": "2023-09-21 16:17:33",
            "CONSTRUCTOR_ARGS": "0x000000000000000000000000156cebba59deb2cb23742f70dcb0a11cc775591f0000000000000000000000003b83d454a50abe06d94cb0d5d367825e190bda8f00000000000000000000000000000000000000000000000000000000000000000000000000000000000000002a202ed587f0bc7dfa80ea1dd943d8470492dd0f00000000000000000000000000000000000000000000000000000000000186a0",
            "SALT": "",
            "VERIFIED": "true"
          }
        ]
      }
    }
  },
  "ServiceFeeCollector": {
    "optimism": {
      "production": {
        "1.0.0": [
          {
            "ADDRESS": "0xC85c2B19958D116d79C654ecE73b359c08802A76",
            "OPTIMIZER_RUNS": "1000000",
            "TIMESTAMP": "2023-07-25 22:09:32",
            "CONSTRUCTOR_ARGS": "0x00000000000000000000000008647cc950813966142a416d40c382e2c5db73bb",
            "SALT": "",
            "VERIFIED": "true"
          }
        ]
      }
    },
    "arbitrum": {
      "production": {
        "1.0.0": [
          {
            "ADDRESS": "0xC85c2B19958D116d79C654ecE73b359c08802A76",
            "OPTIMIZER_RUNS": "1000000",
            "TIMESTAMP": "2023-07-20 12:43:52",
            "CONSTRUCTOR_ARGS": "0x00000000000000000000000008647cc950813966142a416d40c382e2c5db73bb",
            "SALT": "",
            "VERIFIED": "true"
          }
        ]
      },
      "staging": {
        "1.0.0": [
          {
            "ADDRESS": "0x9cc3164f01ED3796Fdf7Da538484D634608D2203",
            "OPTIMIZER_RUNS": "1000000",
            "TIMESTAMP": "2023-06-27 19:27:39",
            "CONSTRUCTOR_ARGS": "0x00000000000000000000000008647cc950813966142a416d40c382e2c5db73bb",
            "SALT": "27062023",
            "VERIFIED": "true"
          }
        ]
      }
    },
    "polygon": {
      "production": {
        "1.0.0": [
          {
            "ADDRESS": "0xC85c2B19958D116d79C654ecE73b359c08802A76",
            "OPTIMIZER_RUNS": "1000000",
            "TIMESTAMP": "2023-07-20 14:56:16",
            "CONSTRUCTOR_ARGS": "0x00000000000000000000000008647cc950813966142a416d40c382e2c5db73bb",
            "SALT": "",
            "VERIFIED": "true"
          }
        ]
      },
      "staging": {
        "1.0.0": [
          {
            "ADDRESS": "0x9cc3164f01ED3796Fdf7Da538484D634608D2203",
            "OPTIMIZER_RUNS": "1000000",
            "TIMESTAMP": "2023-06-27 17:25:49",
            "CONSTRUCTOR_ARGS": "0x00000000000000000000000008647cc950813966142a416d40c382e2c5db73bb",
            "SALT": "27062023",
            "VERIFIED": "true"
          }
        ]
      }
    },
    "bsc": {
      "production": {
        "1.0.0": [
          {
            "ADDRESS": "0xC85c2B19958D116d79C654ecE73b359c08802A76",
            "OPTIMIZER_RUNS": "1000000",
            "TIMESTAMP": "2023-07-21 13:46:44",
            "CONSTRUCTOR_ARGS": "0x00000000000000000000000008647cc950813966142a416d40c382e2c5db73bb",
            "SALT": "",
            "VERIFIED": "true"
          }
        ]
      }
    },
    "moonbeam": {
      "production": {
        "1.0.0": [
          {
            "ADDRESS": "0xC85c2B19958D116d79C654ecE73b359c08802A76",
            "OPTIMIZER_RUNS": "1000000",
            "TIMESTAMP": "2023-07-24 15:30:56",
            "CONSTRUCTOR_ARGS": "0x00000000000000000000000008647cc950813966142a416d40c382e2c5db73bb",
            "SALT": "",
            "VERIFIED": "true"
          }
        ]
      }
    },
    "mainnet": {
      "production": {
        "1.0.0": [
          {
            "ADDRESS": "0xC85c2B19958D116d79C654ecE73b359c08802A76",
            "OPTIMIZER_RUNS": "1000000",
            "TIMESTAMP": "2023-07-27 16:49:01",
            "CONSTRUCTOR_ARGS": "0x00000000000000000000000008647cc950813966142a416d40c382e2c5db73bb",
            "SALT": "",
            "VERIFIED": "true"
          }
        ]
      },
      "staging": {
        "1.0.0": [
          {
            "ADDRESS": "0xf068cc770f32042Ff4a8fD196045641234dFaa47",
            "OPTIMIZER_RUNS": "1000000",
            "TIMESTAMP": "2023-06-19 16:11:39",
            "CONSTRUCTOR_ARGS": "0x00000000000000000000000008647cc950813966142a416d40c382e2c5db73bb",
            "SALT": "19062023",
            "VERIFIED": "true"
          }
        ]
      }
    },
    "mumbai": {
      "production": {
        "1.0.0": [
          {
            "ADDRESS": "0x4b0B89b90fF83247aEa12469CeA9A6222e09d54c",
            "OPTIMIZER_RUNS": "1000000",
            "TIMESTAMP": "2023-05-15 13:58:03",
            "CONSTRUCTOR_ARGS": "0x00000000000000000000000011f11121df7256c40339393b0fb045321022ce44",
            "VERIFIED": "true"
          }
        ]
      },
      "staging": {
        "1.0.0": [
          {
            "ADDRESS": "0x9cc3164f01ED3796Fdf7Da538484D634608D2203",
            "OPTIMIZER_RUNS": "1000000",
            "TIMESTAMP": "2023-07-05 15:00:59",
            "CONSTRUCTOR_ARGS": "0x00000000000000000000000008647cc950813966142a416d40c382e2c5db73bb",
            "SALT": "",
            "VERIFIED": "true"
          }
        ]
      }
    },
    "goerli": {
      "production": {
        "1.0.0": [
          {
            "ADDRESS": "0x4b0B89b90fF83247aEa12469CeA9A6222e09d54c",
            "OPTIMIZER_RUNS": "1000000",
            "TIMESTAMP": "2023-05-15 15:31:19",
            "CONSTRUCTOR_ARGS": "0x00000000000000000000000011f11121df7256c40339393b0fb045321022ce44",
            "VERIFIED": "true"
          }
        ]
      }
    },
    "lineatest": {
      "production": {
        "1.0.0": [
          {
            "ADDRESS": "0x4b0B89b90fF83247aEa12469CeA9A6222e09d54c",
            "OPTIMIZER_RUNS": "1000000",
            "TIMESTAMP": "2023-05-15 16:43:16",
            "CONSTRUCTOR_ARGS": "0x00000000000000000000000011f11121df7256c40339393b0fb045321022ce44",
            "VERIFIED": "false"
          }
        ]
      }
    },
    "gnosis": {
      "production": {
        "1.0.0": [
          {
            "ADDRESS": "0xC85c2B19958D116d79C654ecE73b359c08802A76",
            "OPTIMIZER_RUNS": "1000000",
            "TIMESTAMP": "2023-07-24 14:21:12",
            "CONSTRUCTOR_ARGS": "0x00000000000000000000000008647cc950813966142a416d40c382e2c5db73bb",
            "SALT": "",
            "VERIFIED": "true"
          }
        ]
      },
      "staging": {
        "1.0.0": [
          {
            "ADDRESS": "0x9cc3164f01ED3796Fdf7Da538484D634608D2203",
            "OPTIMIZER_RUNS": "1000000",
            "TIMESTAMP": "2023-06-27 17:52:06",
            "CONSTRUCTOR_ARGS": "0x00000000000000000000000008647cc950813966142a416d40c382e2c5db73bb",
            "SALT": "",
            "VERIFIED": "true"
          }
        ]
      }
    },
    "okx": {
      "production": {
        "1.0.0": [
          {
            "ADDRESS": "0xC85c2B19958D116d79C654ecE73b359c08802A76",
            "OPTIMIZER_RUNS": "1000000",
            "TIMESTAMP": "2023-07-25 13:02:27",
            "CONSTRUCTOR_ARGS": "0x00000000000000000000000008647cc950813966142a416d40c382e2c5db73bb",
            "SALT": "",
            "VERIFIED": "false"
          }
        ]
      }
    },
    "moonriver": {
      "production": {
        "1.0.0": [
          {
            "ADDRESS": "0xC85c2B19958D116d79C654ecE73b359c08802A76",
            "OPTIMIZER_RUNS": "1000000",
            "TIMESTAMP": "2023-07-25 12:50:50",
            "CONSTRUCTOR_ARGS": "0x00000000000000000000000008647cc950813966142a416d40c382e2c5db73bb",
            "SALT": "",
            "VERIFIED": "true"
          }
        ]
      }
    },
    "avalanche": {
      "production": {
        "1.0.0": [
          {
            "ADDRESS": "0xC85c2B19958D116d79C654ecE73b359c08802A76",
            "OPTIMIZER_RUNS": "1000000",
            "TIMESTAMP": "2023-07-20 17:24:50",
            "CONSTRUCTOR_ARGS": "0x00000000000000000000000008647cc950813966142a416d40c382e2c5db73bb",
            "SALT": "",
            "VERIFIED": "true"
          }
        ]
      },
      "staging": {
        "1.0.0": [
          {
            "ADDRESS": "0x9cc3164f01ED3796Fdf7Da538484D634608D2203",
            "OPTIMIZER_RUNS": "1000000",
            "TIMESTAMP": "2023-06-27 18:06:31",
            "CONSTRUCTOR_ARGS": "0x00000000000000000000000008647cc950813966142a416d40c382e2c5db73bb",
            "SALT": "27062023",
            "VERIFIED": "true"
          }
        ]
      }
    },
    "fantom": {
      "production": {
        "1.0.0": [
          {
            "ADDRESS": "0xC85c2B19958D116d79C654ecE73b359c08802A76",
            "OPTIMIZER_RUNS": "1000000",
            "TIMESTAMP": "2023-07-25 19:53:24",
            "CONSTRUCTOR_ARGS": "0x00000000000000000000000008647cc950813966142a416d40c382e2c5db73bb",
            "SALT": "",
            "VERIFIED": "true"
          }
        ]
      }
    },
    "fuse": {
      "production": {
        "1.0.0": [
          {
            "ADDRESS": "0xC85c2B19958D116d79C654ecE73b359c08802A76",
            "OPTIMIZER_RUNS": "1000000",
            "TIMESTAMP": "2023-07-24 15:08:41",
            "CONSTRUCTOR_ARGS": "0x00000000000000000000000008647cc950813966142a416d40c382e2c5db73bb",
            "SALT": "",
            "VERIFIED": "true"
          }
        ]
      }
    },
    "cronos": {
      "production": {
        "1.0.0": [
          {
            "ADDRESS": "0xC85c2B19958D116d79C654ecE73b359c08802A76",
            "OPTIMIZER_RUNS": "1000000",
            "TIMESTAMP": "2023-07-19 15:19:48",
            "CONSTRUCTOR_ARGS": "0x00000000000000000000000008647cc950813966142a416d40c382e2c5db73bb",
            "SALT": "",
            "VERIFIED": "true"
          }
        ]
      }
    },
    "velas": {
      "production": {
        "1.0.0": [
          {
            "ADDRESS": "0xC85c2B19958D116d79C654ecE73b359c08802A76",
            "OPTIMIZER_RUNS": "1000000",
            "TIMESTAMP": "2023-07-24 14:55:31",
            "CONSTRUCTOR_ARGS": "0x00000000000000000000000008647cc950813966142a416d40c382e2c5db73bb",
            "SALT": "",
            "VERIFIED": "true"
          }
        ]
      }
    },
    "evmos": {
      "production": {
        "1.0.0": [
          {
            "ADDRESS": "0xC85c2B19958D116d79C654ecE73b359c08802A76",
            "OPTIMIZER_RUNS": "1000000",
            "TIMESTAMP": "2023-07-25 18:44:36",
            "CONSTRUCTOR_ARGS": "0x00000000000000000000000008647cc950813966142a416d40c382e2c5db73bb",
            "SALT": "",
            "VERIFIED": "true"
          }
        ]
      },
      "staging": {
        "1.0.0": [
          {
            "ADDRESS": "0x9cc3164f01ED3796Fdf7Da538484D634608D2203",
            "OPTIMIZER_RUNS": "1000000",
            "TIMESTAMP": "2023-06-27 18:42:47",
            "CONSTRUCTOR_ARGS": "0x00000000000000000000000008647cc950813966142a416d40c382e2c5db73bb",
            "SALT": "27062023",
            "VERIFIED": "true"
          }
        ]
      }
    },
    "aurora": {
      "production": {
        "1.0.0": [
          {
            "ADDRESS": "0xC85c2B19958D116d79C654ecE73b359c08802A76",
            "OPTIMIZER_RUNS": "1000000",
            "TIMESTAMP": "2023-07-20 16:49:25",
            "CONSTRUCTOR_ARGS": "0x00000000000000000000000008647cc950813966142a416d40c382e2c5db73bb",
            "SALT": "",
            "VERIFIED": "true"
          }
        ]
      }
    },
    "boba": {
      "production": {
        "1.0.0": [
          {
            "ADDRESS": "0xC85c2B19958D116d79C654ecE73b359c08802A76",
            "OPTIMIZER_RUNS": "1000000",
            "TIMESTAMP": "2023-07-21 13:08:16",
            "CONSTRUCTOR_ARGS": "0x00000000000000000000000008647cc950813966142a416d40c382e2c5db73bb",
            "SALT": "",
            "VERIFIED": "true"
          }
        ]
      }
    },
    "celo": {
      "production": {
        "1.0.0": [
          {
            "ADDRESS": "0xC85c2B19958D116d79C654ecE73b359c08802A76",
            "OPTIMIZER_RUNS": "1000000",
            "TIMESTAMP": "2023-07-19 14:58:14",
            "CONSTRUCTOR_ARGS": "0x00000000000000000000000008647cc950813966142a416d40c382e2c5db73bb",
            "SALT": "",
            "VERIFIED": "true"
          }
        ]
      }
    },
    "polygonzkevm": {
      "production": {
        "1.0.0": [
          {
            "ADDRESS": "0xC85c2B19958D116d79C654ecE73b359c08802A76",
            "OPTIMIZER_RUNS": "1000000",
            "TIMESTAMP": "2023-07-25 19:10:13",
            "CONSTRUCTOR_ARGS": "0x00000000000000000000000008647cc950813966142a416d40c382e2c5db73bb",
            "SALT": "",
            "VERIFIED": "false"
          }
        ]
      }
    },
    "localanvil": {
      "staging": {
        "1.0.0": [
          {
            "ADDRESS": "0x0E63F8c683433c9980bC2288e89FA389B00eaD9C",
            "OPTIMIZER_RUNS": "1000000",
            "TIMESTAMP": "2023-06-27 10:03:00",
            "CONSTRUCTOR_ARGS": "0x00000000000000000000000008647cc950813966142a416d40c382e2c5db73bb",
            "SALT": "26062027",
            "VERIFIED": "false"
          }
        ]
      }
    },
    "zksync": {
      "production": {
        "1.0.0": [
          {
            "ADDRESS": "0x682dBe3f437f040535e728454D7F7f19Ead738b3",
            "OPTIMIZER_RUNS": "10000",
            "TIMESTAMP": "2023-07-14 14:28:11",
            "CONSTRUCTOR_ARGS": "0x00000000000000000000000008647cc950813966142a416d40c382e2c5db73bb",
            "VERIFIED": "false"
          }
        ]
      }
    },
    "base": {
      "production": {
        "1.0.0": [
          {
            "ADDRESS": "0xD25b43AAd2311Ef3C5518FF1336e95424F473C44",
            "OPTIMIZER_RUNS": "1000000",
            "TIMESTAMP": "2023-08-15 16:09:09",
            "CONSTRUCTOR_ARGS": "0x00000000000000000000000008647cc950813966142a416d40c382e2c5db73bb",
            "SALT": "",
            "VERIFIED": "true"
          }
        ]
      }
    },
    "linea": {
      "production": {
        "1.0.0": [
          {
            "ADDRESS": "0xA8Fe73F7b3a825fF51f2200af12c16B3BA95394d",
            "OPTIMIZER_RUNS": "1000000",
            "TIMESTAMP": "2023-08-25 12:30:39",
            "CONSTRUCTOR_ARGS": "0x00000000000000000000000008647cc950813966142a416d40c382e2c5db73bb",
            "SALT": "",
            "VERIFIED": "true"
          }
        ]
      }
    }
  },
  "HopFacetPacked": {
    "arbitrum": {
      "production": {
        "1.0.0": [
          {
            "ADDRESS": "0x9F960DF15961c1dc124d69eA5b318Df354Fb4dA6",
            "OPTIMIZER_RUNS": "1000000",
            "TIMESTAMP": "2023-04-12 14:08:43",
            "CONSTRUCTOR_ARGS": "0x",
            "VERIFIED": "true"
          }
        ],
        "1.0.1": [
          {
            "ADDRESS": "0xA57862295BdF8A680fda893B9bd3b935236d18bA",
            "OPTIMIZER_RUNS": "1000000",
            "TIMESTAMP": "2023-04-17 10:52:02",
            "CONSTRUCTOR_ARGS": "0x",
            "VERIFIED": "true"
          }
        ],
        "1.0.4": [
          {
            "ADDRESS": "0x0aE0a1Ae2703A27bC518fd7d9DCB3F6C69CfccD2",
            "OPTIMIZER_RUNS": "1000000",
            "TIMESTAMP": "2023-05-17 17:41:39",
            "CONSTRUCTOR_ARGS": "0x00000000000000000000000011f11121df7256c40339393b0fb045321022ce4400000000000000000000000033ceb27b39d2bb7d2e61f7564d3df29344020417",
            "VERIFIED": "true"
          }
        ],
        "1.0.5": [
          {
            "ADDRESS": "0x197665cF627bB1E4E3d140e805bC2E78B89bD301",
            "OPTIMIZER_RUNS": "1000000",
            "TIMESTAMP": "2023-06-22 10:06:33",
            "CONSTRUCTOR_ARGS": "0x00000000000000000000000011f11121df7256c40339393b0fb045321022ce4400000000000000000000000033ceb27b39d2bb7d2e61f7564d3df29344020417",
            "SALT": "27062023",
            "VERIFIED": "true"
          }
        ],
        "1.0.6": [
          {
            "ADDRESS": "0x6eF81a18E1E432C289DC0d1a670B78E8bbF9AA35",
            "OPTIMIZER_RUNS": "1000000",
            "TIMESTAMP": "2023-07-27 18:34:54",
            "CONSTRUCTOR_ARGS": "0x00000000000000000000000011f11121df7256c40339393b0fb045321022ce4400000000000000000000000033ceb27b39d2bb7d2e61f7564d3df29344020417",
            "SALT": "",
            "VERIFIED": "true"
          }
        ]
      },
      "staging": {
        "1.0.5": [
          {
            "ADDRESS": "0x28cbdB93Da237e55AC7bd3A19C8e6132E5eA025F",
            "OPTIMIZER_RUNS": "1000000",
            "TIMESTAMP": "2023-06-27 19:19:28",
            "CONSTRUCTOR_ARGS": "0x000000000000000000000000552008c0f6870c2f77e5cc1d2eb9bdff03e30ea000000000000000000000000033ceb27b39d2bb7d2e61f7564d3df29344020417",
            "SALT": "27062023",
            "VERIFIED": "true"
          }
        ]
      }
    },
    "mumbai": {
      "production": {
        "1.0.0": [
          {
            "ADDRESS": "0x24595CaD65e258c41f9fd785733C6e1661714f71",
            "OPTIMIZER_RUNS": "1000000",
            "TIMESTAMP": "2023-04-13 09:08:56",
            "CONSTRUCTOR_ARGS": "0x",
            "VERIFIED": "true"
          }
        ],
        "1.0.4": [
          {
            "ADDRESS": "0x58FBa880b973edB5E4f6Aa4e2bD3b15c865b9B18",
            "OPTIMIZER_RUNS": "1000000",
            "TIMESTAMP": "2023-05-15 13:37:30",
            "CONSTRUCTOR_ARGS": "0x00000000000000000000000011f11121df7256c40339393b0fb045321022ce440000000000000000000000000e0e3d2c5c292161999474247956ef542cabf8dd",
            "VERIFIED": "true"
          }
        ]
      }
    },
    "optimism": {
      "production": {
        "1.0.1": [
          {
            "ADDRESS": "0xA57862295BdF8A680fda893B9bd3b935236d18bA",
            "OPTIMIZER_RUNS": "1000000",
            "TIMESTAMP": "2023-04-17 13:11:55",
            "CONSTRUCTOR_ARGS": "0x",
            "VERIFIED": "true"
          }
        ],
        "1.0.4": [
          {
            "ADDRESS": "0x0aE0a1Ae2703A27bC518fd7d9DCB3F6C69CfccD2",
            "OPTIMIZER_RUNS": "1000000",
            "TIMESTAMP": "2023-05-17 17:45:32",
            "CONSTRUCTOR_ARGS": "0x00000000000000000000000011f11121df7256c40339393b0fb045321022ce4400000000000000000000000086ca30bef97fb651b8d866d45503684b90cb3312",
            "VERIFIED": "true"
          }
        ],
        "1.0.5": [
          {
            "ADDRESS": "0x197665cF627bB1E4E3d140e805bC2E78B89bD301",
            "OPTIMIZER_RUNS": "1000000",
            "TIMESTAMP": "2023-06-22 12:31:04",
            "CONSTRUCTOR_ARGS": "0x00000000000000000000000011f11121df7256c40339393b0fb045321022ce4400000000000000000000000086ca30bef97fb651b8d866d45503684b90cb3312",
            "SALT": "27062023",
            "VERIFIED": "true"
          }
        ],
        "1.0.6": [
          {
            "ADDRESS": "0x6eF81a18E1E432C289DC0d1a670B78E8bbF9AA35",
            "OPTIMIZER_RUNS": "1000000",
            "TIMESTAMP": "2023-07-27 18:06:49",
            "CONSTRUCTOR_ARGS": "0x00000000000000000000000011f11121df7256c40339393b0fb045321022ce4400000000000000000000000086ca30bef97fb651b8d866d45503684b90cb3312",
            "SALT": "",
            "VERIFIED": "true"
          }
        ]
      }
    },
    "polygon": {
      "production": {
        "1.0.1": [
          {
            "ADDRESS": "0xA57862295BdF8A680fda893B9bd3b935236d18bA",
            "OPTIMIZER_RUNS": "1000000",
            "TIMESTAMP": "2023-04-17 13:20:47",
            "CONSTRUCTOR_ARGS": "0x",
            "VERIFIED": "true"
          }
        ],
        "1.0.4": [
          {
            "ADDRESS": "0x0aE0a1Ae2703A27bC518fd7d9DCB3F6C69CfccD2",
            "OPTIMIZER_RUNS": "1000000",
            "TIMESTAMP": "2023-05-17 22:29:06",
            "CONSTRUCTOR_ARGS": "0x00000000000000000000000011f11121df7256c40339393b0fb045321022ce44000000000000000000000000c315239cfb05f1e130e7e28e603cea4c014c57f0",
            "VERIFIED": "true"
          }
        ],
        "1.0.5": [
          {
            "ADDRESS": "0x472aed0EC81041120a6bCa200C9463b058f38361",
            "OPTIMIZER_RUNS": "1000000",
            "TIMESTAMP": "2023-06-22 11:48:46",
            "CONSTRUCTOR_ARGS": "0x00000000000000000000000011f11121df7256c40339393b0fb045321022ce44000000000000000000000000884d1aa15f9957e1aeaa86a82a72e49bc2bfcbe3",
            "SALT": "27062023",
            "VERIFIED": "true"
          }
        ],
        "1.0.6": [
          {
            "ADDRESS": "0x6eF81a18E1E432C289DC0d1a670B78E8bbF9AA35",
            "OPTIMIZER_RUNS": "1000000",
            "TIMESTAMP": "2023-07-20 14:32:56",
            "CONSTRUCTOR_ARGS": "0x00000000000000000000000011f11121df7256c40339393b0fb045321022ce44000000000000000000000000884d1aa15f9957e1aeaa86a82a72e49bc2bfcbe3",
            "SALT": "",
            "VERIFIED": "true"
          }
        ]
      },
      "staging": {
        "1.0.5": [
          {
            "ADDRESS": "0x28cbdB93Da237e55AC7bd3A19C8e6132E5eA025F",
            "OPTIMIZER_RUNS": "1000000",
            "TIMESTAMP": "2023-06-27 17:08:50",
            "CONSTRUCTOR_ARGS": "0x000000000000000000000000552008c0f6870c2f77e5cc1d2eb9bdff03e30ea0000000000000000000000000884d1aa15f9957e1aeaa86a82a72e49bc2bfcbe3",
            "SALT": "27062023",
            "VERIFIED": "true"
          }
        ]
      }
    },
    "gnosis": {
      "production": {
        "1.0.1": [
          {
            "ADDRESS": "0xA57862295BdF8A680fda893B9bd3b935236d18bA",
            "OPTIMIZER_RUNS": "1000000",
            "TIMESTAMP": "2023-04-17 13:24:02",
            "CONSTRUCTOR_ARGS": "0x",
            "SALT": "",
            "VERIFIED": "true"
          }
        ],
        "1.0.4": [
          {
            "ADDRESS": "0x0aE0a1Ae2703A27bC518fd7d9DCB3F6C69CfccD2",
            "OPTIMIZER_RUNS": "1000000",
            "TIMESTAMP": "2023-05-24 17:07:14",
            "CONSTRUCTOR_ARGS": "0x00000000000000000000000011f11121df7256c40339393b0fb045321022ce4400000000000000000000000003d7f750777ec48d39d080b020d83eb2cb4e3547",
            "SALT": "",
            "VERIFIED": "true"
          }
        ],
        "1.0.5": [
          {
            "ADDRESS": "0x197665cF627bB1E4E3d140e805bC2E78B89bD301",
            "OPTIMIZER_RUNS": "1000000",
            "TIMESTAMP": "2023-06-22 10:45:14",
            "CONSTRUCTOR_ARGS": "0x00000000000000000000000011f11121df7256c40339393b0fb045321022ce4400000000000000000000000003d7f750777ec48d39d080b020d83eb2cb4e3547",
            "SALT": "",
            "VERIFIED": "true"
          }
        ],
        "1.0.6": [
          {
            "ADDRESS": "0x6eF81a18E1E432C289DC0d1a670B78E8bbF9AA35",
            "OPTIMIZER_RUNS": "1000000",
            "TIMESTAMP": "2023-07-24 14:12:08",
            "CONSTRUCTOR_ARGS": "0x00000000000000000000000011f11121df7256c40339393b0fb045321022ce440000000000000000000000006c928f435d1f3329babb42d69ccf043e3900ecf1",
            "SALT": "",
            "VERIFIED": "true"
          }
        ]
      }
    },
    "mainnet": {
      "production": {
        "1.0.4": [
          {
            "ADDRESS": "0x0aE0a1Ae2703A27bC518fd7d9DCB3F6C69CfccD2",
            "OPTIMIZER_RUNS": "1000000",
            "TIMESTAMP": "2023-05-17 14:38:07",
            "CONSTRUCTOR_ARGS": "0x00000000000000000000000011f11121df7256c40339393b0fb045321022ce440000000000000000000000000000000000000000000000000000000000000000",
            "VERIFIED": "true"
          }
        ],
        "1.0.5": [
          {
            "ADDRESS": "0x197665cF627bB1E4E3d140e805bC2E78B89bD301",
            "OPTIMIZER_RUNS": "1000000",
            "TIMESTAMP": "2023-06-22 10:36:55",
            "CONSTRUCTOR_ARGS": "0x00000000000000000000000011f11121df7256c40339393b0fb045321022ce440000000000000000000000000000000000000000000000000000000000000000",
            "SALT": "27062023",
            "VERIFIED": "true"
          }
        ],
        "1.0.6": [
          {
            "ADDRESS": "0x6eF81a18E1E432C289DC0d1a670B78E8bbF9AA35",
            "OPTIMIZER_RUNS": "1000000",
            "TIMESTAMP": "2023-07-27 16:22:13",
            "CONSTRUCTOR_ARGS": "0x00000000000000000000000011f11121df7256c40339393b0fb045321022ce440000000000000000000000000000000000000000000000000000000000000000",
            "SALT": "",
            "VERIFIED": "true"
          }
        ]
      }
    },
    "bsc": {
      "production": {
        "1.0.4": [
          {
            "ADDRESS": "0x0aE0a1Ae2703A27bC518fd7d9DCB3F6C69CfccD2",
            "OPTIMIZER_RUNS": "1000000",
            "TIMESTAMP": "2023-05-17 14:39:22",
            "CONSTRUCTOR_ARGS": "0x00000000000000000000000011f11121df7256c40339393b0fb045321022ce440000000000000000000000000000000000000000000000000000000000000000",
            "VERIFIED": "true"
          }
        ],
        "1.0.6": [
          {
            "ADDRESS": "0xed662c027c985B73A732975E3B4CeadC97AAF145",
            "OPTIMIZER_RUNS": "1000000",
            "TIMESTAMP": "2023-07-12 14:25:41",
            "CONSTRUCTOR_ARGS": "0x00000000000000000000000011f11121df7256c40339393b0fb045321022ce440000000000000000000000000000000000000000000000000000000000000000",
            "SALT": "",
            "VERIFIED": "true"
          }
        ]
      }
    },
    "avalanche": {
      "production": {
        "1.0.4": [
          {
            "ADDRESS": "0x0aE0a1Ae2703A27bC518fd7d9DCB3F6C69CfccD2",
            "OPTIMIZER_RUNS": "1000000",
            "TIMESTAMP": "2023-05-17 14:52:28",
            "CONSTRUCTOR_ARGS": "0x00000000000000000000000011f11121df7256c40339393b0fb045321022ce440000000000000000000000000000000000000000000000000000000000000000",
            "VERIFIED": "true"
          }
        ],
        "1.0.6": [
          {
            "ADDRESS": "0xed662c027c985B73A732975E3B4CeadC97AAF145",
            "OPTIMIZER_RUNS": "1000000",
            "TIMESTAMP": "2023-07-12 14:30:10",
            "CONSTRUCTOR_ARGS": "0x00000000000000000000000011f11121df7256c40339393b0fb045321022ce440000000000000000000000000000000000000000000000000000000000000000",
            "SALT": "",
            "VERIFIED": "true"
          }
        ]
      }
    },
    "localanvil": {
      "staging": {
        "1.0.5": [
          {
            "ADDRESS": "0x77484410f6f97C576d5E668ee45f905DC0B4216c",
            "OPTIMIZER_RUNS": "1000000",
            "TIMESTAMP": "2023-06-27 10:00:07",
            "CONSTRUCTOR_ARGS": "0x000000000000000000000000f39fd6e51aad88f6f4ce6ab8827279cfffb922660000000000000000000000000000000000000000000000000000000000000000",
            "SALT": "26062027",
            "VERIFIED": "false"
          }
        ]
      }
    },
    "base": {
      "production": {
        "1.0.6": [
          {
            "ADDRESS": "0x6039935fc13e548517C2c3cEeb81A952C69c8A3b",
            "OPTIMIZER_RUNS": "1000000",
            "TIMESTAMP": "2023-08-15 16:37:18",
            "CONSTRUCTOR_ARGS": "0x00000000000000000000000011f11121df7256c40339393b0fb045321022ce440000000000000000000000000000000000000000000000000000000000000000",
            "SALT": "",
            "VERIFIED": "true"
          }
        ]
      }
    }
  },
  "AmarokFacet": {
    "optimism": {
      "production": {
        "1.0.1": [
          {
            "ADDRESS": "0xbd8D369470169f9976c5bCc60318955836843a71",
            "OPTIMIZER_RUNS": "1000000",
            "TIMESTAMP": "2023-05-17 17:37:38",
            "CONSTRUCTOR_ARGS": "0x0000000000000000000000008f7492de823025b4cfaab1d34c58963f2af5deda",
            "VERIFIED": "true"
          }
        ],
        "2.0.0": [
          {
            "ADDRESS": "0x411F81f16FF40984ac8a4546f2Ad19e22704693F",
            "OPTIMIZER_RUNS": "1000000",
            "TIMESTAMP": "2023-07-25 21:54:57",
            "CONSTRUCTOR_ARGS": "0x0000000000000000000000008f7492de823025b4cfaab1d34c58963f2af5deda",
            "SALT": "",
            "VERIFIED": "true"
          }
        ]
      }
    },
    "mumbai": {
      "production": {
        "1.0.1": [
          {
            "ADDRESS": "0xbd8D369470169f9976c5bCc60318955836843a71",
            "OPTIMIZER_RUNS": "1000000",
            "TIMESTAMP": "2023-05-15 13:28:09",
            "CONSTRUCTOR_ARGS": "0x0000000000000000000000000000000000000000000000000000000000000020",
            "VERIFIED": "true"
          }
        ]
      }
    },
    "goerli": {
      "production": {
        "1.0.1": [
          {
            "ADDRESS": "0xbd8D369470169f9976c5bCc60318955836843a71",
            "OPTIMIZER_RUNS": "1000000",
            "TIMESTAMP": "2023-05-18 14:15:33",
            "CONSTRUCTOR_ARGS": "0x000000000000000000000000b4c1340434920d70ad774309c75f9a4b679d801e",
            "VERIFIED": "true"
          }
        ]
      }
    },
    "lineatest": {
      "production": {
        "1.0.1": [
          {
            "ADDRESS": "0xbd8D369470169f9976c5bCc60318955836843a71",
            "OPTIMIZER_RUNS": "1000000",
            "TIMESTAMP": "2023-05-15 16:06:18",
            "CONSTRUCTOR_ARGS": "0x0000000000000000000000000000000000000000000000000000000000000020",
            "VERIFIED": "false"
          }
        ]
      }
    },
    "arbitrum": {
      "production": {
        "1.0.1": [
          {
            "ADDRESS": "0xbd8D369470169f9976c5bCc60318955836843a71",
            "OPTIMIZER_RUNS": "1000000",
            "TIMESTAMP": "2023-05-17 17:34:34",
            "CONSTRUCTOR_ARGS": "0x000000000000000000000000ee9dec2712cce65174b561151701bf54b99c24c8",
            "VERIFIED": "true"
          }
        ],
        "2.0.0": [
          {
            "ADDRESS": "0x411F81f16FF40984ac8a4546f2Ad19e22704693F",
            "OPTIMIZER_RUNS": "1000000",
            "TIMESTAMP": "2023-07-20 12:28:42",
            "CONSTRUCTOR_ARGS": "0x000000000000000000000000ee9dec2712cce65174b561151701bf54b99c24c8",
            "SALT": "",
            "VERIFIED": "true"
          }
        ]
      },
      "staging": {
        "2.0.0": [
          {
            "ADDRESS": "0x989e7bc2d25F5A610DEBaCc7f2ADDA3be0Fd0559",
            "OPTIMIZER_RUNS": "1000000",
            "TIMESTAMP": "2023-06-27 19:15:04",
            "CONSTRUCTOR_ARGS": "0x000000000000000000000000ee9dec2712cce65174b561151701bf54b99c24c8",
            "SALT": "27062023",
            "VERIFIED": "true"
          }
        ]
      }
    },
    "bsc": {
      "production": {
        "1.0.1": [
          {
            "ADDRESS": "0xbd8D369470169f9976c5bCc60318955836843a71",
            "OPTIMIZER_RUNS": "1000000",
            "TIMESTAMP": "2023-05-17 17:34:41",
            "CONSTRUCTOR_ARGS": "0x000000000000000000000000cd401c10afa37d641d2f594852da94c700e4f2ce",
            "VERIFIED": "true"
          }
        ],
        "2.0.0": [
          {
            "ADDRESS": "0x411F81f16FF40984ac8a4546f2Ad19e22704693F",
            "OPTIMIZER_RUNS": "1000000",
            "TIMESTAMP": "2023-07-21 13:34:15",
            "CONSTRUCTOR_ARGS": "0x000000000000000000000000cd401c10afa37d641d2f594852da94c700e4f2ce",
            "SALT": "",
            "VERIFIED": "true"
          }
        ]
      }
    },
    "mainnet": {
      "production": {
        "1.0.1": [
          {
            "ADDRESS": "0xbd8D369470169f9976c5bCc60318955836843a71",
            "OPTIMIZER_RUNS": "1000000",
            "TIMESTAMP": "2023-05-17 22:12:47",
            "CONSTRUCTOR_ARGS": "0x0000000000000000000000008898b472c54c31894e3b9bb83cea802a5d0e63c6",
            "VERIFIED": "true"
          }
        ],
        "2.0.0": [
          {
            "ADDRESS": "0x411F81f16FF40984ac8a4546f2Ad19e22704693F",
            "OPTIMIZER_RUNS": "1000000",
            "TIMESTAMP": "2023-07-27 16:10:54",
            "CONSTRUCTOR_ARGS": "0x0000000000000000000000008898b472c54c31894e3b9bb83cea802a5d0e63c6",
            "SALT": "",
            "VERIFIED": "true"
          }
        ]
      }
    },
    "gnosis": {
      "production": {
        "1.0.1": [
          {
            "ADDRESS": "0xbd8D369470169f9976c5bCc60318955836843a71",
            "OPTIMIZER_RUNS": "1000000",
            "TIMESTAMP": "2023-05-17 22:09:09",
            "CONSTRUCTOR_ARGS": "0x0000000000000000000000005bb83e95f63217cda6ae3d181ba580ef377d2109",
            "SALT": "",
            "VERIFIED": "true"
          }
        ],
        "2.0.0": [
          {
            "ADDRESS": "0x411F81f16FF40984ac8a4546f2Ad19e22704693F",
            "OPTIMIZER_RUNS": "1000000",
            "TIMESTAMP": "2023-07-24 14:07:00",
            "CONSTRUCTOR_ARGS": "0x0000000000000000000000005bb83e95f63217cda6ae3d181ba580ef377d2109",
            "SALT": "",
            "VERIFIED": "true"
          }
        ]
      }
    },
    "polygon": {
      "production": {
        "1.0.1": [
          {
            "ADDRESS": "0xbd8D369470169f9976c5bCc60318955836843a71",
            "OPTIMIZER_RUNS": "1000000",
            "TIMESTAMP": "2023-05-17 22:11:58",
            "CONSTRUCTOR_ARGS": "0x00000000000000000000000011984dc4465481512eb5b777e44061c158cf2259",
            "VERIFIED": "true"
          }
        ],
        "2.0.0": [
          {
            "ADDRESS": "0x411F81f16FF40984ac8a4546f2Ad19e22704693F",
            "OPTIMIZER_RUNS": "1000000",
            "TIMESTAMP": "2023-07-20 14:22:25",
            "CONSTRUCTOR_ARGS": "0x00000000000000000000000011984dc4465481512eb5b777e44061c158cf2259",
            "SALT": "",
            "VERIFIED": "true"
          }
        ]
      },
      "staging": {
        "2.0.0": [
          {
            "ADDRESS": "0x989e7bc2d25F5A610DEBaCc7f2ADDA3be0Fd0559",
            "OPTIMIZER_RUNS": "1000000",
            "TIMESTAMP": "2023-06-27 16:58:50",
            "CONSTRUCTOR_ARGS": "0x00000000000000000000000011984dc4465481512eb5b777e44061c158cf2259",
            "SALT": "27062023",
            "VERIFIED": "true"
          }
        ]
      }
    },
    "avalanche": {
      "production": {
        "1.0.1": [
          {
            "ADDRESS": "0xbd8D369470169f9976c5bCc60318955836843a71",
            "OPTIMIZER_RUNS": "1000000",
            "TIMESTAMP": "2023-05-23 23:06:55",
            "CONSTRUCTOR_ARGS": "0x0000000000000000000000000000000000000000000000000000000000000000",
            "VERIFIED": "true"
          }
        ]
      }
    }
  },
  "CelerCircleBridgeFacet": {
    "avalanche": {
      "production": {
        "1.0.1": [
          {
            "ADDRESS": "0x6731C946747bA54c78e7a65d416Cde39E478ECeb",
            "OPTIMIZER_RUNS": "1000000",
            "TIMESTAMP": "2023-07-20 17:14:13",
            "CONSTRUCTOR_ARGS": "0x0000000000000000000000009744ae566c64b6b6f7f9a4dd50f7496df6fef990000000000000000000000000b97ef9ef8734c71904d8002f8b6bc66dd9c48a6e",
            "SALT": "",
            "VERIFIED": "true"
          }
        ]
      },
      "staging": {
        "1.0.1": [
          {
            "ADDRESS": "0xe80E2a7ea862AF5580fBa9B7092a397e3D73cb7f",
            "OPTIMIZER_RUNS": "1000000",
            "TIMESTAMP": "2023-06-27 18:02:23",
            "CONSTRUCTOR_ARGS": "0x0000000000000000000000009744ae566c64b6b6f7f9a4dd50f7496df6fef990000000000000000000000000b97ef9ef8734c71904d8002f8b6bc66dd9c48a6e",
            "SALT": "27062023",
            "VERIFIED": "true"
          }
        ]
      }
    },
    "mainnet": {
      "production": {
        "1.0.1": [
          {
            "ADDRESS": "0x6731C946747bA54c78e7a65d416Cde39E478ECeb",
            "OPTIMIZER_RUNS": "1000000",
            "TIMESTAMP": "2023-07-27 16:17:27",
            "CONSTRUCTOR_ARGS": "0x0000000000000000000000006065a982f04f759b7d2d042d2864e569fad84214000000000000000000000000a0b86991c6218b36c1d19d4a2e9eb0ce3606eb48",
            "SALT": "",
            "VERIFIED": "true"
          }
        ]
      },
      "staging": {
        "1.0.1": [
          {
            "ADDRESS": "0xe80E2a7ea862AF5580fBa9B7092a397e3D73cb7f",
            "OPTIMIZER_RUNS": "1000000",
            "TIMESTAMP": "2023-07-03 10:49:25",
            "CONSTRUCTOR_ARGS": "0x0000000000000000000000006065a982f04f759b7d2d042d2864e569fad84214000000000000000000000000a0b86991c6218b36c1d19d4a2e9eb0ce3606eb48",
            "SALT": "27062023",
            "VERIFIED": "true"
          }
        ]
      }
    },
    "goerli": {
      "production": {
        "1.0.1": [
          {
            "ADDRESS": "0xf72169Fb511739CeFea9eBEffc5d39Dba1b33cD3",
            "OPTIMIZER_RUNS": "1000000",
            "TIMESTAMP": "2023-05-15 15:02:15",
            "CONSTRUCTOR_ARGS": "0x00000000000000000000000000000000000000000000000000000000000000200000000000000000000000000000000000000000000000000000000000000020",
            "VERIFIED": "true"
          }
        ]
      }
    },
    "lineatest": {
      "production": {
        "1.0.1": [
          {
            "ADDRESS": "0xf72169Fb511739CeFea9eBEffc5d39Dba1b33cD3",
            "OPTIMIZER_RUNS": "1000000",
            "TIMESTAMP": "2023-05-15 16:14:19",
            "CONSTRUCTOR_ARGS": "0x00000000000000000000000000000000000000000000000000000000000000200000000000000000000000000000000000000000000000000000000000000020",
            "VERIFIED": "false"
          }
        ]
      }
    },
    "arbitrum": {
      "production": {
        "1.0.1": [
          {
            "ADDRESS": "0x6731C946747bA54c78e7a65d416Cde39E478ECeb",
            "OPTIMIZER_RUNS": "1000000",
            "TIMESTAMP": "2023-07-20 12:32:05",
            "CONSTRUCTOR_ARGS": "0x000000000000000000000000054b95b60bfface948fa4548da8ee2e212fb7c0a000000000000000000000000af88d065e77c8cc2239327c5edb3a432268e5831",
            "SALT": "",
            "VERIFIED": "true"
          }
        ]
      }
    },
    "optimism": {
      "production": {
        "1.0.1": [
          {
            "ADDRESS": "0x16d7Cff1992F17E46fa98284CCaAC1A19788B6B9",
            "OPTIMIZER_RUNS": "1000000",
            "TIMESTAMP": "2023-08-31 12:35:19",
            "CONSTRUCTOR_ARGS": "0x000000000000000000000000697ac93c9263346c5ad0412f9356d5789a3aa6870000000000000000000000000b2c639c533813f4aa9d7837caf62653d097ff85",
            "SALT": "31082023",
            "VERIFIED": "true"
          }
        ]
      }
    }
  },
  "WormholeFacet": {
    "bsc": {
      "production": {
        "1.0.0": [
          {
            "ADDRESS": "0x52a29e1f32DEd47B6FfF036e95667125921faE50",
            "OPTIMIZER_RUNS": "1000000",
            "TIMESTAMP": "2023-07-21 13:44:40",
            "CONSTRUCTOR_ARGS": "0x000000000000000000000000b6f6d86a8f9879a9c87f643768d9efc38c1da6e7",
            "SALT": "",
            "VERIFIED": "true"
          }
        ]
      }
    },
    "polygon": {
      "staging": {
        "1.0.0": [
          {
            "ADDRESS": "0x7260Fd3F8D0bEb06fF5935C6eadE9f406107c270",
            "OPTIMIZER_RUNS": "1000000",
            "TIMESTAMP": "2023-06-27 17:23:04",
            "CONSTRUCTOR_ARGS": "0x0000000000000000000000005a58505a96d1dbf8df91cb21b54419fc36e93fde",
            "SALT": "27062023",
            "VERIFIED": "true"
          }
        ]
      },
      "production": {
        "1.0.0": [
          {
            "ADDRESS": "0x52a29e1f32DEd47B6FfF036e95667125921faE50",
            "OPTIMIZER_RUNS": "1000000",
            "TIMESTAMP": "2023-07-20 14:45:25",
            "CONSTRUCTOR_ARGS": "0x0000000000000000000000005a58505a96d1dbf8df91cb21b54419fc36e93fde",
            "SALT": "",
            "VERIFIED": "true"
          }
        ]
      }
    },
    "arbitrum": {
      "staging": {
        "1.0.0": [
          {
            "ADDRESS": "0x7260Fd3F8D0bEb06fF5935C6eadE9f406107c270",
            "OPTIMIZER_RUNS": "1000000",
            "TIMESTAMP": "2023-06-27 19:29:00",
            "CONSTRUCTOR_ARGS": "0x0000000000000000000000000b2402144bb366a632d14b83f244d2e0e21bd39c",
            "SALT": "27062023",
            "VERIFIED": "true"
          }
        ]
      },
      "production": {
        "1.0.0": [
          {
            "ADDRESS": "0x52a29e1f32DEd47B6FfF036e95667125921faE50",
            "OPTIMIZER_RUNS": "1000000",
            "TIMESTAMP": "2023-07-20 12:40:54",
            "CONSTRUCTOR_ARGS": "0x0000000000000000000000000b2402144bb366a632d14b83f244d2e0e21bd39c",
            "SALT": "",
            "VERIFIED": "true"
          }
        ]
      }
    },
    "aurora": {
      "production": {
        "1.0.0": [
          {
            "ADDRESS": "0x52a29e1f32DEd47B6FfF036e95667125921faE50",
            "OPTIMIZER_RUNS": "1000000",
            "TIMESTAMP": "2023-07-20 16:46:51",
            "CONSTRUCTOR_ARGS": "0x00000000000000000000000051b5123a7b0f9b2ba265f9c4c8de7d78d52f510f",
            "SALT": "",
            "VERIFIED": "true"
          }
        ]
      }
    },
    "avalanche": {
      "production": {
        "1.0.0": [
          {
            "ADDRESS": "0x52a29e1f32DEd47B6FfF036e95667125921faE50",
            "OPTIMIZER_RUNS": "1000000",
            "TIMESTAMP": "2023-07-20 17:22:05",
            "CONSTRUCTOR_ARGS": "0x0000000000000000000000000e082f06ff657d94310cb8ce8b0d9a04541d8052",
            "SALT": "",
            "VERIFIED": "true"
          }
        ]
      }
    },
    "celo": {
      "production": {
        "1.0.0": [
          {
            "ADDRESS": "0x52a29e1f32DEd47B6FfF036e95667125921faE50",
            "OPTIMIZER_RUNS": "1000000",
            "TIMESTAMP": "2023-07-19 14:55:20",
            "CONSTRUCTOR_ARGS": "0x000000000000000000000000796dff6d74f3e27060b71255fe517bfb23c93eed",
            "SALT": "",
            "VERIFIED": "true"
          }
        ]
      }
    },
    "moonbeam": {
      "production": {
        "1.0.0": [
          {
            "ADDRESS": "0x52a29e1f32DEd47B6FfF036e95667125921faE50",
            "OPTIMIZER_RUNS": "1000000",
            "TIMESTAMP": "2023-07-24 15:24:33",
            "CONSTRUCTOR_ARGS": "0x000000000000000000000000b1731c586ca89a23809861c6103f0b96b3f57d92",
            "SALT": "",
            "VERIFIED": "true"
          }
        ]
      }
    },
    "fantom": {
      "production": {
        "1.0.0": [
          {
            "ADDRESS": "0x52a29e1f32DEd47B6FfF036e95667125921faE50",
            "OPTIMIZER_RUNS": "1000000",
            "TIMESTAMP": "2023-07-25 19:45:41",
            "CONSTRUCTOR_ARGS": "0x0000000000000000000000007c9fc5741288cdfdd83ceb07f3ea7e22618d79d2",
            "SALT": "",
            "VERIFIED": "true"
          }
        ]
      }
    },
    "mainnet": {
      "production": {
        "1.0.0": [
          {
            "ADDRESS": "0x52a29e1f32DEd47B6FfF036e95667125921faE50",
            "OPTIMIZER_RUNS": "1000000",
            "TIMESTAMP": "2023-07-27 16:41:42",
            "CONSTRUCTOR_ARGS": "0x0000000000000000000000003ee18b2214aff97000d974cf647e7c347e8fa585",
            "SALT": "",
            "VERIFIED": "true"
          }
        ]
      }
    }
  },
  "AllBridgeFacet": {
    "polygon": {
      "production": {
        "1.0.0": [
          {
            "ADDRESS": "0x9ed68a0a9DC366cdB71eF3e520Dd18d734F05064",
            "OPTIMIZER_RUNS": "1000000",
            "TIMESTAMP": "2023-05-04 12:14:14",
            "CONSTRUCTOR_ARGS": "0x000000000000000000000000dbbe85a3e22f52f834c3d5ed627fb76db554669e",
            "VERIFIED": "true"
          }
        ],
        "2.0.0": [
          {
            "ADDRESS": "0xC0c42d148241c5b5BB38e974d40Fc9087f7F9ecD",
            "OPTIMIZER_RUNS": "1000000",
            "TIMESTAMP": "2023-07-20 14:20:03",
            "CONSTRUCTOR_ARGS": "0x0000000000000000000000007775d63836987f444e2f14aa0fa2602204d7d3e0",
            "SALT": "",
            "VERIFIED": "true"
          }
        ]
      },
      "staging": {
        "1.0.0": [
          {
            "ADDRESS": "0x3Ec2b30bCB094Ea35a3bdf48E192fcD9dD7c00dC",
            "OPTIMIZER_RUNS": "1000000",
            "TIMESTAMP": "2023-06-27 16:58:29",
            "CONSTRUCTOR_ARGS": "0x000000000000000000000000dbbe85a3e22f52f834c3d5ed627fb76db554669e",
            "SALT": "27062023",
            "VERIFIED": "true"
          }
        ],
        "2.0.0": [
          {
            "ADDRESS": "0xe7072402217EfF9b73cf457731cEE2A3824360dc",
            "OPTIMIZER_RUNS": "1000000",
            "TIMESTAMP": "2023-07-03 12:30:19",
            "CONSTRUCTOR_ARGS": "0x0000000000000000000000007775d63836987f444e2f14aa0fa2602204d7d3e0",
            "SALT": "",
            "VERIFIED": "true"
          }
        ]
      }
    },
    "mainnet": {
      "production": {
        "2.0.0": [
          {
            "ADDRESS": "0xC0c42d148241c5b5BB38e974d40Fc9087f7F9ecD",
            "OPTIMIZER_RUNS": "1000000",
            "TIMESTAMP": "2023-07-27 16:09:18",
            "CONSTRUCTOR_ARGS": "0x000000000000000000000000609c690e8f7d68a59885c9132e812eebdaaf0c9e",
            "SALT": "",
            "VERIFIED": "true"
          }
        ]
      }
    },
    "bsc": {
      "staging": {
        "2.0.0": [
          {
            "ADDRESS": "0x9E39c6906F8FBC16D7CC996aB81bcBeD0F6E021d",
            "OPTIMIZER_RUNS": "1000000",
            "TIMESTAMP": "2023-07-03 13:22:45",
            "CONSTRUCTOR_ARGS": "0x0000000000000000000000003c4fa639c8d7e65c603145adad8bd12f2358312f",
            "SALT": "27062023",
            "VERIFIED": "true"
          }
        ]
      },
      "production": {
        "2.0.0": [
          {
            "ADDRESS": "0xC0c42d148241c5b5BB38e974d40Fc9087f7F9ecD",
            "OPTIMIZER_RUNS": "1000000",
            "TIMESTAMP": "2023-07-21 13:33:07",
            "CONSTRUCTOR_ARGS": "0x0000000000000000000000003c4fa639c8d7e65c603145adad8bd12f2358312f",
            "SALT": "",
            "VERIFIED": "true"
          }
        ]
      }
    },
    "arbitrum": {
      "production": {
        "2.0.0": [
          {
            "ADDRESS": "0xC0c42d148241c5b5BB38e974d40Fc9087f7F9ecD",
            "OPTIMIZER_RUNS": "1000000",
            "TIMESTAMP": "2023-07-20 12:27:25",
            "CONSTRUCTOR_ARGS": "0x0000000000000000000000009ce3447b58d58e8602b7306316a5ff011b92d189",
            "SALT": "",
            "VERIFIED": "true"
          }
        ]
      }
    }
  },
  "ArbitrumBridgeFacet": {
    "polygon": {
      "production": {
        "1.0.0": [
          {
            "ADDRESS": "0x987f67811Ef841da0466746E10B4139Daff95053",
            "OPTIMIZER_RUNS": "1000000",
            "TIMESTAMP": "2023-05-04 12:14:55",
            "CONSTRUCTOR_ARGS": "0x00000000000000000000000000000000000000000000000000000000000000200000000000000000000000000000000000000000000000000000000000000020",
            "VERIFIED": "true"
          }
        ]
      }
    },
    "goerli": {
      "production": {
        "1.0.0": [
          {
            "ADDRESS": "0x987f67811Ef841da0466746E10B4139Daff95053",
            "OPTIMIZER_RUNS": "1000000",
            "TIMESTAMP": "2023-05-18 14:17:10",
            "CONSTRUCTOR_ARGS": "0x0000000000000000000000004c7708168395aea569453fc36862d2ffcdac588c0000000000000000000000006bebc4925716945d46f0ec336d5c2564f419682c",
            "VERIFIED": "true"
          }
        ]
      }
    },
    "lineatest": {
      "production": {
        "1.0.0": [
          {
            "ADDRESS": "0x987f67811Ef841da0466746E10B4139Daff95053",
            "OPTIMIZER_RUNS": "1000000",
            "TIMESTAMP": "2023-05-15 16:08:16",
            "CONSTRUCTOR_ARGS": "0x00000000000000000000000000000000000000000000000000000000000000200000000000000000000000000000000000000000000000000000000000000020",
            "VERIFIED": "false"
          }
        ]
      }
    },
    "mainnet": {
      "production": {
        "1.0.0": [
          {
            "ADDRESS": "0x090e074bc934c4D8B84e168cb6597e87Da0C019b",
            "OPTIMIZER_RUNS": "1000000",
            "TIMESTAMP": "2023-07-27 16:12:30",
            "CONSTRUCTOR_ARGS": "0x00000000000000000000000072ce9c846789fdb6fc1f34ac4ad25dd9ef7031ef0000000000000000000000004dbd4fc535ac27206064b68ffcf827b0a60bab3f",
            "SALT": "",
            "VERIFIED": "true"
          }
        ]
      },
      "staging": {
        "1.0.0": [
          {
            "ADDRESS": "0x987f67811Ef841da0466746E10B4139Daff95053",
            "OPTIMIZER_RUNS": "1000000",
            "TIMESTAMP": "2023-05-17 22:15:58",
            "CONSTRUCTOR_ARGS": "0x00000000000000000000000072ce9c846789fdb6fc1f34ac4ad25dd9ef7031ef0000000000000000000000004dbd4fc535ac27206064b68ffcf827b0a60bab3f",
            "VERIFIED": "true"
          }
        ]
      }
    }
  },
  "CBridgeFacetPacked": {
    "polygon": {
      "production": {
        "1.0.1": [
          {
            "ADDRESS": "0x5E3DC14bfc5aF89C2c34A24E2c1ba6430B9F4Fd2",
            "OPTIMIZER_RUNS": "1000000",
            "TIMESTAMP": "2023-05-17 14:28:04",
            "CONSTRUCTOR_ARGS": "0x00000000000000000000000088dcdc47d2f83a99cf0000fdf667a468bb958a7800000000000000000000000011f11121df7256c40339393b0fb045321022ce44",
            "VERIFIED": "true"
          }
        ],
        "1.0.3": [
          {
            "ADDRESS": "0xE7Bf43C55551B1036e796E7Fd3b125d1F9903e2E",
            "OPTIMIZER_RUNS": "1000000",
            "TIMESTAMP": "2023-07-20 14:25:05",
            "CONSTRUCTOR_ARGS": "0x00000000000000000000000088dcdc47d2f83a99cf0000fdf667a468bb958a7800000000000000000000000011f11121df7256c40339393b0fb045321022ce44",
            "SALT": "",
            "VERIFIED": "true"
          }
        ]
      },
      "staging": {
        "1.0.1": [
          {
            "ADDRESS": "0x7Ae8D40f4cc759F09C01DbD287a9F03b7a471F22",
            "OPTIMIZER_RUNS": "1000000",
            "TIMESTAMP": "2023-06-27 16:59:30",
            "CONSTRUCTOR_ARGS": "0x00000000000000000000000088dcdc47d2f83a99cf0000fdf667a468bb958a78000000000000000000000000552008c0f6870c2f77e5cc1d2eb9bdff03e30ea0",
            "SALT": "27062023",
            "VERIFIED": "true"
          }
        ]
      }
    },
    "optimism": {
      "production": {
        "1.0.1": [
          {
            "ADDRESS": "0x5E3DC14bfc5aF89C2c34A24E2c1ba6430B9F4Fd2",
            "OPTIMIZER_RUNS": "1000000",
            "TIMESTAMP": "2023-05-17 13:12:14",
            "CONSTRUCTOR_ARGS": "0x0000000000000000000000009d39fc627a6d9d9f8c831c16995b209548cc340100000000000000000000000011f11121df7256c40339393b0fb045321022ce44",
            "VERIFIED": "true"
          }
        ],
        "1.0.3": [
          {
            "ADDRESS": "0xE7Bf43C55551B1036e796E7Fd3b125d1F9903e2E",
            "OPTIMIZER_RUNS": "1000000",
            "TIMESTAMP": "2023-07-25 21:56:11",
            "CONSTRUCTOR_ARGS": "0x0000000000000000000000009d39fc627a6d9d9f8c831c16995b209548cc340100000000000000000000000011f11121df7256c40339393b0fb045321022ce44",
            "SALT": "",
            "VERIFIED": "true"
          }
        ]
      }
    },
    "arbitrum": {
      "production": {
        "1.0.1": [
          {
            "ADDRESS": "0x5E3DC14bfc5aF89C2c34A24E2c1ba6430B9F4Fd2",
            "OPTIMIZER_RUNS": "1000000",
            "TIMESTAMP": "2023-05-17 13:20:28",
            "CONSTRUCTOR_ARGS": "0x0000000000000000000000001619de6b6b20ed217a58d00f37b9d47c7663feca00000000000000000000000011f11121df7256c40339393b0fb045321022ce44",
            "VERIFIED": "true"
          }
        ],
        "1.0.3": [
          {
            "ADDRESS": "0xE7Bf43C55551B1036e796E7Fd3b125d1F9903e2E",
            "OPTIMIZER_RUNS": "1000000",
            "TIMESTAMP": "2023-07-20 12:29:54",
            "CONSTRUCTOR_ARGS": "0x0000000000000000000000001619de6b6b20ed217a58d00f37b9d47c7663feca00000000000000000000000011f11121df7256c40339393b0fb045321022ce44",
            "SALT": "",
            "VERIFIED": "true"
          }
        ]
      },
      "staging": {
        "1.0.1": [
          {
            "ADDRESS": "0x7Ae8D40f4cc759F09C01DbD287a9F03b7a471F22",
            "OPTIMIZER_RUNS": "1000000",
            "TIMESTAMP": "2023-06-27 19:16:06",
            "CONSTRUCTOR_ARGS": "0x0000000000000000000000001619de6b6b20ed217a58d00f37b9d47c7663feca000000000000000000000000552008c0f6870c2f77e5cc1d2eb9bdff03e30ea0",
            "SALT": "27062023",
            "VERIFIED": "true"
          }
        ]
      }
    },
    "bsc": {
      "production": {
        "1.0.1": [
          {
            "ADDRESS": "0x5E3DC14bfc5aF89C2c34A24E2c1ba6430B9F4Fd2",
            "OPTIMIZER_RUNS": "1000000",
            "TIMESTAMP": "2023-05-17 13:49:56",
            "CONSTRUCTOR_ARGS": "0x000000000000000000000000dd90e5e87a2081dcf0391920868ebc2ffb81a1af00000000000000000000000011f11121df7256c40339393b0fb045321022ce44",
            "VERIFIED": "true"
          }
        ],
        "1.0.3": [
          {
            "ADDRESS": "0xE7Bf43C55551B1036e796E7Fd3b125d1F9903e2E",
            "OPTIMIZER_RUNS": "1000000",
            "TIMESTAMP": "2023-07-21 13:35:21",
            "CONSTRUCTOR_ARGS": "0x000000000000000000000000dd90e5e87a2081dcf0391920868ebc2ffb81a1af00000000000000000000000011f11121df7256c40339393b0fb045321022ce44",
            "SALT": "",
            "VERIFIED": "true"
          }
        ]
      }
    },
    "avalanche": {
      "production": {
        "1.0.1": [
          {
            "ADDRESS": "0x5E3DC14bfc5aF89C2c34A24E2c1ba6430B9F4Fd2",
            "OPTIMIZER_RUNS": "1000000",
            "TIMESTAMP": "2023-05-17 13:56:16",
            "CONSTRUCTOR_ARGS": "0x000000000000000000000000ef3c714c9425a8f3697a9c969dc1af30ba82e5d400000000000000000000000011f11121df7256c40339393b0fb045321022ce44",
            "VERIFIED": "true"
          }
        ],
        "1.0.3": [
          {
            "ADDRESS": "0xE7Bf43C55551B1036e796E7Fd3b125d1F9903e2E",
            "OPTIMIZER_RUNS": "1000000",
            "TIMESTAMP": "2023-07-20 17:11:11",
            "CONSTRUCTOR_ARGS": "0x000000000000000000000000ef3c714c9425a8f3697a9c969dc1af30ba82e5d400000000000000000000000011f11121df7256c40339393b0fb045321022ce44",
            "SALT": "",
            "VERIFIED": "true"
          }
        ]
      }
    },
    "mainnet": {
      "production": {
        "1.0.1": [
          {
            "ADDRESS": "0x5E3DC14bfc5aF89C2c34A24E2c1ba6430B9F4Fd2",
            "OPTIMIZER_RUNS": "1000000",
            "TIMESTAMP": "2023-05-17 13:09:13",
            "CONSTRUCTOR_ARGS": "0x0000000000000000000000005427fefa711eff984124bfbb1ab6fbf5e3da182000000000000000000000000011f11121df7256c40339393b0fb045321022ce44",
            "VERIFIED": "true"
          }
        ],
        "1.0.3": [
          {
            "ADDRESS": "0xE7Bf43C55551B1036e796E7Fd3b125d1F9903e2E",
            "OPTIMIZER_RUNS": "1000000",
            "TIMESTAMP": "2023-07-27 16:14:05",
            "CONSTRUCTOR_ARGS": "0x0000000000000000000000005427fefa711eff984124bfbb1ab6fbf5e3da182000000000000000000000000011f11121df7256c40339393b0fb045321022ce44",
            "SALT": "",
            "VERIFIED": "true"
          }
        ]
      }
    },
    "localanvil": {
      "staging": {
        "1.0.1": [
          {
            "ADDRESS": "0x372911741aC5ed03Ef530Bb7130Ac6425D5345D5",
            "OPTIMIZER_RUNS": "1000000",
            "TIMESTAMP": "2023-06-27 09:59:07",
            "CONSTRUCTOR_ARGS": "0x000000000000000000000000f89354f314faf344abd754924438ba798e306df2000000000000000000000000f39fd6e51aad88f6f4ce6ab8827279cfffb92266",
            "SALT": "26062027",
            "VERIFIED": "false"
          }
        ]
      }
    },
    "linea": {
      "production": {
        "1.0.3": [
          {
            "ADDRESS": "0x21972996244aa8E469F5b4c8658e9546af259683",
            "OPTIMIZER_RUNS": "1000000",
            "TIMESTAMP": "2023-08-25 12:33:23",
            "CONSTRUCTOR_ARGS": "0x0000000000000000000000009b36f165bab9ebe611d491180418d8de4b8f3a1f00000000000000000000000011f11121df7256c40339393b0fb045321022ce44",
            "SALT": "",
            "VERIFIED": "true"
          }
        ]
      }
    }
  },
  "AxelarExecutor": {
    "moonbeam": {
      "production": {
        "1.0.0": [
          {
            "ADDRESS": "0x8aD0B427864f072B9416dcD06B2f653895cFE03C",
            "OPTIMIZER_RUNS": "1000000",
            "TIMESTAMP": "2023-05-04 16:10:05",
            "CONSTRUCTOR_ARGS": "0x00000000000000000000000011f11121df7256c40339393b0fb045321022ce440000000000000000000000004f4495243837681061c4743b74b3eedf548d56a5",
            "VERIFIED": "true"
          }
        ]
      }
    },
    "mumbai": {
      "staging": {
        "1.0.0": [
          {
            "ADDRESS": "0xF592c7d7a9c871eA92888e3B02fCc0f3F5724225",
            "OPTIMIZER_RUNS": "1000000",
            "TIMESTAMP": "2023-05-10 13:11:48",
            "CONSTRUCTOR_ARGS": "0x000000000000000000000000552008c0f6870c2f77e5cc1d2eb9bdff03e30ea0000000000000000000000000bf62ef1486468a6bd26dd669c06db43ded5b849b",
            "VERIFIED": "true"
          }
        ]
      },
      "production": {
        "1.0.0": [
          {
            "ADDRESS": "0x8aD0B427864f072B9416dcD06B2f653895cFE03C",
            "OPTIMIZER_RUNS": "1000000",
            "TIMESTAMP": "2023-05-15 13:51:32",
            "CONSTRUCTOR_ARGS": "0x00000000000000000000000011f11121df7256c40339393b0fb045321022ce44000000000000000000000000bf62ef1486468a6bd26dd669c06db43ded5b849b",
            "VERIFIED": "true"
          }
        ]
      }
    },
    "goerli": {
      "production": {
        "1.0.0": [
          {
            "ADDRESS": "0x8aD0B427864f072B9416dcD06B2f653895cFE03C",
            "OPTIMIZER_RUNS": "1000000",
            "TIMESTAMP": "2023-05-15 15:23:51",
            "CONSTRUCTOR_ARGS": "0x00000000000000000000000011f11121df7256c40339393b0fb045321022ce440000000000000000000000000000000000000000000000000000000000000020",
            "VERIFIED": "true"
          }
        ]
      }
    },
    "lineatest": {
      "production": {
        "1.0.0": [
          {
            "ADDRESS": "0x8aD0B427864f072B9416dcD06B2f653895cFE03C",
            "OPTIMIZER_RUNS": "1000000",
            "TIMESTAMP": "2023-05-15 16:36:31",
            "CONSTRUCTOR_ARGS": "0x00000000000000000000000011f11121df7256c40339393b0fb045321022ce440000000000000000000000000000000000000000000000000000000000000020",
            "VERIFIED": "false"
          }
        ]
      }
    },
    "bsc": {
      "production": {
        "1.0.0": [
          {
            "ADDRESS": "0x8aD0B427864f072B9416dcD06B2f653895cFE03C",
            "OPTIMIZER_RUNS": "1000000",
            "TIMESTAMP": "2023-05-17 17:57:21",
            "CONSTRUCTOR_ARGS": "0x00000000000000000000000011f11121df7256c40339393b0fb045321022ce44000000000000000000000000304acf330bbe08d1e512eefaa92f6a57871fd895",
            "VERIFIED": "true"
          }
        ]
      }
    },
    "polygon": {
      "production": {
        "1.0.0": [
          {
            "ADDRESS": "0x8aD0B427864f072B9416dcD06B2f653895cFE03C",
            "OPTIMIZER_RUNS": "1000000",
            "TIMESTAMP": "2023-05-17 22:46:00",
            "CONSTRUCTOR_ARGS": "0x00000000000000000000000011f11121df7256c40339393b0fb045321022ce440000000000000000000000006f015f16de9fc8791b234ef68d486d2bf203fba8",
            "VERIFIED": "true"
          }
        ]
      }
    },
    "mainnet": {
      "production": {
        "1.0.0": [
          {
            "ADDRESS": "0x8aD0B427864f072B9416dcD06B2f653895cFE03C",
            "OPTIMIZER_RUNS": "1000000",
            "TIMESTAMP": "2023-05-17 22:55:18",
            "CONSTRUCTOR_ARGS": "0x00000000000000000000000011f11121df7256c40339393b0fb045321022ce440000000000000000000000004f4495243837681061c4743b74b3eedf548d56a5",
            "VERIFIED": "true"
          }
        ]
      }
    },
    "fantom": {
      "production": {
        "1.0.0": [
          {
            "ADDRESS": "0x8aD0B427864f072B9416dcD06B2f653895cFE03C",
            "OPTIMIZER_RUNS": "1000000",
            "TIMESTAMP": "2023-05-17 23:37:21",
            "CONSTRUCTOR_ARGS": "0x00000000000000000000000011f11121df7256c40339393b0fb045321022ce44000000000000000000000000304acf330bbe08d1e512eefaa92f6a57871fd895",
            "VERIFIED": "true"
          }
        ]
      }
    },
    "avalanche": {
      "production": {
        "1.0.0": [
          {
            "ADDRESS": "0x8aD0B427864f072B9416dcD06B2f653895cFE03C",
            "OPTIMIZER_RUNS": "1000000",
            "TIMESTAMP": "2023-05-17 23:42:20",
            "CONSTRUCTOR_ARGS": "0x00000000000000000000000011f11121df7256c40339393b0fb045321022ce440000000000000000000000005029c0eff6c34351a0cec334542cdb22c7928f78",
            "VERIFIED": "true"
          }
        ]
      }
    }
  },
  "GravityFacet": {
    "mumbai": {
      "production": {
        "1.0.0": [
          {
            "ADDRESS": "0x5282a38ef10557d7Cb44Ca2B6c61772E26A0a497",
            "OPTIMIZER_RUNS": "1000000",
            "TIMESTAMP": "2023-05-10 16:00:43",
            "CONSTRUCTOR_ARGS": "0x0000000000000000000000000000000000000000000000000000000000000020",
            "VERIFIED": "true"
          }
        ]
      }
    },
    "evmos": {
      "staging": {
        "1.0.0": [
          {
            "ADDRESS": "0x7cFdffE0e298b3CAC2cFe1F31c9965d9A49C3184",
            "OPTIMIZER_RUNS": "1000000",
            "TIMESTAMP": "2023-06-27 18:44:14",
            "CONSTRUCTOR_ARGS": "0x000000000000000000000000a4108aa1ec4967f8b52220a4f7e94a8201f2d906",
            "SALT": "27062023",
            "VERIFIED": "true"
          }
        ]
      }
    },
    "mainnet": {
      "staging": {
        "1.0.0": [
          {
            "ADDRESS": "0x7cFdffE0e298b3CAC2cFe1F31c9965d9A49C3184",
            "OPTIMIZER_RUNS": "1000000",
            "TIMESTAMP": "2023-06-27 21:27:41",
            "CONSTRUCTOR_ARGS": "0x000000000000000000000000a4108aa1ec4967f8b52220a4f7e94a8201f2d906",
            "SALT": "27062023",
            "VERIFIED": "true"
          }
        ]
      }
    }
  },
  "OmniBridgeFacet": {
    "mainnet": {
      "production": {
        "1.0.0": [
          {
            "ADDRESS": "0x3C826D17B47DB69E1a9C1e32E10768d3709f1b9A",
            "OPTIMIZER_RUNS": "1000000",
            "TIMESTAMP": "2023-07-27 16:31:11",
            "CONSTRUCTOR_ARGS": "0x00000000000000000000000088ad09518695c6c3712ac10a214be5109a655671000000000000000000000000a6439ca0fcba1d0f80df0be6a17220fed9c9038a",
            "SALT": "",
            "VERIFIED": "true"
          }
        ]
      },
      "staging": {
        "1.0.0": [
          {
            "ADDRESS": "0xC1E20466AD79BAe875568eb08ABaaEA1F0E25b7E",
            "OPTIMIZER_RUNS": "1000000",
            "TIMESTAMP": "2023-05-17 22:47:18",
            "CONSTRUCTOR_ARGS": "0x00000000000000000000000088ad09518695c6c3712ac10a214be5109a655671000000000000000000000000a6439ca0fcba1d0f80df0be6a17220fed9c9038a",
            "VERIFIED": "true"
          }
        ]
      }
    },
    "goerli": {
      "production": {
        "1.0.0": [
          {
            "ADDRESS": "0xC1E20466AD79BAe875568eb08ABaaEA1F0E25b7E",
            "OPTIMIZER_RUNS": "1000000",
            "TIMESTAMP": "2023-05-15 15:15:31",
            "CONSTRUCTOR_ARGS": "0x00000000000000000000000000000000000000000000000000000000000000200000000000000000000000000000000000000000000000000000000000000020",
            "VERIFIED": "true"
          }
        ]
      }
    },
    "lineatest": {
      "production": {
        "1.0.0": [
          {
            "ADDRESS": "0xC1E20466AD79BAe875568eb08ABaaEA1F0E25b7E",
            "OPTIMIZER_RUNS": "1000000",
            "TIMESTAMP": "2023-05-15 16:28:29",
            "CONSTRUCTOR_ARGS": "0x00000000000000000000000000000000000000000000000000000000000000200000000000000000000000000000000000000000000000000000000000000020",
            "VERIFIED": "false"
          }
        ]
      }
    },
    "gnosis": {
      "production": {
        "1.0.0": [
          {
            "ADDRESS": "0x3C826D17B47DB69E1a9C1e32E10768d3709f1b9A",
            "OPTIMIZER_RUNS": "1000000",
            "TIMESTAMP": "2023-07-24 14:17:39",
            "CONSTRUCTOR_ARGS": "0x000000000000000000000000f6a78083ca3e2a662d6dd1703c939c8ace2e268d0000000000000000000000000000000000000000000000000000000000000000",
            "SALT": "",
            "VERIFIED": "true"
          }
        ]
      },
      "staging": {
        "1.0.0": [
          {
            "ADDRESS": "0x52A30797a861d61Ab4084468Cd469d0bf312566e",
            "OPTIMIZER_RUNS": "1000000",
            "TIMESTAMP": "2023-06-27 17:50:28",
            "CONSTRUCTOR_ARGS": "0x000000000000000000000000f6a78083ca3e2a662d6dd1703c939c8ace2e268d0000000000000000000000000000000000000000000000000000000000000000",
            "SALT": "",
            "VERIFIED": "true"
          }
        ]
      }
    },
    "bsc": {
      "production": {
        "1.0.0": [
          {
            "ADDRESS": "0x3C826D17B47DB69E1a9C1e32E10768d3709f1b9A",
            "OPTIMIZER_RUNS": "1000000",
            "TIMESTAMP": "2023-07-21 13:41:23",
            "CONSTRUCTOR_ARGS": "0x000000000000000000000000f0b456250dc9990662a6f25808cc74a6d1131ea9000000000000000000000000efc33f8b2c4d51005585962be7ea20518ea9fd0d",
            "SALT": "",
            "VERIFIED": "true"
          }
        ]
      }
    }
  },
  "OptimismBridgeFacet": {
    "mainnet": {
      "production": {
        "1.0.0": [
          {
            "ADDRESS": "0x05d3a1c8FBd66121F142C368F58EC7800eD95A70",
            "OPTIMIZER_RUNS": "1000000",
            "TIMESTAMP": "2023-07-27 16:33:04",
            "CONSTRUCTOR_ARGS": "0x",
            "SALT": "",
            "VERIFIED": "true"
          }
        ]
      },
      "staging": {
        "1.0.0": [
          {
            "ADDRESS": "0xE8Ff7BFEF5DacB57E87bC2d0B6CCFefBE5f546BC",
            "OPTIMIZER_RUNS": "1000000",
            "TIMESTAMP": "2023-05-17 22:50:38",
            "CONSTRUCTOR_ARGS": "0x",
            "VERIFIED": "true"
          }
        ]
      }
    },
    "goerli": {
      "production": {
        "1.0.0": [
          {
            "ADDRESS": "0xE8Ff7BFEF5DacB57E87bC2d0B6CCFefBE5f546BC",
            "OPTIMIZER_RUNS": "1000000",
            "TIMESTAMP": "2023-05-15 15:17:50",
            "CONSTRUCTOR_ARGS": "0x",
            "VERIFIED": "true"
          }
        ]
      }
    },
    "lineatest": {
      "production": {
        "1.0.0": [
          {
            "ADDRESS": "0xE8Ff7BFEF5DacB57E87bC2d0B6CCFefBE5f546BC",
            "OPTIMIZER_RUNS": "1000000",
            "TIMESTAMP": "2023-05-15 16:30:31",
            "CONSTRUCTOR_ARGS": "0x",
            "VERIFIED": "false"
          }
        ]
      }
    },
    "localanvil": {
      "staging": {
        "1.0.0": [
          {
            "ADDRESS": "0xdbA6fDf55aFd20eC7D9827Df293F4Ba24Be3500B",
            "OPTIMIZER_RUNS": "1000000",
            "TIMESTAMP": "2023-06-27 10:01:45",
            "CONSTRUCTOR_ARGS": "0x",
            "SALT": "26062027",
            "VERIFIED": "false"
          }
        ]
      }
    }
  },
  "PolygonBridgeFacet": {
    "mainnet": {
      "production": {
        "1.0.0": [
          {
            "ADDRESS": "0xF609fdBA8f7A020975a7c82C82f6A1f526F9A8fC",
            "OPTIMIZER_RUNS": "1000000",
            "TIMESTAMP": "2023-07-27 16:37:05",
            "CONSTRUCTOR_ARGS": "0x000000000000000000000000a0c68c638235ee32657e8f720a23cec1bfc77c7700000000000000000000000040ec5b33f54e0e8a33a975908c5ba1c14e5bbbdf",
            "SALT": "",
            "VERIFIED": "true"
          }
        ]
      },
      "staging": {
        "1.0.0": [
          {
            "ADDRESS": "0x0D062790F26947074B27da07346E4FF9FDf946EE",
            "OPTIMIZER_RUNS": "1000000",
            "TIMESTAMP": "2023-05-17 22:51:29",
            "CONSTRUCTOR_ARGS": "0x000000000000000000000000a0c68c638235ee32657e8f720a23cec1bfc77c7700000000000000000000000040ec5b33f54e0e8a33a975908c5ba1c14e5bbbdf",
            "VERIFIED": "true"
          }
        ]
      }
    },
    "goerli": {
      "production": {
        "1.0.0": [
          {
            "ADDRESS": "0x0D062790F26947074B27da07346E4FF9FDf946EE",
            "OPTIMIZER_RUNS": "1000000",
            "TIMESTAMP": "2023-05-15 15:19:52",
            "CONSTRUCTOR_ARGS": "0x00000000000000000000000000000000000000000000000000000000000000200000000000000000000000000000000000000000000000000000000000000020",
            "VERIFIED": "true"
          }
        ]
      }
    },
    "lineatest": {
      "production": {
        "1.0.0": [
          {
            "ADDRESS": "0x0D062790F26947074B27da07346E4FF9FDf946EE",
            "OPTIMIZER_RUNS": "1000000",
            "TIMESTAMP": "2023-05-15 16:32:30",
            "CONSTRUCTOR_ARGS": "0x00000000000000000000000000000000000000000000000000000000000000200000000000000000000000000000000000000000000000000000000000000020",
            "VERIFIED": "false"
          }
        ]
      }
    }
  },
  "AxelarFacet": {
    "mumbai": {
      "staging": {
        "1.0.0": [
          {
            "ADDRESS": "0xC28F52D9DE2B644025C4B4ADF2389dB726de2Fd6",
            "OPTIMIZER_RUNS": "1000000",
            "TIMESTAMP": "2023-05-16 08:20:42",
            "CONSTRUCTOR_ARGS": "0x000000000000000000000000bf62ef1486468a6bd26dd669c06db43ded5b849b000000000000000000000000be406f0189a0b4cf3a05c286473d23791dd44cc6",
            "VERIFIED": "true"
          }
        ]
      }
    },
    "bsc": {
      "production": {
        "1.0.0": [
          {
            "ADDRESS": "0x55c51beF79d16F5f0875E11207B17E885c21c13d",
            "OPTIMIZER_RUNS": "1000000",
            "TIMESTAMP": "2023-05-17 17:36:49",
            "CONSTRUCTOR_ARGS": "0x000000000000000000000000304acf330bbe08d1e512eefaa92f6a57871fd8950000000000000000000000002d5d7d31f671f86c782533cc367f14109a082712",
            "VERIFIED": "true"
          }
        ]
      }
    },
    "mainnet": {
      "production": {
        "1.0.0": [
          {
            "ADDRESS": "0x55c51beF79d16F5f0875E11207B17E885c21c13d",
            "OPTIMIZER_RUNS": "1000000",
            "TIMESTAMP": "2023-05-17 22:18:28",
            "CONSTRUCTOR_ARGS": "0x0000000000000000000000004f4495243837681061c4743b74b3eedf548d56a50000000000000000000000004154cf6eea0633dd9c4933e76a077fd7e9260738",
            "VERIFIED": "true"
          }
        ]
      }
    },
    "polygon": {
      "production": {
        "1.0.0": [
          {
            "ADDRESS": "0x55c51beF79d16F5f0875E11207B17E885c21c13d",
            "OPTIMIZER_RUNS": "1000000",
            "TIMESTAMP": "2023-05-17 22:15:13",
            "CONSTRUCTOR_ARGS": "0x0000000000000000000000006f015f16de9fc8791b234ef68d486d2bf203fba8000000000000000000000000c8e0b617c388c7e800a7643addd01218e14a727a",
            "VERIFIED": "true"
          }
        ]
      }
    },
    "fantom": {
      "production": {
        "1.0.0": [
          {
            "ADDRESS": "0x55c51beF79d16F5f0875E11207B17E885c21c13d",
            "OPTIMIZER_RUNS": "1000000",
            "TIMESTAMP": "2023-05-17 23:02:10",
            "CONSTRUCTOR_ARGS": "0x000000000000000000000000304acf330bbe08d1e512eefaa92f6a57871fd8950000000000000000000000002879da536d9d107d6b92d95d7c4cfaa5de7088f4",
            "VERIFIED": "true"
          }
        ]
      }
    },
    "avalanche": {
      "production": {
        "1.0.0": [
          {
            "ADDRESS": "0x55c51beF79d16F5f0875E11207B17E885c21c13d",
            "OPTIMIZER_RUNS": "1000000",
            "TIMESTAMP": "2023-05-17 23:26:04",
            "CONSTRUCTOR_ARGS": "0x0000000000000000000000005029c0eff6c34351a0cec334542cdb22c7928f78000000000000000000000000b53c693544363912d2a034f70d9d98808d5e192a",
            "VERIFIED": "true"
          }
        ]
      }
    }
  },
  "GnosisBridgeFacet": {
    "goerli": {
      "production": {
        "1.0.0": [
          {
            "ADDRESS": "0x5fda594b67d38E05fb4C9A1a4Cf3B22f48c8de4E",
            "OPTIMIZER_RUNS": "1000000",
            "TIMESTAMP": "2023-05-15 15:06:15",
            "CONSTRUCTOR_ARGS": "0x0000000000000000000000000000000000000000000000000000000000000020",
            "VERIFIED": "true"
          }
        ]
      }
    },
    "lineatest": {
      "production": {
        "1.0.0": [
          {
            "ADDRESS": "0x5fda594b67d38E05fb4C9A1a4Cf3B22f48c8de4E",
            "OPTIMIZER_RUNS": "1000000",
            "TIMESTAMP": "2023-05-15 16:18:04",
            "CONSTRUCTOR_ARGS": "0x0000000000000000000000000000000000000000000000000000000000000020",
            "VERIFIED": "false"
          }
        ]
      }
    },
    "mainnet": {
      "production": {
        "1.0.0": [
          {
            "ADDRESS": "0x0eF01249E2731082A078C0B3f408c2929c90Ac9c",
            "OPTIMIZER_RUNS": "1000000",
            "TIMESTAMP": "2023-07-27 16:20:39",
            "CONSTRUCTOR_ARGS": "0x0000000000000000000000004aa42145aa6ebf72e164c9bbc74fbd3788045016",
            "SALT": "",
            "VERIFIED": "true"
          }
        ]
      },
      "staging": {
        "1.0.0": [
          {
            "ADDRESS": "0x5fda594b67d38E05fb4C9A1a4Cf3B22f48c8de4E",
            "OPTIMIZER_RUNS": "1000000",
            "TIMESTAMP": "2023-05-17 22:33:26",
            "CONSTRUCTOR_ARGS": "0x0000000000000000000000004aa42145aa6ebf72e164c9bbc74fbd3788045016",
            "VERIFIED": "true"
          }
        ]
      }
    },
    "gnosis": {
      "staging": {
        "1.0.0": [
          {
            "ADDRESS": "0x9357cee5812c1D463Ac53c4d8559727b999818C5",
            "OPTIMIZER_RUNS": "1000000",
            "TIMESTAMP": "2023-06-27 17:48:16",
            "CONSTRUCTOR_ARGS": "0x0000000000000000000000007301cfa0e1756b71869e93d4e4dca5c7d0eb0aa6",
            "SALT": "",
            "VERIFIED": "true"
          }
        ]
      }
    }
  },
  "CircleBridgeFacet": {
    "mumbai": {
      "staging": {
        "1.0.0": [
          {
            "ADDRESS": "0xd41e9FFd9B9491CD41A3AbcFe5E751Ee53CC4da7",
            "OPTIMIZER_RUNS": "1000000",
            "TIMESTAMP": "2023-05-16 10:35:31",
            "CONSTRUCTOR_ARGS": "0x00000000000000000000000000000000000000000000000000000000000000000000000000000000000000000000000000000000000000000000000000000000",
            "VERIFIED": "true"
          }
        ]
      }
    },
    "mainnet": {
      "staging": {
        "1.0.0": [
          {
            "ADDRESS": "0xe1FaF1759cAB242c5A790Da72c8f0cC7F5e09f59",
            "OPTIMIZER_RUNS": "1000000",
            "TIMESTAMP": "2023-07-03 11:00:51",
            "CONSTRUCTOR_ARGS": "0x000000000000000000000000bd3fa81b58ba92a82136038b25adec7066af3155000000000000000000000000a0b86991c6218b36c1d19d4a2e9eb0ce3606eb48",
            "SALT": "27062023",
            "VERIFIED": "true"
          }
        ]
      }
    },
    "avalanche": {
      "staging": {
        "1.0.0": [
          {
            "ADDRESS": "0xe1FaF1759cAB242c5A790Da72c8f0cC7F5e09f59",
            "OPTIMIZER_RUNS": "1000000",
            "TIMESTAMP": "2023-07-03 12:28:09",
            "CONSTRUCTOR_ARGS": "0x0000000000000000000000006b25532e1060ce10cc3b0a99e5683b91bfde6982000000000000000000000000b97ef9ef8734c71904d8002f8b6bc66dd9c48a6e",
            "SALT": "27062023",
            "VERIFIED": "true"
          }
        ]
      }
    }
  },
  "GnosisBridgeL2Facet": {
    "gnosis": {
      "production": {
        "1.0.0": [
          {
            "ADDRESS": "0xF4636c311bDfF2360D39B6e750C256A4e58Eb360",
            "OPTIMIZER_RUNS": "1000000",
            "TIMESTAMP": "2023-07-24 14:10:33",
            "CONSTRUCTOR_ARGS": "0x0000000000000000000000007301cfa0e1756b71869e93d4e4dca5c7d0eb0aa6",
            "SALT": "",
            "VERIFIED": "true"
          }
        ]
      },
      "staging": {
        "1.0.0": [
          {
            "ADDRESS": "0x545326A460BDe1D0De5D80Bf6B5c2Db3C0dFeA5F",
            "OPTIMIZER_RUNS": "1000000",
            "TIMESTAMP": "2023-06-27 17:48:53",
            "CONSTRUCTOR_ARGS": "0x0000000000000000000000007301cfa0e1756b71869e93d4e4dca5c7d0eb0aa6",
            "SALT": "",
            "VERIFIED": "true"
          }
        ]
      }
    }
  },
  "CelerIMFacetMutable": {
    "mumbai": {
      "staging": {
        "2.0.0": [
          {
            "ADDRESS": "0x2EF189A965330f3800765B578834896245c66fbB",
            "OPTIMIZER_RUNS": "1000000",
            "TIMESTAMP": "2023-06-15 15:02:33",
            "CONSTRUCTOR_ARGS": "0x000000000000000000000000ad204986d6cb67a5bc76a3cb8974823f43cb9aaa000000000000000000000000156cebba59deb2cb23742f70dcb0a11cc775591f00000000000000000000000020d3d73d4df2a18f3ca03110d133b703271de8f60000000000000000000000000000000000000000000000000000000000000000",
            "SALT": "27062023",
            "VERIFIED": "true"
          }
        ]
      }
    },
    "bsc": {
      "staging": {
        "2.0.0": [
          {
            "ADDRESS": "0x4D476e7D7dbBAF55c04987523f9307Ede62b4689",
            "OPTIMIZER_RUNS": "1000000",
            "TIMESTAMP": "2023-06-27 15:20:57",
            "CONSTRUCTOR_ARGS": "0x00000000000000000000000095714818fdd7a5454f73da9c777b3ee6ebaeea6b000000000000000000000000156cebba59deb2cb23742f70dcb0a11cc775591f0000000000000000000000001d7554f2ef87faf41f9c678cf2501497d38c014f0000000000000000000000000000000000000000000000000000000000000000",
            "SALT": "27062023",
            "VERIFIED": "true"
          }
        ]
      },
      "production": {
        "\u001b[31m[error] the following filepath is invalid: \u001b[31m[error] could not find src FILE path for contract CelerIMFacet\u001b[0m\u001b[0m": [
          {
            "ADDRESS": "0xF70A1Ed85EcC454a562A4B69ee40CBc6a4eB0b64",
            "OPTIMIZER_RUNS": "1000000",
            "TIMESTAMP": "2023-07-21 13:37:33",
            "CONSTRUCTOR_ARGS": "0x00000000000000000000000095714818fdd7a5454f73da9c777b3ee6ebaeea6b000000000000000000000000156cebba59deb2cb23742f70dcb0a11cc775591f0000000000000000000000001231deb6f5749ef6ce6943a275a1d3e7486f4eae0000000000000000000000000000000000000000000000000000000000000000",
            "SALT": "",
            "VERIFIED": "true"
          }
        ]
      }
    },
    "polygon": {
      "staging": {
        "2.0.0": [
          {
            "ADDRESS": "0x4D476e7D7dbBAF55c04987523f9307Ede62b4689",
            "OPTIMIZER_RUNS": "1000000",
            "TIMESTAMP": "2023-06-27 16:59:58",
            "CONSTRUCTOR_ARGS": "0x000000000000000000000000afdb9c40c7144022811f034ee07ce2e110093fe6000000000000000000000000156cebba59deb2cb23742f70dcb0a11cc775591f000000000000000000000000bebcdb5093b47cd7add8211e4c77b6826af7bc5f0000000000000000000000000000000000000000000000000000000000000000",
            "SALT": "27062023",
            "VERIFIED": "true"
          }
        ]
      },
      "production": {
        "\u001b[31m[error] the following filepath is invalid: \u001b[31m[error] could not find src FILE path for contract CelerIMFacet\u001b[0m\u001b[0m": [
          {
            "ADDRESS": "0xF70A1Ed85EcC454a562A4B69ee40CBc6a4eB0b64",
            "OPTIMIZER_RUNS": "1000000",
            "TIMESTAMP": "2023-07-20 14:30:12",
            "CONSTRUCTOR_ARGS": "0x000000000000000000000000afdb9c40c7144022811f034ee07ce2e110093fe6000000000000000000000000156cebba59deb2cb23742f70dcb0a11cc775591f0000000000000000000000001231deb6f5749ef6ce6943a275a1d3e7486f4eae0000000000000000000000000000000000000000000000000000000000000000",
            "SALT": "",
            "VERIFIED": "true"
          }
        ]
      }
    },
    "arbitrum": {
      "staging": {
        "2.0.0": [
          {
            "ADDRESS": "0x4D476e7D7dbBAF55c04987523f9307Ede62b4689",
            "OPTIMIZER_RUNS": "1000000",
            "TIMESTAMP": "2023-06-27 19:16:43",
            "CONSTRUCTOR_ARGS": "0x0000000000000000000000003ad9d0648cdaa2426331e894e980d0a5ed16257f000000000000000000000000156cebba59deb2cb23742f70dcb0a11cc775591f000000000000000000000000bebcdb5093b47cd7add8211e4c77b6826af7bc5f0000000000000000000000000000000000000000000000000000000000000000",
            "SALT": "27062023",
            "VERIFIED": "true"
          }
        ]
      },
      "production": {
        "\u001b[31m[error] the following filepath is invalid: \u001b[31m[error] could not find src FILE path for contract CelerIMFacet\u001b[0m\u001b[0m": [
          {
            "ADDRESS": "0xF70A1Ed85EcC454a562A4B69ee40CBc6a4eB0b64",
            "OPTIMIZER_RUNS": "1000000",
            "TIMESTAMP": "2023-07-20 12:33:01",
            "CONSTRUCTOR_ARGS": "0x0000000000000000000000003ad9d0648cdaa2426331e894e980d0a5ed16257f000000000000000000000000156cebba59deb2cb23742f70dcb0a11cc775591f0000000000000000000000001231deb6f5749ef6ce6943a275a1d3e7486f4eae0000000000000000000000000000000000000000000000000000000000000000",
            "SALT": "",
            "VERIFIED": "false"
          }
        ]
      }
    },
    "aurora": {
      "production": {
        "\u001b[31m[error] the following filepath is invalid: \u001b[31m[error] could not find src FILE path for contract CelerIMFacet\u001b[0m\u001b[0m": [
          {
            "ADDRESS": "0xF70A1Ed85EcC454a562A4B69ee40CBc6a4eB0b64",
            "OPTIMIZER_RUNS": "1000000",
            "TIMESTAMP": "2023-07-20 16:46:01",
            "CONSTRUCTOR_ARGS": "0x000000000000000000000000c1a2d967dfaa6a10f3461bc21864c23c1dd51eea000000000000000000000000156cebba59deb2cb23742f70dcb0a11cc775591f0000000000000000000000001231deb6f5749ef6ce6943a275a1d3e7486f4eae0000000000000000000000000000000000000000000000000000000000000000",
            "SALT": "",
            "VERIFIED": "false"
          }
        ]
      }
    },
    "avalanche": {
      "production": {
        "\u001b[31m[error] the following filepath is invalid: \u001b[31m[error] could not find src FILE path for contract CelerIMFacet\u001b[0m\u001b[0m": [
          {
            "ADDRESS": "0xF70A1Ed85EcC454a562A4B69ee40CBc6a4eB0b64",
            "OPTIMIZER_RUNS": "1000000",
            "TIMESTAMP": "2023-07-20 17:15:28",
            "CONSTRUCTOR_ARGS": "0x0000000000000000000000005a926eeeafc4d217add17e9641e8ce23cd01ad57000000000000000000000000156cebba59deb2cb23742f70dcb0a11cc775591f0000000000000000000000001231deb6f5749ef6ce6943a275a1d3e7486f4eae0000000000000000000000000000000000000000000000000000000000000000",
            "SALT": "",
            "VERIFIED": "true"
          }
        ]
      }
    },
    "polygonzkevm": {
      "production": {
        "\u001b[31m[error] the following filepath is invalid: \u001b[31m[error] could not find src FILE path for contract CelerIMFacet\u001b[0m\u001b[0m": [
          {
            "ADDRESS": "0xF70A1Ed85EcC454a562A4B69ee40CBc6a4eB0b64",
            "OPTIMIZER_RUNS": "1000000",
            "TIMESTAMP": "2023-07-25 19:03:31",
            "CONSTRUCTOR_ARGS": "0x0000000000000000000000009bb46d5100d2db4608112026951c9c965b233f4d000000000000000000000000156cebba59deb2cb23742f70dcb0a11cc775591f0000000000000000000000001231deb6f5749ef6ce6943a275a1d3e7486f4eae0000000000000000000000000000000000000000000000000000000000000000",
            "SALT": "",
            "VERIFIED": "false"
          }
        ]
      }
    },
    "moonriver": {
      "production": {
        "\u001b[31m[error] the following filepath is invalid: \u001b[31m[error] could not find src FILE path for contract CelerIMFacet\u001b[0m\u001b[0m": [
          {
            "ADDRESS": "0xF70A1Ed85EcC454a562A4B69ee40CBc6a4eB0b64",
            "OPTIMIZER_RUNS": "1000000",
            "TIMESTAMP": "2023-07-25 12:39:51",
            "CONSTRUCTOR_ARGS": "0x000000000000000000000000940daaba3f713abfabd79cdd991466fe698cbe54000000000000000000000000156cebba59deb2cb23742f70dcb0a11cc775591f0000000000000000000000001231deb6f5749ef6ce6943a275a1d3e7486f4eae0000000000000000000000000000000000000000000000000000000000000000",
            "SALT": "",
            "VERIFIED": "false"
          }
        ]
      }
    },
    "fantom": {
      "production": {
        "\u001b[31m[error] the following filepath is invalid: \u001b[31m[error] could not find src FILE path for contract CelerIMFacet\u001b[0m\u001b[0m": [
          {
            "ADDRESS": "0xF70A1Ed85EcC454a562A4B69ee40CBc6a4eB0b64",
            "OPTIMIZER_RUNS": "1000000",
            "TIMESTAMP": "2023-07-25 19:34:12",
            "CONSTRUCTOR_ARGS": "0x000000000000000000000000ff4e183a0ceb4fa98e63bbf8077b929c8e5a2ba4000000000000000000000000156cebba59deb2cb23742f70dcb0a11cc775591f0000000000000000000000001231deb6f5749ef6ce6943a275a1d3e7486f4eae0000000000000000000000000000000000000000000000000000000000000000",
            "SALT": "",
            "VERIFIED": "false"
          }
        ]
      }
    },
    "optimism": {
      "production": {
        "\u001b[31m[error] the following filepath is invalid: \u001b[31m[error] could not find src FILE path for contract CelerIMFacet\u001b[0m\u001b[0m": [
          {
            "ADDRESS": "0xF70A1Ed85EcC454a562A4B69ee40CBc6a4eB0b64",
            "OPTIMIZER_RUNS": "1000000",
            "TIMESTAMP": "2023-07-25 21:58:45",
            "CONSTRUCTOR_ARGS": "0x0000000000000000000000000d71d18126e03646eb09fec929e2ae87b7cae69d000000000000000000000000156cebba59deb2cb23742f70dcb0a11cc775591f0000000000000000000000001231deb6f5749ef6ce6943a275a1d3e7486f4eae0000000000000000000000000000000000000000000000000000000000000000",
            "SALT": "",
            "VERIFIED": "false"
          }
        ]
      }
    },
    "mainnet": {
      "production": {
        "\u001b[31m[error] the following filepath is invalid: \u001b[31m[error] could not find src FILE path for contract CelerIMFacet\u001b[0m\u001b[0m": [
          {
            "ADDRESS": "0xF70A1Ed85EcC454a562A4B69ee40CBc6a4eB0b64",
            "OPTIMIZER_RUNS": "1000000",
            "TIMESTAMP": "2023-07-27 16:19:03",
            "CONSTRUCTOR_ARGS": "0x0000000000000000000000004066d196a423b2b3b8b054f4f40efb47a74e200c000000000000000000000000156cebba59deb2cb23742f70dcb0a11cc775591f0000000000000000000000001231deb6f5749ef6ce6943a275a1d3e7486f4eae000000000000000000000000317f8d18fb16e49a958becd0ea72f8e153d25654",
            "SALT": "",
            "VERIFIED": "true"
          }
        ]
      }
    }
  },
  "RelayerCelerIMMutable": {
    "mumbai": {
      "staging": {
        "2.0.0": [
          {
            "ADDRESS": "0x2812FcEd031e625a731294cf7e3332AdD4009E08",
            "OPTIMIZER_RUNS": "1000000",
            "TIMESTAMP": "2023-06-15 15:02:33",
            "CONSTRUCTOR_ARGS": "0x000000000000000000000000ad204986d6cb67a5bc76a3cb8974823f43cb9aaa000000000000000000000000156cebba59deb2cb23742f70dcb0a11cc775591f00000000000000000000000020d3d73d4df2a18f3ca03110d133b703271de8f60000000000000000000000000000000000000000000000000000000000000000",
            "SALT": "27062023",
            "VERIFIED": "true"
          }
        ]
      }
    },
    "bsc": {
      "staging": {
        "2.0.0": [
          {
            "ADDRESS": "0xe96C55631B424eD3eb80d0122013EfB2Cd2b046b",
            "OPTIMIZER_RUNS": "1000000",
            "TIMESTAMP": "2023-06-27 15:20:57",
            "CONSTRUCTOR_ARGS": "0x00000000000000000000000095714818fdd7a5454f73da9c777b3ee6ebaeea6b000000000000000000000000156cebba59deb2cb23742f70dcb0a11cc775591f0000000000000000000000001d7554f2ef87faf41f9c678cf2501497d38c014f0000000000000000000000000000000000000000000000000000000000000000",
            "SALT": "27062023",
            "VERIFIED": "true"
          }
        ]
      },
      "production": {
        "2.0.0": [
          {
            "ADDRESS": "0x6a8b11bF29C0546991DEcD6E0Db8cC7Fda22bA97",
            "OPTIMIZER_RUNS": "1000000",
            "TIMESTAMP": "2023-07-21 13:37:33",
            "CONSTRUCTOR_ARGS": "0x00000000000000000000000095714818fdd7a5454f73da9c777b3ee6ebaeea6b000000000000000000000000156cebba59deb2cb23742f70dcb0a11cc775591f0000000000000000000000001231deb6f5749ef6ce6943a275a1d3e7486f4eae0000000000000000000000000000000000000000000000000000000000000000",
            "SALT": "",
            "VERIFIED": "true"
          }
        ]
      }
    },
    "polygon": {
      "staging": {
        "2.0.0": [
          {
            "ADDRESS": "0xe96C55631B424eD3eb80d0122013EfB2Cd2b046b",
            "OPTIMIZER_RUNS": "1000000",
            "TIMESTAMP": "2023-06-27 16:59:58",
            "CONSTRUCTOR_ARGS": "0x000000000000000000000000afdb9c40c7144022811f034ee07ce2e110093fe6000000000000000000000000156cebba59deb2cb23742f70dcb0a11cc775591f000000000000000000000000bebcdb5093b47cd7add8211e4c77b6826af7bc5f0000000000000000000000000000000000000000000000000000000000000000",
            "SALT": "27062023",
            "VERIFIED": "true"
          }
        ]
      },
      "production": {
        "2.0.0": [
          {
            "ADDRESS": "0x6a8b11bF29C0546991DEcD6E0Db8cC7Fda22bA97",
            "OPTIMIZER_RUNS": "1000000",
            "TIMESTAMP": "2023-07-20 14:30:12",
            "CONSTRUCTOR_ARGS": "0x000000000000000000000000afdb9c40c7144022811f034ee07ce2e110093fe6000000000000000000000000156cebba59deb2cb23742f70dcb0a11cc775591f0000000000000000000000001231deb6f5749ef6ce6943a275a1d3e7486f4eae0000000000000000000000000000000000000000000000000000000000000000",
            "SALT": "",
            "VERIFIED": "true"
          }
        ]
      }
    },
    "arbitrum": {
      "staging": {
        "2.0.0": [
          {
            "ADDRESS": "0xe96C55631B424eD3eb80d0122013EfB2Cd2b046b",
            "OPTIMIZER_RUNS": "1000000",
            "TIMESTAMP": "2023-06-27 19:16:43",
            "CONSTRUCTOR_ARGS": "0x0000000000000000000000003ad9d0648cdaa2426331e894e980d0a5ed16257f000000000000000000000000156cebba59deb2cb23742f70dcb0a11cc775591f000000000000000000000000bebcdb5093b47cd7add8211e4c77b6826af7bc5f0000000000000000000000000000000000000000000000000000000000000000",
            "SALT": "27062023",
            "VERIFIED": "true"
          }
        ]
      },
      "production": {
        "2.0.0": [
          {
            "ADDRESS": "0x6a8b11bF29C0546991DEcD6E0Db8cC7Fda22bA97",
            "OPTIMIZER_RUNS": "1000000",
            "TIMESTAMP": "2023-07-20 12:33:01",
            "CONSTRUCTOR_ARGS": "0x0000000000000000000000003ad9d0648cdaa2426331e894e980d0a5ed16257f000000000000000000000000156cebba59deb2cb23742f70dcb0a11cc775591f0000000000000000000000001231deb6f5749ef6ce6943a275a1d3e7486f4eae0000000000000000000000000000000000000000000000000000000000000000",
            "SALT": "",
            "VERIFIED": "true"
          }
        ]
      }
    },
    "aurora": {
      "production": {
        "2.0.0": [
          {
            "ADDRESS": "0x6a8b11bF29C0546991DEcD6E0Db8cC7Fda22bA97",
            "OPTIMIZER_RUNS": "1000000",
            "TIMESTAMP": "2023-07-20 16:46:01",
            "CONSTRUCTOR_ARGS": "0x000000000000000000000000c1a2d967dfaa6a10f3461bc21864c23c1dd51eea000000000000000000000000156cebba59deb2cb23742f70dcb0a11cc775591f0000000000000000000000001231deb6f5749ef6ce6943a275a1d3e7486f4eae0000000000000000000000000000000000000000000000000000000000000000",
            "SALT": "",
            "VERIFIED": "true"
          }
        ]
      }
    },
    "avalanche": {
      "production": {
        "2.0.0": [
          {
            "ADDRESS": "0x6a8b11bF29C0546991DEcD6E0Db8cC7Fda22bA97",
            "OPTIMIZER_RUNS": "1000000",
            "TIMESTAMP": "2023-07-20 17:15:28",
            "CONSTRUCTOR_ARGS": "0x0000000000000000000000005a926eeeafc4d217add17e9641e8ce23cd01ad57000000000000000000000000156cebba59deb2cb23742f70dcb0a11cc775591f0000000000000000000000001231deb6f5749ef6ce6943a275a1d3e7486f4eae0000000000000000000000000000000000000000000000000000000000000000",
            "SALT": "",
            "VERIFIED": "true"
          }
        ]
      }
    },
    "polygonzkevm": {
      "production": {
        "2.0.0": [
          {
            "ADDRESS": "0x6a8b11bF29C0546991DEcD6E0Db8cC7Fda22bA97",
            "OPTIMIZER_RUNS": "1000000",
            "TIMESTAMP": "2023-07-25 19:03:31",
            "CONSTRUCTOR_ARGS": "0x0000000000000000000000009bb46d5100d2db4608112026951c9c965b233f4d000000000000000000000000156cebba59deb2cb23742f70dcb0a11cc775591f0000000000000000000000001231deb6f5749ef6ce6943a275a1d3e7486f4eae0000000000000000000000000000000000000000000000000000000000000000",
            "SALT": "",
            "VERIFIED": "false"
          }
        ]
      }
    },
    "moonriver": {
      "production": {
        "2.0.0": [
          {
            "ADDRESS": "0x6a8b11bF29C0546991DEcD6E0Db8cC7Fda22bA97",
            "OPTIMIZER_RUNS": "1000000",
            "TIMESTAMP": "2023-07-25 12:39:51",
            "CONSTRUCTOR_ARGS": "0x000000000000000000000000940daaba3f713abfabd79cdd991466fe698cbe54000000000000000000000000156cebba59deb2cb23742f70dcb0a11cc775591f0000000000000000000000001231deb6f5749ef6ce6943a275a1d3e7486f4eae0000000000000000000000000000000000000000000000000000000000000000",
            "SALT": "",
            "VERIFIED": "true"
          }
        ]
      }
    },
    "fantom": {
      "production": {
        "2.0.0": [
          {
            "ADDRESS": "0x6a8b11bF29C0546991DEcD6E0Db8cC7Fda22bA97",
            "OPTIMIZER_RUNS": "1000000",
            "TIMESTAMP": "2023-07-25 19:34:12",
            "CONSTRUCTOR_ARGS": "0x000000000000000000000000ff4e183a0ceb4fa98e63bbf8077b929c8e5a2ba4000000000000000000000000156cebba59deb2cb23742f70dcb0a11cc775591f0000000000000000000000001231deb6f5749ef6ce6943a275a1d3e7486f4eae0000000000000000000000000000000000000000000000000000000000000000",
            "SALT": "",
            "VERIFIED": "true"
          }
        ]
      }
    },
    "optimism": {
      "production": {
        "2.0.0": [
          {
            "ADDRESS": "0x6a8b11bF29C0546991DEcD6E0Db8cC7Fda22bA97",
            "OPTIMIZER_RUNS": "1000000",
            "TIMESTAMP": "2023-07-25 21:58:45",
            "CONSTRUCTOR_ARGS": "0x0000000000000000000000000d71d18126e03646eb09fec929e2ae87b7cae69d000000000000000000000000156cebba59deb2cb23742f70dcb0a11cc775591f0000000000000000000000001231deb6f5749ef6ce6943a275a1d3e7486f4eae0000000000000000000000000000000000000000000000000000000000000000",
            "SALT": "",
            "VERIFIED": "true"
          }
        ]
      }
    },
    "mainnet": {
      "production": {
        "2.0.0": [
          {
            "ADDRESS": "0x6a8b11bF29C0546991DEcD6E0Db8cC7Fda22bA97",
            "OPTIMIZER_RUNS": "1000000",
            "TIMESTAMP": "2023-07-27 16:19:03",
            "CONSTRUCTOR_ARGS": "0x0000000000000000000000004066d196a423b2b3b8b054f4f40efb47a74e200c000000000000000000000000156cebba59deb2cb23742f70dcb0a11cc775591f0000000000000000000000001231deb6f5749ef6ce6943a275a1d3e7486f4eae000000000000000000000000317f8d18fb16e49a958becd0ea72f8e153d25654",
            "SALT": "",
            "VERIFIED": "true"
          }
        ]
      }
    }
  },
  "RelayerCelerIMImmutable": {
    "mumbai": {
      "staging": {
        "2.0.0": [
          {
            "ADDRESS": "0x2812FcEd031e625a731294cf7e3332AdD4009E08",
            "OPTIMIZER_RUNS": "1000000",
            "TIMESTAMP": "2023-06-15 15:05:07",
            "CONSTRUCTOR_ARGS": "0x000000000000000000000000ad204986d6cb67a5bc76a3cb8974823f43cb9aaa000000000000000000000000156cebba59deb2cb23742f70dcb0a11cc775591f00000000000000000000000026c707ad4ff84cf0e726b26fb02258611a8c70750000000000000000000000000000000000000000000000000000000000000000",
            "SALT": "27062023",
            "VERIFIED": "true"
          }
        ]
      }
    },
    "mainnet": {
      "production": {
        "2.0.0": [
          {
            "ADDRESS": "0x7b6d852f58C783BA3b1138C535ff57dDa4c826E0",
            "OPTIMIZER_RUNS": "1000000",
            "TIMESTAMP": "2023-06-16 10:30:02",
            "CONSTRUCTOR_ARGS": "0x0000000000000000000000004066d196a423b2b3b8b054f4f40efb47a74e200c000000000000000000000000156cebba59deb2cb23742f70dcb0a11cc775591f0000000000000000000000009b11bc9fac17c058cab6286b0c785be6a65492ef000000000000000000000000317f8d18fb16e49a958becd0ea72f8e153d25654",
            "SALT": "27062023",
            "VERIFIED": "true"
          }
        ]
      }
    },
    "optimism": {
      "production": {
        "2.0.0": [
          {
            "ADDRESS": "0x7b6d852f58C783BA3b1138C535ff57dDa4c826E0",
            "OPTIMIZER_RUNS": "1000000",
            "TIMESTAMP": "2023-06-16 10:35:44",
            "CONSTRUCTOR_ARGS": "0x0000000000000000000000000d71d18126e03646eb09fec929e2ae87b7cae69d000000000000000000000000156cebba59deb2cb23742f70dcb0a11cc775591f0000000000000000000000009b11bc9fac17c058cab6286b0c785be6a65492ef0000000000000000000000000000000000000000000000000000000000000000",
            "SALT": "27062023",
            "VERIFIED": "true"
          }
        ]
      }
    },
    "bsc": {
      "production": {
        "2.0.0": [
          {
            "ADDRESS": "0x7b6d852f58C783BA3b1138C535ff57dDa4c826E0",
            "OPTIMIZER_RUNS": "1000000",
            "TIMESTAMP": "2023-06-16 10:40:40",
            "CONSTRUCTOR_ARGS": "0x00000000000000000000000095714818fdd7a5454f73da9c777b3ee6ebaeea6b000000000000000000000000156cebba59deb2cb23742f70dcb0a11cc775591f0000000000000000000000009b11bc9fac17c058cab6286b0c785be6a65492ef0000000000000000000000000000000000000000000000000000000000000000",
            "SALT": "27062023",
            "VERIFIED": "true"
          }
        ]
      }
    },
    "polygon": {
      "production": {
        "2.0.0": [
          {
            "ADDRESS": "0x7b6d852f58C783BA3b1138C535ff57dDa4c826E0",
            "OPTIMIZER_RUNS": "1000000",
            "TIMESTAMP": "2023-06-16 10:43:46",
            "CONSTRUCTOR_ARGS": "0x000000000000000000000000afdb9c40c7144022811f034ee07ce2e110093fe6000000000000000000000000156cebba59deb2cb23742f70dcb0a11cc775591f0000000000000000000000009b11bc9fac17c058cab6286b0c785be6a65492ef0000000000000000000000000000000000000000000000000000000000000000",
            "SALT": "27062023",
            "VERIFIED": "true"
          }
        ]
      }
    },
    "fantom": {
      "production": {
        "2.0.0": [
          {
            "ADDRESS": "0x7b6d852f58C783BA3b1138C535ff57dDa4c826E0",
            "OPTIMIZER_RUNS": "1000000",
            "TIMESTAMP": "2023-06-16 10:47:03",
            "CONSTRUCTOR_ARGS": "0x000000000000000000000000ff4e183a0ceb4fa98e63bbf8077b929c8e5a2ba4000000000000000000000000156cebba59deb2cb23742f70dcb0a11cc775591f0000000000000000000000009b11bc9fac17c058cab6286b0c785be6a65492ef0000000000000000000000000000000000000000000000000000000000000000",
            "SALT": "",
            "VERIFIED": "true"
          }
        ]
      }
    },
    "moonriver": {
      "production": {
        "2.0.0": [
          {
            "ADDRESS": "0x7b6d852f58C783BA3b1138C535ff57dDa4c826E0",
            "OPTIMIZER_RUNS": "1000000",
            "TIMESTAMP": "2023-06-16 10:50:52",
            "CONSTRUCTOR_ARGS": "0x000000000000000000000000940daaba3f713abfabd79cdd991466fe698cbe54000000000000000000000000156cebba59deb2cb23742f70dcb0a11cc775591f0000000000000000000000009b11bc9fac17c058cab6286b0c785be6a65492ef0000000000000000000000000000000000000000000000000000000000000000",
            "SALT": "27062023",
            "VERIFIED": "true"
          }
        ]
      }
    },
    "arbitrum": {
      "production": {
        "2.0.0": [
          {
            "ADDRESS": "0x7b6d852f58C783BA3b1138C535ff57dDa4c826E0",
            "OPTIMIZER_RUNS": "1000000",
            "TIMESTAMP": "2023-06-16 10:54:54",
            "CONSTRUCTOR_ARGS": "0x0000000000000000000000003ad9d0648cdaa2426331e894e980d0a5ed16257f000000000000000000000000156cebba59deb2cb23742f70dcb0a11cc775591f0000000000000000000000009b11bc9fac17c058cab6286b0c785be6a65492ef0000000000000000000000000000000000000000000000000000000000000000",
            "SALT": "27062023",
            "VERIFIED": "true"
          }
        ]
      }
    },
    "avalanche": {
      "production": {
        "2.0.0": [
          {
            "ADDRESS": "0x7b6d852f58C783BA3b1138C535ff57dDa4c826E0",
            "OPTIMIZER_RUNS": "1000000",
            "TIMESTAMP": "2023-06-16 10:58:07",
            "CONSTRUCTOR_ARGS": "0x0000000000000000000000005a926eeeafc4d217add17e9641e8ce23cd01ad57000000000000000000000000156cebba59deb2cb23742f70dcb0a11cc775591f0000000000000000000000009b11bc9fac17c058cab6286b0c785be6a65492ef0000000000000000000000000000000000000000000000000000000000000000",
            "SALT": "27062023",
            "VERIFIED": "true"
          }
        ]
      }
    },
    "aurora": {
      "production": {
        "2.0.0": [
          {
            "ADDRESS": "0x7b6d852f58C783BA3b1138C535ff57dDa4c826E0",
            "OPTIMIZER_RUNS": "1000000",
            "TIMESTAMP": "2023-06-16 11:03:41",
            "CONSTRUCTOR_ARGS": "0x000000000000000000000000c1a2d967dfaa6a10f3461bc21864c23c1dd51eea000000000000000000000000156cebba59deb2cb23742f70dcb0a11cc775591f0000000000000000000000009b11bc9fac17c058cab6286b0c785be6a65492ef0000000000000000000000000000000000000000000000000000000000000000",
            "SALT": "",
            "VERIFIED": "true"
          }
        ]
      }
    },
    "polygonzkevm": {
      "production": {
        "2.0.0": [
          {
            "ADDRESS": "0x11F71b02821158A7cc18AE90d79954f6132155Ff",
            "OPTIMIZER_RUNS": "1000000",
            "TIMESTAMP": "2023-06-30 23:09:26",
            "CONSTRUCTOR_ARGS": "0x0000000000000000000000009bb46d5100d2db4608112026951c9c965b233f4d000000000000000000000000156cebba59deb2cb23742f70dcb0a11cc775591f0000000000000000000000009b11bc9fac17c058cab6286b0c785be6a65492ef0000000000000000000000000000000000000000000000000000000000000000",
            "SALT": "",
            "VERIFIED": "false"
          }
        ]
      }
    }
  },
  "CelerIMFacetImmutable": {
    "mumbai": {
      "staging": {
        "2.0.0": [
          {
            "ADDRESS": "0x2EF189A965330f3800765B578834896245c66fbB",
            "OPTIMIZER_RUNS": "1000000",
            "TIMESTAMP": "2023-06-15 15:05:07",
            "CONSTRUCTOR_ARGS": "0x000000000000000000000000ad204986d6cb67a5bc76a3cb8974823f43cb9aaa000000000000000000000000156cebba59deb2cb23742f70dcb0a11cc775591f00000000000000000000000026c707ad4ff84cf0e726b26fb02258611a8c70750000000000000000000000000000000000000000000000000000000000000000",
            "SALT": "27062023",
            "VERIFIED": "true"
          }
        ]
      }
    },
    "mainnet": {
      "production": {
        "2.0.0": [
          {
            "ADDRESS": "0x0d26d248D4e80377f1d794AB88090e76B0903EDE",
            "OPTIMIZER_RUNS": "1000000",
            "TIMESTAMP": "2023-06-16 10:30:02",
            "CONSTRUCTOR_ARGS": "0x0000000000000000000000004066d196a423b2b3b8b054f4f40efb47a74e200c000000000000000000000000156cebba59deb2cb23742f70dcb0a11cc775591f0000000000000000000000009b11bc9fac17c058cab6286b0c785be6a65492ef000000000000000000000000317f8d18fb16e49a958becd0ea72f8e153d25654",
            "SALT": "27062023",
            "VERIFIED": "true"
          }
        ]
      }
    },
    "optimism": {
      "production": {
        "2.0.0": [
          {
            "ADDRESS": "0x0d26d248D4e80377f1d794AB88090e76B0903EDE",
            "OPTIMIZER_RUNS": "1000000",
            "TIMESTAMP": "2023-06-16 10:35:44",
            "CONSTRUCTOR_ARGS": "0x0000000000000000000000000d71d18126e03646eb09fec929e2ae87b7cae69d000000000000000000000000156cebba59deb2cb23742f70dcb0a11cc775591f0000000000000000000000009b11bc9fac17c058cab6286b0c785be6a65492ef0000000000000000000000000000000000000000000000000000000000000000",
            "SALT": "27062023",
            "VERIFIED": "true"
          }
        ]
      }
    },
    "bsc": {
      "production": {
        "2.0.0": [
          {
            "ADDRESS": "0x0d26d248D4e80377f1d794AB88090e76B0903EDE",
            "OPTIMIZER_RUNS": "1000000",
            "TIMESTAMP": "2023-06-16 10:40:40",
            "CONSTRUCTOR_ARGS": "0x00000000000000000000000095714818fdd7a5454f73da9c777b3ee6ebaeea6b000000000000000000000000156cebba59deb2cb23742f70dcb0a11cc775591f0000000000000000000000009b11bc9fac17c058cab6286b0c785be6a65492ef0000000000000000000000000000000000000000000000000000000000000000",
            "SALT": "27062023",
            "VERIFIED": "true"
          }
        ]
      }
    },
    "polygon": {
      "production": {
        "2.0.0": [
          {
            "ADDRESS": "0x0d26d248D4e80377f1d794AB88090e76B0903EDE",
            "OPTIMIZER_RUNS": "1000000",
            "TIMESTAMP": "2023-06-16 10:43:46",
            "CONSTRUCTOR_ARGS": "0x000000000000000000000000afdb9c40c7144022811f034ee07ce2e110093fe6000000000000000000000000156cebba59deb2cb23742f70dcb0a11cc775591f0000000000000000000000009b11bc9fac17c058cab6286b0c785be6a65492ef0000000000000000000000000000000000000000000000000000000000000000",
            "SALT": "27062023",
            "VERIFIED": "true"
          }
        ]
      }
    },
    "fantom": {
      "production": {
        "2.0.0": [
          {
            "ADDRESS": "0x0d26d248D4e80377f1d794AB88090e76B0903EDE",
            "OPTIMIZER_RUNS": "1000000",
            "TIMESTAMP": "2023-06-16 10:47:03",
            "CONSTRUCTOR_ARGS": "0x000000000000000000000000ff4e183a0ceb4fa98e63bbf8077b929c8e5a2ba4000000000000000000000000156cebba59deb2cb23742f70dcb0a11cc775591f0000000000000000000000009b11bc9fac17c058cab6286b0c785be6a65492ef0000000000000000000000000000000000000000000000000000000000000000",
            "SALT": "",
            "VERIFIED": "true"
          }
        ]
      }
    },
    "moonriver": {
      "production": {
        "2.0.0": [
          {
            "ADDRESS": "0x0d26d248D4e80377f1d794AB88090e76B0903EDE",
            "OPTIMIZER_RUNS": "1000000",
            "TIMESTAMP": "2023-06-16 10:50:52",
            "CONSTRUCTOR_ARGS": "0x000000000000000000000000940daaba3f713abfabd79cdd991466fe698cbe54000000000000000000000000156cebba59deb2cb23742f70dcb0a11cc775591f0000000000000000000000009b11bc9fac17c058cab6286b0c785be6a65492ef0000000000000000000000000000000000000000000000000000000000000000",
            "SALT": "27062023",
            "VERIFIED": "true"
          }
        ]
      }
    },
    "arbitrum": {
      "production": {
        "2.0.0": [
          {
            "ADDRESS": "0x0d26d248D4e80377f1d794AB88090e76B0903EDE",
            "OPTIMIZER_RUNS": "1000000",
            "TIMESTAMP": "2023-06-16 10:54:54",
            "CONSTRUCTOR_ARGS": "0x0000000000000000000000003ad9d0648cdaa2426331e894e980d0a5ed16257f000000000000000000000000156cebba59deb2cb23742f70dcb0a11cc775591f0000000000000000000000009b11bc9fac17c058cab6286b0c785be6a65492ef0000000000000000000000000000000000000000000000000000000000000000",
            "SALT": "CelerIMFacetImmutable0",
            "VERIFIED": "true"
          }
        ]
      }
    },
    "avalanche": {
      "production": {
        "2.0.0": [
          {
            "ADDRESS": "0x0d26d248D4e80377f1d794AB88090e76B0903EDE",
            "OPTIMIZER_RUNS": "1000000",
            "TIMESTAMP": "2023-06-16 10:58:07",
            "CONSTRUCTOR_ARGS": "0x0000000000000000000000005a926eeeafc4d217add17e9641e8ce23cd01ad57000000000000000000000000156cebba59deb2cb23742f70dcb0a11cc775591f0000000000000000000000009b11bc9fac17c058cab6286b0c785be6a65492ef0000000000000000000000000000000000000000000000000000000000000000",
            "SALT": "27062023",
            "VERIFIED": "true"
          }
        ]
      }
    },
    "aurora": {
      "production": {
        "2.0.0": [
          {
            "ADDRESS": "0x0d26d248D4e80377f1d794AB88090e76B0903EDE",
            "OPTIMIZER_RUNS": "1000000",
            "TIMESTAMP": "2023-06-16 11:03:41",
            "CONSTRUCTOR_ARGS": "0x000000000000000000000000c1a2d967dfaa6a10f3461bc21864c23c1dd51eea000000000000000000000000156cebba59deb2cb23742f70dcb0a11cc775591f0000000000000000000000009b11bc9fac17c058cab6286b0c785be6a65492ef0000000000000000000000000000000000000000000000000000000000000000",
            "SALT": "",
            "VERIFIED": "true"
          }
        ]
      }
    },
    "polygonzkevm": {
      "production": {
        "2.0.0": [
          {
            "ADDRESS": "0xDe7c6a3feDAe11B413237Be6ba0FE7db3D029F58",
            "OPTIMIZER_RUNS": "1000000",
            "TIMESTAMP": "2023-06-30 23:09:26",
            "CONSTRUCTOR_ARGS": "0x0000000000000000000000009bb46d5100d2db4608112026951c9c965b233f4d000000000000000000000000156cebba59deb2cb23742f70dcb0a11cc775591f0000000000000000000000009b11bc9fac17c058cab6286b0c785be6a65492ef0000000000000000000000000000000000000000000000000000000000000000",
            "SALT": "",
            "VERIFIED": "false"
          }
        ]
      }
    }
  },
  "OFTWrapperFacet": {
    "polygon": {
      "staging": {
        "1.0.0": [
          {
            "ADDRESS": "0xd18C6a3488d424920dD9f6A4187645794df96383",
            "OPTIMIZER_RUNS": "1000000",
            "TIMESTAMP": "2023-06-27 17:19:34",
            "CONSTRUCTOR_ARGS": "0x0000000000000000000000002ef002aa0ab6761b6aea8d639dcdaa20d79b768c",
            "SALT": "27062023",
            "VERIFIED": "true"
          }
        ],
        "2.0.0": [
          {
            "ADDRESS": "0x5B65c0363D3523f5451b681f1197d229c33b8437",
            "OPTIMIZER_RUNS": "1000000",
            "TIMESTAMP": "2023-07-25 11:17:18",
            "CONSTRUCTOR_ARGS": "0x0000000000000000000000002ef002aa0ab6761b6aea8d639dcdaa20d79b768c",
            "SALT": "",
            "VERIFIED": "true"
          }
        ],
        "0.0.3": [
          {
            "ADDRESS": "0x7D421EffC29B1712a20F22f478778693CE7c5E94",
            "OPTIMIZER_RUNS": "1000000",
            "TIMESTAMP": "2023-08-24 13:20:17",
            "CONSTRUCTOR_ARGS": "0x0000000000000000000000002ef002aa0ab6761b6aea8d639dcdaa20d79b768c",
            "SALT": "27062023",
            "VERIFIED": "false"
          }
        ],
        "0.0.4": [
          {
            "ADDRESS": "0x4E32c544a3498AE561c89E71Bcc7582C79D7eA84",
            "OPTIMIZER_RUNS": "1000000",
            "TIMESTAMP": "2023-09-06 10:59:45",
            "CONSTRUCTOR_ARGS": "0x0000000000000000000000002ef002aa0ab6761b6aea8d639dcdaa20d79b768c",
            "SALT": "",
            "VERIFIED": "false"
          }
<<<<<<< HEAD
        ],
        "1.1.0": [
          {
            "ADDRESS": "0xDadC1DA73CeaBE53038A467aa8aD6b5Dd92041d9",
            "OPTIMIZER_RUNS": "1000000",
            "TIMESTAMP": "2023-10-02 08:19:13",
            "CONSTRUCTOR_ARGS": "0x0000000000000000000000002ef002aa0ab6761b6aea8d639dcdaa20d79b768c",
            "SALT": "02102023",
            "VERIFIED": "false"
=======
        ]
      },
      "production": {
        "1.0.0": [
          {
            "ADDRESS": "0x8c7043706A914bF803dC6Ce649a6E9134C6Ce2b2",
            "OPTIMIZER_RUNS": "1000000",
            "TIMESTAMP": "2023-09-28 19:19:14",
            "CONSTRUCTOR_ARGS": "0x0000000000000000000000002ef002aa0ab6761b6aea8d639dcdaa20d79b768c",
            "SALT": "",
            "VERIFIED": "true"
>>>>>>> da2cfdb1
          }
        ]
      }
    },
    "arbitrum": {
      "staging": {
        "1.0.0": [
          {
            "ADDRESS": "0xd18C6a3488d424920dD9f6A4187645794df96383",
            "OPTIMIZER_RUNS": "1000000",
            "TIMESTAMP": "2023-06-27 19:23:09",
            "CONSTRUCTOR_ARGS": "0x0000000000000000000000002ef002aa0ab6761b6aea8d639dcdaa20d79b768c",
            "SALT": "27062023",
            "VERIFIED": "true"
          }
        ],
        "2.0.0": [
          {
            "ADDRESS": "0x5B65c0363D3523f5451b681f1197d229c33b8437",
            "OPTIMIZER_RUNS": "1000000",
            "TIMESTAMP": "2023-07-25 11:14:38",
            "CONSTRUCTOR_ARGS": "0x0000000000000000000000002ef002aa0ab6761b6aea8d639dcdaa20d79b768c",
            "SALT": "",
            "VERIFIED": "true"
          }
        ],
        "0.0.3": [
          {
            "ADDRESS": "0x7D421EffC29B1712a20F22f478778693CE7c5E94",
            "OPTIMIZER_RUNS": "1000000",
            "TIMESTAMP": "2023-08-24 13:21:40",
            "CONSTRUCTOR_ARGS": "0x0000000000000000000000002ef002aa0ab6761b6aea8d639dcdaa20d79b768c",
            "SALT": "",
            "VERIFIED": "true"
          }
        ],
        "0.0.4": [
          {
            "ADDRESS": "0x4E32c544a3498AE561c89E71Bcc7582C79D7eA84",
            "OPTIMIZER_RUNS": "1000000",
            "TIMESTAMP": "2023-09-06 11:03:28",
            "CONSTRUCTOR_ARGS": "0x0000000000000000000000002ef002aa0ab6761b6aea8d639dcdaa20d79b768c",
            "SALT": "",
            "VERIFIED": "true"
          }
<<<<<<< HEAD
        ],
        "1.1.0": [
          {
            "ADDRESS": "0xDadC1DA73CeaBE53038A467aa8aD6b5Dd92041d9",
            "OPTIMIZER_RUNS": "1000000",
            "TIMESTAMP": "2023-10-02 08:22:21",
            "CONSTRUCTOR_ARGS": "0x0000000000000000000000002ef002aa0ab6761b6aea8d639dcdaa20d79b768c",
            "SALT": "02102023",
            "VERIFIED": "false"
=======
        ]
      },
      "production": {
        "1.0.0": [
          {
            "ADDRESS": "0x8c7043706A914bF803dC6Ce649a6E9134C6Ce2b2",
            "OPTIMIZER_RUNS": "1000000",
            "TIMESTAMP": "2023-09-28 19:17:48",
            "CONSTRUCTOR_ARGS": "0x0000000000000000000000002ef002aa0ab6761b6aea8d639dcdaa20d79b768c",
            "SALT": "",
            "VERIFIED": "true"
>>>>>>> da2cfdb1
          }
        ]
      }
    },
    "mainnet": {
      "staging": {
        "1.0.0": [
          {
            "ADDRESS": "0xd18C6a3488d424920dD9f6A4187645794df96383",
            "OPTIMIZER_RUNS": "1000000",
            "TIMESTAMP": "2023-06-27 21:28:04",
            "CONSTRUCTOR_ARGS": "0x0000000000000000000000002ef002aa0ab6761b6aea8d639dcdaa20d79b768c",
            "SALT": "27062023",
            "VERIFIED": "true"
          }
        ]
      },
      "production": {
        "1.0.0": [
          {
            "ADDRESS": "0x8c7043706A914bF803dC6Ce649a6E9134C6Ce2b2",
            "OPTIMIZER_RUNS": "1000000",
            "TIMESTAMP": "2023-09-29 14:59:46",
            "CONSTRUCTOR_ARGS": "0x0000000000000000000000002ef002aa0ab6761b6aea8d639dcdaa20d79b768c",
            "SALT": "",
            "VERIFIED": "true"
          }
        ]
      }
    },
    "bsc": {
      "staging": {
        "2.0.0": [
          {
            "ADDRESS": "0x3004db169fa7956609A872736452E4951D4BDA8b",
            "OPTIMIZER_RUNS": "1000000",
            "TIMESTAMP": "2023-07-26 09:36:16",
            "CONSTRUCTOR_ARGS": "0x0000000000000000000000002ef002aa0ab6761b6aea8d639dcdaa20d79b768c",
            "SALT": "",
            "VERIFIED": "true"
          }
        ],
        "0.0.3": [
          {
            "ADDRESS": "0x7D421EffC29B1712a20F22f478778693CE7c5E94",
            "OPTIMIZER_RUNS": "1000000",
            "TIMESTAMP": "2023-08-24 13:10:30",
            "CONSTRUCTOR_ARGS": "0x0000000000000000000000002ef002aa0ab6761b6aea8d639dcdaa20d79b768c",
            "SALT": "",
            "VERIFIED": "true"
          }
        ],
        "0.0.4": [
          {
            "ADDRESS": "0x4E32c544a3498AE561c89E71Bcc7582C79D7eA84",
            "OPTIMIZER_RUNS": "1000000",
            "TIMESTAMP": "2023-09-06 10:56:52",
            "CONSTRUCTOR_ARGS": "0x0000000000000000000000002ef002aa0ab6761b6aea8d639dcdaa20d79b768c",
            "SALT": "",
            "VERIFIED": "false"
          }
<<<<<<< HEAD
        ],
        "1.1.0": [
          {
            "ADDRESS": "0x04BD4b6430483cFdD0450D0aFb08633d33C93275",
            "OPTIMIZER_RUNS": "1000000",
            "TIMESTAMP": "2023-10-02 08:45:37",
            "CONSTRUCTOR_ARGS": "0x",
            "SALT": "0210202301",
=======
        ]
      },
      "production": {
        "1.0.0": [
          {
            "ADDRESS": "0x8c7043706A914bF803dC6Ce649a6E9134C6Ce2b2",
            "OPTIMIZER_RUNS": "1000000",
            "TIMESTAMP": "2023-09-28 19:25:02",
            "CONSTRUCTOR_ARGS": "0x0000000000000000000000002ef002aa0ab6761b6aea8d639dcdaa20d79b768c",
            "SALT": "",
>>>>>>> da2cfdb1
            "VERIFIED": "false"
          }
        ]
      }
    },
    "optimism": {
<<<<<<< HEAD
      "staging": {
        "1.1.0": [
          {
            "ADDRESS": "0xDadC1DA73CeaBE53038A467aa8aD6b5Dd92041d9",
            "OPTIMIZER_RUNS": "1000000",
            "TIMESTAMP": "2023-10-02 08:21:11",
            "CONSTRUCTOR_ARGS": "0x0000000000000000000000002ef002aa0ab6761b6aea8d639dcdaa20d79b768c",
            "SALT": "02102023",
            "VERIFIED": "false"
=======
      "production": {
        "1.0.0": [
          {
            "ADDRESS": "0x8c7043706A914bF803dC6Ce649a6E9134C6Ce2b2",
            "OPTIMIZER_RUNS": "1000000",
            "TIMESTAMP": "2023-09-28 19:19:31",
            "CONSTRUCTOR_ARGS": "0x0000000000000000000000002ef002aa0ab6761b6aea8d639dcdaa20d79b768c",
            "SALT": "",
            "VERIFIED": "true"
>>>>>>> da2cfdb1
          }
        ]
      }
    }
  },
  "RelayerCelerIM": {
    "mumbai": {
      "staging": {
        "2.0.0": [
          {
            "ADDRESS": "0x9d3573b1d85112446593f617f1f3eb5ec1778D27",
            "OPTIMIZER_RUNS": "1000000",
            "TIMESTAMP": "2023-07-05 15:00:44",
            "CONSTRUCTOR_ARGS": "0x000000000000000000000000156cebba59deb2cb23742f70dcb0a11cc775591f000000000000000000000000ad204986d6cb67a5bc76a3cb8974823f43cb9aaa000000000000000000000000bebcdb5093b47cd7add8211e4c77b6826af7bc5f",
            "SALT": "",
            "VERIFIED": "true"
          }
        ]
      }
    },
    "polygon": {
      "staging": {
        "2.0.0": [
          {
            "ADDRESS": "0x9d3573b1d85112446593f617f1f3eb5ec1778D27",
            "OPTIMIZER_RUNS": "1000000",
            "TIMESTAMP": "2023-06-27 17:25:30",
            "CONSTRUCTOR_ARGS": "0x000000000000000000000000156cebba59deb2cb23742f70dcb0a11cc775591f000000000000000000000000afdb9c40c7144022811f034ee07ce2e110093fe6000000000000000000000000bebcdb5093b47cd7add8211e4c77b6826af7bc5f",
            "SALT": "27062023",
            "VERIFIED": "true"
          }
        ]
      },
      "production": {
        "2.0.0": [
          {
            "ADDRESS": "0x1C97BE47f6Da4d2e09B3A11B0A17C513dfD0e896",
            "OPTIMIZER_RUNS": "1000000",
            "TIMESTAMP": "2023-07-20 14:54:31",
            "CONSTRUCTOR_ARGS": "0x000000000000000000000000156cebba59deb2cb23742f70dcb0a11cc775591f000000000000000000000000afdb9c40c7144022811f034ee07ce2e110093fe60000000000000000000000001231deb6f5749ef6ce6943a275a1d3e7486f4eae",
            "SALT": "",
            "VERIFIED": "true"
          }
        ]
      }
    },
    "arbitrum": {
      "staging": {
        "2.0.0": [
          {
            "ADDRESS": "0x9d3573b1d85112446593f617f1f3eb5ec1778D27",
            "OPTIMIZER_RUNS": "1000000",
            "TIMESTAMP": "2023-06-27 19:27:27",
            "CONSTRUCTOR_ARGS": "0x000000000000000000000000156cebba59deb2cb23742f70dcb0a11cc775591f0000000000000000000000003ad9d0648cdaa2426331e894e980d0a5ed16257f000000000000000000000000bebcdb5093b47cd7add8211e4c77b6826af7bc5f",
            "SALT": "27062023",
            "VERIFIED": "true"
          }
        ]
      },
      "production": {
        "2.0.0": [
          {
            "ADDRESS": "0x1C97BE47f6Da4d2e09B3A11B0A17C513dfD0e896",
            "OPTIMIZER_RUNS": "1000000",
            "TIMESTAMP": "2023-07-20 13:54:37",
            "CONSTRUCTOR_ARGS": "0x000000000000000000000000156cebba59deb2cb23742f70dcb0a11cc775591f0000000000000000000000003ad9d0648cdaa2426331e894e980d0a5ed16257f0000000000000000000000001231deb6f5749ef6ce6943a275a1d3e7486f4eae",
            "SALT": "",
            "VERIFIED": "true"
          }
        ]
      }
    },
    "aurora": {
      "production": {
        "2.0.0": [
          {
            "ADDRESS": "0x1C97BE47f6Da4d2e09B3A11B0A17C513dfD0e896",
            "OPTIMIZER_RUNS": "1000000",
            "TIMESTAMP": "2023-07-20 16:49:03",
            "CONSTRUCTOR_ARGS": "0x000000000000000000000000156cebba59deb2cb23742f70dcb0a11cc775591f000000000000000000000000c1a2d967dfaa6a10f3461bc21864c23c1dd51eea0000000000000000000000001231deb6f5749ef6ce6943a275a1d3e7486f4eae",
            "SALT": "",
            "VERIFIED": "true"
          }
        ]
      }
    },
    "avalanche": {
      "production": {
        "2.0.0": [
          {
            "ADDRESS": "0x1C97BE47f6Da4d2e09B3A11B0A17C513dfD0e896",
            "OPTIMIZER_RUNS": "1000000",
            "TIMESTAMP": "2023-07-20 17:24:27",
            "CONSTRUCTOR_ARGS": "0x000000000000000000000000156cebba59deb2cb23742f70dcb0a11cc775591f0000000000000000000000005a926eeeafc4d217add17e9641e8ce23cd01ad570000000000000000000000001231deb6f5749ef6ce6943a275a1d3e7486f4eae",
            "SALT": "",
            "VERIFIED": "true"
          }
        ]
      }
    },
    "mainnet": {
      "production": {
        "2.0.0": [
          {
            "ADDRESS": "0x1C97BE47f6Da4d2e09B3A11B0A17C513dfD0e896",
            "OPTIMIZER_RUNS": "1000000",
            "TIMESTAMP": "2023-07-27 16:45:06",
            "CONSTRUCTOR_ARGS": "0x000000000000000000000000156cebba59deb2cb23742f70dcb0a11cc775591f0000000000000000000000004066d196a423b2b3b8b054f4f40efb47a74e200c0000000000000000000000001231deb6f5749ef6ce6943a275a1d3e7486f4eae",
            "SALT": "",
            "VERIFIED": "true"
          }
        ]
      }
    },
    "bsc": {
      "production": {
        "2.0.0": [
          {
            "ADDRESS": "0x1C97BE47f6Da4d2e09B3A11B0A17C513dfD0e896",
            "OPTIMIZER_RUNS": "1000000",
            "TIMESTAMP": "2023-07-21 13:46:30",
            "CONSTRUCTOR_ARGS": "0x000000000000000000000000156cebba59deb2cb23742f70dcb0a11cc775591f00000000000000000000000095714818fdd7a5454f73da9c777b3ee6ebaeea6b0000000000000000000000001231deb6f5749ef6ce6943a275a1d3e7486f4eae",
            "SALT": "",
            "VERIFIED": "true"
          }
        ]
      }
    },
    "moonriver": {
      "production": {
        "2.0.0": [
          {
            "ADDRESS": "0x1C97BE47f6Da4d2e09B3A11B0A17C513dfD0e896",
            "OPTIMIZER_RUNS": "1000000",
            "TIMESTAMP": "2023-07-25 12:50:17",
            "CONSTRUCTOR_ARGS": "0x000000000000000000000000156cebba59deb2cb23742f70dcb0a11cc775591f000000000000000000000000940daaba3f713abfabd79cdd991466fe698cbe540000000000000000000000001231deb6f5749ef6ce6943a275a1d3e7486f4eae",
            "SALT": "",
            "VERIFIED": "true"
          }
        ]
      }
    },
    "fantom": {
      "production": {
        "2.0.0": [
          {
            "ADDRESS": "0x1C97BE47f6Da4d2e09B3A11B0A17C513dfD0e896",
            "OPTIMIZER_RUNS": "1000000",
            "TIMESTAMP": "2023-07-25 19:52:30",
            "CONSTRUCTOR_ARGS": "0x000000000000000000000000156cebba59deb2cb23742f70dcb0a11cc775591f000000000000000000000000ff4e183a0ceb4fa98e63bbf8077b929c8e5a2ba40000000000000000000000001231deb6f5749ef6ce6943a275a1d3e7486f4eae",
            "SALT": "",
            "VERIFIED": "true"
          }
        ]
      }
    },
    "optimism": {
      "production": {
        "2.0.0": [
          {
            "ADDRESS": "0x1C97BE47f6Da4d2e09B3A11B0A17C513dfD0e896",
            "OPTIMIZER_RUNS": "1000000",
            "TIMESTAMP": "2023-07-25 22:09:13",
            "CONSTRUCTOR_ARGS": "0x000000000000000000000000156cebba59deb2cb23742f70dcb0a11cc775591f0000000000000000000000000d71d18126e03646eb09fec929e2ae87b7cae69d0000000000000000000000001231deb6f5749ef6ce6943a275a1d3e7486f4eae",
            "SALT": "",
            "VERIFIED": "true"
          }
        ]
      }
    }
  },
  "DeBridgeFacet": {
    "polygon": {
      "staging": {
        "1.0.0": [
          {
            "ADDRESS": "0x9dC5653ed59D0B927bF59b5A08FDFC4Ddd75AC3E",
            "OPTIMIZER_RUNS": "1000000",
            "TIMESTAMP": "2023-06-27 17:03:07",
            "CONSTRUCTOR_ARGS": "0x00000000000000000000000043de2d77bf8027e25dbd179b491e8d64f38398aa",
            "SALT": "27062023",
            "VERIFIED": "true"
          }
        ]
      }
    },
    "arbitrum": {
      "staging": {
        "1.0.0": [
          {
            "ADDRESS": "0x9dC5653ed59D0B927bF59b5A08FDFC4Ddd75AC3E",
            "OPTIMIZER_RUNS": "1000000",
            "TIMESTAMP": "2023-06-27 19:17:16",
            "CONSTRUCTOR_ARGS": "0x00000000000000000000000043de2d77bf8027e25dbd179b491e8d64f38398aa",
            "SALT": "27062023",
            "VERIFIED": "true"
          }
        ]
      }
    },
    "mainnet": {
      "staging": {
        "1.0.0": [
          {
            "ADDRESS": "0x9dC5653ed59D0B927bF59b5A08FDFC4Ddd75AC3E",
            "OPTIMIZER_RUNS": "1000000",
            "TIMESTAMP": "2023-06-27 21:27:17",
            "CONSTRUCTOR_ARGS": "0x00000000000000000000000043de2d77bf8027e25dbd179b491e8d64f38398aa",
            "SALT": "27062023",
            "VERIFIED": "true"
          }
        ]
      }
    }
  },
  "SquidFacet": {
    "polygon": {
      "staging": {
        "1.0.0": [
          {
            "ADDRESS": "0x933A3AfE2087FB8F5c9EE9A033477C42CC14c18E",
            "OPTIMIZER_RUNS": "1000000",
            "TIMESTAMP": "2023-06-27 17:20:44",
            "CONSTRUCTOR_ARGS": "0x000000000000000000000000ce16f69375520ab01377ce7b88f5ba8c48f8d666",
            "SALT": "27062023",
            "VERIFIED": "true"
          }
        ]
      }
    },
    "arbitrum": {
      "staging": {
        "1.0.0": [
          {
            "ADDRESS": "0x933A3AfE2087FB8F5c9EE9A033477C42CC14c18E",
            "OPTIMIZER_RUNS": "1000000",
            "TIMESTAMP": "2023-06-27 19:24:00",
            "CONSTRUCTOR_ARGS": "0x000000000000000000000000ce16f69375520ab01377ce7b88f5ba8c48f8d666",
            "SALT": "27062023",
            "VERIFIED": "true"
          }
        ]
      }
    },
    "mainnet": {
      "staging": {
        "1.0.0": [
          {
            "ADDRESS": "0x933A3AfE2087FB8F5c9EE9A033477C42CC14c18E",
            "OPTIMIZER_RUNS": "1000000",
            "TIMESTAMP": "2023-07-03 10:56:39",
            "CONSTRUCTOR_ARGS": "0x000000000000000000000000ce16f69375520ab01377ce7b88f5ba8c48f8d666",
            "SALT": "27062023",
            "VERIFIED": "true"
          }
        ]
      }
    }
  },
  "SynapseBridgeFacet": {
    "polygon": {
      "staging": {
        "1.0.0": [
          {
            "ADDRESS": "0x57F98A94AC66e197AF6776D5c094FF0da2C0B198",
            "OPTIMIZER_RUNS": "1000000",
            "TIMESTAMP": "2023-06-27 17:22:16",
            "CONSTRUCTOR_ARGS": "0x0000000000000000000000007e7a0e201fd38d3adaa9523da6c109a07118c96a",
            "SALT": "27062023",
            "VERIFIED": "true"
          }
        ]
      }
    },
    "arbitrum": {
      "staging": {
        "1.0.0": [
          {
            "ADDRESS": "0x57F98A94AC66e197AF6776D5c094FF0da2C0B198",
            "OPTIMIZER_RUNS": "1000000",
            "TIMESTAMP": "2023-06-27 19:25:43",
            "CONSTRUCTOR_ARGS": "0x0000000000000000000000007e7a0e201fd38d3adaa9523da6c109a07118c96a",
            "SALT": "27062023",
            "VERIFIED": "true"
          }
        ]
      }
    },
    "mainnet": {
      "staging": {
        "1.0.0": [
          {
            "ADDRESS": "0x57F98A94AC66e197AF6776D5c094FF0da2C0B198",
            "OPTIMIZER_RUNS": "1000000",
            "TIMESTAMP": "2023-07-03 11:16:16",
            "CONSTRUCTOR_ARGS": "0x0000000000000000000000007e7a0e201fd38d3adaa9523da6c109a07118c96a",
            "SALT": "27062023",
            "VERIFIED": "true"
          }
        ]
      }
    }
  },
  "ThorSwapFacet": {
    "avalanche": {
      "staging": {
        "1.0.0": [
          {
            "ADDRESS": "0xa696287F37d21D566B9A80AC29b2640FF910C176",
            "OPTIMIZER_RUNS": "1000000",
            "TIMESTAMP": "2023-06-27 18:04:38",
            "CONSTRUCTOR_ARGS": "0x0000000000000000000000008f66c4ae756bebc49ec8b81966dd8bba9f127549",
            "SALT": "27062023",
            "VERIFIED": "true"
          }
        ]
      }
    },
    "mainnet": {
      "staging": {
        "1.0.0": [
          {
            "ADDRESS": "0xa696287F37d21D566B9A80AC29b2640FF910C176",
            "OPTIMIZER_RUNS": "1000000",
            "TIMESTAMP": "2023-07-03 11:18:15",
            "CONSTRUCTOR_ARGS": "0x000000000000000000000000d37bbe5744d730a1d98d8dc97c42f0ca46ad7146",
            "SALT": "27062023",
            "VERIFIED": "true"
          }
        ]
      }
    }
  },
  "RoninBridgeFacet": {
    "mainnet": {
      "staging": {
        "1.0.0": [
          {
            "ADDRESS": "0xFB4C992Cc7cfA7Eb3e44b928C6f756C07a3feb04",
            "OPTIMIZER_RUNS": "1000000",
            "TIMESTAMP": "2023-07-03 10:54:41",
            "CONSTRUCTOR_ARGS": "0x00000000000000000000000064192819ac13ef72bf6b5ae239ac672b43a9af08",
            "SALT": "27062023",
            "VERIFIED": "true"
          }
        ]
      }
    }
  },
  "StandardizedCallFacet": {
    "mainnet": {
      "production": {
        "1.0.0": [
          {
            "ADDRESS": "0x2E61751366B7e006f8D53becB4b697890B30144F",
            "OPTIMIZER_RUNS": "1000000",
            "TIMESTAMP": "2023-08-24 12:44:36",
            "CONSTRUCTOR_ARGS": "0x",
            "SALT": "",
            "VERIFIED": "true"
          }
        ]
      }
    },
    "arbitrum": {
      "production": {
        "1.0.0": [
          {
            "ADDRESS": "0x2E61751366B7e006f8D53becB4b697890B30144F",
            "OPTIMIZER_RUNS": "1000000",
            "TIMESTAMP": "2023-08-24 12:46:58",
            "CONSTRUCTOR_ARGS": "0x",
            "SALT": "",
            "VERIFIED": "true"
          }
        ]
      }
    },
    "aurora": {
      "production": {
        "1.0.0": [
          {
            "ADDRESS": "0x2E61751366B7e006f8D53becB4b697890B30144F",
            "OPTIMIZER_RUNS": "1000000",
            "TIMESTAMP": "2023-08-24 12:48:53",
            "CONSTRUCTOR_ARGS": "0x",
            "SALT": "",
            "VERIFIED": "true"
          }
        ]
      }
    },
    "avalanche": {
      "production": {
        "1.0.0": [
          {
            "ADDRESS": "0x2E61751366B7e006f8D53becB4b697890B30144F",
            "OPTIMIZER_RUNS": "1000000",
            "TIMESTAMP": "2023-08-24 12:51:00",
            "CONSTRUCTOR_ARGS": "0x",
            "SALT": "",
            "VERIFIED": "true"
          }
        ]
      }
    },
    "base": {
      "production": {
        "1.0.0": [
          {
            "ADDRESS": "0x2E61751366B7e006f8D53becB4b697890B30144F",
            "OPTIMIZER_RUNS": "1000000",
            "TIMESTAMP": "2023-08-24 12:52:50",
            "CONSTRUCTOR_ARGS": "0x",
            "SALT": "",
            "VERIFIED": "true"
          }
        ]
      }
    },
    "boba": {
      "production": {
        "1.0.0": [
          {
            "ADDRESS": "0x2E61751366B7e006f8D53becB4b697890B30144F",
            "OPTIMIZER_RUNS": "1000000",
            "TIMESTAMP": "2023-08-24 12:56:01",
            "CONSTRUCTOR_ARGS": "0x",
            "SALT": "",
            "VERIFIED": "true"
          }
        ]
      }
    },
    "bsc": {
      "production": {
        "1.0.0": [
          {
            "ADDRESS": "0x2E61751366B7e006f8D53becB4b697890B30144F",
            "OPTIMIZER_RUNS": "1000000",
            "TIMESTAMP": "2023-08-24 12:59:33",
            "CONSTRUCTOR_ARGS": "0x",
            "SALT": "",
            "VERIFIED": "true"
          }
        ]
      }
    },
    "evmos": {
      "production": {
        "1.0.0": [
          {
            "ADDRESS": "0x2E61751366B7e006f8D53becB4b697890B30144F",
            "OPTIMIZER_RUNS": "1000000",
            "TIMESTAMP": "2023-08-24 13:05:30",
            "CONSTRUCTOR_ARGS": "0x",
            "SALT": "",
            "VERIFIED": "true"
          }
        ]
      }
    },
    "fantom": {
      "production": {
        "1.0.0": [
          {
            "ADDRESS": "0x2E61751366B7e006f8D53becB4b697890B30144F",
            "OPTIMIZER_RUNS": "1000000",
            "TIMESTAMP": "2023-08-24 13:11:09",
            "CONSTRUCTOR_ARGS": "0x",
            "SALT": "",
            "VERIFIED": "true"
          }
        ]
      }
    },
    "fuse": {
      "production": {
        "1.0.0": [
          {
            "ADDRESS": "0x2E61751366B7e006f8D53becB4b697890B30144F",
            "OPTIMIZER_RUNS": "1000000",
            "TIMESTAMP": "2023-08-24 13:14:42",
            "CONSTRUCTOR_ARGS": "0x",
            "SALT": "",
            "VERIFIED": "true"
          }
        ]
      }
    },
    "gnosis": {
      "production": {
        "1.0.0": [
          {
            "ADDRESS": "0x2E61751366B7e006f8D53becB4b697890B30144F",
            "OPTIMIZER_RUNS": "1000000",
            "TIMESTAMP": "2023-08-24 13:17:00",
            "CONSTRUCTOR_ARGS": "0x",
            "SALT": "",
            "VERIFIED": "true"
          }
        ]
      }
    },
    "moonbeam": {
      "production": {
        "1.0.0": [
          {
            "ADDRESS": "0x2E61751366B7e006f8D53becB4b697890B30144F",
            "OPTIMIZER_RUNS": "1000000",
            "TIMESTAMP": "2023-08-24 13:19:00",
            "CONSTRUCTOR_ARGS": "0x",
            "SALT": "",
            "VERIFIED": "true"
          }
        ]
      }
    },
    "moonriver": {
      "production": {
        "1.0.0": [
          {
            "ADDRESS": "0x2E61751366B7e006f8D53becB4b697890B30144F",
            "OPTIMIZER_RUNS": "1000000",
            "TIMESTAMP": "2023-08-24 13:39:39",
            "CONSTRUCTOR_ARGS": "0x",
            "SALT": "",
            "VERIFIED": "true"
          }
        ]
      }
    },
    "okx": {
      "production": {
        "1.0.0": [
          {
            "ADDRESS": "0x2E61751366B7e006f8D53becB4b697890B30144F",
            "OPTIMIZER_RUNS": "1000000",
            "TIMESTAMP": "2023-08-24 13:41:09",
            "CONSTRUCTOR_ARGS": "0x",
            "SALT": "",
            "VERIFIED": "false"
          }
        ]
      }
    },
    "optimism": {
      "production": {
        "1.0.0": [
          {
            "ADDRESS": "0x2E61751366B7e006f8D53becB4b697890B30144F",
            "OPTIMIZER_RUNS": "1000000",
            "TIMESTAMP": "2023-08-24 14:11:51",
            "CONSTRUCTOR_ARGS": "0x",
            "SALT": "",
            "VERIFIED": "true"
          }
        ]
      }
    },
    "polygon": {
      "production": {
        "1.0.0": [
          {
            "ADDRESS": "0x2E61751366B7e006f8D53becB4b697890B30144F",
            "OPTIMIZER_RUNS": "1000000",
            "TIMESTAMP": "2023-08-24 14:14:25",
            "CONSTRUCTOR_ARGS": "0x",
            "SALT": "",
            "VERIFIED": "true"
          }
        ]
      }
    },
    "polygonzkevm": {
      "production": {
        "1.0.0": [
          {
            "ADDRESS": "0x2E61751366B7e006f8D53becB4b697890B30144F",
            "OPTIMIZER_RUNS": "1000000",
            "TIMESTAMP": "2023-08-24 14:18:27",
            "CONSTRUCTOR_ARGS": "0x",
            "SALT": "",
            "VERIFIED": "false"
          }
        ]
      }
    },
    "velas": {
      "production": {
        "1.0.0": [
          {
            "ADDRESS": "0x2E61751366B7e006f8D53becB4b697890B30144F",
            "OPTIMIZER_RUNS": "1000000",
            "TIMESTAMP": "2023-08-24 14:20:50",
            "CONSTRUCTOR_ARGS": "0x",
            "SALT": "",
            "VERIFIED": "true"
          }
        ]
      }
    },
    "linea": {
      "production": {
        "1.0.0": [
          {
            "ADDRESS": "0xC543CEdA9362748Be1EEC5c82B4d91845F725a7b",
            "OPTIMIZER_RUNS": "1000000",
            "TIMESTAMP": "2023-08-28 13:29:22",
            "CONSTRUCTOR_ARGS": "0x",
            "SALT": "",
            "VERIFIED": "true"
          }
        ]
      }
    }
  },
  "CalldataVerificationFacet": {
    "arbitrum": {
      "production": {
        "1.1.0": [
          {
            "ADDRESS": "0x2Efb1F589aD594c05a79A9066702Aa4b37D56469",
            "OPTIMIZER_RUNS": "1000000",
            "TIMESTAMP": "2023-09-22 16:15:28",
            "CONSTRUCTOR_ARGS": "0x",
            "SALT": "",
            "VERIFIED": "true"
          }
        ],
        "1.1.1": [
          {
            "ADDRESS": "0x7A5c119ec5dDbF9631cf40f6e5DB28f31d4332a0",
            "OPTIMIZER_RUNS": "1000000",
            "TIMESTAMP": "2023-09-22 17:47:53",
            "CONSTRUCTOR_ARGS": "0x",
            "SALT": "",
            "VERIFIED": "true"
          }
        ]
      }
    },
    "aurora": {
      "production": {
        "1.1.0": [
          {
            "ADDRESS": "0xaE77c9aD4af61fAec96f04bD6723F6F6A804a567",
            "OPTIMIZER_RUNS": "1000000",
            "TIMESTAMP": "2023-08-29 16:15:23",
            "CONSTRUCTOR_ARGS": "0x",
            "SALT": "",
            "VERIFIED": "true"
          }
        ],
        "1.1.1": [
          {
            "ADDRESS": "0x7A5c119ec5dDbF9631cf40f6e5DB28f31d4332a0",
            "OPTIMIZER_RUNS": "1000000",
            "TIMESTAMP": "2023-09-22 17:48:04",
            "CONSTRUCTOR_ARGS": "0x",
            "SALT": "",
            "VERIFIED": "true"
          }
        ]
      }
    },
    "avalanche": {
      "production": {
        "1.1.0": [
          {
            "ADDRESS": "0xaE77c9aD4af61fAec96f04bD6723F6F6A804a567",
            "OPTIMIZER_RUNS": "1000000",
            "TIMESTAMP": "2023-08-29 16:48:29",
            "CONSTRUCTOR_ARGS": "0x",
            "SALT": "",
            "VERIFIED": "true"
          }
        ],
        "1.1.1": [
          {
            "ADDRESS": "0x7A5c119ec5dDbF9631cf40f6e5DB28f31d4332a0",
            "OPTIMIZER_RUNS": "1000000",
            "TIMESTAMP": "2023-09-22 17:48:53",
            "CONSTRUCTOR_ARGS": "0x",
            "SALT": "",
            "VERIFIED": "false"
          }
        ]
      }
    },
    "base": {
      "production": {
        "1.1.0": [
          {
            "ADDRESS": "0xaE77c9aD4af61fAec96f04bD6723F6F6A804a567",
            "OPTIMIZER_RUNS": "1000000",
            "TIMESTAMP": "2023-08-29 16:49:19",
            "CONSTRUCTOR_ARGS": "0x",
            "SALT": "",
            "VERIFIED": "true"
          }
        ],
        "1.1.1": [
          {
            "ADDRESS": "0x7A5c119ec5dDbF9631cf40f6e5DB28f31d4332a0",
            "OPTIMIZER_RUNS": "1000000",
            "TIMESTAMP": "2023-09-22 17:48:54",
            "CONSTRUCTOR_ARGS": "0x",
            "SALT": "",
            "VERIFIED": "true"
          }
        ]
      }
    },
    "bsc": {
      "production": {
        "1.1.0": [
          {
            "ADDRESS": "0xaE77c9aD4af61fAec96f04bD6723F6F6A804a567",
            "OPTIMIZER_RUNS": "1000000",
            "TIMESTAMP": "2023-08-29 16:50:12",
            "CONSTRUCTOR_ARGS": "0x",
            "SALT": "",
            "VERIFIED": "true"
          }
        ],
        "1.1.1": [
          {
            "ADDRESS": "0x7A5c119ec5dDbF9631cf40f6e5DB28f31d4332a0",
            "OPTIMIZER_RUNS": "1000000",
            "TIMESTAMP": "2023-09-22 17:50:07",
            "CONSTRUCTOR_ARGS": "0x",
            "SALT": "",
            "VERIFIED": "true"
          }
        ]
      }
    },
    "boba": {
      "production": {
        "1.1.0": [
          {
            "ADDRESS": "0xaE77c9aD4af61fAec96f04bD6723F6F6A804a567",
            "OPTIMIZER_RUNS": "1000000",
            "TIMESTAMP": "2023-08-29 16:50:13",
            "CONSTRUCTOR_ARGS": "0x",
            "SALT": "",
            "VERIFIED": "true"
          }
        ],
        "1.1.1": [
          {
            "ADDRESS": "0x7A5c119ec5dDbF9631cf40f6e5DB28f31d4332a0",
            "OPTIMIZER_RUNS": "1000000",
            "TIMESTAMP": "2023-09-22 17:49:57",
            "CONSTRUCTOR_ARGS": "0x",
            "SALT": "",
            "VERIFIED": "true"
          }
        ]
      }
    },
    "evmos": {
      "production": {
        "1.1.0": [
          {
            "ADDRESS": "0xaE77c9aD4af61fAec96f04bD6723F6F6A804a567",
            "OPTIMIZER_RUNS": "1000000",
            "TIMESTAMP": "2023-08-29 16:51:15",
            "CONSTRUCTOR_ARGS": "0x",
            "SALT": "",
            "VERIFIED": "true"
          }
        ],
        "1.1.1": [
          {
            "ADDRESS": "0x7A5c119ec5dDbF9631cf40f6e5DB28f31d4332a0",
            "OPTIMIZER_RUNS": "1000000",
            "TIMESTAMP": "2023-09-22 17:48:29",
            "CONSTRUCTOR_ARGS": "0x",
            "SALT": "",
            "VERIFIED": "true"
          }
        ]
      }
    },
    "fantom": {
      "production": {
        "1.1.0": [
          {
            "ADDRESS": "0xaE77c9aD4af61fAec96f04bD6723F6F6A804a567",
            "OPTIMIZER_RUNS": "1000000",
            "TIMESTAMP": "2023-08-29 16:51:41",
            "CONSTRUCTOR_ARGS": "0x",
            "SALT": "",
            "VERIFIED": "true"
          }
        ],
        "1.1.1": [
          {
            "ADDRESS": "0x7A5c119ec5dDbF9631cf40f6e5DB28f31d4332a0",
            "OPTIMIZER_RUNS": "1000000",
            "TIMESTAMP": "2023-09-22 17:50:42",
            "CONSTRUCTOR_ARGS": "0x",
            "SALT": "",
            "VERIFIED": "true"
          }
        ]
      }
    },
    "fuse": {
      "production": {
        "1.1.0": [
          {
            "ADDRESS": "0xaE77c9aD4af61fAec96f04bD6723F6F6A804a567",
            "OPTIMIZER_RUNS": "1000000",
            "TIMESTAMP": "2023-08-29 17:00:21",
            "CONSTRUCTOR_ARGS": "0x",
            "SALT": "",
            "VERIFIED": "true"
          }
        ],
        "1.1.1": [
          {
            "ADDRESS": "0x7A5c119ec5dDbF9631cf40f6e5DB28f31d4332a0",
            "OPTIMIZER_RUNS": "1000000",
            "TIMESTAMP": "2023-09-22 17:51:06",
            "CONSTRUCTOR_ARGS": "0x",
            "SALT": "",
            "VERIFIED": "true"
          }
        ]
      }
    },
    "gnosis": {
      "production": {
        "1.1.0": [
          {
            "ADDRESS": "0xaE77c9aD4af61fAec96f04bD6723F6F6A804a567",
            "OPTIMIZER_RUNS": "1000000",
            "TIMESTAMP": "2023-08-29 17:00:25",
            "CONSTRUCTOR_ARGS": "0x",
            "SALT": "",
            "VERIFIED": "true"
          }
        ],
        "1.1.1": [
          {
            "ADDRESS": "0x7A5c119ec5dDbF9631cf40f6e5DB28f31d4332a0",
            "OPTIMIZER_RUNS": "1000000",
            "TIMESTAMP": "2023-09-22 17:51:31",
            "CONSTRUCTOR_ARGS": "0x",
            "SALT": "",
            "VERIFIED": "true"
          }
        ]
      }
    },
    "moonriver": {
      "production": {
        "1.1.0": [
          {
            "ADDRESS": "0xaE77c9aD4af61fAec96f04bD6723F6F6A804a567",
            "OPTIMIZER_RUNS": "1000000",
            "TIMESTAMP": "2023-08-29 17:00:47",
            "CONSTRUCTOR_ARGS": "0x",
            "SALT": "",
            "VERIFIED": "true"
          }
        ],
        "1.1.1": [
          {
            "ADDRESS": "0x7A5c119ec5dDbF9631cf40f6e5DB28f31d4332a0",
            "OPTIMIZER_RUNS": "1000000",
            "TIMESTAMP": "2023-09-22 17:52:24",
            "CONSTRUCTOR_ARGS": "0x",
            "SALT": "",
            "VERIFIED": "true"
          }
        ]
      }
    },
    "moonbeam": {
      "production": {
        "1.1.0": [
          {
            "ADDRESS": "0xaE77c9aD4af61fAec96f04bD6723F6F6A804a567",
            "OPTIMIZER_RUNS": "1000000",
            "TIMESTAMP": "2023-08-29 17:01:12",
            "CONSTRUCTOR_ARGS": "0x",
            "SALT": "",
            "VERIFIED": "true"
          }
        ],
        "1.1.1": [
          {
            "ADDRESS": "0x7A5c119ec5dDbF9631cf40f6e5DB28f31d4332a0",
            "OPTIMIZER_RUNS": "1000000",
            "TIMESTAMP": "2023-09-22 17:53:09",
            "CONSTRUCTOR_ARGS": "0x",
            "SALT": "",
            "VERIFIED": "true"
          }
        ]
      }
    },
    "optimism": {
      "production": {
        "1.1.0": [
          {
            "ADDRESS": "0xaE77c9aD4af61fAec96f04bD6723F6F6A804a567",
            "OPTIMIZER_RUNS": "1000000",
            "TIMESTAMP": "2023-08-29 17:07:58",
            "CONSTRUCTOR_ARGS": "0x",
            "SALT": "",
            "VERIFIED": "true"
          }
        ],
        "1.1.1": [
          {
            "ADDRESS": "0x7A5c119ec5dDbF9631cf40f6e5DB28f31d4332a0",
            "OPTIMIZER_RUNS": "1000000",
            "TIMESTAMP": "2023-09-22 17:53:14",
            "CONSTRUCTOR_ARGS": "0x",
            "SALT": "",
            "VERIFIED": "true"
          }
        ]
      }
    },
    "okx": {
      "production": {
        "1.1.0": [
          {
            "ADDRESS": "0xaE77c9aD4af61fAec96f04bD6723F6F6A804a567",
            "OPTIMIZER_RUNS": "1000000",
            "TIMESTAMP": "2023-08-29 17:08:00",
            "CONSTRUCTOR_ARGS": "0x",
            "SALT": "",
            "VERIFIED": "false"
          }
        ],
        "1.1.1": [
          {
            "ADDRESS": "0x7A5c119ec5dDbF9631cf40f6e5DB28f31d4332a0",
            "OPTIMIZER_RUNS": "1000000",
            "TIMESTAMP": "2023-09-22 17:52:40",
            "CONSTRUCTOR_ARGS": "0x",
            "SALT": "",
            "VERIFIED": "false"
          }
        ]
      }
    },
    "polygon": {
      "production": {
        "1.1.0": [
          {
            "ADDRESS": "0xaE77c9aD4af61fAec96f04bD6723F6F6A804a567",
            "OPTIMIZER_RUNS": "1000000",
            "TIMESTAMP": "2023-08-29 17:08:22",
            "CONSTRUCTOR_ARGS": "0x",
            "SALT": "",
            "VERIFIED": "true"
          }
        ],
        "1.1.1": [
          {
            "ADDRESS": "0x7A5c119ec5dDbF9631cf40f6e5DB28f31d4332a0",
            "OPTIMIZER_RUNS": "1000000",
            "TIMESTAMP": "2023-09-22 17:54:07",
            "CONSTRUCTOR_ARGS": "0x",
            "SALT": "",
            "VERIFIED": "true"
          }
        ]
      }
    },
    "polygonzkevm": {
      "production": {
        "1.1.0": [
          {
            "ADDRESS": "0xaE77c9aD4af61fAec96f04bD6723F6F6A804a567",
            "OPTIMIZER_RUNS": "1000000",
            "TIMESTAMP": "2023-08-29 17:09:43",
            "CONSTRUCTOR_ARGS": "0x",
            "SALT": "",
            "VERIFIED": "false"
          }
        ],
        "1.1.1": [
          {
            "ADDRESS": "0x7A5c119ec5dDbF9631cf40f6e5DB28f31d4332a0",
            "OPTIMIZER_RUNS": "1000000",
            "TIMESTAMP": "2023-09-22 17:54:46",
            "CONSTRUCTOR_ARGS": "0x",
            "SALT": "",
            "VERIFIED": "false"
          }
        ]
      }
    },
    "velas": {
      "production": {
        "1.1.0": [
          {
            "ADDRESS": "0xaE77c9aD4af61fAec96f04bD6723F6F6A804a567",
            "OPTIMIZER_RUNS": "1000000",
            "TIMESTAMP": "2023-08-29 17:11:24",
            "CONSTRUCTOR_ARGS": "0x",
            "SALT": "",
            "VERIFIED": "true"
          }
        ],
        "1.1.1": [
          {
            "ADDRESS": "0x7A5c119ec5dDbF9631cf40f6e5DB28f31d4332a0",
            "OPTIMIZER_RUNS": "1000000",
            "TIMESTAMP": "2023-09-22 17:55:20",
            "CONSTRUCTOR_ARGS": "0x",
            "SALT": "",
            "VERIFIED": "true"
          }
        ]
      }
    },
    "mainnet": {
      "production": {
        "1.1.0": [
          {
            "ADDRESS": "0xaE77c9aD4af61fAec96f04bD6723F6F6A804a567",
            "OPTIMIZER_RUNS": "1000000",
            "TIMESTAMP": "2023-08-30 10:46:16",
            "CONSTRUCTOR_ARGS": "0x",
            "SALT": "",
            "VERIFIED": "true"
          }
        ],
        "1.1.1": [
          {
            "ADDRESS": "0x7A5c119ec5dDbF9631cf40f6e5DB28f31d4332a0",
            "OPTIMIZER_RUNS": "1000000",
            "TIMESTAMP": "2023-09-22 17:47:44",
            "CONSTRUCTOR_ARGS": "0x",
            "SALT": "",
            "VERIFIED": "true"
          }
        ]
      }
    },
    "linea": {
      "production": {
        "1.1.1": [
          {
            "ADDRESS": "0x6F1330cC587a2be7eC61e04ba64267ff90cC0315",
            "OPTIMIZER_RUNS": "1000000",
            "TIMESTAMP": "2023-09-22 17:57:06",
            "CONSTRUCTOR_ARGS": "0x",
            "SALT": "",
            "VERIFIED": "true"
          }
        ]
      }
    }
  }
}<|MERGE_RESOLUTION|>--- conflicted
+++ resolved
@@ -12280,7 +12280,6 @@
             "SALT": "",
             "VERIFIED": "false"
           }
-<<<<<<< HEAD
         ],
         "1.1.0": [
           {
@@ -12290,7 +12289,7 @@
             "CONSTRUCTOR_ARGS": "0x0000000000000000000000002ef002aa0ab6761b6aea8d639dcdaa20d79b768c",
             "SALT": "02102023",
             "VERIFIED": "false"
-=======
+          }
         ]
       },
       "production": {
@@ -12302,7 +12301,6 @@
             "CONSTRUCTOR_ARGS": "0x0000000000000000000000002ef002aa0ab6761b6aea8d639dcdaa20d79b768c",
             "SALT": "",
             "VERIFIED": "true"
->>>>>>> da2cfdb1
           }
         ]
       }
@@ -12348,7 +12346,6 @@
             "SALT": "",
             "VERIFIED": "true"
           }
-<<<<<<< HEAD
         ],
         "1.1.0": [
           {
@@ -12358,7 +12355,7 @@
             "CONSTRUCTOR_ARGS": "0x0000000000000000000000002ef002aa0ab6761b6aea8d639dcdaa20d79b768c",
             "SALT": "02102023",
             "VERIFIED": "false"
-=======
+          }
         ]
       },
       "production": {
@@ -12370,7 +12367,6 @@
             "CONSTRUCTOR_ARGS": "0x0000000000000000000000002ef002aa0ab6761b6aea8d639dcdaa20d79b768c",
             "SALT": "",
             "VERIFIED": "true"
->>>>>>> da2cfdb1
           }
         ]
       }
@@ -12432,7 +12428,6 @@
             "SALT": "",
             "VERIFIED": "false"
           }
-<<<<<<< HEAD
         ],
         "1.1.0": [
           {
@@ -12441,25 +12436,12 @@
             "TIMESTAMP": "2023-10-02 08:45:37",
             "CONSTRUCTOR_ARGS": "0x",
             "SALT": "0210202301",
-=======
-        ]
-      },
-      "production": {
-        "1.0.0": [
-          {
-            "ADDRESS": "0x8c7043706A914bF803dC6Ce649a6E9134C6Ce2b2",
-            "OPTIMIZER_RUNS": "1000000",
-            "TIMESTAMP": "2023-09-28 19:25:02",
-            "CONSTRUCTOR_ARGS": "0x0000000000000000000000002ef002aa0ab6761b6aea8d639dcdaa20d79b768c",
-            "SALT": "",
->>>>>>> da2cfdb1
             "VERIFIED": "false"
           }
         ]
       }
     },
     "optimism": {
-<<<<<<< HEAD
       "staging": {
         "1.1.0": [
           {
@@ -12469,7 +12451,23 @@
             "CONSTRUCTOR_ARGS": "0x0000000000000000000000002ef002aa0ab6761b6aea8d639dcdaa20d79b768c",
             "SALT": "02102023",
             "VERIFIED": "false"
-=======
+          }
+        ]
+      },
+      "production": {
+        "1.0.0": [
+          {
+            "ADDRESS": "0x8c7043706A914bF803dC6Ce649a6E9134C6Ce2b2",
+            "OPTIMIZER_RUNS": "1000000",
+            "TIMESTAMP": "2023-09-28 19:25:02",
+            "CONSTRUCTOR_ARGS": "0x0000000000000000000000002ef002aa0ab6761b6aea8d639dcdaa20d79b768c",
+            "SALT": "",
+            "VERIFIED": "false"
+          }
+        ]
+      }
+    },
+    "optimism": {
       "production": {
         "1.0.0": [
           {
@@ -12479,7 +12477,6 @@
             "CONSTRUCTOR_ARGS": "0x0000000000000000000000002ef002aa0ab6761b6aea8d639dcdaa20d79b768c",
             "SALT": "",
             "VERIFIED": "true"
->>>>>>> da2cfdb1
           }
         ]
       }
