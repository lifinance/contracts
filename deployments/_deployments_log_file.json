{
  "DiamondCutFacet": {
    "optimism": {
      "production": {
        "1.0.0": [
          {
            "ADDRESS": "0xF1d67E1dddc87E2858C87EBd5b19f99a4E297541",
            "OPTIMIZER_RUNS": "1000000",
            "TIMESTAMP": "2023-04-12 10:25:37",
            "CONSTRUCTOR_ARGS": "0x",
            "VERIFIED": "true"
          }
        ]
      }
    },
    "arbitrum": {
      "production": {
        "1.0.0": [
          {
            "ADDRESS": "0xF1d67E1dddc87E2858C87EBd5b19f99a4E297541",
            "OPTIMIZER_RUNS": "1000000",
            "TIMESTAMP": "2023-04-12 13:44:40",
            "CONSTRUCTOR_ARGS": "0x",
            "VERIFIED": "true"
          }
        ]
      }
    },
    "testNetwork": {
      "production": {
        "1.0.0": [
          {
            "ADDRESS": "0xF1d67E1dddc87E2858C87EBd5b19f99a4E297541",
            "OPTIMIZER_RUNS": "1000000",
            "TIMESTAMP": "2023-04-12 13:44:40",
            "CONSTRUCTOR_ARGS": "0x",
            "VERIFIED": "true"
          }
        ]
      }
    },
    "bsctest": {
      "production": {
        "1.0.0": [
          {
            "ADDRESS": "0xF1d67E1dddc87E2858C87EBd5b19f99a4E297541",
            "OPTIMIZER_RUNS": "1000000",
            "TIMESTAMP": "2023-04-27 20:02:21",
            "CONSTRUCTOR_ARGS": "0x",
            "VERIFIED": "false"
          }
        ]
      }
    },
    "okx": {
      "production": {
        "1.0.0": [
          {
            "ADDRESS": "0xF1d67E1dddc87E2858C87EBd5b19f99a4E297541",
            "OPTIMIZER_RUNS": "1000000",
            "TIMESTAMP": "2023-04-27 21:23:06",
            "CONSTRUCTOR_ARGS": "0x",
            "VERIFIED": "false"
          }
        ]
      }
    },
    "moonriver": {
      "production": {
        "1.0.0": [
          {
            "ADDRESS": "0xF1d67E1dddc87E2858C87EBd5b19f99a4E297541",
            "OPTIMIZER_RUNS": "1000000",
            "TIMESTAMP": "2023-04-27 21:23:28",
            "CONSTRUCTOR_ARGS": "0x",
            "VERIFIED": "true"
          }
        ]
      }
    },
<<<<<<< HEAD
    "celo": {
=======
    "testNetwork": {
      "production": {
        "1.0.0": [
          {
            "ADDRESS": "0x49d195D3138D4E0E2b4ea88484C54AEE45B04B9F",
            "OPTIMIZER_RUNS": "1000000",
            "TIMESTAMP": "2023-04-12 13:45:42",
            "CONSTRUCTOR_ARGS": "0x",
            "VERIFIED": "true"
          }
        ]
      }
    }
  },
  "OwnershipFacet": {
    "optimism": {
>>>>>>> 3b16a29c
      "production": {
        "1.0.0": [
          {
            "ADDRESS": "0xF1d67E1dddc87E2858C87EBd5b19f99a4E297541",
            "OPTIMIZER_RUNS": "1000000",
            "TIMESTAMP": "2023-04-28 12:33:18",
            "CONSTRUCTOR_ARGS": "0x",
            "VERIFIED": "false"
          }
        ]
      }
    },
    "fuse": {
      "production": {
        "1.0.0": [
          {
            "ADDRESS": "0xF1d67E1dddc87E2858C87EBd5b19f99a4E297541",
            "OPTIMIZER_RUNS": "1000000",
            "TIMESTAMP": "2023-04-28 12:33:35",
            "CONSTRUCTOR_ARGS": "0x",
            "VERIFIED": "false"
          }
        ]
      }
    },
<<<<<<< HEAD
    "cronos": {
=======
    "testNetwork": {
      "production": {
        "1.0.0": [
          {
            "ADDRESS": "0x44beA2Ab010d1CedC4E60E97DA8F88b8840951B0",
            "OPTIMIZER_RUNS": "1000000",
            "TIMESTAMP": "2023-04-12 13:47:00",
            "CONSTRUCTOR_ARGS": "0x",
            "VERIFIED": "true"
          }
        ]
      }
    }
  },
  "DexManagerFacet": {
    "optimism": {
>>>>>>> 3b16a29c
      "production": {
        "1.0.0": [
          {
            "ADDRESS": "0xF1d67E1dddc87E2858C87EBd5b19f99a4E297541",
            "OPTIMIZER_RUNS": "1000000",
            "TIMESTAMP": "2023-04-28 12:40:58",
            "CONSTRUCTOR_ARGS": "0x",
            "VERIFIED": "false"
          }
        ]
      }
    },
    "velas": {
      "production": {
        "1.0.0": [
          {
            "ADDRESS": "0xF1d67E1dddc87E2858C87EBd5b19f99a4E297541",
            "OPTIMIZER_RUNS": "1000000",
            "TIMESTAMP": "2023-04-28 12:41:05",
            "CONSTRUCTOR_ARGS": "0x",
            "VERIFIED": "false"
          }
        ]
      }
    },
<<<<<<< HEAD
    "evmos": {
=======
    "testNetwork": {
      "production": {
        "1.0.0": [
          {
            "ADDRESS": "0x126",
            "OPTIMIZER_RUNS": "1000000",
            "TIMESTAMP": "2023-04-12 13:44:40",
            "CONSTRUCTOR_ARGS": "0x",
            "VERIFIED": "true"
          }
        ]
      }
    }
  },
  "AccessManagerFacet": {
    "optimism": {
>>>>>>> 3b16a29c
      "production": {
        "1.0.0": [
          {
            "ADDRESS": "0xF1d67E1dddc87E2858C87EBd5b19f99a4E297541",
            "OPTIMIZER_RUNS": "1000000",
            "TIMESTAMP": "2023-04-28 12:45:05",
            "CONSTRUCTOR_ARGS": "0x",
            "VERIFIED": "false"
          }
        ]
      }
    },
    "moonbeam": {
      "production": {
        "1.0.0": [
          {
            "ADDRESS": "0xF1d67E1dddc87E2858C87EBd5b19f99a4E297541",
            "OPTIMIZER_RUNS": "1000000",
            "TIMESTAMP": "2023-04-28 12:48:08",
            "CONSTRUCTOR_ARGS": "0x",
            "VERIFIED": "false"
          }
        ]
      }
    },
<<<<<<< HEAD
    "boba": {
=======
    "testNetwork": {
      "production": {
        "1.0.0": [
          {
            "ADDRESS": "0x8F1f3113DbF717A53eDFDdf3a7E4168E45Fd62F5",
            "OPTIMIZER_RUNS": "1000000",
            "TIMESTAMP": "2023-04-12 13:44:40",
            "CONSTRUCTOR_ARGS": "0x",
            "VERIFIED": "true"
          }
        ]
      }
    }
  },
  "WithdrawFacet": {
    "optimism": {
>>>>>>> 3b16a29c
      "production": {
        "1.0.0": [
          {
            "ADDRESS": "0xF1d67E1dddc87E2858C87EBd5b19f99a4E297541",
            "OPTIMIZER_RUNS": "1000000",
            "TIMESTAMP": "2023-04-28 12:49:50",
            "CONSTRUCTOR_ARGS": "0x",
            "VERIFIED": "false"
          }
        ]
      }
    },
    "aurora": {
      "production": {
        "1.0.0": [
          {
            "ADDRESS": "0xF1d67E1dddc87E2858C87EBd5b19f99a4E297541",
            "OPTIMIZER_RUNS": "1000000",
            "TIMESTAMP": "2023-04-28 13:12:03",
            "CONSTRUCTOR_ARGS": "0x",
            "VERIFIED": "false"
          }
        ]
      }
    },
    "polygon": {
      "production": {
        "1.0.0": [
          {
            "ADDRESS": "0xF1d67E1dddc87E2858C87EBd5b19f99a4E297541",
            "OPTIMIZER_RUNS": "1000000",
            "TIMESTAMP": "2023-05-01 15:14:11",
            "CONSTRUCTOR_ARGS": "0x",
            "VERIFIED": "false"
          }
        ]
      }
    },
    "testNetwork": {
      "production": {
        "1.0.0": [
          {
            "ADDRESS": "0x128",
            "OPTIMIZER_RUNS": "1000000",
            "TIMESTAMP": "2023-04-12 13:44:40",
            "CONSTRUCTOR_ARGS": "0x",
            "VERIFIED": "true"
          }
        ]
      }
    }
  },
  "DiamondLoupeFacet": {
    "optimism": {
      "production": {
        "1.0.0": [
          {
            "ADDRESS": "0x49d195D3138D4E0E2b4ea88484C54AEE45B04B9F",
            "OPTIMIZER_RUNS": "1000000",
            "TIMESTAMP": "2023-04-12 10:26:17",
            "CONSTRUCTOR_ARGS": "0x",
            "VERIFIED": "true"
          }
        ]
      }
    },
    "arbitrum": {
      "production": {
        "1.0.0": [
          {
            "ADDRESS": "0x49d195D3138D4E0E2b4ea88484C54AEE45B04B9F",
            "OPTIMIZER_RUNS": "1000000",
            "TIMESTAMP": "2023-04-12 13:45:42",
            "CONSTRUCTOR_ARGS": "0x",
            "VERIFIED": "true"
          }
        ]
      }
    },
<<<<<<< HEAD
    "bsc": {
=======
    "testNetwork": {
      "production": {
        "1.0.0": [
          {
            "ADDRESS": "0x8E4097eCfcc60F25fF2D7EE4d472ECa4A28a8425",
            "OPTIMIZER_RUNS": "1000000",
            "TIMESTAMP": "2023-04-12 13:44:40",
            "CONSTRUCTOR_ARGS": "0x",
            "VERIFIED": "true"
          }
        ]
      }
    }
  },
  "LiFiDiamond": {
    "bsctest": {
      "production": {
        "1.0.0": [
          {
            "ADDRESS": "0x1231DEB6f5749EF6cE6943a275A1D3E7486F4EaE",
            "OPTIMIZER_RUNS": "1000000",
            "TIMESTAMP": "2023-04-28 16:11:36",
            "CONSTRUCTOR_ARGS": "0x00000000000000000000000011f11121df7256c40339393b0fb045321022ce44000000000000000000000000f1d67e1dddc87e2858c87ebd5b19f99a4e297541",
            "VERIFIED": "true"
          }
        ]
      }
    }
  },
  "LiFiDiamondImmutable": {
    "optimism": {
>>>>>>> 3b16a29c
      "production": {
        "1.0.0": [
          {
            "ADDRESS": "0x49d195D3138D4E0E2b4ea88484C54AEE45B04B9F",
            "OPTIMIZER_RUNS": "1000000",
            "TIMESTAMP": "2023-04-27 20:01:06",
            "CONSTRUCTOR_ARGS": "0x",
            "VERIFIED": "true"
          }
        ]
      }
    },
    "gnosis": {
      "production": {
        "1.0.0": [
          {
            "ADDRESS": "0x49d195D3138D4E0E2b4ea88484C54AEE45B04B9F",
            "OPTIMIZER_RUNS": "1000000",
            "TIMESTAMP": "2023-04-27 20:16:28",
            "CONSTRUCTOR_ARGS": "0x",
            "VERIFIED": "false"
          }
        ]
      }
    },
<<<<<<< HEAD
    "moonriver": {
=======
    "testNetwork": {
      "production": {
        "1.0.0": [
          {
            "ADDRESS": "0x1111",
            "OPTIMIZER_RUNS": "1000000",
            "TIMESTAMP": "2023-04-12 13:44:40",
            "CONSTRUCTOR_ARGS": "0x",
            "VERIFIED": "true"
          }
        ]
      }
    }
  },
  "AcrossFacet": {
    "optimism": {
>>>>>>> 3b16a29c
      "production": {
        "1.0.0": [
          {
            "ADDRESS": "0x49d195D3138D4E0E2b4ea88484C54AEE45B04B9F",
            "OPTIMIZER_RUNS": "1000000",
            "TIMESTAMP": "2023-04-27 21:24:22",
            "CONSTRUCTOR_ARGS": "0x",
            "VERIFIED": "true"
          }
        ]
      }
    },
    "fuse": {
      "production": {
        "1.0.0": [
          {
            "ADDRESS": "0x49d195D3138D4E0E2b4ea88484C54AEE45B04B9F",
            "OPTIMIZER_RUNS": "1000000",
            "TIMESTAMP": "2023-04-28 12:33:50",
            "CONSTRUCTOR_ARGS": "0x",
            "VERIFIED": "false"
          }
        ]
      }
    },
    "celo": {
      "production": {
        "1.0.0": [
          {
<<<<<<< HEAD
            "ADDRESS": "0x49d195D3138D4E0E2b4ea88484C54AEE45B04B9F",
            "OPTIMIZER_RUNS": "1000000",
            "TIMESTAMP": "2023-04-28 12:34:02",
            "CONSTRUCTOR_ARGS": "0x",
            "VERIFIED": "false"
          }
        ]
      }
    },
    "cronos": {
      "production": {
        "1.0.0": [
          {
            "ADDRESS": "0x49d195D3138D4E0E2b4ea88484C54AEE45B04B9F",
            "OPTIMIZER_RUNS": "1000000",
            "TIMESTAMP": "2023-04-28 12:41:19",
            "CONSTRUCTOR_ARGS": "0x",
            "VERIFIED": "false"
=======
            "ADDRESS": "0x67c40A4da7B00B68bA6DE2D33B9af6A693F3d8C5",
            "OPTIMIZER_RUNS": "1000000",
            "TIMESTAMP": "2023-04-17 16:48:25",
            "CONSTRUCTOR_ARGS": "0x000000000000000000000000fd9e2642a170add10f53ee14a93fcf2f31924944000000000000000000000000a6fa4fb5f76172d178d61b04b0ecd319c5d1c0aa",
            "VERIFIED": "true"
          }
        ]
      }
    },
    "testNetwork": {
      "production": {
        "1.0.0": [
          {
            "ADDRESS": "0x1222",
            "OPTIMIZER_RUNS": "1000000",
            "TIMESTAMP": "2023-04-12 13:44:40",
            "CONSTRUCTOR_ARGS": "0x",
            "VERIFIED": "true"
>>>>>>> 3b16a29c
          }
        ]
      }
    },
    "velas": {
      "production": {
        "1.0.0": [
          {
            "ADDRESS": "0x49d195D3138D4E0E2b4ea88484C54AEE45B04B9F",
            "OPTIMIZER_RUNS": "1000000",
            "TIMESTAMP": "2023-04-28 12:41:26",
            "CONSTRUCTOR_ARGS": "0x",
            "VERIFIED": "false"
          }
        ]
      }
    },
    "evmos": {
      "production": {
        "1.0.0": [
          {
            "ADDRESS": "0x49d195D3138D4E0E2b4ea88484C54AEE45B04B9F",
            "OPTIMIZER_RUNS": "1000000",
            "TIMESTAMP": "2023-04-28 12:45:19",
            "CONSTRUCTOR_ARGS": "0x",
            "VERIFIED": "false"
          }
        ]
      }
    },
    "boba": {
      "production": {
        "1.0.0": [
          {
            "ADDRESS": "0x49d195D3138D4E0E2b4ea88484C54AEE45B04B9F",
            "OPTIMIZER_RUNS": "1000000",
            "TIMESTAMP": "2023-04-28 12:50:11",
            "CONSTRUCTOR_ARGS": "0x",
            "VERIFIED": "false"
          }
        ]
      }
    },
    "aurora": {
      "production": {
        "1.0.0": [
          {
            "ADDRESS": "0x49d195D3138D4E0E2b4ea88484C54AEE45B04B9F",
            "OPTIMIZER_RUNS": "1000000",
            "TIMESTAMP": "2023-04-28 13:12:18",
            "CONSTRUCTOR_ARGS": "0x",
            "VERIFIED": "false"
          }
        ]
      }
    },
    "moonbeam": {
      "production": {
        "1.0.0": [
          {
            "ADDRESS": "0x49d195D3138D4E0E2b4ea88484C54AEE45B04B9F",
            "OPTIMIZER_RUNS": "1000000",
            "TIMESTAMP": "2023-04-28 13:49:59",
            "CONSTRUCTOR_ARGS": "0x",
            "VERIFIED": "false"
          }
        ]
      }
    },
    "polygon": {
      "production": {
        "1.0.0": [
          {
            "ADDRESS": "0x49d195D3138D4E0E2b4ea88484C54AEE45B04B9F",
            "OPTIMIZER_RUNS": "1000000",
            "TIMESTAMP": "2023-05-01 15:14:42",
            "CONSTRUCTOR_ARGS": "0x",
            "VERIFIED": "false"
          }
        ]
      }
    }
  },
  "OwnershipFacet": {
    "optimism": {
      "production": {
        "1.0.0": [
          {
            "ADDRESS": "0x44beA2Ab010d1CedC4E60E97DA8F88b8840951B0",
            "OPTIMIZER_RUNS": "1000000",
            "TIMESTAMP": "2023-04-12 10:27:40",
            "CONSTRUCTOR_ARGS": "0x",
            "VERIFIED": "true"
          }
        ]
      }
    },
    "arbitrum": {
      "production": {
        "1.0.0": [
          {
            "ADDRESS": "0x44beA2Ab010d1CedC4E60E97DA8F88b8840951B0",
            "OPTIMIZER_RUNS": "1000000",
            "TIMESTAMP": "2023-04-12 13:47:00",
            "CONSTRUCTOR_ARGS": "0x",
            "VERIFIED": "true"
          }
        ]
      }
    },
<<<<<<< HEAD
    "bsc": {
=======
    "goerli": {
      "production": {
        "2.0.0": [
          {
            "ADDRESS": "0x4Dc509f0BB4db1faeba81f5F13583Ff3d95F938D",
            "OPTIMIZER_RUNS": "1000000",
            "TIMESTAMP": "2023-05-02 16:12:47",
            "CONSTRUCTOR_ARGS": "0x",
            "VERIFIED": "true"
          }
        ]
      }
    }
  },
  "HyphenFacet": {
    "optimism": {
>>>>>>> 3b16a29c
      "production": {
        "1.0.0": [
          {
            "ADDRESS": "0x44beA2Ab010d1CedC4E60E97DA8F88b8840951B0",
            "OPTIMIZER_RUNS": "1000000",
            "TIMESTAMP": "2023-04-27 20:01:59",
            "CONSTRUCTOR_ARGS": "0x",
            "VERIFIED": "true"
          }
        ]
      }
    },
    "gnosis": {
      "production": {
        "1.0.0": [
          {
            "ADDRESS": "0x44beA2Ab010d1CedC4E60E97DA8F88b8840951B0",
            "OPTIMIZER_RUNS": "1000000",
            "TIMESTAMP": "2023-04-27 20:31:18",
            "CONSTRUCTOR_ARGS": "0x",
            "VERIFIED": "false"
          }
        ]
      }
    },
    "moonriver": {
      "production": {
        "1.0.0": [
          {
            "ADDRESS": "0x44beA2Ab010d1CedC4E60E97DA8F88b8840951B0",
            "OPTIMIZER_RUNS": "1000000",
            "TIMESTAMP": "2023-04-27 21:25:08",
            "CONSTRUCTOR_ARGS": "0x",
            "VERIFIED": "true"
          }
        ]
      }
    },
    "okx": {
      "production": {
        "1.0.0": [
          {
            "ADDRESS": "0x44beA2Ab010d1CedC4E60E97DA8F88b8840951B0",
            "OPTIMIZER_RUNS": "1000000",
            "TIMESTAMP": "2023-04-28 10:45:24",
            "CONSTRUCTOR_ARGS": "0x",
            "VERIFIED": "false"
          }
        ]
      }
    },
    "fuse": {
      "production": {
        "1.0.0": [
          {
            "ADDRESS": "0x44beA2Ab010d1CedC4E60E97DA8F88b8840951B0",
            "OPTIMIZER_RUNS": "1000000",
            "TIMESTAMP": "2023-04-28 12:34:06",
            "CONSTRUCTOR_ARGS": "0x",
            "VERIFIED": "false"
          }
        ]
      }
    },
    "celo": {
      "production": {
        "1.0.0": [
          {
            "ADDRESS": "0x44beA2Ab010d1CedC4E60E97DA8F88b8840951B0",
            "OPTIMIZER_RUNS": "1000000",
            "TIMESTAMP": "2023-04-28 12:34:39",
            "CONSTRUCTOR_ARGS": "0x",
            "VERIFIED": "false"
          }
        ]
      }
    },
    "cronos": {
      "production": {
        "1.0.0": [
          {
            "ADDRESS": "0x44beA2Ab010d1CedC4E60E97DA8F88b8840951B0",
            "OPTIMIZER_RUNS": "1000000",
            "TIMESTAMP": "2023-04-28 12:41:40",
            "CONSTRUCTOR_ARGS": "0x",
            "VERIFIED": "false"
          }
        ]
      }
    },
    "velas": {
      "production": {
        "1.0.0": [
          {
            "ADDRESS": "0x44beA2Ab010d1CedC4E60E97DA8F88b8840951B0",
            "OPTIMIZER_RUNS": "1000000",
            "TIMESTAMP": "2023-04-28 12:41:48",
            "CONSTRUCTOR_ARGS": "0x",
            "VERIFIED": "false"
          }
        ]
      }
    },
    "evmos": {
      "production": {
        "1.0.0": [
          {
            "ADDRESS": "0x44beA2Ab010d1CedC4E60E97DA8F88b8840951B0",
            "OPTIMIZER_RUNS": "1000000",
            "TIMESTAMP": "2023-04-28 12:45:33",
            "CONSTRUCTOR_ARGS": "0x",
            "VERIFIED": "false"
          }
        ]
      }
    },
    "boba": {
      "production": {
        "1.0.0": [
          {
            "ADDRESS": "0x44beA2Ab010d1CedC4E60E97DA8F88b8840951B0",
            "OPTIMIZER_RUNS": "1000000",
            "TIMESTAMP": "2023-04-28 12:50:33",
            "CONSTRUCTOR_ARGS": "0x",
            "VERIFIED": "false"
          }
        ]
      }
    },
    "aurora": {
      "production": {
        "1.0.0": [
          {
            "ADDRESS": "0x44beA2Ab010d1CedC4E60E97DA8F88b8840951B0",
            "OPTIMIZER_RUNS": "1000000",
            "TIMESTAMP": "2023-04-28 13:12:33",
            "CONSTRUCTOR_ARGS": "0x",
            "VERIFIED": "false"
          }
        ]
      }
    },
    "moonbeam": {
      "production": {
        "1.0.0": [
          {
            "ADDRESS": "0x44beA2Ab010d1CedC4E60E97DA8F88b8840951B0",
            "OPTIMIZER_RUNS": "1000000",
            "TIMESTAMP": "2023-04-28 14:51:11",
            "CONSTRUCTOR_ARGS": "0x",
            "VERIFIED": "false"
          }
        ]
      }
    },
    "polygon": {
      "production": {
        "1.0.0": [
          {
            "ADDRESS": "0x44beA2Ab010d1CedC4E60E97DA8F88b8840951B0",
            "OPTIMIZER_RUNS": "1000000",
            "TIMESTAMP": "2023-05-01 15:15:00",
            "CONSTRUCTOR_ARGS": "0x",
            "VERIFIED": "false"
          }
        ]
      }
    }
  },
  "DexManagerFacet": {
    "optimism": {
      "production": {
        "1.0.0": [
          {
            "ADDRESS": "0x64D41a7B52CA910f4995b1df33ea68471138374b",
            "OPTIMIZER_RUNS": "1000000",
            "TIMESTAMP": "2023-04-12 10:28:32",
            "CONSTRUCTOR_ARGS": "0x",
            "VERIFIED": "true"
          }
        ]
      }
    },
    "arbitrum": {
      "production": {
        "1.0.0": [
          {
            "ADDRESS": "0x64D41a7B52CA910f4995b1df33ea68471138374b",
            "OPTIMIZER_RUNS": "1000000",
            "TIMESTAMP": "2023-04-12 13:47:48",
            "CONSTRUCTOR_ARGS": "0x",
            "VERIFIED": "true"
          }
        ]
      }
    },
    "bsc": {
      "production": {
        "1.0.0": [
          {
            "ADDRESS": "0x64D41a7B52CA910f4995b1df33ea68471138374b",
            "OPTIMIZER_RUNS": "1000000",
            "TIMESTAMP": "2023-04-27 20:02:42",
            "CONSTRUCTOR_ARGS": "0x",
            "VERIFIED": "true"
          }
<<<<<<< HEAD
        ]
      }
    },
    "gnosis": {
      "production": {
        "1.0.0": [
          {
            "ADDRESS": "0x64D41a7B52CA910f4995b1df33ea68471138374b",
            "OPTIMIZER_RUNS": "1000000",
            "TIMESTAMP": "2023-04-27 20:46:41",
            "CONSTRUCTOR_ARGS": "0x",
            "VERIFIED": "false"
          }
        ]
      }
    },
    "moonriver": {
      "production": {
        "1.0.0": [
          {
            "ADDRESS": "0x64D41a7B52CA910f4995b1df33ea68471138374b",
            "OPTIMIZER_RUNS": "1000000",
            "TIMESTAMP": "2023-04-27 21:26:02",
            "CONSTRUCTOR_ARGS": "0x",
            "VERIFIED": "true"
          }
=======
>>>>>>> 3b16a29c
        ]
      }
    },
    "okx": {
      "production": {
        "1.0.0": [
          {
            "ADDRESS": "0x64D41a7B52CA910f4995b1df33ea68471138374b",
            "OPTIMIZER_RUNS": "1000000",
            "TIMESTAMP": "2023-04-28 11:15:11",
            "CONSTRUCTOR_ARGS": "0x",
            "VERIFIED": "false"
          }
        ]
      }
    },
    "fuse": {
      "production": {
        "1.0.0": [
          {
            "ADDRESS": "0x64D41a7B52CA910f4995b1df33ea68471138374b",
            "OPTIMIZER_RUNS": "1000000",
            "TIMESTAMP": "2023-04-28 12:34:21",
            "CONSTRUCTOR_ARGS": "0x",
            "VERIFIED": "false"
          }
        ]
      }
    },
    "celo": {
      "production": {
        "1.0.0": [
          {
            "ADDRESS": "0x64D41a7B52CA910f4995b1df33ea68471138374b",
            "OPTIMIZER_RUNS": "1000000",
            "TIMESTAMP": "2023-04-28 12:35:32",
            "CONSTRUCTOR_ARGS": "0x",
            "VERIFIED": "false"
          }
        ]
      }
    },
    "cronos": {
      "production": {
        "1.0.0": [
          {
            "ADDRESS": "0x64D41a7B52CA910f4995b1df33ea68471138374b",
            "OPTIMIZER_RUNS": "1000000",
            "TIMESTAMP": "2023-04-28 12:42:01",
            "CONSTRUCTOR_ARGS": "0x",
            "VERIFIED": "false"
          }
        ]
      }
    },
    "velas": {
      "production": {
        "1.0.0": [
          {
            "ADDRESS": "0x64D41a7B52CA910f4995b1df33ea68471138374b",
            "OPTIMIZER_RUNS": "1000000",
            "TIMESTAMP": "2023-04-28 12:42:11",
            "CONSTRUCTOR_ARGS": "0x",
            "VERIFIED": "false"
          }
        ]
      }
    },
    "evmos": {
      "production": {
        "1.0.0": [
          {
            "ADDRESS": "0x64D41a7B52CA910f4995b1df33ea68471138374b",
            "OPTIMIZER_RUNS": "1000000",
            "TIMESTAMP": "2023-04-28 12:45:47",
            "CONSTRUCTOR_ARGS": "0x",
            "VERIFIED": "false"
          }
        ]
      }
    },
    "boba": {
      "production": {
        "1.0.0": [
          {
            "ADDRESS": "0x64D41a7B52CA910f4995b1df33ea68471138374b",
            "OPTIMIZER_RUNS": "1000000",
            "TIMESTAMP": "2023-04-28 12:50:54",
            "CONSTRUCTOR_ARGS": "0x",
            "VERIFIED": "false"
          }
        ]
      }
    },
    "aurora": {
      "production": {
        "1.0.0": [
          {
            "ADDRESS": "0x64D41a7B52CA910f4995b1df33ea68471138374b",
            "OPTIMIZER_RUNS": "1000000",
            "TIMESTAMP": "2023-04-28 13:12:47",
            "CONSTRUCTOR_ARGS": "0x",
            "VERIFIED": "false"
          }
        ]
      }
    },
    "polygon": {
      "production": {
        "1.0.0": [
          {
            "ADDRESS": "0x64D41a7B52CA910f4995b1df33ea68471138374b",
            "OPTIMIZER_RUNS": "1000000",
            "TIMESTAMP": "2023-05-01 15:15:38",
            "CONSTRUCTOR_ARGS": "0x",
            "VERIFIED": "false"
          }
        ]
      }
    }
  },
  "AccessManagerFacet": {
    "optimism": {
      "production": {
        "1.0.0": [
          {
            "ADDRESS": "0xfaA5f885a54D22C8571806fC001E53F0191f5Aff",
            "OPTIMIZER_RUNS": "1000000",
            "TIMESTAMP": "2023-04-12 10:29:26",
            "CONSTRUCTOR_ARGS": "0x",
            "VERIFIED": "true"
          }
        ]
      }
    },
    "arbitrum": {
      "production": {
        "1.0.0": [
          {
            "ADDRESS": "0xfaA5f885a54D22C8571806fC001E53F0191f5Aff",
            "OPTIMIZER_RUNS": "1000000",
            "TIMESTAMP": "2023-04-12 13:48:46",
            "CONSTRUCTOR_ARGS": "0x",
            "VERIFIED": "true"
          }
        ]
      }
    },
    "bsc": {
      "production": {
        "1.0.0": [
          {
            "ADDRESS": "0xfaA5f885a54D22C8571806fC001E53F0191f5Aff",
            "OPTIMIZER_RUNS": "1000000",
            "TIMESTAMP": "2023-04-27 20:03:55",
            "CONSTRUCTOR_ARGS": "0x",
            "VERIFIED": "true"
          }
        ]
      }
    },
    "gnosis": {
      "production": {
        "1.0.0": [
          {
            "ADDRESS": "0xfaA5f885a54D22C8571806fC001E53F0191f5Aff",
            "OPTIMIZER_RUNS": "1000000",
            "TIMESTAMP": "2023-04-27 21:01:23",
            "CONSTRUCTOR_ARGS": "0x",
            "VERIFIED": "false"
          }
        ]
      }
    },
    "moonriver": {
      "production": {
        "1.0.0": [
          {
            "ADDRESS": "0xfaA5f885a54D22C8571806fC001E53F0191f5Aff",
            "OPTIMIZER_RUNS": "1000000",
            "TIMESTAMP": "2023-04-27 21:27:19",
            "CONSTRUCTOR_ARGS": "0x",
            "VERIFIED": "true"
          }
        ]
      }
    },
    "okx": {
      "production": {
        "1.0.0": [
          {
            "ADDRESS": "0xfaA5f885a54D22C8571806fC001E53F0191f5Aff",
            "OPTIMIZER_RUNS": "1000000",
            "TIMESTAMP": "2023-04-28 11:15:32",
            "CONSTRUCTOR_ARGS": "0x",
            "VERIFIED": "false"
          }
        ]
      }
    },
    "fuse": {
      "production": {
        "1.0.0": [
          {
            "ADDRESS": "0xfaA5f885a54D22C8571806fC001E53F0191f5Aff",
            "OPTIMIZER_RUNS": "1000000",
            "TIMESTAMP": "2023-04-28 12:34:37",
            "CONSTRUCTOR_ARGS": "0x",
            "VERIFIED": "false"
          }
        ]
      }
    },
    "celo": {
      "production": {
        "1.0.0": [
          {
            "ADDRESS": "0xfaA5f885a54D22C8571806fC001E53F0191f5Aff",
            "OPTIMIZER_RUNS": "1000000",
            "TIMESTAMP": "2023-04-28 12:36:17",
            "CONSTRUCTOR_ARGS": "0x",
            "VERIFIED": "false"
          }
        ]
      }
    },
    "cronos": {
      "production": {
        "1.0.0": [
          {
            "ADDRESS": "0xfaA5f885a54D22C8571806fC001E53F0191f5Aff",
            "OPTIMIZER_RUNS": "1000000",
            "TIMESTAMP": "2023-04-28 12:42:21",
            "CONSTRUCTOR_ARGS": "0x",
            "VERIFIED": "false"
          }
        ]
      }
    },
    "velas": {
      "production": {
        "1.0.0": [
          {
            "ADDRESS": "0xfaA5f885a54D22C8571806fC001E53F0191f5Aff",
            "OPTIMIZER_RUNS": "1000000",
            "TIMESTAMP": "2023-04-28 12:42:27",
            "CONSTRUCTOR_ARGS": "0x",
            "VERIFIED": "false"
          }
        ]
      }
    },
    "evmos": {
      "production": {
        "1.0.0": [
          {
            "ADDRESS": "0xfaA5f885a54D22C8571806fC001E53F0191f5Aff",
            "OPTIMIZER_RUNS": "1000000",
            "TIMESTAMP": "2023-04-28 12:46:01",
            "CONSTRUCTOR_ARGS": "0x",
            "VERIFIED": "false"
          }
        ]
      }
    },
    "boba": {
      "production": {
        "1.0.0": [
          {
            "ADDRESS": "0xfaA5f885a54D22C8571806fC001E53F0191f5Aff",
            "OPTIMIZER_RUNS": "1000000",
            "TIMESTAMP": "2023-04-28 12:51:14",
            "CONSTRUCTOR_ARGS": "0x",
            "VERIFIED": "false"
          }
        ]
      }
    },
    "aurora": {
      "production": {
        "1.0.0": [
          {
            "ADDRESS": "0xfaA5f885a54D22C8571806fC001E53F0191f5Aff",
            "OPTIMIZER_RUNS": "1000000",
            "TIMESTAMP": "2023-04-28 13:13:02",
            "CONSTRUCTOR_ARGS": "0x",
            "VERIFIED": "false"
          }
        ]
      }
    },
    "polygon": {
      "production": {
        "1.0.0": [
          {
            "ADDRESS": "0xfaA5f885a54D22C8571806fC001E53F0191f5Aff",
            "OPTIMIZER_RUNS": "1000000",
            "TIMESTAMP": "2023-05-01 15:17:21",
            "CONSTRUCTOR_ARGS": "0x",
            "VERIFIED": "false"
          }
        ]
      }
    }
  },
  "WithdrawFacet": {
    "optimism": {
      "production": {
        "1.0.0": [
          {
            "ADDRESS": "0x428C4abf8BB3ECc893bD3E0Be12b0f363c6e81aA",
            "OPTIMIZER_RUNS": "1000000",
            "TIMESTAMP": "2023-04-12 10:29:57",
            "CONSTRUCTOR_ARGS": "0x",
            "VERIFIED": "true"
          }
        ]
      }
    },
    "arbitrum": {
      "production": {
        "1.0.0": [
          {
            "ADDRESS": "0x428C4abf8BB3ECc893bD3E0Be12b0f363c6e81aA",
            "OPTIMIZER_RUNS": "1000000",
            "TIMESTAMP": "2023-04-12 13:49:27",
            "CONSTRUCTOR_ARGS": "0x",
            "VERIFIED": "true"
          }
        ]
      }
    },
    "bsc": {
      "production": {
        "1.0.0": [
          {
            "ADDRESS": "0x428C4abf8BB3ECc893bD3E0Be12b0f363c6e81aA",
            "OPTIMIZER_RUNS": "1000000",
            "TIMESTAMP": "2023-04-27 20:05:14",
            "CONSTRUCTOR_ARGS": "0x",
            "VERIFIED": "true"
          }
        ]
      }
    },
    "moonriver": {
      "production": {
        "1.0.0": [
          {
            "ADDRESS": "0x428C4abf8BB3ECc893bD3E0Be12b0f363c6e81aA",
            "OPTIMIZER_RUNS": "1000000",
            "TIMESTAMP": "2023-04-27 21:28:09",
            "CONSTRUCTOR_ARGS": "0x",
            "VERIFIED": "true"
          }
        ]
      }
    },
    "gnosis": {
      "production": {
        "1.0.0": [
          {
            "ADDRESS": "0x428C4abf8BB3ECc893bD3E0Be12b0f363c6e81aA",
            "OPTIMIZER_RUNS": "1000000",
            "TIMESTAMP": "2023-04-27 21:15:59",
            "CONSTRUCTOR_ARGS": "0x",
            "VERIFIED": "false"
          }
        ]
      }
    },
    "okx": {
      "production": {
        "1.0.0": [
          {
            "ADDRESS": "0x428C4abf8BB3ECc893bD3E0Be12b0f363c6e81aA",
            "OPTIMIZER_RUNS": "1000000",
            "TIMESTAMP": "2023-04-28 11:44:27",
            "CONSTRUCTOR_ARGS": "0x",
            "VERIFIED": "false"
          }
        ]
      }
    },
    "fuse": {
      "production": {
        "1.0.0": [
          {
            "ADDRESS": "0x428C4abf8BB3ECc893bD3E0Be12b0f363c6e81aA",
            "OPTIMIZER_RUNS": "1000000",
            "TIMESTAMP": "2023-04-28 12:34:52",
            "CONSTRUCTOR_ARGS": "0x",
            "VERIFIED": "false"
          }
        ]
      }
    },
    "celo": {
      "production": {
        "1.0.0": [
          {
            "ADDRESS": "0x428C4abf8BB3ECc893bD3E0Be12b0f363c6e81aA",
            "OPTIMIZER_RUNS": "1000000",
            "TIMESTAMP": "2023-04-28 12:37:14",
            "CONSTRUCTOR_ARGS": "0x",
            "VERIFIED": "false"
          }
        ]
      }
    },
    "cronos": {
      "production": {
        "1.0.0": [
          {
            "ADDRESS": "0x428C4abf8BB3ECc893bD3E0Be12b0f363c6e81aA",
            "OPTIMIZER_RUNS": "1000000",
            "TIMESTAMP": "2023-04-28 12:42:41",
            "CONSTRUCTOR_ARGS": "0x",
            "VERIFIED": "false"
          }
        ]
      }
    },
    "velas": {
      "production": {
        "1.0.0": [
          {
            "ADDRESS": "0x428C4abf8BB3ECc893bD3E0Be12b0f363c6e81aA",
            "OPTIMIZER_RUNS": "1000000",
            "TIMESTAMP": "2023-04-28 12:42:48",
            "CONSTRUCTOR_ARGS": "0x",
            "VERIFIED": "false"
          }
        ]
      }
    },
    "evmos": {
      "production": {
        "1.0.0": [
          {
            "ADDRESS": "0x428C4abf8BB3ECc893bD3E0Be12b0f363c6e81aA",
            "OPTIMIZER_RUNS": "1000000",
            "TIMESTAMP": "2023-04-28 12:46:15",
            "CONSTRUCTOR_ARGS": "0x",
            "VERIFIED": "false"
          }
        ]
      }
    },
    "boba": {
      "production": {
        "1.0.0": [
          {
            "ADDRESS": "0x428C4abf8BB3ECc893bD3E0Be12b0f363c6e81aA",
            "OPTIMIZER_RUNS": "1000000",
            "TIMESTAMP": "2023-04-28 12:51:35",
            "CONSTRUCTOR_ARGS": "0x",
            "VERIFIED": "false"
          }
        ]
      }
    },
    "aurora": {
      "production": {
        "1.0.0": [
          {
            "ADDRESS": "0x428C4abf8BB3ECc893bD3E0Be12b0f363c6e81aA",
            "OPTIMIZER_RUNS": "1000000",
            "TIMESTAMP": "2023-04-28 13:13:17",
            "CONSTRUCTOR_ARGS": "0x",
            "VERIFIED": "false"
          }
        ]
      }
    },
    "polygon": {
      "production": {
        "1.0.0": [
          {
            "ADDRESS": "0x428C4abf8BB3ECc893bD3E0Be12b0f363c6e81aA",
            "OPTIMIZER_RUNS": "1000000",
            "TIMESTAMP": "2023-05-01 15:17:42",
            "CONSTRUCTOR_ARGS": "0x",
            "VERIFIED": "false"
          }
        ]
      }
    }
  },
  "PeripheryRegistryFacet": {
    "optimism": {
      "production": {
        "1.0.0": [
          {
            "ADDRESS": "0x2EfC66F1ff37fc5277De5526Ab5CB7650f2DD518",
            "OPTIMIZER_RUNS": "1000000",
            "TIMESTAMP": "2023-04-12 10:30:32",
            "CONSTRUCTOR_ARGS": "0x",
            "VERIFIED": "true"
          }
        ]
      }
    },
    "arbitrum": {
      "production": {
        "1.0.0": [
          {
            "ADDRESS": "0x2EfC66F1ff37fc5277De5526Ab5CB7650f2DD518",
            "OPTIMIZER_RUNS": "1000000",
            "TIMESTAMP": "2023-04-12 13:50:07",
            "CONSTRUCTOR_ARGS": "0x",
            "VERIFIED": "true"
          }
        ]
      }
    },
    "bsc": {
      "production": {
        "1.0.0": [
          {
            "ADDRESS": "0x2EfC66F1ff37fc5277De5526Ab5CB7650f2DD518",
            "OPTIMIZER_RUNS": "1000000",
            "TIMESTAMP": "2023-04-27 20:06:09",
            "CONSTRUCTOR_ARGS": "0x",
            "VERIFIED": "true"
          }
        ]
      }
    },
    "moonriver": {
      "production": {
        "1.0.0": [
          {
            "ADDRESS": "0x2EfC66F1ff37fc5277De5526Ab5CB7650f2DD518",
            "OPTIMIZER_RUNS": "1000000",
            "TIMESTAMP": "2023-04-27 21:28:59",
            "CONSTRUCTOR_ARGS": "0x",
            "VERIFIED": "true"
          }
        ]
      }
    },
    "gnosis": {
      "production": {
        "1.0.0": [
          {
            "ADDRESS": "0x2EfC66F1ff37fc5277De5526Ab5CB7650f2DD518",
            "OPTIMIZER_RUNS": "1000000",
            "TIMESTAMP": "2023-04-27 21:31:15",
            "CONSTRUCTOR_ARGS": "0x",
            "VERIFIED": "false"
          }
        ]
      }
    },
    "okx": {
      "production": {
        "1.0.0": [
          {
            "ADDRESS": "0x2EfC66F1ff37fc5277De5526Ab5CB7650f2DD518",
            "OPTIMIZER_RUNS": "1000000",
            "TIMESTAMP": "2023-04-28 11:44:47",
            "CONSTRUCTOR_ARGS": "0x",
            "VERIFIED": "false"
          }
        ]
      }
    },
    "fuse": {
      "production": {
        "1.0.0": [
          {
            "ADDRESS": "0x2EfC66F1ff37fc5277De5526Ab5CB7650f2DD518",
            "OPTIMIZER_RUNS": "1000000",
            "TIMESTAMP": "2023-04-28 12:35:09",
            "CONSTRUCTOR_ARGS": "0x",
            "VERIFIED": "false"
          }
        ]
      }
    },
    "celo": {
      "production": {
        "1.0.0": [
          {
            "ADDRESS": "0x2EfC66F1ff37fc5277De5526Ab5CB7650f2DD518",
            "OPTIMIZER_RUNS": "1000000",
            "TIMESTAMP": "2023-04-28 12:38:04",
            "CONSTRUCTOR_ARGS": "0x",
            "VERIFIED": "false"
          }
        ]
      }
    },
    "cronos": {
      "production": {
        "1.0.0": [
          {
            "ADDRESS": "0x2EfC66F1ff37fc5277De5526Ab5CB7650f2DD518",
            "OPTIMIZER_RUNS": "1000000",
            "TIMESTAMP": "2023-04-28 12:43:07",
            "CONSTRUCTOR_ARGS": "0x",
            "VERIFIED": "false"
          }
        ]
      }
    },
    "velas": {
      "production": {
        "1.0.0": [
          {
            "ADDRESS": "0x2EfC66F1ff37fc5277De5526Ab5CB7650f2DD518",
            "OPTIMIZER_RUNS": "1000000",
            "TIMESTAMP": "2023-04-28 12:43:09",
            "CONSTRUCTOR_ARGS": "0x",
            "VERIFIED": "false"
          }
        ]
      }
    },
    "evmos": {
      "production": {
        "1.0.0": [
          {
            "ADDRESS": "0x2EfC66F1ff37fc5277De5526Ab5CB7650f2DD518",
            "OPTIMIZER_RUNS": "1000000",
            "TIMESTAMP": "2023-04-28 12:46:29",
            "CONSTRUCTOR_ARGS": "0x",
            "VERIFIED": "false"
          }
        ]
      }
    },
    "boba": {
      "production": {
        "1.0.0": [
          {
            "ADDRESS": "0x2EfC66F1ff37fc5277De5526Ab5CB7650f2DD518",
            "OPTIMIZER_RUNS": "1000000",
            "TIMESTAMP": "2023-04-28 12:51:56",
            "CONSTRUCTOR_ARGS": "0x",
            "VERIFIED": "false"
          }
        ]
      }
    },
    "aurora": {
      "production": {
        "1.0.0": [
          {
            "ADDRESS": "0x2EfC66F1ff37fc5277De5526Ab5CB7650f2DD518",
            "OPTIMIZER_RUNS": "1000000",
            "TIMESTAMP": "2023-04-28 13:13:38",
            "CONSTRUCTOR_ARGS": "0x",
            "VERIFIED": "false"
          }
        ]
      }
    },
    "polygon": {
      "production": {
        "1.0.0": [
          {
            "ADDRESS": "0x2EfC66F1ff37fc5277De5526Ab5CB7650f2DD518",
            "OPTIMIZER_RUNS": "1000000",
            "TIMESTAMP": "2023-05-01 15:17:59",
            "CONSTRUCTOR_ARGS": "0x",
            "VERIFIED": "false"
          }
        ]
      }
    }
  },
  "LiFiDiamondImmutable": {
    "optimism": {
      "production": {
        "1.0.0": [
          {
            "ADDRESS": "0x9b11bc9FAc17c058CAB6286b0c785bE6a65492EF",
            "OPTIMIZER_RUNS": "1000000",
            "TIMESTAMP": "2023-04-12 10:31:33",
            "CONSTRUCTOR_ARGS": "0x00000000000000000000000011f11121df7256c40339393b0fb045321022ce44000000000000000000000000f1d67e1dddc87e2858c87ebd5b19f99a4e297541",
            "VERIFIED": "true"
          }
        ]
      }
    },
    "arbitrum": {
      "production": {
        "1.0.0": [
          {
            "ADDRESS": "0x9b11bc9FAc17c058CAB6286b0c785bE6a65492EF",
            "OPTIMIZER_RUNS": "1000000",
            "TIMESTAMP": "2023-04-12 13:51:29",
            "CONSTRUCTOR_ARGS": "0x00000000000000000000000011f11121df7256c40339393b0fb045321022ce44000000000000000000000000f1d67e1dddc87e2858c87ebd5b19f99a4e297541",
            "VERIFIED": "true"
          }
        ]
      }
    },
    "bsc": {
      "production": {
        "1.0.0": [
          {
            "ADDRESS": "0x9b11bc9FAc17c058CAB6286b0c785bE6a65492EF",
            "OPTIMIZER_RUNS": "1000000",
            "TIMESTAMP": "2023-04-27 20:07:06",
            "CONSTRUCTOR_ARGS": "0x00000000000000000000000011f11121df7256c40339393b0fb045321022ce44000000000000000000000000f1d67e1dddc87e2858c87ebd5b19f99a4e297541",
            "VERIFIED": "true"
          }
        ]
      }
    },
    "moonriver": {
      "production": {
        "1.0.0": [
          {
            "ADDRESS": "0x9b11bc9FAc17c058CAB6286b0c785bE6a65492EF",
            "OPTIMIZER_RUNS": "1000000",
            "TIMESTAMP": "2023-04-27 21:29:51",
            "CONSTRUCTOR_ARGS": "0x00000000000000000000000011f11121df7256c40339393b0fb045321022ce44000000000000000000000000f1d67e1dddc87e2858c87ebd5b19f99a4e297541",
            "VERIFIED": "true"
          }
        ]
      }
    },
    "moonbeam": {
      "production": {
        "1.0.0": [
          {
            "ADDRESS": "0x9b11bc9FAc17c058CAB6286b0c785bE6a65492EF",
            "OPTIMIZER_RUNS": "1000000",
            "TIMESTAMP": "2023-04-27 21:29:51",
            "CONSTRUCTOR_ARGS": "0x00000000000000000000000011f11121df7256c40339393b0fb045321022ce44000000000000000000000000f1d67e1dddc87e2858c87ebd5b19f99a4e297541",
            "VERIFIED": "false"
          }
        ]
      }
    },
    "okx": {
      "production": {
        "1.0.0": [
          {
            "ADDRESS": "0x9b11bc9FAc17c058CAB6286b0c785bE6a65492EF",
            "OPTIMIZER_RUNS": "1000000",
            "TIMESTAMP": "2023-04-28 11:45:08",
            "CONSTRUCTOR_ARGS": "0x00000000000000000000000011f11121df7256c40339393b0fb045321022ce44000000000000000000000000f1d67e1dddc87e2858c87ebd5b19f99a4e297541",
            "VERIFIED": "false"
          }
        ]
      }
    },
    "fuse": {
      "production": {
        "1.0.0": [
          {
            "ADDRESS": "0x9b11bc9FAc17c058CAB6286b0c785bE6a65492EF",
            "OPTIMIZER_RUNS": "1000000",
            "TIMESTAMP": "2023-04-28 12:35:24",
            "CONSTRUCTOR_ARGS": "0x00000000000000000000000011f11121df7256c40339393b0fb045321022ce44000000000000000000000000f1d67e1dddc87e2858c87ebd5b19f99a4e297541",
            "VERIFIED": "false"
          }
        ]
      }
    },
    "celo": {
      "production": {
        "1.0.0": [
          {
            "ADDRESS": "0x9b11bc9FAc17c058CAB6286b0c785bE6a65492EF",
            "OPTIMIZER_RUNS": "1000000",
            "TIMESTAMP": "2023-04-28 12:38:48",
            "CONSTRUCTOR_ARGS": "0x00000000000000000000000011f11121df7256c40339393b0fb045321022ce44000000000000000000000000f1d67e1dddc87e2858c87ebd5b19f99a4e297541",
            "VERIFIED": "false"
          }
        ]
      }
    },
    "cronos": {
      "production": {
        "1.0.0": [
          {
            "ADDRESS": "0x9b11bc9FAc17c058CAB6286b0c785bE6a65492EF",
            "OPTIMIZER_RUNS": "1000000",
            "TIMESTAMP": "2023-04-28 12:43:27",
            "CONSTRUCTOR_ARGS": "0x00000000000000000000000011f11121df7256c40339393b0fb045321022ce44000000000000000000000000f1d67e1dddc87e2858c87ebd5b19f99a4e297541",
            "VERIFIED": "false"
          }
        ]
      }
    },
    "velas": {
      "production": {
        "1.0.0": [
          {
            "ADDRESS": "0x9b11bc9FAc17c058CAB6286b0c785bE6a65492EF",
            "OPTIMIZER_RUNS": "1000000",
            "TIMESTAMP": "2023-04-28 12:43:30",
            "CONSTRUCTOR_ARGS": "0x00000000000000000000000011f11121df7256c40339393b0fb045321022ce44000000000000000000000000f1d67e1dddc87e2858c87ebd5b19f99a4e297541",
            "VERIFIED": "false"
          }
        ]
      }
    },
    "evmos": {
      "production": {
        "1.0.0": [
          {
            "ADDRESS": "0x9b11bc9FAc17c058CAB6286b0c785bE6a65492EF",
            "OPTIMIZER_RUNS": "1000000",
            "TIMESTAMP": "2023-04-28 12:46:51",
            "CONSTRUCTOR_ARGS": "0x00000000000000000000000011f11121df7256c40339393b0fb045321022ce44000000000000000000000000f1d67e1dddc87e2858c87ebd5b19f99a4e297541",
            "VERIFIED": "false"
          }
        ]
      }
    },
    "boba": {
      "production": {
        "1.0.0": [
          {
            "ADDRESS": "0x9b11bc9FAc17c058CAB6286b0c785bE6a65492EF",
            "OPTIMIZER_RUNS": "1000000",
            "TIMESTAMP": "2023-04-28 12:52:19",
            "CONSTRUCTOR_ARGS": "0x00000000000000000000000011f11121df7256c40339393b0fb045321022ce44000000000000000000000000f1d67e1dddc87e2858c87ebd5b19f99a4e297541",
            "VERIFIED": "false"
          }
        ]
      }
    },
    "aurora": {
      "production": {
        "1.0.0": [
          {
            "ADDRESS": "0x9b11bc9FAc17c058CAB6286b0c785bE6a65492EF",
            "OPTIMIZER_RUNS": "1000000",
            "TIMESTAMP": "2023-04-28 13:13:59",
            "CONSTRUCTOR_ARGS": "0x00000000000000000000000011f11121df7256c40339393b0fb045321022ce44000000000000000000000000f1d67e1dddc87e2858c87ebd5b19f99a4e297541",
            "VERIFIED": "false"
          }
        ]
      }
    },
    "polygon": {
      "production": {
        "1.0.0": [
          {
            "ADDRESS": "0x9b11bc9FAc17c058CAB6286b0c785bE6a65492EF",
            "OPTIMIZER_RUNS": "1000000",
            "TIMESTAMP": "2023-05-01 15:18:19",
            "CONSTRUCTOR_ARGS": "0x00000000000000000000000011f11121df7256c40339393b0fb045321022ce44000000000000000000000000f1d67e1dddc87e2858c87ebd5b19f99a4e297541",
            "VERIFIED": "false"
          }
        ]
      }
    }
  },
  "AcrossFacet": {
    "optimism": {
      "production": {
        "1.0.0": [
          {
            "ADDRESS": "0xCd063F35ed6f6d9B036284475B7779FdCf1Dd76C",
            "OPTIMIZER_RUNS": "1000000",
            "TIMESTAMP": "2023-04-12 10:41:11",
            "CONSTRUCTOR_ARGS": "0x000000000000000000000000a420b2d1c0841415a695b81e5b867bcd07dff8c90000000000000000000000004200000000000000000000000000000000000006",
            "VERIFIED": "true"
          }
        ],
        "1.0.3": [
          {
            "ADDRESS": "0xb0199ce3c4fD19aF0AdCbe8C589ea1f699c295fb",
            "OPTIMIZER_RUNS": "1000000",
            "TIMESTAMP": "2023-04-27 19:55:48",
            "CONSTRUCTOR_ARGS": "0x000000000000000000000000a420b2d1c0841415a695b81e5b867bcd07dff8c90000000000000000000000004200000000000000000000000000000000000006",
            "VERIFIED": "false"
          }
        ]
      }
    },
    "arbitrum": {
      "production": {
        "1.0.0": [
          {
            "ADDRESS": "0xCd063F35ed6f6d9B036284475B7779FdCf1Dd76C",
            "OPTIMIZER_RUNS": "1000000",
            "TIMESTAMP": "2023-04-12 13:58:41",
            "CONSTRUCTOR_ARGS": "0x000000000000000000000000b88690461ddbab6f04dfad7df66b7725942feb9c00000000000000000000000082af49447d8a07e3bd95bd0d56f35241523fbab1",
            "VERIFIED": "true"
          }
        ]
      }
    },
    "mumbai": {
      "production": {
        "1.0.0": [
          {
            "ADDRESS": "0x67c40A4da7B00B68bA6DE2D33B9af6A693F3d8C5",
            "OPTIMIZER_RUNS": "1000000",
            "TIMESTAMP": "2023-04-17 16:48:25",
            "CONSTRUCTOR_ARGS": "0x000000000000000000000000fd9e2642a170add10f53ee14a93fcf2f31924944000000000000000000000000a6fa4fb5f76172d178d61b04b0ecd319c5d1c0aa",
            "VERIFIED": "false"
          }
        ],
        "1.0.1": [
          {
            "ADDRESS": "0x2fd02891d6f00Fb0eF80ec57a0Abf3cFAC333d69",
            "OPTIMIZER_RUNS": "1000000",
            "TIMESTAMP": "2023-04-17 16:57:40",
            "CONSTRUCTOR_ARGS": "0x000000000000000000000000fd9e2642a170add10f53ee14a93fcf2f31924944000000000000000000000000a6fa4fb5f76172d178d61b04b0ecd319c5d1c0aa",
            "VERIFIED": "false"
          }
        ],
        "1.0.2": [
          {
            "ADDRESS": "0x78B01d765BEEd6a397C7312a3655c4Ab66d45008",
            "OPTIMIZER_RUNS": "1000000",
            "TIMESTAMP": "2023-04-17 17:01:26",
            "CONSTRUCTOR_ARGS": "0x000000000000000000000000fd9e2642a170add10f53ee14a93fcf2f31924944000000000000000000000000a6fa4fb5f76172d178d61b04b0ecd319c5d1c0aa",
            "VERIFIED": "false"
          }
        ],
        "1.0.3": [
          {
            "ADDRESS": "0xC7d7B3F512B6b908b2ce75c6ebe5AC230537Db6e",
            "OPTIMIZER_RUNS": "1000000",
            "TIMESTAMP": "2023-04-17 17:04:06",
            "CONSTRUCTOR_ARGS": "0x000000000000000000000000fd9e2642a170add10f53ee14a93fcf2f31924944000000000000000000000000a6fa4fb5f76172d178d61b04b0ecd319c5d1c0aa",
            "VERIFIED": "false"
          }
        ],
        "1.0.4": [
          {
            "ADDRESS": "0x3a05C2920a54D97a6a831862006Bd0033C1f0AFA",
            "OPTIMIZER_RUNS": "1000000",
            "TIMESTAMP": "2023-04-17 17:07:55",
            "CONSTRUCTOR_ARGS": "0x000000000000000000000000fd9e2642a170add10f53ee14a93fcf2f31924944000000000000000000000000a6fa4fb5f76172d178d61b04b0ecd319c5d1c0aa",
            "VERIFIED": "false"
          }
        ]
      }
    },
    "boba": {
      "production": {
        "1.0.3": [
          {
            "ADDRESS": "0xb0199ce3c4fD19aF0AdCbe8C589ea1f699c295fb",
            "OPTIMIZER_RUNS": "1000000",
            "TIMESTAMP": "2023-05-01 13:05:19",
            "CONSTRUCTOR_ARGS": "0x000000000000000000000000bbc6009feffc27ce705322832cb2068f8c1e0a58000000000000000000000000deaddeaddeaddeaddeaddeaddeaddeaddead0000",
            "VERIFIED": "false"
          }
        ]
      }
    },
    "polygon": {
      "production": {
        "1.0.3": [
          {
            "ADDRESS": "0xb0199ce3c4fD19aF0AdCbe8C589ea1f699c295fb",
            "OPTIMIZER_RUNS": "1000000",
            "TIMESTAMP": "2023-05-01 16:53:47",
            "CONSTRUCTOR_ARGS": "0x00000000000000000000000069b5c72837769ef1e7c164abc6515dcff217f9200000000000000000000000007ceb23fd6bc0add59e62ac25578270cff1b9f619",
            "VERIFIED": "false"
          }
        ]
      }
    }
  },
  "CBridgeFacet": {
    "optimism": {
      "production": {
        "1.0.0": [
          {
            "ADDRESS": "0xA1Edc2eD671Dfa77eD2dCD2ee012F82e4807A75a",
            "OPTIMIZER_RUNS": "1000000",
            "TIMESTAMP": "2023-04-12 10:44:22",
            "CONSTRUCTOR_ARGS": "0x0000000000000000000000009d39fc627a6d9d9f8c831c16995b209548cc3401",
            "VERIFIED": "true"
          }
        ]
      }
    },
    "arbitrum": {
      "production": {
        "1.0.0": [
          {
            "ADDRESS": "0xA1Edc2eD671Dfa77eD2dCD2ee012F82e4807A75a",
            "OPTIMIZER_RUNS": "1000000",
            "TIMESTAMP": "2023-04-12 14:01:40",
            "CONSTRUCTOR_ARGS": "0x0000000000000000000000001619de6b6b20ed217a58d00f37b9d47c7663feca",
            "VERIFIED": "true"
          }
        ]
      }
    },
    "mainnet": {
      "production": {
        "1.0.0": [
          {
            "ADDRESS": "0xA1Edc2eD671Dfa77eD2dCD2ee012F82e4807A75a",
            "OPTIMIZER_RUNS": "1000000",
            "TIMESTAMP": "2023-04-28 15:12:04",
            "CONSTRUCTOR_ARGS": "0x0000000000000000000000005427fefa711eff984124bfbb1ab6fbf5e3da1820",
            "VERIFIED": "false"
          }
        ]
      }
    },
    "bsc": {
      "production": {
        "1.0.0": [
          {
            "ADDRESS": "0xA1Edc2eD671Dfa77eD2dCD2ee012F82e4807A75a",
            "OPTIMIZER_RUNS": "1000000",
            "TIMESTAMP": "2023-04-28 16:46:50",
            "CONSTRUCTOR_ARGS": "0x000000000000000000000000dd90e5e87a2081dcf0391920868ebc2ffb81a1af",
            "VERIFIED": "false"
          }
        ]
      }
    },
    "gnosis": {
      "production": {
        "1.0.0": [
          {
            "ADDRESS": "0xA1Edc2eD671Dfa77eD2dCD2ee012F82e4807A75a",
            "OPTIMIZER_RUNS": "1000000",
            "TIMESTAMP": "2023-04-28 16:50:25",
            "CONSTRUCTOR_ARGS": "0x0000000000000000000000003795c36e7d12a8c252a20c5a7b455f7c57b60283",
            "VERIFIED": "false"
          }
        ]
      }
    },
    "fantom": {
      "production": {
        "1.0.0": [
          {
            "ADDRESS": "0xA1Edc2eD671Dfa77eD2dCD2ee012F82e4807A75a",
            "OPTIMIZER_RUNS": "1000000",
            "TIMESTAMP": "2023-04-28 17:07:06",
            "CONSTRUCTOR_ARGS": "0x000000000000000000000000374b8a9f3ec5eb2d97eca84ea27aca45aa1c57ef",
            "VERIFIED": "false"
          }
        ]
      }
    },
    "okx": {
      "production": {
        "1.0.0": [
          {
            "ADDRESS": "0xA1Edc2eD671Dfa77eD2dCD2ee012F82e4807A75a",
            "OPTIMIZER_RUNS": "1000000",
            "TIMESTAMP": "2023-04-28 17:37:10",
            "CONSTRUCTOR_ARGS": "0x0000000000000000000000006a2d262d56735dba19dd70682b39f6be9a931d98",
            "VERIFIED": "false"
          }
        ]
      }
    },
    "moonriver": {
      "production": {
        "1.0.0": [
          {
            "ADDRESS": "0xA1Edc2eD671Dfa77eD2dCD2ee012F82e4807A75a",
            "OPTIMIZER_RUNS": "1000000",
            "TIMESTAMP": "2023-04-28 17:41:55",
            "CONSTRUCTOR_ARGS": "0x000000000000000000000000841ce48f9446c8e281d3f1444cb859b4a6d0738c",
            "VERIFIED": "false"
          }
        ]
      }
    },
    "celo": {
      "production": {
        "1.0.0": [
          {
            "ADDRESS": "0xA1Edc2eD671Dfa77eD2dCD2ee012F82e4807A75a",
            "OPTIMIZER_RUNS": "1000000",
            "TIMESTAMP": "2023-04-28 17:48:04",
            "CONSTRUCTOR_ARGS": "0x000000000000000000000000bb7684cc5408f4dd0921e5c2cadd547b8f1ad573",
            "VERIFIED": "false"
          }
        ]
      }
    },
    "evmos": {
      "production": {
        "1.0.0": [
          {
            "ADDRESS": "0xA1Edc2eD671Dfa77eD2dCD2ee012F82e4807A75a",
            "OPTIMIZER_RUNS": "1000000",
            "TIMESTAMP": "2023-04-28 18:16:28",
            "CONSTRUCTOR_ARGS": "0x0000000000000000000000005f52b9d1c0853da636e178169e6b426e4ccfa813",
            "VERIFIED": "false"
          }
        ]
      }
    },
    "aurora": {
      "production": {
        "1.0.0": [
          {
            "ADDRESS": "0xA1Edc2eD671Dfa77eD2dCD2ee012F82e4807A75a",
            "OPTIMIZER_RUNS": "1000000",
            "TIMESTAMP": "2023-05-01 13:03:52",
            "CONSTRUCTOR_ARGS": "0x000000000000000000000000841ce48f9446c8e281d3f1444cb859b4a6d0738c",
            "VERIFIED": "false"
          }
        ]
      }
    },
    "boba": {
      "production": {
        "1.0.0": [
          {
            "ADDRESS": "0xA1Edc2eD671Dfa77eD2dCD2ee012F82e4807A75a",
            "OPTIMIZER_RUNS": "1000000",
            "TIMESTAMP": "2023-05-01 13:06:11",
            "CONSTRUCTOR_ARGS": "0x000000000000000000000000841ce48f9446c8e281d3f1444cb859b4a6d0738c",
            "VERIFIED": "false"
          }
        ]
      }
    },
    "polygon": {
      "production": {
        "1.0.0": [
          {
            "ADDRESS": "0xA1Edc2eD671Dfa77eD2dCD2ee012F82e4807A75a",
            "OPTIMIZER_RUNS": "1000000",
            "TIMESTAMP": "2023-05-01 15:20:37",
            "CONSTRUCTOR_ARGS": "0x00000000000000000000000088dcdc47d2f83a99cf0000fdf667a468bb958a78",
            "VERIFIED": "false"
          }
        ]
      }
    }
  },
  "GenericSwapFacet": {
    "optimism": {
      "production": {
        "1.0.0": [
          {
            "ADDRESS": "0x2fF4484bcaEf13e4a1Db84E6af882c9d66c97e3F",
            "OPTIMIZER_RUNS": "1000000",
            "TIMESTAMP": "2023-04-12 10:46:36",
            "CONSTRUCTOR_ARGS": "0x",
            "VERIFIED": "true"
          }
        ]
      }
    },
    "arbitrum": {
      "production": {
        "1.0.0": [
          {
            "ADDRESS": "0x2fF4484bcaEf13e4a1Db84E6af882c9d66c97e3F",
            "OPTIMIZER_RUNS": "1000000",
            "TIMESTAMP": "2023-04-12 14:03:46",
            "CONSTRUCTOR_ARGS": "0x",
            "VERIFIED": "true"
          }
        ]
      }
    },
    "mainnet": {
      "production": {
        "1.0.0": [
          {
            "ADDRESS": "0x2fF4484bcaEf13e4a1Db84E6af882c9d66c97e3F",
            "OPTIMIZER_RUNS": "1000000",
            "TIMESTAMP": "2023-04-28 15:18:46",
            "CONSTRUCTOR_ARGS": "0x",
            "VERIFIED": "false"
          }
        ]
      }
    },
    "bsc": {
      "production": {
        "1.0.0": [
          {
            "ADDRESS": "0x2fF4484bcaEf13e4a1Db84E6af882c9d66c97e3F",
            "OPTIMIZER_RUNS": "1000000",
            "TIMESTAMP": "2023-04-28 16:47:30",
            "CONSTRUCTOR_ARGS": "0x",
            "VERIFIED": "false"
          }
        ]
      }
    },
    "gnosis": {
      "production": {
        "1.0.0": [
          {
            "ADDRESS": "0x2fF4484bcaEf13e4a1Db84E6af882c9d66c97e3F",
            "OPTIMIZER_RUNS": "1000000",
            "TIMESTAMP": "2023-04-28 16:51:14",
            "CONSTRUCTOR_ARGS": "0x",
            "VERIFIED": "false"
          }
        ]
      }
    },
    "fantom": {
      "production": {
        "1.0.0": [
          {
            "ADDRESS": "0x2fF4484bcaEf13e4a1Db84E6af882c9d66c97e3F",
            "OPTIMIZER_RUNS": "1000000",
            "TIMESTAMP": "2023-04-28 17:10:26",
            "CONSTRUCTOR_ARGS": "0x",
            "VERIFIED": "false"
          }
        ]
      }
    },
    "moonriver": {
      "production": {
        "1.0.0": [
          {
            "ADDRESS": "0x2fF4484bcaEf13e4a1Db84E6af882c9d66c97e3F",
            "OPTIMIZER_RUNS": "1000000",
            "TIMESTAMP": "2023-04-28 17:42:56",
            "CONSTRUCTOR_ARGS": "0x",
            "VERIFIED": "false"
          }
        ]
      }
    },
    "fuse": {
      "production": {
        "1.0.0": [
          {
            "ADDRESS": "0x2fF4484bcaEf13e4a1Db84E6af882c9d66c97e3F",
            "OPTIMIZER_RUNS": "1000000",
            "TIMESTAMP": "2023-04-28 17:48:55",
            "CONSTRUCTOR_ARGS": "0x",
            "VERIFIED": "false"
          }
        ]
      }
    },
    "celo": {
      "production": {
        "1.0.0": [
          {
            "ADDRESS": "0x2fF4484bcaEf13e4a1Db84E6af882c9d66c97e3F",
            "OPTIMIZER_RUNS": "1000000",
            "TIMESTAMP": "2023-04-28 17:49:59",
            "CONSTRUCTOR_ARGS": "0x",
            "VERIFIED": "false"
          }
        ]
      }
    },
    "cronos": {
      "production": {
        "1.0.0": [
          {
            "ADDRESS": "0x2fF4484bcaEf13e4a1Db84E6af882c9d66c97e3F",
            "OPTIMIZER_RUNS": "1000000",
            "TIMESTAMP": "2023-04-28 18:03:19",
            "CONSTRUCTOR_ARGS": "0x",
            "VERIFIED": "false"
          }
        ]
      }
    },
    "okx": {
      "production": {
        "1.0.0": [
          {
            "ADDRESS": "0x2fF4484bcaEf13e4a1Db84E6af882c9d66c97e3F",
            "OPTIMIZER_RUNS": "1000000",
            "TIMESTAMP": "2023-04-28 18:06:46",
            "CONSTRUCTOR_ARGS": "0x",
            "VERIFIED": "false"
          }
        ]
      }
    },
    "velas": {
      "production": {
        "1.0.0": [
          {
            "ADDRESS": "0x2fF4484bcaEf13e4a1Db84E6af882c9d66c97e3F",
            "OPTIMIZER_RUNS": "1000000",
            "TIMESTAMP": "2023-04-28 18:10:38",
            "CONSTRUCTOR_ARGS": "0x",
            "VERIFIED": "false"
          }
        ]
      }
    },
    "evmos": {
      "production": {
        "1.0.0": [
          {
            "ADDRESS": "0x2fF4484bcaEf13e4a1Db84E6af882c9d66c97e3F",
            "OPTIMIZER_RUNS": "1000000",
            "TIMESTAMP": "2023-04-28 18:17:08",
            "CONSTRUCTOR_ARGS": "0x",
            "VERIFIED": "false"
          }
        ]
      }
    },
    "aurora": {
      "production": {
        "1.0.0": [
          {
            "ADDRESS": "0x2fF4484bcaEf13e4a1Db84E6af882c9d66c97e3F",
            "OPTIMIZER_RUNS": "1000000",
            "TIMESTAMP": "2023-05-01 13:06:29",
            "CONSTRUCTOR_ARGS": "0x",
            "VERIFIED": "false"
          }
        ]
      }
    },
    "boba": {
      "production": {
        "1.0.0": [
          {
            "ADDRESS": "0x2fF4484bcaEf13e4a1Db84E6af882c9d66c97e3F",
            "OPTIMIZER_RUNS": "1000000",
            "TIMESTAMP": "2023-05-01 13:10:26",
            "CONSTRUCTOR_ARGS": "0x",
            "VERIFIED": "false"
          }
        ]
      }
    },
    "polygon": {
      "production": {
        "1.0.0": [
          {
            "ADDRESS": "0x2fF4484bcaEf13e4a1Db84E6af882c9d66c97e3F",
            "OPTIMIZER_RUNS": "1000000",
            "TIMESTAMP": "2023-05-01 15:21:03",
            "CONSTRUCTOR_ARGS": "0x",
            "VERIFIED": "false"
          }
        ]
      }
    }
  },
  "HopFacetOptimized": {
    "optimism": {
      "production": {
        "1.0.0": [
          {
            "ADDRESS": "0x5459Fe34F4B391938C45C909F62aD7E12978bD8F",
            "OPTIMIZER_RUNS": "1000000",
            "TIMESTAMP": "2023-04-27 20:11:00",
            "CONSTRUCTOR_ARGS": "0x",
            "VERIFIED": "false"
          }
        ]
      }
    },
    "arbitrum": {
      "production": {
        "1.0.0": [
          {
            "ADDRESS": "0xc21228EFF985D5648DBe46B986653CE66f9F7B7B",
            "OPTIMIZER_RUNS": "1000000",
            "TIMESTAMP": "2023-04-12 14:05:40",
            "CONSTRUCTOR_ARGS": "0x",
            "VERIFIED": "true"
          }
        ]
      }
    },
    "mainnet": {
      "production": {
        "1.0.0": [
          {
            "ADDRESS": "0x5459Fe34F4B391938C45C909F62aD7E12978bD8F",
            "OPTIMIZER_RUNS": "1000000",
            "TIMESTAMP": "2023-04-28 15:23:13",
            "CONSTRUCTOR_ARGS": "0x",
            "VERIFIED": "false"
          }
        ]
      }
    }
  },
  "HopFacet": {
    "optimism": {
      "production": {
        "1.0.0": [
          {
            "ADDRESS": "0x98DbA11bea75Ef4616BBd81572aF4456DE05CC16",
            "OPTIMIZER_RUNS": "1000000",
            "TIMESTAMP": "2023-04-27 21:22:08",
            "CONSTRUCTOR_ARGS": "0x",
            "VERIFIED": "false"
          }
        ]
      }
    },
    "arbitrum": {
      "production": {
        "1.0.0": [
          {
            "ADDRESS": "0x98DbA11bea75Ef4616BBd81572aF4456DE05CC16",
            "OPTIMIZER_RUNS": "1000000",
            "TIMESTAMP": "2023-04-27 19:56:25",
            "CONSTRUCTOR_ARGS": "0x",
            "VERIFIED": "false"
          }
        ]
      }
    },
    "mainnet": {
      "production": {
        "1.0.0": [
          {
            "ADDRESS": "0x98DbA11bea75Ef4616BBd81572aF4456DE05CC16",
            "OPTIMIZER_RUNS": "1000000",
            "TIMESTAMP": "2023-04-28 15:54:17",
            "CONSTRUCTOR_ARGS": "0x",
            "VERIFIED": "false"
          }
        ]
      }
    },
    "gnosis": {
      "production": {
        "1.0.0": [
          {
            "ADDRESS": "0x98DbA11bea75Ef4616BBd81572aF4456DE05CC16",
            "OPTIMIZER_RUNS": "1000000",
            "TIMESTAMP": "2023-04-28 16:52:18",
            "CONSTRUCTOR_ARGS": "0x",
            "VERIFIED": "false"
          }
        ]
      }
    },
    "polygon": {
      "production": {
        "1.0.0": [
          {
            "ADDRESS": "0x98DbA11bea75Ef4616BBd81572aF4456DE05CC16",
            "OPTIMIZER_RUNS": "1000000",
            "TIMESTAMP": "2023-05-01 15:21:30",
            "CONSTRUCTOR_ARGS": "0x",
            "VERIFIED": "false"
          }
        ]
      }
    }
  },
  "HyphenFacet": {
    "optimism": {
      "production": {
        "1.0.0": [
          {
            "ADDRESS": "0x416E2d3E39dF69bBc30244eC90477fD042812E6B",
            "OPTIMIZER_RUNS": "1000000",
            "TIMESTAMP": "2023-04-12 10:55:14",
            "CONSTRUCTOR_ARGS": "0x000000000000000000000000856cb5c3cbbe9e2e21293a644aa1f9363cee11e8",
            "VERIFIED": "true"
          }
        ]
      }
    },
    "arbitrum": {
      "production": {
        "1.0.0": [
          {
            "ADDRESS": "0x416E2d3E39dF69bBc30244eC90477fD042812E6B",
            "OPTIMIZER_RUNS": "1000000",
            "TIMESTAMP": "2023-04-12 14:12:49",
            "CONSTRUCTOR_ARGS": "0x000000000000000000000000856cb5c3cbbe9e2e21293a644aa1f9363cee11e8",
            "VERIFIED": "true"
          }
        ]
      }
    },
    "bsc": {
      "production": {
        "1.0.0": [
          {
            "ADDRESS": "0x416E2d3E39dF69bBc30244eC90477fD042812E6B",
            "OPTIMIZER_RUNS": "1000000",
            "TIMESTAMP": "2023-04-28 16:48:08",
            "CONSTRUCTOR_ARGS": "0x00000000000000000000000094d3e62151b12a12a4976f60edc18459538faf08",
            "VERIFIED": "false"
          }
        ]
      }
    },
    "fantom": {
      "production": {
        "1.0.0": [
          {
            "ADDRESS": "0x416E2d3E39dF69bBc30244eC90477fD042812E6B",
            "OPTIMIZER_RUNS": "1000000",
            "TIMESTAMP": "2023-04-28 17:12:25",
            "CONSTRUCTOR_ARGS": "0x000000000000000000000000856cb5c3cbbe9e2e21293a644aa1f9363cee11e8",
            "VERIFIED": "false"
          }
        ]
      }
    },
    "polygon": {
      "production": {
        "1.0.0": [
          {
            "ADDRESS": "0x416E2d3E39dF69bBc30244eC90477fD042812E6B",
            "OPTIMIZER_RUNS": "1000000",
            "TIMESTAMP": "2023-05-01 15:21:56",
            "CONSTRUCTOR_ARGS": "0x0000000000000000000000002a5c2568b10a0e826bfa892cf21ba7218310180b",
            "VERIFIED": "false"
          }
        ]
      }
    }
  },
  "LIFuelFacet": {
    "optimism": {
      "production": {
        "1.0.0": [
          {
            "ADDRESS": "0x6e118Db5ab7018FcF195e1310074688B8A1912B3",
            "OPTIMIZER_RUNS": "1000000",
            "TIMESTAMP": "2023-04-12 10:59:03",
            "CONSTRUCTOR_ARGS": "0x",
            "VERIFIED": "true"
          }
        ]
      }
    },
    "arbitrum": {
      "production": {
        "1.0.0": [
          {
            "ADDRESS": "0x6e118Db5ab7018FcF195e1310074688B8A1912B3",
            "OPTIMIZER_RUNS": "1000000",
            "TIMESTAMP": "2023-04-12 14:15:09",
            "CONSTRUCTOR_ARGS": "0x",
            "VERIFIED": "true"
          }
        ]
      }
    },
    "bsc": {
      "production": {
        "1.0.0": [
          {
            "ADDRESS": "0x6e118Db5ab7018FcF195e1310074688B8A1912B3",
            "OPTIMIZER_RUNS": "1000000",
            "TIMESTAMP": "2023-04-28 16:48:49",
            "CONSTRUCTOR_ARGS": "0x",
            "VERIFIED": "false"
          }
        ]
      }
    },
    "gnosis": {
      "production": {
        "1.0.0": [
          {
            "ADDRESS": "0x6e118Db5ab7018FcF195e1310074688B8A1912B3",
            "OPTIMIZER_RUNS": "1000000",
            "TIMESTAMP": "2023-04-28 16:53:11",
            "CONSTRUCTOR_ARGS": "0x",
            "VERIFIED": "false"
          }
        ]
      }
    },
    "fantom": {
      "production": {
        "1.0.0": [
          {
            "ADDRESS": "0x6e118Db5ab7018FcF195e1310074688B8A1912B3",
            "OPTIMIZER_RUNS": "1000000",
            "TIMESTAMP": "2023-04-28 17:14:25",
            "CONSTRUCTOR_ARGS": "0x",
            "VERIFIED": "false"
          }
        ]
      }
    },
    "moonriver": {
      "production": {
        "1.0.0": [
          {
            "ADDRESS": "0x6e118Db5ab7018FcF195e1310074688B8A1912B3",
            "OPTIMIZER_RUNS": "1000000",
            "TIMESTAMP": "2023-04-28 17:44:00",
            "CONSTRUCTOR_ARGS": "0x",
            "VERIFIED": "false"
          }
        ]
      }
    },
    "fuse": {
      "production": {
        "1.0.0": [
          {
            "ADDRESS": "0x6e118Db5ab7018FcF195e1310074688B8A1912B3",
            "OPTIMIZER_RUNS": "1000000",
            "TIMESTAMP": "2023-04-28 17:49:26",
            "CONSTRUCTOR_ARGS": "0x",
            "VERIFIED": "false"
          }
        ]
      }
    },
    "celo": {
      "production": {
        "1.0.0": [
          {
            "ADDRESS": "0x6e118Db5ab7018FcF195e1310074688B8A1912B3",
            "OPTIMIZER_RUNS": "1000000",
            "TIMESTAMP": "2023-04-28 17:52:22",
            "CONSTRUCTOR_ARGS": "0x",
            "VERIFIED": "false"
          }
        ]
      }
    },
    "cronos": {
      "production": {
        "1.0.0": [
          {
            "ADDRESS": "0x6e118Db5ab7018FcF195e1310074688B8A1912B3",
            "OPTIMIZER_RUNS": "1000000",
            "TIMESTAMP": "2023-04-28 18:04:13",
            "CONSTRUCTOR_ARGS": "0x",
            "VERIFIED": "false"
          }
        ]
      }
    },
    "velas": {
      "production": {
        "1.0.0": [
          {
            "ADDRESS": "0x6e118Db5ab7018FcF195e1310074688B8A1912B3",
            "OPTIMIZER_RUNS": "1000000",
            "TIMESTAMP": "2023-04-28 18:10:59",
            "CONSTRUCTOR_ARGS": "0x",
            "VERIFIED": "false"
          }
        ]
      }
    },
    "evmos": {
      "production": {
        "1.0.0": [
          {
            "ADDRESS": "0x6e118Db5ab7018FcF195e1310074688B8A1912B3",
            "OPTIMIZER_RUNS": "1000000",
            "TIMESTAMP": "2023-04-28 18:17:49",
            "CONSTRUCTOR_ARGS": "0x",
            "VERIFIED": "false"
          }
        ]
      }
    },
    "aurora": {
      "production": {
        "1.0.0": [
          {
            "ADDRESS": "0x6e118Db5ab7018FcF195e1310074688B8A1912B3",
            "OPTIMIZER_RUNS": "1000000",
            "TIMESTAMP": "2023-05-01 13:07:29",
            "CONSTRUCTOR_ARGS": "0x",
            "VERIFIED": "false"
          }
        ]
      }
    },
    "boba": {
      "production": {
        "1.0.0": [
          {
            "ADDRESS": "0x6e118Db5ab7018FcF195e1310074688B8A1912B3",
            "OPTIMIZER_RUNS": "1000000",
            "TIMESTAMP": "2023-05-01 14:36:29",
            "CONSTRUCTOR_ARGS": "0x",
            "VERIFIED": "false"
          }
        ]
      }
    },
    "polygon": {
      "production": {
        "1.0.0": [
          {
            "ADDRESS": "0x6e118Db5ab7018FcF195e1310074688B8A1912B3",
            "OPTIMIZER_RUNS": "1000000",
            "TIMESTAMP": "2023-05-01 15:22:27",
            "CONSTRUCTOR_ARGS": "0x",
            "VERIFIED": "false"
          }
        ]
      }
    }
  },
  "MultichainFacet": {
    "optimism": {
      "production": {
        "1.0.0": [
          {
            "ADDRESS": "0x0e439865644b3A14e31E6dAA3F868535EaFC322B",
            "OPTIMIZER_RUNS": "1000000",
            "TIMESTAMP": "2023-04-12 11:01:28",
            "CONSTRUCTOR_ARGS": "0x",
            "VERIFIED": "true"
          }
        ]
      }
    },
    "arbitrum": {
      "production": {
        "1.0.0": [
          {
            "ADDRESS": "0x0e439865644b3A14e31E6dAA3F868535EaFC322B",
            "OPTIMIZER_RUNS": "1000000",
            "TIMESTAMP": "2023-04-12 14:17:11",
            "CONSTRUCTOR_ARGS": "0x",
            "VERIFIED": "true"
          }
        ],
        "1.0.1": [
          {
            "ADDRESS": "0x4cf6c406F004b7B588ec8638fBd2cC2215D87C90",
            "OPTIMIZER_RUNS": "1000000",
            "TIMESTAMP": "2023-04-27 12:15:27",
            "CONSTRUCTOR_ARGS": "0x",
            "VERIFIED": "true"
          }
        ]
      }
    },
    "bsc": {
      "production": {
        "1.0.1": [
          {
            "ADDRESS": "0x4cf6c406F004b7B588ec8638fBd2cC2215D87C90",
            "OPTIMIZER_RUNS": "1000000",
            "TIMESTAMP": "2023-04-28 16:49:28",
            "CONSTRUCTOR_ARGS": "0x",
            "VERIFIED": "false"
          }
        ]
      }
    },
    "gnosis": {
      "production": {
        "1.0.1": [
          {
            "ADDRESS": "0x4cf6c406F004b7B588ec8638fBd2cC2215D87C90",
            "OPTIMIZER_RUNS": "1000000",
            "TIMESTAMP": "2023-04-28 16:54:03",
            "CONSTRUCTOR_ARGS": "0x",
            "VERIFIED": "false"
          }
        ]
      }
    },
    "fantom": {
      "production": {
        "1.0.1": [
          {
            "ADDRESS": "0x4cf6c406F004b7B588ec8638fBd2cC2215D87C90",
            "OPTIMIZER_RUNS": "1000000",
            "TIMESTAMP": "2023-04-28 17:16:24",
            "CONSTRUCTOR_ARGS": "0x",
            "VERIFIED": "false"
          }
        ]
      }
    },
    "moonriver": {
      "production": {
        "1.0.1": [
          {
            "ADDRESS": "0x4cf6c406F004b7B588ec8638fBd2cC2215D87C90",
            "OPTIMIZER_RUNS": "1000000",
            "TIMESTAMP": "2023-04-28 17:44:56",
            "CONSTRUCTOR_ARGS": "0x",
            "VERIFIED": "false"
          }
        ]
      }
    },
    "fuse": {
      "production": {
        "1.0.1": [
          {
            "ADDRESS": "0x4cf6c406F004b7B588ec8638fBd2cC2215D87C90",
            "OPTIMIZER_RUNS": "1000000",
            "TIMESTAMP": "2023-04-28 17:49:56",
            "CONSTRUCTOR_ARGS": "0x",
            "VERIFIED": "false"
          }
        ]
      }
    },
    "celo": {
      "production": {
        "1.0.1": [
          {
            "ADDRESS": "0x4cf6c406F004b7B588ec8638fBd2cC2215D87C90",
            "OPTIMIZER_RUNS": "1000000",
            "TIMESTAMP": "2023-04-28 17:54:25",
            "CONSTRUCTOR_ARGS": "0x",
            "VERIFIED": "false"
          }
        ]
      }
    },
    "cronos": {
      "production": {
        "1.0.1": [
          {
            "ADDRESS": "0x4cf6c406F004b7B588ec8638fBd2cC2215D87C90",
            "OPTIMIZER_RUNS": "1000000",
            "TIMESTAMP": "2023-04-28 18:04:58",
            "CONSTRUCTOR_ARGS": "0x",
            "VERIFIED": "false"
          }
        ]
      }
    },
    "evmos": {
      "production": {
        "1.0.1": [
          {
            "ADDRESS": "0x4cf6c406F004b7B588ec8638fBd2cC2215D87C90",
            "OPTIMIZER_RUNS": "1000000",
            "TIMESTAMP": "2023-04-28 18:18:35",
            "CONSTRUCTOR_ARGS": "0x",
            "VERIFIED": "false"
          }
        ]
      }
    },
    "boba": {
      "production": {
        "1.0.1": [
          {
            "ADDRESS": "0x4cf6c406F004b7B588ec8638fBd2cC2215D87C90",
            "OPTIMIZER_RUNS": "1000000",
            "TIMESTAMP": "2023-05-01 14:52:26",
            "CONSTRUCTOR_ARGS": "0x",
            "VERIFIED": "false"
          }
        ]
      }
    },
    "polygon": {
      "production": {
        "1.0.1": [
          {
            "ADDRESS": "0x4cf6c406F004b7B588ec8638fBd2cC2215D87C90",
            "OPTIMIZER_RUNS": "1000000",
            "TIMESTAMP": "2023-05-01 15:23:19",
            "CONSTRUCTOR_ARGS": "0x",
            "VERIFIED": "false"
          }
        ]
      }
    },
    "okx": {
      "production": {
        "1.0.1": [
          {
            "ADDRESS": "0x4cf6c406F004b7B588ec8638fBd2cC2215D87C90",
            "OPTIMIZER_RUNS": "1000000",
            "TIMESTAMP": "2023-05-03 16:35:35",
            "CONSTRUCTOR_ARGS": "0x",
            "VERIFIED": "false"
          }
        ]
      }
    }
  },
  "NXTPFacet": {
    "optimism": {
      "production": {
        "1.0.0": [
          {
            "ADDRESS": "0x238502aDc8ca550723CBE78543c8B757599A21cC",
            "OPTIMIZER_RUNS": "1000000",
            "TIMESTAMP": "2023-04-12 11:04:54",
            "CONSTRUCTOR_ARGS": "0x00000000000000000000000031efc4aeaa7c39e54a33fdc3c46ee2bd70ae0a09",
            "VERIFIED": "true"
          }
        ]
      }
    },
    "arbitrum": {
      "production": {
        "1.0.0": [
          {
            "ADDRESS": "0x238502aDc8ca550723CBE78543c8B757599A21cC",
            "OPTIMIZER_RUNS": "1000000",
            "TIMESTAMP": "2023-04-12 14:18:58",
            "CONSTRUCTOR_ARGS": "0x000000000000000000000000cf4d2994088a8cde52fb584fe29608b63ec063b2",
            "VERIFIED": "true"
          }
        ]
      }
    },
    "bsc": {
      "production": {
        "1.0.0": [
          {
            "ADDRESS": "0x238502aDc8ca550723CBE78543c8B757599A21cC",
            "OPTIMIZER_RUNS": "1000000",
            "TIMESTAMP": "2023-04-28 16:51:01",
            "CONSTRUCTOR_ARGS": "0x0000000000000000000000002a9ea5e8cddf40730f4f4f839f673a51600c314e",
            "VERIFIED": "false"
          }
        ]
      }
    },
    "gnosis": {
      "production": {
        "1.0.0": [
          {
            "ADDRESS": "0x238502aDc8ca550723CBE78543c8B757599A21cC",
            "OPTIMIZER_RUNS": "1000000",
            "TIMESTAMP": "2023-04-28 16:55:15",
            "CONSTRUCTOR_ARGS": "0x000000000000000000000000115909bdcbab21954beb4ab65fc2abee9866fa93",
            "VERIFIED": "false"
          }
        ]
      }
    },
    "fantom": {
      "production": {
        "1.0.0": [
          {
            "ADDRESS": "0x238502aDc8ca550723CBE78543c8B757599A21cC",
            "OPTIMIZER_RUNS": "1000000",
            "TIMESTAMP": "2023-04-28 17:22:24",
            "CONSTRUCTOR_ARGS": "0x0000000000000000000000000d29d9fa94a23e0d2f06efc79c25144a8f51fc4b",
            "VERIFIED": "false"
          }
        ]
      }
    },
    "moonriver": {
      "production": {
        "1.0.0": [
          {
            "ADDRESS": "0x238502aDc8ca550723CBE78543c8B757599A21cC",
            "OPTIMIZER_RUNS": "1000000",
            "TIMESTAMP": "2023-04-28 17:46:23",
            "CONSTRUCTOR_ARGS": "0x000000000000000000000000373ba9aa0f48b27a977f73423039e6de341a0c7c",
            "VERIFIED": "false"
          }
        ]
      }
    },
    "fuse": {
      "production": {
        "1.0.0": [
          {
            "ADDRESS": "0x238502aDc8ca550723CBE78543c8B757599A21cC",
            "OPTIMIZER_RUNS": "1000000",
            "TIMESTAMP": "2023-04-28 17:50:35",
            "CONSTRUCTOR_ARGS": "0x00000000000000000000000031efc4aeaa7c39e54a33fdc3c46ee2bd70ae0a09",
            "VERIFIED": "false"
          }
        ]
      }
    },
    "cronos": {
      "production": {
        "1.0.0": [
          {
            "ADDRESS": "0x238502aDc8ca550723CBE78543c8B757599A21cC",
            "OPTIMIZER_RUNS": "1000000",
            "TIMESTAMP": "2023-04-28 18:06:12",
            "CONSTRUCTOR_ARGS": "0x00000000000000000000000031efc4aeaa7c39e54a33fdc3c46ee2bd70ae0a09",
            "VERIFIED": "false"
          }
        ]
      }
    },
    "evmos": {
      "production": {
        "1.0.0": [
          {
            "ADDRESS": "0x238502aDc8ca550723CBE78543c8B757599A21cC",
            "OPTIMIZER_RUNS": "1000000",
            "TIMESTAMP": "2023-04-28 18:19:49",
            "CONSTRUCTOR_ARGS": "0x00000000000000000000000031efc4aeaa7c39e54a33fdc3c46ee2bd70ae0a09",
            "VERIFIED": "false"
          }
        ]
      }
    },
    "boba": {
      "production": {
        "1.0.0": [
          {
            "ADDRESS": "0x238502aDc8ca550723CBE78543c8B757599A21cC",
            "OPTIMIZER_RUNS": "1000000",
            "TIMESTAMP": "2023-05-01 14:53:39",
            "CONSTRUCTOR_ARGS": "0x00000000000000000000000031efc4aeaa7c39e54a33fdc3c46ee2bd70ae0a09",
            "VERIFIED": "false"
          }
        ]
      }
    },
    "polygon": {
      "production": {
        "1.0.0": [
          {
            "ADDRESS": "0x238502aDc8ca550723CBE78543c8B757599A21cC",
            "OPTIMIZER_RUNS": "1000000",
            "TIMESTAMP": "2023-05-01 15:23:46",
            "CONSTRUCTOR_ARGS": "0x0000000000000000000000006090de2ec76eb1dc3b5d632734415c93c44fd113",
            "VERIFIED": "false"
          }
        ]
      }
    }
  },
  "StargateFacet": {
    "optimism": {
      "production": {
        "1.0.0": [
          {
            "ADDRESS": "0x7E4A13BFe1200Fdc5E0FFa7eC65eFaBd8B17bc26",
            "OPTIMIZER_RUNS": "1000000",
            "TIMESTAMP": "2023-04-12 11:07:48",
            "CONSTRUCTOR_ARGS": "0x000000000000000000000000b0d502e938ed5f4df2e681fe6e419ff29631d62b",
            "VERIFIED": "true"
          }
        ]
      }
    },
    "arbitrum": {
      "production": {
        "1.0.0": [
          {
            "ADDRESS": "0x7E4A13BFe1200Fdc5E0FFa7eC65eFaBd8B17bc26",
            "OPTIMIZER_RUNS": "1000000",
            "TIMESTAMP": "2023-04-12 14:21:21",
            "CONSTRUCTOR_ARGS": "0x00000000000000000000000053bf833a5d6c4dda888f69c22c88c9f356a41614",
            "VERIFIED": "true"
          }
        ]
      }
    },
    "fantom": {
      "production": {
        "1.0.0": [
          {
            "ADDRESS": "0x7E4A13BFe1200Fdc5E0FFa7eC65eFaBd8B17bc26",
            "OPTIMIZER_RUNS": "1000000",
            "TIMESTAMP": "2023-04-28 17:24:24",
            "CONSTRUCTOR_ARGS": "0x000000000000000000000000af5191b0de278c7286d6c7cc6ab6bb8a73ba2cd6",
            "VERIFIED": "false"
          }
        ]
      }
    },
    "polygon": {
      "production": {
        "1.0.0": [
          {
            "ADDRESS": "0x7E4A13BFe1200Fdc5E0FFa7eC65eFaBd8B17bc26",
            "OPTIMIZER_RUNS": "1000000",
            "TIMESTAMP": "2023-05-01 15:24:14",
            "CONSTRUCTOR_ARGS": "0x00000000000000000000000045a01e4e04f14f7a4a6702c74187c5f6222033cd",
            "VERIFIED": "false"
          }
        ]
      }
    }
  },
  "ERC20Proxy": {
    "optimism": {
      "production": {
        "1.0.0": [
          {
            "ADDRESS": "0x0654EbA982ec082036A3D0f59964D302f1ba5cdA",
            "OPTIMIZER_RUNS": "1000000",
            "TIMESTAMP": "2023-04-12 11:10:28",
            "CONSTRUCTOR_ARGS": "0x00000000000000000000000011f11121df7256c40339393b0fb045321022ce44",
            "VERIFIED": "true"
          }
        ]
      }
    },
    "arbitrum": {
      "production": {
        "1.0.0": [
          {
            "ADDRESS": "0x0654EbA982ec082036A3D0f59964D302f1ba5cdA",
            "OPTIMIZER_RUNS": "1000000",
            "TIMESTAMP": "2023-04-12 14:24:41",
            "CONSTRUCTOR_ARGS": "0x00000000000000000000000011f11121df7256c40339393b0fb045321022ce44",
            "VERIFIED": "true"
          }
        ]
      }
    },
    "bsc": {
      "production": {
        "1.0.0": [
          {
            "ADDRESS": "0x0654EbA982ec082036A3D0f59964D302f1ba5cdA",
            "OPTIMIZER_RUNS": "1000000",
            "TIMESTAMP": "2023-04-28 16:53:16",
            "CONSTRUCTOR_ARGS": "0x00000000000000000000000011f11121df7256c40339393b0fb045321022ce44",
            "VERIFIED": "false"
          }
        ]
      }
    },
    "gnosis": {
      "production": {
        "1.0.0": [
          {
            "ADDRESS": "0x0654EbA982ec082036A3D0f59964D302f1ba5cdA",
            "OPTIMIZER_RUNS": "1000000",
            "TIMESTAMP": "2023-04-28 16:56:08",
            "CONSTRUCTOR_ARGS": "0x00000000000000000000000011f11121df7256c40339393b0fb045321022ce44",
            "VERIFIED": "false"
          }
        ]
      }
    },
    "fantom": {
      "production": {
        "1.0.0": [
          {
            "ADDRESS": "0x0654EbA982ec082036A3D0f59964D302f1ba5cdA",
            "OPTIMIZER_RUNS": "1000000",
            "TIMESTAMP": "2023-04-28 17:27:35",
            "CONSTRUCTOR_ARGS": "0x00000000000000000000000011f11121df7256c40339393b0fb045321022ce44",
            "VERIFIED": "false"
          }
        ]
      }
    },
    "moonriver": {
      "production": {
        "1.0.0": [
          {
            "ADDRESS": "0x0654EbA982ec082036A3D0f59964D302f1ba5cdA",
            "OPTIMIZER_RUNS": "1000000",
            "TIMESTAMP": "2023-04-28 17:47:21",
            "CONSTRUCTOR_ARGS": "0x00000000000000000000000011f11121df7256c40339393b0fb045321022ce44",
            "VERIFIED": "false"
          }
        ]
      }
    },
    "fuse": {
      "production": {
        "1.0.0": [
          {
            "ADDRESS": "0x0654EbA982ec082036A3D0f59964D302f1ba5cdA",
            "OPTIMIZER_RUNS": "1000000",
            "TIMESTAMP": "2023-04-28 17:51:07",
            "CONSTRUCTOR_ARGS": "0x00000000000000000000000011f11121df7256c40339393b0fb045321022ce44",
            "VERIFIED": "false"
          }
        ]
      }
    },
    "celo": {
      "production": {
        "1.0.0": [
          {
            "ADDRESS": "0x0654EbA982ec082036A3D0f59964D302f1ba5cdA",
            "OPTIMIZER_RUNS": "1000000",
            "TIMESTAMP": "2023-04-28 17:57:46",
            "CONSTRUCTOR_ARGS": "0x00000000000000000000000011f11121df7256c40339393b0fb045321022ce44",
            "VERIFIED": "false"
          }
        ]
      }
    },
    "cronos": {
      "production": {
        "1.0.0": [
          {
            "ADDRESS": "0x0654EbA982ec082036A3D0f59964D302f1ba5cdA",
            "OPTIMIZER_RUNS": "1000000",
            "TIMESTAMP": "2023-04-28 18:06:57",
            "CONSTRUCTOR_ARGS": "0x00000000000000000000000011f11121df7256c40339393b0fb045321022ce44",
            "VERIFIED": "false"
          }
        ]
      }
    },
    "velas": {
      "production": {
        "1.0.0": [
          {
            "ADDRESS": "0x0654EbA982ec082036A3D0f59964D302f1ba5cdA",
            "OPTIMIZER_RUNS": "1000000",
            "TIMESTAMP": "2023-04-28 18:11:19",
            "CONSTRUCTOR_ARGS": "0x00000000000000000000000011f11121df7256c40339393b0fb045321022ce44",
            "VERIFIED": "false"
          }
        ]
      }
    },
    "evmos": {
      "production": {
        "1.0.0": [
          {
            "ADDRESS": "0x0654EbA982ec082036A3D0f59964D302f1ba5cdA",
            "OPTIMIZER_RUNS": "1000000",
            "TIMESTAMP": "2023-04-28 18:20:32",
            "CONSTRUCTOR_ARGS": "0x00000000000000000000000011f11121df7256c40339393b0fb045321022ce44",
            "VERIFIED": "false"
          }
        ]
      }
    },
    "aurora": {
      "production": {
        "1.0.0": [
          {
            "ADDRESS": "0x0654EbA982ec082036A3D0f59964D302f1ba5cdA",
            "OPTIMIZER_RUNS": "1000000",
            "TIMESTAMP": "2023-05-01 13:08:25",
            "CONSTRUCTOR_ARGS": "0x00000000000000000000000011f11121df7256c40339393b0fb045321022ce44",
            "VERIFIED": "false"
          }
        ]
      }
    },
    "boba": {
      "production": {
        "1.0.0": [
          {
            "ADDRESS": "0x0654EbA982ec082036A3D0f59964D302f1ba5cdA",
            "OPTIMIZER_RUNS": "1000000",
            "TIMESTAMP": "2023-05-01 14:54:32",
            "CONSTRUCTOR_ARGS": "0x00000000000000000000000011f11121df7256c40339393b0fb045321022ce44",
            "VERIFIED": "false"
          }
        ]
      }
    },
    "polygon": {
      "production": {
        "1.0.0": [
          {
            "ADDRESS": "0x0654EbA982ec082036A3D0f59964D302f1ba5cdA",
            "OPTIMIZER_RUNS": "1000000",
            "TIMESTAMP": "2023-05-01 15:25:23",
            "CONSTRUCTOR_ARGS": "0x00000000000000000000000011f11121df7256c40339393b0fb045321022ce44",
            "VERIFIED": "false"
          }
        ]
      }
    },
    "okx": {
      "production": {
        "1.0.0": [
          {
            "ADDRESS": "0x0654EbA982ec082036A3D0f59964D302f1ba5cdA",
            "OPTIMIZER_RUNS": "1000000",
            "TIMESTAMP": "2023-05-03 16:37:17",
            "CONSTRUCTOR_ARGS": "0x00000000000000000000000011f11121df7256c40339393b0fb045321022ce44",
            "VERIFIED": "false"
          }
        ]
      }
    }
  },
  "Executor": {
    "optimism": {
      "production": {
        "1.0.0": [
          {
            "ADDRESS": "0x2120c7A5CCf73d6Fb5C7e9B2A0d4B3A4f587E7a4",
            "OPTIMIZER_RUNS": "1000000",
            "TIMESTAMP": "2023-04-12 11:11:25",
            "CONSTRUCTOR_ARGS": "0x00000000000000000000000011f11121df7256c40339393b0fb045321022ce440000000000000000000000000654eba982ec082036a3d0f59964d302f1ba5cda",
            "VERIFIED": "true"
          }
        ]
      }
    },
    "arbitrum": {
      "production": {
        "1.0.0": [
          {
            "ADDRESS": "0x2120c7A5CCf73d6Fb5C7e9B2A0d4B3A4f587E7a4",
            "OPTIMIZER_RUNS": "1000000",
            "TIMESTAMP": "2023-04-12 14:25:30",
            "CONSTRUCTOR_ARGS": "0x00000000000000000000000011f11121df7256c40339393b0fb045321022ce440000000000000000000000000654eba982ec082036a3d0f59964d302f1ba5cda",
            "VERIFIED": "true"
          }
        ]
      }
    },
    "bsc": {
      "production": {
        "1.0.0": [
          {
            "ADDRESS": "0x2120c7A5CCf73d6Fb5C7e9B2A0d4B3A4f587E7a4",
            "OPTIMIZER_RUNS": "1000000",
            "TIMESTAMP": "2023-04-28 16:53:34",
            "CONSTRUCTOR_ARGS": "0x00000000000000000000000011f11121df7256c40339393b0fb045321022ce440000000000000000000000000654eba982ec082036a3d0f59964d302f1ba5cda",
            "VERIFIED": "false"
          }
        ]
      }
    },
    "gnosis": {
      "production": {
        "1.0.0": [
          {
            "ADDRESS": "0x2120c7A5CCf73d6Fb5C7e9B2A0d4B3A4f587E7a4",
            "OPTIMIZER_RUNS": "1000000",
            "TIMESTAMP": "2023-04-28 16:56:38",
            "CONSTRUCTOR_ARGS": "0x00000000000000000000000011f11121df7256c40339393b0fb045321022ce440000000000000000000000000654eba982ec082036a3d0f59964d302f1ba5cda",
            "VERIFIED": "false"
          }
        ]
      }
    },
    "fantom": {
      "production": {
        "1.0.0": [
          {
            "ADDRESS": "0x2120c7A5CCf73d6Fb5C7e9B2A0d4B3A4f587E7a4",
            "OPTIMIZER_RUNS": "1000000",
            "TIMESTAMP": "2023-04-28 17:28:47",
            "CONSTRUCTOR_ARGS": "0x00000000000000000000000011f11121df7256c40339393b0fb045321022ce440000000000000000000000000654eba982ec082036a3d0f59964d302f1ba5cda",
            "VERIFIED": "false"
          }
        ]
      }
    },
    "moonriver": {
      "production": {
        "1.0.0": [
          {
            "ADDRESS": "0x2120c7A5CCf73d6Fb5C7e9B2A0d4B3A4f587E7a4",
            "OPTIMIZER_RUNS": "1000000",
            "TIMESTAMP": "2023-04-28 17:47:48",
            "CONSTRUCTOR_ARGS": "0x00000000000000000000000011f11121df7256c40339393b0fb045321022ce440000000000000000000000000654eba982ec082036a3d0f59964d302f1ba5cda",
            "VERIFIED": "false"
          }
        ]
      }
    },
    "fuse": {
      "production": {
        "1.0.0": [
          {
            "ADDRESS": "0x2120c7A5CCf73d6Fb5C7e9B2A0d4B3A4f587E7a4",
            "OPTIMIZER_RUNS": "1000000",
            "TIMESTAMP": "2023-04-28 17:51:21",
            "CONSTRUCTOR_ARGS": "0x00000000000000000000000011f11121df7256c40339393b0fb045321022ce440000000000000000000000000654eba982ec082036a3d0f59964d302f1ba5cda",
            "VERIFIED": "false"
          }
        ]
      }
    },
    "celo": {
      "production": {
        "1.0.0": [
          {
            "ADDRESS": "0x2120c7A5CCf73d6Fb5C7e9B2A0d4B3A4f587E7a4",
            "OPTIMIZER_RUNS": "1000000",
            "TIMESTAMP": "2023-04-28 17:58:41",
            "CONSTRUCTOR_ARGS": "0x00000000000000000000000011f11121df7256c40339393b0fb045321022ce440000000000000000000000000654eba982ec082036a3d0f59964d302f1ba5cda",
            "VERIFIED": "false"
          }
        ]
      }
    },
    "cronos": {
      "production": {
        "1.0.0": [
          {
            "ADDRESS": "0x2120c7A5CCf73d6Fb5C7e9B2A0d4B3A4f587E7a4",
            "OPTIMIZER_RUNS": "1000000",
            "TIMESTAMP": "2023-04-28 18:07:23",
            "CONSTRUCTOR_ARGS": "0x00000000000000000000000011f11121df7256c40339393b0fb045321022ce440000000000000000000000000654eba982ec082036a3d0f59964d302f1ba5cda",
            "VERIFIED": "false"
          }
        ]
      }
    },
    "velas": {
      "production": {
        "1.0.0": [
          {
            "ADDRESS": "0x2120c7A5CCf73d6Fb5C7e9B2A0d4B3A4f587E7a4",
            "OPTIMIZER_RUNS": "1000000",
            "TIMESTAMP": "2023-04-28 18:11:41",
            "CONSTRUCTOR_ARGS": "0x00000000000000000000000011f11121df7256c40339393b0fb045321022ce440000000000000000000000000654eba982ec082036a3d0f59964d302f1ba5cda",
            "VERIFIED": "false"
          }
        ]
      }
    },
    "evmos": {
      "production": {
        "1.0.0": [
          {
            "ADDRESS": "0x2120c7A5CCf73d6Fb5C7e9B2A0d4B3A4f587E7a4",
            "OPTIMIZER_RUNS": "1000000",
            "TIMESTAMP": "2023-04-28 18:20:51",
            "CONSTRUCTOR_ARGS": "0x00000000000000000000000011f11121df7256c40339393b0fb045321022ce440000000000000000000000000654eba982ec082036a3d0f59964d302f1ba5cda",
            "VERIFIED": "false"
          }
        ]
      }
    },
    "aurora": {
      "production": {
        "1.0.0": [
          {
            "ADDRESS": "0x2120c7A5CCf73d6Fb5C7e9B2A0d4B3A4f587E7a4",
            "OPTIMIZER_RUNS": "1000000",
            "TIMESTAMP": "2023-05-01 13:08:48",
            "CONSTRUCTOR_ARGS": "0x00000000000000000000000011f11121df7256c40339393b0fb045321022ce440000000000000000000000000654eba982ec082036a3d0f59964d302f1ba5cda",
            "VERIFIED": "false"
          }
        ]
      }
    },
    "boba": {
      "production": {
        "1.0.0": [
          {
            "ADDRESS": "0x2120c7A5CCf73d6Fb5C7e9B2A0d4B3A4f587E7a4",
            "OPTIMIZER_RUNS": "1000000",
            "TIMESTAMP": "2023-05-01 14:54:56",
            "CONSTRUCTOR_ARGS": "0x00000000000000000000000011f11121df7256c40339393b0fb045321022ce440000000000000000000000000654eba982ec082036a3d0f59964d302f1ba5cda",
            "VERIFIED": "false"
          }
        ]
      }
    },
    "polygon": {
      "production": {
        "1.0.0": [
          {
            "ADDRESS": "0x2120c7A5CCf73d6Fb5C7e9B2A0d4B3A4f587E7a4",
            "OPTIMIZER_RUNS": "1000000",
            "TIMESTAMP": "2023-05-01 15:25:47",
            "CONSTRUCTOR_ARGS": "0x00000000000000000000000011f11121df7256c40339393b0fb045321022ce440000000000000000000000000654eba982ec082036a3d0f59964d302f1ba5cda",
            "VERIFIED": "false"
          }
        ]
      }
    },
    "okx": {
      "production": {
        "1.0.0": [
          {
            "ADDRESS": "0x2120c7A5CCf73d6Fb5C7e9B2A0d4B3A4f587E7a4",
            "OPTIMIZER_RUNS": "1000000",
            "TIMESTAMP": "2023-05-03 16:37:45",
            "CONSTRUCTOR_ARGS": "0x00000000000000000000000011f11121df7256c40339393b0fb045321022ce440000000000000000000000000654eba982ec082036a3d0f59964d302f1ba5cda",
            "VERIFIED": "false"
          }
        ]
      }
    }
  },
  "FeeCollector": {
    "optimism": {
      "production": {
        "1.0.0": [
          {
            "ADDRESS": "0xB49EaD76FE09967D7CA0dbCeF3C3A06eb3Aa0cB4",
            "OPTIMIZER_RUNS": "1000000",
            "TIMESTAMP": "2023-04-12 11:12:15",
            "CONSTRUCTOR_ARGS": "0x00000000000000000000000011f11121df7256c40339393b0fb045321022ce44",
            "VERIFIED": "true"
          }
        ]
      }
    },
    "arbitrum": {
      "production": {
        "1.0.0": [
          {
            "ADDRESS": "0xB49EaD76FE09967D7CA0dbCeF3C3A06eb3Aa0cB4",
            "OPTIMIZER_RUNS": "1000000",
            "TIMESTAMP": "2023-04-12 14:26:34",
            "CONSTRUCTOR_ARGS": "0x00000000000000000000000011f11121df7256c40339393b0fb045321022ce44",
            "VERIFIED": "true"
          }
        ]
      }
    },
    "bsc": {
      "production": {
        "1.0.0": [
          {
            "ADDRESS": "0xB49EaD76FE09967D7CA0dbCeF3C3A06eb3Aa0cB4",
            "OPTIMIZER_RUNS": "1000000",
            "TIMESTAMP": "2023-04-28 16:53:53",
            "CONSTRUCTOR_ARGS": "0x00000000000000000000000011f11121df7256c40339393b0fb045321022ce44",
            "VERIFIED": "false"
          }
        ]
      }
    },
    "gnosis": {
      "production": {
        "1.0.0": [
          {
            "ADDRESS": "0xB49EaD76FE09967D7CA0dbCeF3C3A06eb3Aa0cB4",
            "OPTIMIZER_RUNS": "1000000",
            "TIMESTAMP": "2023-04-28 16:57:08",
            "CONSTRUCTOR_ARGS": "0x00000000000000000000000011f11121df7256c40339393b0fb045321022ce44",
            "VERIFIED": "false"
          }
        ]
      }
    },
    "fantom": {
      "production": {
        "1.0.0": [
          {
            "ADDRESS": "0xB49EaD76FE09967D7CA0dbCeF3C3A06eb3Aa0cB4",
            "OPTIMIZER_RUNS": "1000000",
            "TIMESTAMP": "2023-04-28 17:29:59",
            "CONSTRUCTOR_ARGS": "0x00000000000000000000000011f11121df7256c40339393b0fb045321022ce44",
            "VERIFIED": "false"
          }
        ]
      }
    },
    "moonriver": {
      "production": {
        "1.0.0": [
          {
            "ADDRESS": "0xB49EaD76FE09967D7CA0dbCeF3C3A06eb3Aa0cB4",
            "OPTIMIZER_RUNS": "1000000",
            "TIMESTAMP": "2023-04-28 17:48:22",
            "CONSTRUCTOR_ARGS": "0x00000000000000000000000011f11121df7256c40339393b0fb045321022ce44",
            "VERIFIED": "false"
          }
        ]
      }
    },
    "fuse": {
      "production": {
        "1.0.0": [
          {
            "ADDRESS": "0xB49EaD76FE09967D7CA0dbCeF3C3A06eb3Aa0cB4",
            "OPTIMIZER_RUNS": "1000000",
            "TIMESTAMP": "2023-04-28 17:51:38",
            "CONSTRUCTOR_ARGS": "0x00000000000000000000000011f11121df7256c40339393b0fb045321022ce44",
            "VERIFIED": "false"
          }
        ]
      }
    },
    "celo": {
      "production": {
        "1.0.0": [
          {
            "ADDRESS": "0xB49EaD76FE09967D7CA0dbCeF3C3A06eb3Aa0cB4",
            "OPTIMIZER_RUNS": "1000000",
            "TIMESTAMP": "2023-04-28 17:59:45",
            "CONSTRUCTOR_ARGS": "0x00000000000000000000000011f11121df7256c40339393b0fb045321022ce44",
            "VERIFIED": "false"
          }
        ]
      }
    },
    "cronos": {
      "production": {
        "1.0.0": [
          {
            "ADDRESS": "0xB49EaD76FE09967D7CA0dbCeF3C3A06eb3Aa0cB4",
            "OPTIMIZER_RUNS": "1000000",
            "TIMESTAMP": "2023-04-28 18:07:49",
            "CONSTRUCTOR_ARGS": "0x00000000000000000000000011f11121df7256c40339393b0fb045321022ce44",
            "VERIFIED": "false"
          }
        ]
      }
    },
    "velas": {
      "production": {
        "1.0.0": [
          {
            "ADDRESS": "0xB49EaD76FE09967D7CA0dbCeF3C3A06eb3Aa0cB4",
            "OPTIMIZER_RUNS": "1000000",
            "TIMESTAMP": "2023-04-28 18:12:02",
            "CONSTRUCTOR_ARGS": "0x00000000000000000000000011f11121df7256c40339393b0fb045321022ce44",
            "VERIFIED": "false"
          }
        ]
      }
    },
    "evmos": {
      "production": {
        "1.0.0": [
          {
            "ADDRESS": "0xB49EaD76FE09967D7CA0dbCeF3C3A06eb3Aa0cB4",
            "OPTIMIZER_RUNS": "1000000",
            "TIMESTAMP": "2023-04-28 18:21:05",
            "CONSTRUCTOR_ARGS": "0x00000000000000000000000011f11121df7256c40339393b0fb045321022ce44",
            "VERIFIED": "false"
          }
        ]
      }
    },
    "aurora": {
      "production": {
        "1.0.0": [
          {
            "ADDRESS": "0xB49EaD76FE09967D7CA0dbCeF3C3A06eb3Aa0cB4",
            "OPTIMIZER_RUNS": "1000000",
            "TIMESTAMP": "2023-05-01 13:09:12",
            "CONSTRUCTOR_ARGS": "0x00000000000000000000000011f11121df7256c40339393b0fb045321022ce44",
            "VERIFIED": "false"
          }
        ]
      }
    },
    "boba": {
      "production": {
        "1.0.0": [
          {
            "ADDRESS": "0xB49EaD76FE09967D7CA0dbCeF3C3A06eb3Aa0cB4",
            "OPTIMIZER_RUNS": "1000000",
            "TIMESTAMP": "2023-05-01 14:55:20",
            "CONSTRUCTOR_ARGS": "0x00000000000000000000000011f11121df7256c40339393b0fb045321022ce44",
            "VERIFIED": "false"
          }
        ]
      }
    },
    "polygon": {
      "production": {
        "1.0.0": [
          {
            "ADDRESS": "0xB49EaD76FE09967D7CA0dbCeF3C3A06eb3Aa0cB4",
            "OPTIMIZER_RUNS": "1000000",
            "TIMESTAMP": "2023-05-01 15:26:12",
            "CONSTRUCTOR_ARGS": "0x00000000000000000000000011f11121df7256c40339393b0fb045321022ce44",
            "VERIFIED": "false"
          }
        ]
      }
    },
    "okx": {
      "production": {
        "1.0.0": [
          {
            "ADDRESS": "0xB49EaD76FE09967D7CA0dbCeF3C3A06eb3Aa0cB4",
            "OPTIMIZER_RUNS": "1000000",
            "TIMESTAMP": "2023-05-03 16:38:12",
            "CONSTRUCTOR_ARGS": "0x00000000000000000000000011f11121df7256c40339393b0fb045321022ce44",
            "VERIFIED": "false"
          }
        ]
      }
    }
  },
  "Receiver": {
    "optimism": {
      "production": {
        "1.0.0": [
          {
            "ADDRESS": "0xC4B590a0E2d7e965a2Fb3647d672B5DD97E8d068",
            "OPTIMIZER_RUNS": "1000000",
            "TIMESTAMP": "2023-04-12 11:13:02",
            "CONSTRUCTOR_ARGS": "0x00000000000000000000000011f11121df7256c40339393b0fb045321022ce44000000000000000000000000b0d502e938ed5f4df2e681fe6e419ff29631d62b0000000000000000000000008f7492de823025b4cfaab1d34c58963f2af5deda0000000000000000000000002120c7a5ccf73d6fb5c7e9b2a0d4b3a4f587e7a400000000000000000000000000000000000000000000000000000000000186a0",
            "VERIFIED": "true"
          }
        ]
      }
    },
    "arbitrum": {
      "production": {
        "1.0.0": [
          {
            "ADDRESS": "0xC4B590a0E2d7e965a2Fb3647d672B5DD97E8d068",
            "OPTIMIZER_RUNS": "1000000",
            "TIMESTAMP": "2023-04-12 14:27:23",
            "CONSTRUCTOR_ARGS": "0x00000000000000000000000011f11121df7256c40339393b0fb045321022ce4400000000000000000000000053bf833a5d6c4dda888f69c22c88c9f356a41614000000000000000000000000ee9dec2712cce65174b561151701bf54b99c24c80000000000000000000000002120c7a5ccf73d6fb5c7e9b2a0d4b3a4f587e7a400000000000000000000000000000000000000000000000000000000000186a0",
            "VERIFIED": "true"
          }
        ]
      }
    },
    "bsc": {
      "production": {
        "1.0.0": [
          {
            "ADDRESS": "0xC4B590a0E2d7e965a2Fb3647d672B5DD97E8d068",
            "OPTIMIZER_RUNS": "1000000",
            "TIMESTAMP": "2023-04-28 16:54:10",
            "CONSTRUCTOR_ARGS": "0x00000000000000000000000011f11121df7256c40339393b0fb045321022ce440000000000000000000000004a364f8c717caad9a442737eb7b8a55cc6cf18d8000000000000000000000000cd401c10afa37d641d2f594852da94c700e4f2ce0000000000000000000000002120c7a5ccf73d6fb5c7e9b2a0d4b3a4f587e7a400000000000000000000000000000000000000000000000000000000000186a0",
            "VERIFIED": "false"
          }
        ]
      }
    },
    "gnosis": {
      "production": {
        "1.0.0": [
          {
            "ADDRESS": "0xC4B590a0E2d7e965a2Fb3647d672B5DD97E8d068",
            "OPTIMIZER_RUNS": "1000000",
            "TIMESTAMP": "2023-04-28 16:57:31",
            "CONSTRUCTOR_ARGS": "0x00000000000000000000000011f11121df7256c40339393b0fb045321022ce4400000000000000000000000000000000000000000000000000000000000000000000000000000000000000005bb83e95f63217cda6ae3d181ba580ef377d21090000000000000000000000002120c7a5ccf73d6fb5c7e9b2a0d4b3a4f587e7a400000000000000000000000000000000000000000000000000000000000186a0",
            "VERIFIED": "false"
          }
        ]
      }
    },
    "fantom": {
      "production": {
        "1.0.0": [
          {
            "ADDRESS": "0xC4B590a0E2d7e965a2Fb3647d672B5DD97E8d068",
            "OPTIMIZER_RUNS": "1000000",
            "TIMESTAMP": "2023-04-28 17:31:11",
            "CONSTRUCTOR_ARGS": "0x00000000000000000000000011f11121df7256c40339393b0fb045321022ce44000000000000000000000000af5191b0de278c7286d6c7cc6ab6bb8a73ba2cd600000000000000000000000000000000000000000000000000000000000000200000000000000000000000002120c7a5ccf73d6fb5c7e9b2a0d4b3a4f587e7a400000000000000000000000000000000000000000000000000000000000186a0",
            "VERIFIED": "false"
          }
        ]
      }
    },
    "moonriver": {
      "production": {
        "1.0.0": [
          {
            "ADDRESS": "0xC4B590a0E2d7e965a2Fb3647d672B5DD97E8d068",
            "OPTIMIZER_RUNS": "1000000",
            "TIMESTAMP": "2023-04-28 17:48:56",
            "CONSTRUCTOR_ARGS": "0x00000000000000000000000011f11121df7256c40339393b0fb045321022ce44000000000000000000000000000000000000000000000000000000000000000000000000000000000000000000000000000000000000000000000000000000200000000000000000000000002120c7a5ccf73d6fb5c7e9b2a0d4b3a4f587e7a400000000000000000000000000000000000000000000000000000000000186a0",
            "VERIFIED": "false"
          }
        ]
      }
    },
    "fuse": {
      "production": {
        "1.0.0": [
          {
            "ADDRESS": "0xC4B590a0E2d7e965a2Fb3647d672B5DD97E8d068",
            "OPTIMIZER_RUNS": "1000000",
            "TIMESTAMP": "2023-04-28 17:51:54",
            "CONSTRUCTOR_ARGS": "0x00000000000000000000000011f11121df7256c40339393b0fb045321022ce44000000000000000000000000000000000000000000000000000000000000000000000000000000000000000000000000000000000000000000000000000000200000000000000000000000002120c7a5ccf73d6fb5c7e9b2a0d4b3a4f587e7a400000000000000000000000000000000000000000000000000000000000186a0",
            "VERIFIED": "false"
          }
        ]
      }
    },
    "celo": {
      "production": {
        "1.0.0": [
          {
            "ADDRESS": "0xC4B590a0E2d7e965a2Fb3647d672B5DD97E8d068",
            "OPTIMIZER_RUNS": "1000000",
            "TIMESTAMP": "2023-04-28 18:00:39",
            "CONSTRUCTOR_ARGS": "0x00000000000000000000000011f11121df7256c40339393b0fb045321022ce44000000000000000000000000000000000000000000000000000000000000002000000000000000000000000000000000000000000000000000000000000000200000000000000000000000002120c7a5ccf73d6fb5c7e9b2a0d4b3a4f587e7a400000000000000000000000000000000000000000000000000000000000186a0",
            "VERIFIED": "false"
          }
        ]
      }
    },
    "cronos": {
      "production": {
        "1.0.0": [
          {
            "ADDRESS": "0xC4B590a0E2d7e965a2Fb3647d672B5DD97E8d068",
            "OPTIMIZER_RUNS": "1000000",
            "TIMESTAMP": "2023-04-28 18:09:21",
            "CONSTRUCTOR_ARGS": "0x00000000000000000000000011f11121df7256c40339393b0fb045321022ce44000000000000000000000000000000000000000000000000000000000000000000000000000000000000000000000000000000000000000000000000000000200000000000000000000000002120c7a5ccf73d6fb5c7e9b2a0d4b3a4f587e7a400000000000000000000000000000000000000000000000000000000000186a0",
            "VERIFIED": "false"
          }
        ]
      }
    },
    "velas": {
      "production": {
        "1.0.0": [
          {
            "ADDRESS": "0xC4B590a0E2d7e965a2Fb3647d672B5DD97E8d068",
            "OPTIMIZER_RUNS": "1000000",
            "TIMESTAMP": "2023-04-28 18:12:24",
            "CONSTRUCTOR_ARGS": "0x00000000000000000000000011f11121df7256c40339393b0fb045321022ce44000000000000000000000000000000000000000000000000000000000000002000000000000000000000000000000000000000000000000000000000000000200000000000000000000000002120c7a5ccf73d6fb5c7e9b2a0d4b3a4f587e7a400000000000000000000000000000000000000000000000000000000000186a0",
            "VERIFIED": "false"
          }
        ]
      }
    },
    "evmos": {
      "production": {
        "1.0.0": [
          {
            "ADDRESS": "0xC4B590a0E2d7e965a2Fb3647d672B5DD97E8d068",
            "OPTIMIZER_RUNS": "1000000",
            "TIMESTAMP": "2023-04-28 18:21:21",
            "CONSTRUCTOR_ARGS": "0x00000000000000000000000011f11121df7256c40339393b0fb045321022ce44000000000000000000000000000000000000000000000000000000000000000000000000000000000000000000000000000000000000000000000000000000200000000000000000000000002120c7a5ccf73d6fb5c7e9b2a0d4b3a4f587e7a400000000000000000000000000000000000000000000000000000000000186a0",
            "VERIFIED": "false"
          }
        ]
      }
    },
    "boba": {
      "production": {
        "1.0.0": [
          {
            "ADDRESS": "0xC4B590a0E2d7e965a2Fb3647d672B5DD97E8d068",
            "OPTIMIZER_RUNS": "1000000",
            "TIMESTAMP": "2023-05-01 14:55:48",
            "CONSTRUCTOR_ARGS": "0x00000000000000000000000011f11121df7256c40339393b0fb045321022ce44000000000000000000000000000000000000000000000000000000000000000000000000000000000000000000000000000000000000000000000000000000200000000000000000000000002120c7a5ccf73d6fb5c7e9b2a0d4b3a4f587e7a400000000000000000000000000000000000000000000000000000000000186a0",
            "VERIFIED": "false"
          }
        ]
      }
    },
    "polygon": {
      "production": {
        "1.0.0": [
          {
            "ADDRESS": "0xC4B590a0E2d7e965a2Fb3647d672B5DD97E8d068",
            "OPTIMIZER_RUNS": "1000000",
            "TIMESTAMP": "2023-05-01 15:27:25",
            "CONSTRUCTOR_ARGS": "0x00000000000000000000000011f11121df7256c40339393b0fb045321022ce4400000000000000000000000045a01e4e04f14f7a4a6702c74187c5f6222033cd00000000000000000000000011984dc4465481512eb5b777e44061c158cf22590000000000000000000000002120c7a5ccf73d6fb5c7e9b2a0d4b3a4f587e7a400000000000000000000000000000000000000000000000000000000000186a0",
            "VERIFIED": "false"
          }
        ]
      }
    }
  },
  "ServiceFeeCollector": {
    "optimism": {
      "production": {
        "1.0.0": [
          {
            "ADDRESS": "0x4b0B89b90fF83247aEa12469CeA9A6222e09d54c",
            "OPTIMIZER_RUNS": "1000000",
            "TIMESTAMP": "2023-04-12 11:13:54",
            "CONSTRUCTOR_ARGS": "0x00000000000000000000000011f11121df7256c40339393b0fb045321022ce44",
            "VERIFIED": "true"
          }
        ]
      }
    },
    "arbitrum": {
      "production": {
        "1.0.0": [
          {
            "ADDRESS": "0x4b0B89b90fF83247aEa12469CeA9A6222e09d54c",
            "OPTIMIZER_RUNS": "1000000",
            "TIMESTAMP": "2023-04-12 14:27:56",
            "CONSTRUCTOR_ARGS": "0x00000000000000000000000011f11121df7256c40339393b0fb045321022ce44",
            "VERIFIED": "true"
          }
        ]
      }
    },
    "bsc": {
      "production": {
        "1.0.0": [
          {
            "ADDRESS": "0x4b0B89b90fF83247aEa12469CeA9A6222e09d54c",
            "OPTIMIZER_RUNS": "1000000",
            "TIMESTAMP": "2023-04-28 16:54:30",
            "CONSTRUCTOR_ARGS": "0x00000000000000000000000011f11121df7256c40339393b0fb045321022ce44",
            "VERIFIED": "false"
          }
        ]
      }
    },
    "gnosis": {
      "production": {
        "1.0.0": [
          {
            "ADDRESS": "0x4b0B89b90fF83247aEa12469CeA9A6222e09d54c",
            "OPTIMIZER_RUNS": "1000000",
            "TIMESTAMP": "2023-04-28 16:57:54",
            "CONSTRUCTOR_ARGS": "0x00000000000000000000000011f11121df7256c40339393b0fb045321022ce44",
            "VERIFIED": "false"
          }
        ]
      }
    },
    "fantom": {
      "production": {
        "1.0.0": [
          {
            "ADDRESS": "0x4b0B89b90fF83247aEa12469CeA9A6222e09d54c",
            "OPTIMIZER_RUNS": "1000000",
            "TIMESTAMP": "2023-04-28 17:32:23",
            "CONSTRUCTOR_ARGS": "0x00000000000000000000000011f11121df7256c40339393b0fb045321022ce44",
            "VERIFIED": "false"
          }
        ]
      }
    },
    "moonriver": {
      "production": {
        "1.0.0": [
          {
            "ADDRESS": "0x4b0B89b90fF83247aEa12469CeA9A6222e09d54c",
            "OPTIMIZER_RUNS": "1000000",
            "TIMESTAMP": "2023-04-28 17:49:23",
            "CONSTRUCTOR_ARGS": "0x00000000000000000000000011f11121df7256c40339393b0fb045321022ce44",
            "VERIFIED": "false"
          }
        ]
      }
    },
<<<<<<< HEAD
    "fuse": {
=======
    "polygon": {
      "staging": {
        "1.0.0": [
          {
            "ADDRESS": "0x69d37e186A7E25eB4D02a5b957686B1F2005CB6c",
            "OPTIMIZER_RUNS": "1000000",
            "TIMESTAMP": "2023-05-02 16:50:05",
            "CONSTRUCTOR_ARGS": "0x000000000000000000000000552008c0f6870c2f77e5cc1d2eb9bdff03e30ea0",
            "VERIFIED": "true"
          }
        ]
      }
    },
    "bsc": {
      "staging": {
        "1.0.0": [
          {
            "ADDRESS": "0x69d37e186A7E25eB4D02a5b957686B1F2005CB6c",
            "OPTIMIZER_RUNS": "1000000",
            "TIMESTAMP": "2023-05-02 16:56:44",
            "CONSTRUCTOR_ARGS": "0x000000000000000000000000552008c0f6870c2f77e5cc1d2eb9bdff03e30ea0",
            "VERIFIED": "true"
          }
        ]
      }
    }
  },
  "Executor": {
    "optimism": {
>>>>>>> 3b16a29c
      "production": {
        "1.0.0": [
          {
            "ADDRESS": "0x4b0B89b90fF83247aEa12469CeA9A6222e09d54c",
            "OPTIMIZER_RUNS": "1000000",
            "TIMESTAMP": "2023-04-28 17:52:12",
            "CONSTRUCTOR_ARGS": "0x00000000000000000000000011f11121df7256c40339393b0fb045321022ce44",
            "VERIFIED": "false"
          }
        ]
      }
    },
    "celo": {
      "production": {
        "1.0.0": [
          {
            "ADDRESS": "0x4b0B89b90fF83247aEa12469CeA9A6222e09d54c",
            "OPTIMIZER_RUNS": "1000000",
            "TIMESTAMP": "2023-04-28 18:01:31",
            "CONSTRUCTOR_ARGS": "0x00000000000000000000000011f11121df7256c40339393b0fb045321022ce44",
            "VERIFIED": "false"
          }
        ]
      }
    },
<<<<<<< HEAD
    "cronos": {
=======
    "testNetwork": {
      "production": {
        "1.0.0": [
          {
            "ADDRESS": "0x1888",
            "OPTIMIZER_RUNS": "1000000",
            "TIMESTAMP": "2023-04-12 13:44:40",
            "CONSTRUCTOR_ARGS": "0x",
            "VERIFIED": "true"
          }
        ]
      }
    },
    "polygon": {
      "staging": {
        "1.0.0": [
          {
            "ADDRESS": "0x4DE055c2b7054b9B3Aa7c3891aacB9dE4F489D66",
            "OPTIMIZER_RUNS": "1000000",
            "TIMESTAMP": "2023-05-02 16:50:54",
            "CONSTRUCTOR_ARGS": "0x000000000000000000000000552008c0f6870c2f77e5cc1d2eb9bdff03e30ea000000000000000000000000069d37e186a7e25eb4d02a5b957686b1f2005cb6c",
            "VERIFIED": "true"
          }
        ]
      }
    },
    "bsc": {
      "staging": {
        "1.0.0": [
          {
            "ADDRESS": "0x4DE055c2b7054b9B3Aa7c3891aacB9dE4F489D66",
            "OPTIMIZER_RUNS": "1000000",
            "TIMESTAMP": "2023-05-02 16:57:32",
            "CONSTRUCTOR_ARGS": "0x000000000000000000000000552008c0f6870c2f77e5cc1d2eb9bdff03e30ea000000000000000000000000069d37e186a7e25eb4d02a5b957686b1f2005cb6c",
            "VERIFIED": "true"
          }
        ]
      }
    }
  },
  "FeeCollector": {
    "optimism": {
>>>>>>> 3b16a29c
      "production": {
        "1.0.0": [
          {
            "ADDRESS": "0x4b0B89b90fF83247aEa12469CeA9A6222e09d54c",
            "OPTIMIZER_RUNS": "1000000",
            "TIMESTAMP": "2023-04-28 18:09:41",
            "CONSTRUCTOR_ARGS": "0x00000000000000000000000011f11121df7256c40339393b0fb045321022ce44",
            "VERIFIED": "false"
          }
        ]
      }
    },
    "velas": {
      "production": {
        "1.0.0": [
          {
            "ADDRESS": "0x4b0B89b90fF83247aEa12469CeA9A6222e09d54c",
            "OPTIMIZER_RUNS": "1000000",
            "TIMESTAMP": "2023-04-28 18:12:46",
            "CONSTRUCTOR_ARGS": "0x00000000000000000000000011f11121df7256c40339393b0fb045321022ce44",
            "VERIFIED": "false"
          }
        ]
      }
    },
<<<<<<< HEAD
    "evmos": {
=======
    "polygon": {
      "staging": {
        "1.0.0": [
          {
            "ADDRESS": "0x316A8D31a1ECb50C725209c7Eed8C67ad5f34271",
            "OPTIMIZER_RUNS": "1000000",
            "TIMESTAMP": "2023-05-02 16:51:48",
            "CONSTRUCTOR_ARGS": "0x000000000000000000000000552008c0f6870c2f77e5cc1d2eb9bdff03e30ea0",
            "VERIFIED": "true"
          }
        ]
      }
    },
    "bsc": {
      "staging": {
        "1.0.0": [
          {
            "ADDRESS": "0x316A8D31a1ECb50C725209c7Eed8C67ad5f34271",
            "OPTIMIZER_RUNS": "1000000",
            "TIMESTAMP": "2023-05-02 16:58:21",
            "CONSTRUCTOR_ARGS": "0x000000000000000000000000552008c0f6870c2f77e5cc1d2eb9bdff03e30ea0",
            "VERIFIED": "true"
          }
        ]
      }
    }
  },
  "Receiver": {
    "optimism": {
>>>>>>> 3b16a29c
      "production": {
        "1.0.0": [
          {
            "ADDRESS": "0x4b0B89b90fF83247aEa12469CeA9A6222e09d54c",
            "OPTIMIZER_RUNS": "1000000",
            "TIMESTAMP": "2023-04-28 18:21:38",
            "CONSTRUCTOR_ARGS": "0x00000000000000000000000011f11121df7256c40339393b0fb045321022ce44",
            "VERIFIED": "false"
          }
        ]
      }
    },
    "aurora": {
      "production": {
        "1.0.0": [
          {
            "ADDRESS": "0x4b0B89b90fF83247aEa12469CeA9A6222e09d54c",
            "OPTIMIZER_RUNS": "1000000",
            "TIMESTAMP": "2023-05-01 13:12:39",
            "CONSTRUCTOR_ARGS": "0x00000000000000000000000011f11121df7256c40339393b0fb045321022ce44",
            "VERIFIED": "false"
          }
        ]
      }
    },
<<<<<<< HEAD
    "boba": {
=======
    "polygon": {
      "staging": {
        "1.0.0": [
          {
            "ADDRESS": "0x8329b7f56e286CeBD280e675F343D57D704266F1",
            "OPTIMIZER_RUNS": "1000000",
            "TIMESTAMP": "2023-05-02 16:52:46",
            "CONSTRUCTOR_ARGS": "0x000000000000000000000000552008c0f6870c2f77e5cc1d2eb9bdff03e30ea000000000000000000000000045a01e4e04f14f7a4a6702c74187c5f6222033cd00000000000000000000000011984dc4465481512eb5b777e44061c158cf22590000000000000000000000004de055c2b7054b9b3aa7c3891aacb9de4f489d6600000000000000000000000000000000000000000000000000000000000186a0",
            "VERIFIED": "true"
          }
        ]
      }
    },
    "bsc": {
      "staging": {
        "1.0.0": [
          {
            "ADDRESS": "0x8329b7f56e286CeBD280e675F343D57D704266F1",
            "OPTIMIZER_RUNS": "1000000",
            "TIMESTAMP": "2023-05-02 16:59:24",
            "CONSTRUCTOR_ARGS": "0x000000000000000000000000552008c0f6870c2f77e5cc1d2eb9bdff03e30ea00000000000000000000000004a364f8c717caad9a442737eb7b8a55cc6cf18d8000000000000000000000000cd401c10afa37d641d2f594852da94c700e4f2ce0000000000000000000000004de055c2b7054b9b3aa7c3891aacb9de4f489d6600000000000000000000000000000000000000000000000000000000000186a0",
            "VERIFIED": "true"
          }
        ]
      }
    }
  },
  "ServiceFeeCollector": {
    "optimism": {
>>>>>>> 3b16a29c
      "production": {
        "1.0.0": [
          {
            "ADDRESS": "0x4b0B89b90fF83247aEa12469CeA9A6222e09d54c",
            "OPTIMIZER_RUNS": "1000000",
            "TIMESTAMP": "2023-05-01 14:56:17",
            "CONSTRUCTOR_ARGS": "0x00000000000000000000000011f11121df7256c40339393b0fb045321022ce44",
            "VERIFIED": "false"
          }
        ]
      }
    },
    "polygon": {
      "production": {
        "1.0.0": [
          {
            "ADDRESS": "0x4b0B89b90fF83247aEa12469CeA9A6222e09d54c",
            "OPTIMIZER_RUNS": "1000000",
            "TIMESTAMP": "2023-05-01 15:27:42",
            "CONSTRUCTOR_ARGS": "0x00000000000000000000000011f11121df7256c40339393b0fb045321022ce44",
            "VERIFIED": "false"
          }
        ]
      }
    },
    "okx": {
      "production": {
        "1.0.0": [
          {
            "ADDRESS": "0x4b0B89b90fF83247aEa12469CeA9A6222e09d54c",
            "OPTIMIZER_RUNS": "1000000",
            "TIMESTAMP": "2023-05-03 16:38:35",
            "CONSTRUCTOR_ARGS": "0x00000000000000000000000011f11121df7256c40339393b0fb045321022ce44",
            "VERIFIED": "false"
          }
        ]
      }
    },
    "polygon": {
      "staging": {
        "1.0.0": [
          {
            "ADDRESS": "0x3D3355A9571f877AFBd1ff712340F73052abb5AB",
            "OPTIMIZER_RUNS": "1000000",
            "TIMESTAMP": "2023-05-02 16:53:39",
            "CONSTRUCTOR_ARGS": "0x000000000000000000000000552008c0f6870c2f77e5cc1d2eb9bdff03e30ea0",
            "VERIFIED": "true"
          }
        ]
      }
    },
    "bsc": {
      "staging": {
        "1.0.0": [
          {
            "ADDRESS": "0x3D3355A9571f877AFBd1ff712340F73052abb5AB",
            "OPTIMIZER_RUNS": "1000000",
            "TIMESTAMP": "2023-05-02 17:00:38",
            "CONSTRUCTOR_ARGS": "0x000000000000000000000000552008c0f6870c2f77e5cc1d2eb9bdff03e30ea0",
            "VERIFIED": "true"
          }
        ]
      }
    }
  },
  "HopFacetPacked": {
    "arbitrum": {
      "production": {
        "1.0.0": [
          {
            "ADDRESS": "0x9F960DF15961c1dc124d69eA5b318Df354Fb4dA6",
            "OPTIMIZER_RUNS": "1000000",
            "TIMESTAMP": "2023-04-12 14:08:43",
            "CONSTRUCTOR_ARGS": "0x",
            "VERIFIED": "true"
          }
        ],
        "1.0.1": [
          {
            "ADDRESS": "0xA57862295BdF8A680fda893B9bd3b935236d18bA",
            "OPTIMIZER_RUNS": "1000000",
            "TIMESTAMP": "2023-04-17 10:52:02",
            "CONSTRUCTOR_ARGS": "0x",
            "VERIFIED": "true"
          }
        ]
      }
    },
    "mumbai": {
      "production": {
        "1.0.0": [
          {
            "ADDRESS": "0x24595CaD65e258c41f9fd785733C6e1661714f71",
            "OPTIMIZER_RUNS": "1000000",
            "TIMESTAMP": "2023-04-13 09:08:56",
            "CONSTRUCTOR_ARGS": "0x",
            "VERIFIED": "true"
          }
        ]
      }
    },
    "optimism": {
      "production": {
        "1.0.1": [
          {
            "ADDRESS": "0xA57862295BdF8A680fda893B9bd3b935236d18bA",
            "OPTIMIZER_RUNS": "1000000",
            "TIMESTAMP": "2023-04-17 13:11:55",
            "CONSTRUCTOR_ARGS": "0x",
            "VERIFIED": "true"
          }
        ]
      }
    },
    "polygon": {
      "production": {
        "1.0.1": [
          {
            "ADDRESS": "0xA57862295BdF8A680fda893B9bd3b935236d18bA",
            "OPTIMIZER_RUNS": "1000000",
            "TIMESTAMP": "2023-04-17 13:20:47",
            "CONSTRUCTOR_ARGS": "0x",
            "VERIFIED": "true"
          }
        ]
      }
    },
    "gnosis": {
      "production": {
        "1.0.1": [
          {
            "ADDRESS": "0xA57862295BdF8A680fda893B9bd3b935236d18bA",
            "OPTIMIZER_RUNS": "1000000",
            "TIMESTAMP": "2023-04-17 13:24:02",
            "CONSTRUCTOR_ARGS": "0x",
            "VERIFIED": "false"
          }
        ]
      }
    }
  },
  "AmarokFacet": {
    "optimism": {
      "production": {
        "1.0.1": [
          {
            "ADDRESS": "0xbd8D369470169f9976c5bCc60318955836843a71",
            "OPTIMIZER_RUNS": "1000000",
            "TIMESTAMP": "2023-04-13 16:52:59",
            "CONSTRUCTOR_ARGS": "0x0000000000000000000000008f7492de823025b4cfaab1d34c58963f2af5deda",
            "VERIFIED": "true"
          }
        ]
      }
    }
  },
  "RelayerCelerIM": {
    "mainnet": {
      "production": {
        "1.0.0": [
          {
            "ADDRESS": "0x34D16bE69CB282c7160abaB1dC02ACfA45f7006c",
            "OPTIMIZER_RUNS": "1000000",
            "TIMESTAMP": "2023-04-18 11:40:54",
            "CONSTRUCTOR_ARGS": "0x00000000000000000000000011f11121df7256c40339393b0fb045321022ce440000000000000000000000004066d196a423b2b3b8b054f4f40efb47a74e200c0000000000000000000000001231deb6f5749ef6ce6943a275a1d3e7486f4eae000000000000000000000000dd1305150d27aecc60c066630105db419977e367",
            "VERIFIED": "true"
          }
        ]
      }
    },
    "polygon": {
      "production": {
        "1.0.0": [
          {
            "ADDRESS": "0x34D16bE69CB282c7160abaB1dC02ACfA45f7006c",
            "OPTIMIZER_RUNS": "1000000",
            "TIMESTAMP": "2023-04-18 11:30:06",
            "CONSTRUCTOR_ARGS": "0x",
            "VERIFIED": "false"
          }
        ]
      }
    },
    "bsc": {
      "production": {
        "1.0.0": [
          {
            "ADDRESS": "0x34D16bE69CB282c7160abaB1dC02ACfA45f7006c",
            "OPTIMIZER_RUNS": "1000000",
            "TIMESTAMP": "2023-04-18 12:04:41",
            "CONSTRUCTOR_ARGS": "0x00000000000000000000000011f11121df7256c40339393b0fb045321022ce4400000000000000000000000095714818fdd7a5454f73da9c777b3ee6ebaeea6b0000000000000000000000001231deb6f5749ef6ce6943a275a1d3e7486f4eae000000000000000000000000dd1305150d27aecc60c066630105db419977e367",
            "VERIFIED": "true"
          }
        ]
      }
    },
    "fantom": {
      "production": {
        "1.0.0": [
          {
            "ADDRESS": "0x34D16bE69CB282c7160abaB1dC02ACfA45f7006c",
            "OPTIMIZER_RUNS": "1000000",
            "TIMESTAMP": "2023-04-18 12:07:50",
            "CONSTRUCTOR_ARGS": "0x00000000000000000000000011f11121df7256c40339393b0fb045321022ce44000000000000000000000000ff4e183a0ceb4fa98e63bbf8077b929c8e5a2ba40000000000000000000000001231deb6f5749ef6ce6943a275a1d3e7486f4eae000000000000000000000000dd1305150d27aecc60c066630105db419977e367",
            "VERIFIED": "true"
          }
        ]
      }
    },
    "avalanche": {
      "production": {
        "1.0.0": [
          {
            "ADDRESS": "0x34D16bE69CB282c7160abaB1dC02ACfA45f7006c",
            "OPTIMIZER_RUNS": "1000000",
            "TIMESTAMP": "2023-04-18 12:08:49",
            "CONSTRUCTOR_ARGS": "0x00000000000000000000000011f11121df7256c40339393b0fb045321022ce440000000000000000000000005a926eeeafc4d217add17e9641e8ce23cd01ad570000000000000000000000001231deb6f5749ef6ce6943a275a1d3e7486f4eae000000000000000000000000dd1305150d27aecc60c066630105db419977e367",
            "VERIFIED": "true"
          }
        ]
      }
    },
    "arbitrum": {
      "production": {
        "1.0.0": [
          {
            "ADDRESS": "0x34D16bE69CB282c7160abaB1dC02ACfA45f7006c",
            "OPTIMIZER_RUNS": "1000000",
            "TIMESTAMP": "2023-04-18 12:09:09",
            "CONSTRUCTOR_ARGS": "0x00000000000000000000000011f11121df7256c40339393b0fb045321022ce440000000000000000000000003ad9d0648cdaa2426331e894e980d0a5ed16257f0000000000000000000000001231deb6f5749ef6ce6943a275a1d3e7486f4eae0000000000000000000000002120c7a5ccf73d6fb5c7e9b2a0d4b3a4f587e7a4",
            "VERIFIED": "true"
          }
        ]
      }
    },
    "optimism": {
      "production": {
        "1.0.0": [
          {
            "ADDRESS": "0x34D16bE69CB282c7160abaB1dC02ACfA45f7006c",
            "OPTIMIZER_RUNS": "1000000",
            "TIMESTAMP": "2023-04-18 12:09:58",
            "CONSTRUCTOR_ARGS": "0x00000000000000000000000011f11121df7256c40339393b0fb045321022ce440000000000000000000000000d71d18126e03646eb09fec929e2ae87b7cae69d0000000000000000000000001231deb6f5749ef6ce6943a275a1d3e7486f4eae0000000000000000000000002120c7a5ccf73d6fb5c7e9b2a0d4b3a4f587e7a4",
            "VERIFIED": "true"
          }
        ]
      }
    },
    "moonriver": {
      "production": {
        "1.0.0": [
          {
            "ADDRESS": "0x34D16bE69CB282c7160abaB1dC02ACfA45f7006c",
            "OPTIMIZER_RUNS": "1000000",
            "TIMESTAMP": "2023-04-18 12:10:33",
            "CONSTRUCTOR_ARGS": "0x00000000000000000000000011f11121df7256c40339393b0fb045321022ce44000000000000000000000000940daaba3f713abfabd79cdd991466fe698cbe540000000000000000000000001231deb6f5749ef6ce6943a275a1d3e7486f4eae000000000000000000000000dd1305150d27aecc60c066630105db419977e367",
            "VERIFIED": "true"
          }
        ]
      }
    },
    "aurora": {
      "production": {
        "1.0.0": [
          {
            "ADDRESS": "0x34D16bE69CB282c7160abaB1dC02ACfA45f7006c",
            "OPTIMIZER_RUNS": "1000000",
            "TIMESTAMP": "2023-04-18 12:10:54",
            "CONSTRUCTOR_ARGS": "0x00000000000000000000000011f11121df7256c40339393b0fb045321022ce44000000000000000000000000c1a2d967dfaa6a10f3461bc21864c23c1dd51eea0000000000000000000000001231deb6f5749ef6ce6943a275a1d3e7486f4eae0000000000000000000000004f6a9caca8cd1e6025972bcaf6bfd8504de69b52",
            "VERIFIED": "false"
          }
        ]
      }
    }
  },
  "CelerIMFacet": {
    "mainnet": {
      "production": {
        "1.0.0": [
          {
            "ADDRESS": "0xEe1e83541054b0090fA42A16FB2c34CcdA5276C7",
            "OPTIMIZER_RUNS": "1000000",
            "TIMESTAMP": "2023-05-02 13:09:53",
            "CONSTRUCTOR_ARGS": "0x000000000000000000000000ff4e183a0ceb4fa98e63bbf8077b929c8e5a2ba40000000000000000000000006a3fe66d2439893556663cfeeaaf202692d064400000000000000000000000000000000000000000000000000000000000000020",
            "VERIFIED": "true"
          }
        ]
      }
    },
    "bsc": {
      "production": {
        "1.0.0": [
          {
            "ADDRESS": "0xEe1e83541054b0090fA42A16FB2c34CcdA5276C7",
            "OPTIMIZER_RUNS": "1000000",
            "TIMESTAMP": "2023-05-02 13:02:41",
            "CONSTRUCTOR_ARGS": "0x00000000000000000000000095714818fdd7a5454f73da9c777b3ee6ebaeea6b0000000000000000000000006a3fe66d2439893556663cfeeaaf202692d064400000000000000000000000000000000000000000000000000000000000000020",
            "VERIFIED": "true"
          }
        ]
      }
    },
    "polygon": {
      "production": {
        "1.0.0": [
          {
            "ADDRESS": "0xEe1e83541054b0090fA42A16FB2c34CcdA5276C7",
            "OPTIMIZER_RUNS": "1000000",
            "TIMESTAMP": "2023-05-02 13:05:39",
            "CONSTRUCTOR_ARGS": "0x000000000000000000000000afdb9c40c7144022811f034ee07ce2e110093fe60000000000000000000000006a3fe66d2439893556663cfeeaaf202692d064400000000000000000000000000000000000000000000000000000000000000020",
            "VERIFIED": "true"
          }
        ]
      }
    },
    "avalanche": {
      "production": {
        "1.0.0": [
          {
            "ADDRESS": "0x54f015D8615192f0F4B42f1eEE193CAA01AD42FE",
            "OPTIMIZER_RUNS": "1000000",
            "TIMESTAMP": "2023-04-17 10:11:09",
            "CONSTRUCTOR_ARGS": "0x0000000000000000000000005a926eeeafc4d217add17e9641e8ce23cd01ad5700000000000000000000000000000000000000000000000000000000000000200000000000000000000000000000000000000000000000000000000000000020",
            "VERIFIED": "true"
          }
        ]
      }
    },
    "arbitrum": {
      "production": {
        "1.0.0": [
          {
            "ADDRESS": "0x54f015D8615192f0F4B42f1eEE193CAA01AD42FE",
            "OPTIMIZER_RUNS": "1000000",
            "TIMESTAMP": "2023-04-17 10:12:44",
            "CONSTRUCTOR_ARGS": "0x0000000000000000000000003ad9d0648cdaa2426331e894e980d0a5ed16257f00000000000000000000000000000000000000000000000000000000000000200000000000000000000000000000000000000000000000000000000000000020",
            "VERIFIED": "true"
          }
        ]
      }
    },
    "optimism": {
      "production": {
        "1.0.0": [
          {
            "ADDRESS": "0x54f015D8615192f0F4B42f1eEE193CAA01AD42FE",
            "OPTIMIZER_RUNS": "1000000",
            "TIMESTAMP": "2023-04-17 10:13:35",
            "CONSTRUCTOR_ARGS": "0x0000000000000000000000000d71d18126e03646eb09fec929e2ae87b7cae69d00000000000000000000000000000000000000000000000000000000000000200000000000000000000000000000000000000000000000000000000000000020",
            "VERIFIED": "true"
          }
        ]
      }
    },
    "moonriver": {
      "production": {
        "1.0.0": [
          {
            "ADDRESS": "0xEe1e83541054b0090fA42A16FB2c34CcdA5276C7",
            "OPTIMIZER_RUNS": "1000000",
            "TIMESTAMP": "2023-05-02 13:36:51",
            "CONSTRUCTOR_ARGS": "0x000000000000000000000000940daaba3f713abfabd79cdd991466fe698cbe540000000000000000000000006a3fe66d2439893556663cfeeaaf202692d064400000000000000000000000000000000000000000000000000000000000000020",
            "VERIFIED": "true"
          }
        ]
      }
    },
    "aurora": {
      "production": {
        "1.0.0": [
          {
            "ADDRESS": "0x54f015D8615192f0F4B42f1eEE193CAA01AD42FE",
            "OPTIMIZER_RUNS": "1000000",
            "TIMESTAMP": "2023-04-17 10:17:09",
            "CONSTRUCTOR_ARGS": "0x000000000000000000000000c1a2d967dfaa6a10f3461bc21864c23c1dd51eea00000000000000000000000000000000000000000000000000000000000000200000000000000000000000000000000000000000000000000000000000000020",
            "VERIFIED": "false"
          }
        ]
      }
    }
  },
  "AxelarFacet": {
    "avalanche": {
      "production": {
        "1.0.0": [
          {
            "ADDRESS": "0x55c51beF79d16F5f0875E11207B17E885c21c13d",
            "OPTIMIZER_RUNS": "1000000",
            "TIMESTAMP": "2023-04-28 11:01:24",
            "CONSTRUCTOR_ARGS": "0x0000000000000000000000005029c0eff6c34351a0cec334542cdb22c7928f78000000000000000000000000b53c693544363912d2a034f70d9d98808d5e192a",
            "VERIFIED": "false"
          }
        ]
      }
    },
    "mainnet": {
      "production": {
        "1.0.0": [
          {
            "ADDRESS": "0x55c51beF79d16F5f0875E11207B17E885c21c13d",
            "OPTIMIZER_RUNS": "1000000",
            "TIMESTAMP": "2023-04-28 15:05:29",
            "CONSTRUCTOR_ARGS": "0x0000000000000000000000004f4495243837681061c4743b74b3eedf548d56a50000000000000000000000004154cf6eea0633dd9c4933e76a077fd7e9260738",
            "VERIFIED": "false"
          }
        ]
      }
    },
    "bsc": {
      "production": {
        "1.0.0": [
          {
            "ADDRESS": "0x55c51beF79d16F5f0875E11207B17E885c21c13d",
            "OPTIMIZER_RUNS": "1000000",
            "TIMESTAMP": "2023-04-28 16:46:14",
            "CONSTRUCTOR_ARGS": "0x000000000000000000000000304acf330bbe08d1e512eefaa92f6a57871fd8950000000000000000000000002d5d7d31f671f86c782533cc367f14109a082712",
            "VERIFIED": "false"
          }
        ]
      }
    },
    "fantom": {
      "production": {
        "1.0.0": [
          {
            "ADDRESS": "0x55c51beF79d16F5f0875E11207B17E885c21c13d",
            "OPTIMIZER_RUNS": "1000000",
            "TIMESTAMP": "2023-04-28 17:05:06",
            "CONSTRUCTOR_ARGS": "0x000000000000000000000000304acf330bbe08d1e512eefaa92f6a57871fd8950000000000000000000000002879da536d9d107d6b92d95d7c4cfaa5de7088f4",
            "VERIFIED": "false"
          }
        ]
      }
    },
    "polygon": {
      "production": {
        "1.0.0": [
          {
            "ADDRESS": "0x55c51beF79d16F5f0875E11207B17E885c21c13d",
            "OPTIMIZER_RUNS": "1000000",
            "TIMESTAMP": "2023-05-01 15:20:13",
            "CONSTRUCTOR_ARGS": "0x0000000000000000000000006f015f16de9fc8791b234ef68d486d2bf203fba8000000000000000000000000c8e0b617c388c7e800a7643addd01218e14a727a",
            "VERIFIED": "false"
          }
        ]
      }
    }
  },
  "CBridgeFacetPacked": {
    "avalanche": {
      "production": {
        "1.0.0": [
          {
            "ADDRESS": "0xF95828D5A1913aB3005156AF972b168b8e487B81",
            "OPTIMIZER_RUNS": "1000000",
            "TIMESTAMP": "2023-04-28 11:03:41",
            "CONSTRUCTOR_ARGS": "0x000000000000000000000000ef3c714c9425a8f3697a9c969dc1af30ba82e5d400000000000000000000000011f11121df7256c40339393b0fb045321022ce44",
            "VERIFIED": "false"
          }
        ]
      }
    },
    "mainnet": {
      "production": {
        "1.0.1": [
          {
            "ADDRESS": "0x3e08304D9e3feb632D2Ee027634785d51fBF9870",
            "OPTIMIZER_RUNS": "1000000",
            "TIMESTAMP": "2023-04-28 15:07:27",
            "CONSTRUCTOR_ARGS": "0x0000000000000000000000005427fefa711eff984124bfbb1ab6fbf5e3da182000000000000000000000000011f11121df7256c40339393b0fb045321022ce44",
            "VERIFIED": "false"
          }
        ]
      }
    }
  },
  "AxelarExecutor": {
    "avalanche": {
      "production": {
        "1.0.0": [
          {
            "ADDRESS": "0x8aD0B427864f072B9416dcD06B2f653895cFE03C",
            "OPTIMIZER_RUNS": "1000000",
            "TIMESTAMP": "2023-04-28 12:21:14",
            "CONSTRUCTOR_ARGS": "0x00000000000000000000000011f11121df7256c40339393b0fb045321022ce440000000000000000000000005029c0eff6c34351a0cec334542cdb22c7928f78",
            "VERIFIED": "false"
          }
        ]
      }
    },
    "bsc": {
      "production": {
        "1.0.0": [
          {
            "ADDRESS": "0x8aD0B427864f072B9416dcD06B2f653895cFE03C",
            "OPTIMIZER_RUNS": "1000000",
            "TIMESTAMP": "2023-04-28 16:52:58",
            "CONSTRUCTOR_ARGS": "0x00000000000000000000000011f11121df7256c40339393b0fb045321022ce44000000000000000000000000304acf330bbe08d1e512eefaa92f6a57871fd895",
            "VERIFIED": "false"
          }
        ]
      }
    },
    "fantom": {
      "production": {
        "1.0.0": [
          {
            "ADDRESS": "0x8aD0B427864f072B9416dcD06B2f653895cFE03C",
            "OPTIMIZER_RUNS": "1000000",
            "TIMESTAMP": "2023-04-28 17:26:23",
            "CONSTRUCTOR_ARGS": "0x00000000000000000000000011f11121df7256c40339393b0fb045321022ce44000000000000000000000000304acf330bbe08d1e512eefaa92f6a57871fd895",
            "VERIFIED": "false"
          }
        ]
      }
    },
    "polygon": {
      "production": {
        "1.0.0": [
          {
            "ADDRESS": "0x8aD0B427864f072B9416dcD06B2f653895cFE03C",
            "OPTIMIZER_RUNS": "1000000",
            "TIMESTAMP": "2023-05-01 15:24:47",
            "CONSTRUCTOR_ARGS": "0x00000000000000000000000011f11121df7256c40339393b0fb045321022ce440000000000000000000000006f015f16de9fc8791b234ef68d486d2bf203fba8",
            "VERIFIED": "false"
          }
        ]
      }
    }
  },
  "ArbitrumBridgeFacet": {
    "mainnet": {
      "production": {
        "1.0.0": [
          {
            "ADDRESS": "0x987f67811Ef841da0466746E10B4139Daff95053",
            "OPTIMIZER_RUNS": "1000000",
            "TIMESTAMP": "2023-04-28 15:03:26",
            "CONSTRUCTOR_ARGS": "0x00000000000000000000000072ce9c846789fdb6fc1f34ac4ad25dd9ef7031ef0000000000000000000000004dbd4fc535ac27206064b68ffcf827b0a60bab3f",
            "VERIFIED": "false"
          }
        ]
      }
    }
  },
  "GnosisBridgeFacet": {
    "mainnet": {
      "production": {
        "1.0.0": [
          {
            "ADDRESS": "0x5fda594b67d38E05fb4C9A1a4Cf3B22f48c8de4E",
            "OPTIMIZER_RUNS": "1000000",
            "TIMESTAMP": "2023-04-28 15:20:39",
            "CONSTRUCTOR_ARGS": "0x0000000000000000000000004aa42145aa6ebf72e164c9bbc74fbd3788045016",
            "VERIFIED": "false"
          }
        ]
      }
    }
  },
  "CircleBridgeFacet": {
    "mumbai": {
      "staging": {
        "1.0.0": [
          {
            "ADDRESS": "0x5f4E2f294aE3177215ffd4A06D7A920D0fbCEeb2",
            "OPTIMIZER_RUNS": "1000000",
            "TIMESTAMP": "2023-05-03 07:34:06",
            "CONSTRUCTOR_ARGS": "0x00000000000000000000000000000000000000000000000000000000000000200000000000000000000000000000000000000000000000000000000000000020",
            "VERIFIED": "true"
          }
        ]
      }
    }
  }
}<|MERGE_RESOLUTION|>--- conflicted
+++ resolved
@@ -45,42 +45,41 @@
           {
             "ADDRESS": "0xF1d67E1dddc87E2858C87EBd5b19f99a4E297541",
             "OPTIMIZER_RUNS": "1000000",
-            "TIMESTAMP": "2023-04-27 20:02:21",
+            "TIMESTAMP": "2023-04-28 15:53:01",
             "CONSTRUCTOR_ARGS": "0x",
             "VERIFIED": "false"
           }
         ]
       }
-    },
-    "okx": {
-      "production": {
-        "1.0.0": [
-          {
-            "ADDRESS": "0xF1d67E1dddc87E2858C87EBd5b19f99a4E297541",
-            "OPTIMIZER_RUNS": "1000000",
-            "TIMESTAMP": "2023-04-27 21:23:06",
-            "CONSTRUCTOR_ARGS": "0x",
-            "VERIFIED": "false"
-          }
-        ]
-      }
-    },
-    "moonriver": {
-      "production": {
-        "1.0.0": [
-          {
-            "ADDRESS": "0xF1d67E1dddc87E2858C87EBd5b19f99a4E297541",
-            "OPTIMIZER_RUNS": "1000000",
-            "TIMESTAMP": "2023-04-27 21:23:28",
-            "CONSTRUCTOR_ARGS": "0x",
-            "VERIFIED": "true"
-          }
-        ]
-      }
-    },
-<<<<<<< HEAD
-    "celo": {
-=======
+    }
+  },
+  "DiamondLoupeFacet": {
+    "optimism": {
+      "production": {
+        "1.0.0": [
+          {
+            "ADDRESS": "0x49d195D3138D4E0E2b4ea88484C54AEE45B04B9F",
+            "OPTIMIZER_RUNS": "1000000",
+            "TIMESTAMP": "2023-04-12 10:26:17",
+            "CONSTRUCTOR_ARGS": "0x",
+            "VERIFIED": "true"
+          }
+        ]
+      }
+    },
+    "arbitrum": {
+      "production": {
+        "1.0.0": [
+          {
+            "ADDRESS": "0x49d195D3138D4E0E2b4ea88484C54AEE45B04B9F",
+            "OPTIMIZER_RUNS": "1000000",
+            "TIMESTAMP": "2023-04-12 13:45:42",
+            "CONSTRUCTOR_ARGS": "0x",
+            "VERIFIED": "true"
+          }
+        ]
+      }
+    },
     "testNetwork": {
       "production": {
         "1.0.0": [
@@ -97,35 +96,31 @@
   },
   "OwnershipFacet": {
     "optimism": {
->>>>>>> 3b16a29c
-      "production": {
-        "1.0.0": [
-          {
-            "ADDRESS": "0xF1d67E1dddc87E2858C87EBd5b19f99a4E297541",
-            "OPTIMIZER_RUNS": "1000000",
-            "TIMESTAMP": "2023-04-28 12:33:18",
-            "CONSTRUCTOR_ARGS": "0x",
-            "VERIFIED": "false"
-          }
-        ]
-      }
-    },
-    "fuse": {
-      "production": {
-        "1.0.0": [
-          {
-            "ADDRESS": "0xF1d67E1dddc87E2858C87EBd5b19f99a4E297541",
-            "OPTIMIZER_RUNS": "1000000",
-            "TIMESTAMP": "2023-04-28 12:33:35",
-            "CONSTRUCTOR_ARGS": "0x",
-            "VERIFIED": "false"
-          }
-        ]
-      }
-    },
-<<<<<<< HEAD
-    "cronos": {
-=======
+      "production": {
+        "1.0.0": [
+          {
+            "ADDRESS": "0x44beA2Ab010d1CedC4E60E97DA8F88b8840951B0",
+            "OPTIMIZER_RUNS": "1000000",
+            "TIMESTAMP": "2023-04-12 10:27:40",
+            "CONSTRUCTOR_ARGS": "0x",
+            "VERIFIED": "true"
+          }
+        ]
+      }
+    },
+    "arbitrum": {
+      "production": {
+        "1.0.0": [
+          {
+            "ADDRESS": "0x44beA2Ab010d1CedC4E60E97DA8F88b8840951B0",
+            "OPTIMIZER_RUNS": "1000000",
+            "TIMESTAMP": "2023-04-12 13:47:00",
+            "CONSTRUCTOR_ARGS": "0x",
+            "VERIFIED": "true"
+          }
+        ]
+      }
+    },
     "testNetwork": {
       "production": {
         "1.0.0": [
@@ -142,35 +137,31 @@
   },
   "DexManagerFacet": {
     "optimism": {
->>>>>>> 3b16a29c
-      "production": {
-        "1.0.0": [
-          {
-            "ADDRESS": "0xF1d67E1dddc87E2858C87EBd5b19f99a4E297541",
-            "OPTIMIZER_RUNS": "1000000",
-            "TIMESTAMP": "2023-04-28 12:40:58",
-            "CONSTRUCTOR_ARGS": "0x",
-            "VERIFIED": "false"
-          }
-        ]
-      }
-    },
-    "velas": {
-      "production": {
-        "1.0.0": [
-          {
-            "ADDRESS": "0xF1d67E1dddc87E2858C87EBd5b19f99a4E297541",
-            "OPTIMIZER_RUNS": "1000000",
-            "TIMESTAMP": "2023-04-28 12:41:05",
-            "CONSTRUCTOR_ARGS": "0x",
-            "VERIFIED": "false"
-          }
-        ]
-      }
-    },
-<<<<<<< HEAD
-    "evmos": {
-=======
+      "production": {
+        "1.0.0": [
+          {
+            "ADDRESS": "0x64D41a7B52CA910f4995b1df33ea68471138374b",
+            "OPTIMIZER_RUNS": "1000000",
+            "TIMESTAMP": "2023-04-12 10:28:32",
+            "CONSTRUCTOR_ARGS": "0x",
+            "VERIFIED": "true"
+          }
+        ]
+      }
+    },
+    "arbitrum": {
+      "production": {
+        "1.0.0": [
+          {
+            "ADDRESS": "0x64D41a7B52CA910f4995b1df33ea68471138374b",
+            "OPTIMIZER_RUNS": "1000000",
+            "TIMESTAMP": "2023-04-12 13:47:48",
+            "CONSTRUCTOR_ARGS": "0x",
+            "VERIFIED": "true"
+          }
+        ]
+      }
+    },
     "testNetwork": {
       "production": {
         "1.0.0": [
@@ -187,35 +178,31 @@
   },
   "AccessManagerFacet": {
     "optimism": {
->>>>>>> 3b16a29c
-      "production": {
-        "1.0.0": [
-          {
-            "ADDRESS": "0xF1d67E1dddc87E2858C87EBd5b19f99a4E297541",
-            "OPTIMIZER_RUNS": "1000000",
-            "TIMESTAMP": "2023-04-28 12:45:05",
-            "CONSTRUCTOR_ARGS": "0x",
-            "VERIFIED": "false"
-          }
-        ]
-      }
-    },
-    "moonbeam": {
-      "production": {
-        "1.0.0": [
-          {
-            "ADDRESS": "0xF1d67E1dddc87E2858C87EBd5b19f99a4E297541",
-            "OPTIMIZER_RUNS": "1000000",
-            "TIMESTAMP": "2023-04-28 12:48:08",
-            "CONSTRUCTOR_ARGS": "0x",
-            "VERIFIED": "false"
-          }
-        ]
-      }
-    },
-<<<<<<< HEAD
-    "boba": {
-=======
+      "production": {
+        "1.0.0": [
+          {
+            "ADDRESS": "0xfaA5f885a54D22C8571806fC001E53F0191f5Aff",
+            "OPTIMIZER_RUNS": "1000000",
+            "TIMESTAMP": "2023-04-12 10:29:26",
+            "CONSTRUCTOR_ARGS": "0x",
+            "VERIFIED": "true"
+          }
+        ]
+      }
+    },
+    "arbitrum": {
+      "production": {
+        "1.0.0": [
+          {
+            "ADDRESS": "0xfaA5f885a54D22C8571806fC001E53F0191f5Aff",
+            "OPTIMIZER_RUNS": "1000000",
+            "TIMESTAMP": "2023-04-12 13:48:46",
+            "CONSTRUCTOR_ARGS": "0x",
+            "VERIFIED": "true"
+          }
+        ]
+      }
+    },
     "testNetwork": {
       "production": {
         "1.0.0": [
@@ -232,41 +219,27 @@
   },
   "WithdrawFacet": {
     "optimism": {
->>>>>>> 3b16a29c
-      "production": {
-        "1.0.0": [
-          {
-            "ADDRESS": "0xF1d67E1dddc87E2858C87EBd5b19f99a4E297541",
-            "OPTIMIZER_RUNS": "1000000",
-            "TIMESTAMP": "2023-04-28 12:49:50",
-            "CONSTRUCTOR_ARGS": "0x",
-            "VERIFIED": "false"
-          }
-        ]
-      }
-    },
-    "aurora": {
-      "production": {
-        "1.0.0": [
-          {
-            "ADDRESS": "0xF1d67E1dddc87E2858C87EBd5b19f99a4E297541",
-            "OPTIMIZER_RUNS": "1000000",
-            "TIMESTAMP": "2023-04-28 13:12:03",
-            "CONSTRUCTOR_ARGS": "0x",
-            "VERIFIED": "false"
-          }
-        ]
-      }
-    },
-    "polygon": {
-      "production": {
-        "1.0.0": [
-          {
-            "ADDRESS": "0xF1d67E1dddc87E2858C87EBd5b19f99a4E297541",
-            "OPTIMIZER_RUNS": "1000000",
-            "TIMESTAMP": "2023-05-01 15:14:11",
-            "CONSTRUCTOR_ARGS": "0x",
-            "VERIFIED": "false"
+      "production": {
+        "1.0.0": [
+          {
+            "ADDRESS": "0x428C4abf8BB3ECc893bD3E0Be12b0f363c6e81aA",
+            "OPTIMIZER_RUNS": "1000000",
+            "TIMESTAMP": "2023-04-12 10:29:57",
+            "CONSTRUCTOR_ARGS": "0x",
+            "VERIFIED": "true"
+          }
+        ]
+      }
+    },
+    "arbitrum": {
+      "production": {
+        "1.0.0": [
+          {
+            "ADDRESS": "0x428C4abf8BB3ECc893bD3E0Be12b0f363c6e81aA",
+            "OPTIMIZER_RUNS": "1000000",
+            "TIMESTAMP": "2023-04-12 13:49:27",
+            "CONSTRUCTOR_ARGS": "0x",
+            "VERIFIED": "true"
           }
         ]
       }
@@ -285,36 +258,33 @@
       }
     }
   },
-  "DiamondLoupeFacet": {
-    "optimism": {
-      "production": {
-        "1.0.0": [
-          {
-            "ADDRESS": "0x49d195D3138D4E0E2b4ea88484C54AEE45B04B9F",
-            "OPTIMIZER_RUNS": "1000000",
-            "TIMESTAMP": "2023-04-12 10:26:17",
-            "CONSTRUCTOR_ARGS": "0x",
-            "VERIFIED": "true"
-          }
-        ]
-      }
-    },
-    "arbitrum": {
-      "production": {
-        "1.0.0": [
-          {
-            "ADDRESS": "0x49d195D3138D4E0E2b4ea88484C54AEE45B04B9F",
-            "OPTIMIZER_RUNS": "1000000",
-            "TIMESTAMP": "2023-04-12 13:45:42",
-            "CONSTRUCTOR_ARGS": "0x",
-            "VERIFIED": "true"
-          }
-        ]
-      }
-    },
-<<<<<<< HEAD
-    "bsc": {
-=======
+  "PeripheryRegistryFacet": {
+    "optimism": {
+      "production": {
+        "1.0.0": [
+          {
+            "ADDRESS": "0x2EfC66F1ff37fc5277De5526Ab5CB7650f2DD518",
+            "OPTIMIZER_RUNS": "1000000",
+            "TIMESTAMP": "2023-04-12 10:30:32",
+            "CONSTRUCTOR_ARGS": "0x",
+            "VERIFIED": "true"
+          }
+        ]
+      }
+    },
+    "arbitrum": {
+      "production": {
+        "1.0.0": [
+          {
+            "ADDRESS": "0x2EfC66F1ff37fc5277De5526Ab5CB7650f2DD518",
+            "OPTIMIZER_RUNS": "1000000",
+            "TIMESTAMP": "2023-04-12 13:50:07",
+            "CONSTRUCTOR_ARGS": "0x",
+            "VERIFIED": "true"
+          }
+        ]
+      }
+    },
     "testNetwork": {
       "production": {
         "1.0.0": [
@@ -338,7 +308,7 @@
             "OPTIMIZER_RUNS": "1000000",
             "TIMESTAMP": "2023-04-28 16:11:36",
             "CONSTRUCTOR_ARGS": "0x00000000000000000000000011f11121df7256c40339393b0fb045321022ce44000000000000000000000000f1d67e1dddc87e2858c87ebd5b19f99a4e297541",
-            "VERIFIED": "true"
+            "VERIFIED": "false"
           }
         ]
       }
@@ -346,35 +316,31 @@
   },
   "LiFiDiamondImmutable": {
     "optimism": {
->>>>>>> 3b16a29c
-      "production": {
-        "1.0.0": [
-          {
-            "ADDRESS": "0x49d195D3138D4E0E2b4ea88484C54AEE45B04B9F",
-            "OPTIMIZER_RUNS": "1000000",
-            "TIMESTAMP": "2023-04-27 20:01:06",
-            "CONSTRUCTOR_ARGS": "0x",
-            "VERIFIED": "true"
-          }
-        ]
-      }
-    },
-    "gnosis": {
-      "production": {
-        "1.0.0": [
-          {
-            "ADDRESS": "0x49d195D3138D4E0E2b4ea88484C54AEE45B04B9F",
-            "OPTIMIZER_RUNS": "1000000",
-            "TIMESTAMP": "2023-04-27 20:16:28",
-            "CONSTRUCTOR_ARGS": "0x",
-            "VERIFIED": "false"
-          }
-        ]
-      }
-    },
-<<<<<<< HEAD
-    "moonriver": {
-=======
+      "production": {
+        "1.0.0": [
+          {
+            "ADDRESS": "0x9b11bc9FAc17c058CAB6286b0c785bE6a65492EF",
+            "OPTIMIZER_RUNS": "1000000",
+            "TIMESTAMP": "2023-04-12 10:31:33",
+            "CONSTRUCTOR_ARGS": "0x00000000000000000000000011f11121df7256c40339393b0fb045321022ce44000000000000000000000000f1d67e1dddc87e2858c87ebd5b19f99a4e297541",
+            "VERIFIED": "true"
+          }
+        ]
+      }
+    },
+    "arbitrum": {
+      "production": {
+        "1.0.0": [
+          {
+            "ADDRESS": "0x9b11bc9FAc17c058CAB6286b0c785bE6a65492EF",
+            "OPTIMIZER_RUNS": "1000000",
+            "TIMESTAMP": "2023-04-12 13:51:29",
+            "CONSTRUCTOR_ARGS": "0x00000000000000000000000011f11121df7256c40339393b0fb045321022ce44000000000000000000000000f1d67e1dddc87e2858c87ebd5b19f99a4e297541",
+            "VERIFIED": "true"
+          }
+        ]
+      }
+    },
     "testNetwork": {
       "production": {
         "1.0.0": [
@@ -391,56 +357,35 @@
   },
   "AcrossFacet": {
     "optimism": {
->>>>>>> 3b16a29c
-      "production": {
-        "1.0.0": [
-          {
-            "ADDRESS": "0x49d195D3138D4E0E2b4ea88484C54AEE45B04B9F",
-            "OPTIMIZER_RUNS": "1000000",
-            "TIMESTAMP": "2023-04-27 21:24:22",
-            "CONSTRUCTOR_ARGS": "0x",
-            "VERIFIED": "true"
-          }
-        ]
-      }
-    },
-    "fuse": {
-      "production": {
-        "1.0.0": [
-          {
-            "ADDRESS": "0x49d195D3138D4E0E2b4ea88484C54AEE45B04B9F",
-            "OPTIMIZER_RUNS": "1000000",
-            "TIMESTAMP": "2023-04-28 12:33:50",
-            "CONSTRUCTOR_ARGS": "0x",
-            "VERIFIED": "false"
-          }
-        ]
-      }
-    },
-    "celo": {
-      "production": {
-        "1.0.0": [
-          {
-<<<<<<< HEAD
-            "ADDRESS": "0x49d195D3138D4E0E2b4ea88484C54AEE45B04B9F",
-            "OPTIMIZER_RUNS": "1000000",
-            "TIMESTAMP": "2023-04-28 12:34:02",
-            "CONSTRUCTOR_ARGS": "0x",
-            "VERIFIED": "false"
-          }
-        ]
-      }
-    },
-    "cronos": {
-      "production": {
-        "1.0.0": [
-          {
-            "ADDRESS": "0x49d195D3138D4E0E2b4ea88484C54AEE45B04B9F",
-            "OPTIMIZER_RUNS": "1000000",
-            "TIMESTAMP": "2023-04-28 12:41:19",
-            "CONSTRUCTOR_ARGS": "0x",
-            "VERIFIED": "false"
-=======
+      "production": {
+        "1.0.0": [
+          {
+            "ADDRESS": "0xCd063F35ed6f6d9B036284475B7779FdCf1Dd76C",
+            "OPTIMIZER_RUNS": "1000000",
+            "TIMESTAMP": "2023-04-12 10:41:11",
+            "CONSTRUCTOR_ARGS": "0x000000000000000000000000a420b2d1c0841415a695b81e5b867bcd07dff8c90000000000000000000000004200000000000000000000000000000000000006",
+            "VERIFIED": "true"
+          }
+        ]
+      }
+    },
+    "arbitrum": {
+      "production": {
+        "1.0.0": [
+          {
+            "ADDRESS": "0xCd063F35ed6f6d9B036284475B7779FdCf1Dd76C",
+            "OPTIMIZER_RUNS": "1000000",
+            "TIMESTAMP": "2023-04-12 13:58:41",
+            "CONSTRUCTOR_ARGS": "0x000000000000000000000000b88690461ddbab6f04dfad7df66b7725942feb9c00000000000000000000000082af49447d8a07e3bd95bd0d56f35241523fbab1",
+            "VERIFIED": "true"
+          }
+        ]
+      }
+    },
+    "mumbai": {
+      "production": {
+        "1.0.0": [
+          {
             "ADDRESS": "0x67c40A4da7B00B68bA6DE2D33B9af6A693F3d8C5",
             "OPTIMIZER_RUNS": "1000000",
             "TIMESTAMP": "2023-04-17 16:48:25",
@@ -459,120 +404,122 @@
             "TIMESTAMP": "2023-04-12 13:44:40",
             "CONSTRUCTOR_ARGS": "0x",
             "VERIFIED": "true"
->>>>>>> 3b16a29c
-          }
-        ]
-      }
-    },
-    "velas": {
-      "production": {
-        "1.0.0": [
-          {
-            "ADDRESS": "0x49d195D3138D4E0E2b4ea88484C54AEE45B04B9F",
-            "OPTIMIZER_RUNS": "1000000",
-            "TIMESTAMP": "2023-04-28 12:41:26",
-            "CONSTRUCTOR_ARGS": "0x",
-            "VERIFIED": "false"
-          }
-        ]
-      }
-    },
-    "evmos": {
-      "production": {
-        "1.0.0": [
-          {
-            "ADDRESS": "0x49d195D3138D4E0E2b4ea88484C54AEE45B04B9F",
-            "OPTIMIZER_RUNS": "1000000",
-            "TIMESTAMP": "2023-04-28 12:45:19",
-            "CONSTRUCTOR_ARGS": "0x",
-            "VERIFIED": "false"
-          }
-        ]
-      }
-    },
-    "boba": {
-      "production": {
-        "1.0.0": [
-          {
-            "ADDRESS": "0x49d195D3138D4E0E2b4ea88484C54AEE45B04B9F",
-            "OPTIMIZER_RUNS": "1000000",
-            "TIMESTAMP": "2023-04-28 12:50:11",
-            "CONSTRUCTOR_ARGS": "0x",
-            "VERIFIED": "false"
-          }
-        ]
-      }
-    },
-    "aurora": {
-      "production": {
-        "1.0.0": [
-          {
-            "ADDRESS": "0x49d195D3138D4E0E2b4ea88484C54AEE45B04B9F",
-            "OPTIMIZER_RUNS": "1000000",
-            "TIMESTAMP": "2023-04-28 13:12:18",
-            "CONSTRUCTOR_ARGS": "0x",
-            "VERIFIED": "false"
-          }
-        ]
-      }
-    },
-    "moonbeam": {
-      "production": {
-        "1.0.0": [
-          {
-            "ADDRESS": "0x49d195D3138D4E0E2b4ea88484C54AEE45B04B9F",
-            "OPTIMIZER_RUNS": "1000000",
-            "TIMESTAMP": "2023-04-28 13:49:59",
-            "CONSTRUCTOR_ARGS": "0x",
-            "VERIFIED": "false"
-          }
-        ]
-      }
-    },
-    "polygon": {
-      "production": {
-        "1.0.0": [
-          {
-            "ADDRESS": "0x49d195D3138D4E0E2b4ea88484C54AEE45B04B9F",
-            "OPTIMIZER_RUNS": "1000000",
-            "TIMESTAMP": "2023-05-01 15:14:42",
-            "CONSTRUCTOR_ARGS": "0x",
-            "VERIFIED": "false"
-          }
-        ]
-      }
-    }
-  },
-  "OwnershipFacet": {
-    "optimism": {
-      "production": {
-        "1.0.0": [
-          {
-            "ADDRESS": "0x44beA2Ab010d1CedC4E60E97DA8F88b8840951B0",
-            "OPTIMIZER_RUNS": "1000000",
-            "TIMESTAMP": "2023-04-12 10:27:40",
-            "CONSTRUCTOR_ARGS": "0x",
-            "VERIFIED": "true"
-          }
-        ]
-      }
-    },
-    "arbitrum": {
-      "production": {
-        "1.0.0": [
-          {
-            "ADDRESS": "0x44beA2Ab010d1CedC4E60E97DA8F88b8840951B0",
-            "OPTIMIZER_RUNS": "1000000",
-            "TIMESTAMP": "2023-04-12 13:47:00",
-            "CONSTRUCTOR_ARGS": "0x",
-            "VERIFIED": "true"
-          }
-        ]
-      }
-    },
-<<<<<<< HEAD
-    "bsc": {
-=======
+          }
+        ]
+      }
+    }
+  },
+  "CBridgeFacet": {
+    "optimism": {
+      "production": {
+        "1.0.0": [
+          {
+            "ADDRESS": "0xA1Edc2eD671Dfa77eD2dCD2ee012F82e4807A75a",
+            "OPTIMIZER_RUNS": "1000000",
+            "TIMESTAMP": "2023-04-12 10:44:22",
+            "CONSTRUCTOR_ARGS": "0x0000000000000000000000009d39fc627a6d9d9f8c831c16995b209548cc3401",
+            "VERIFIED": "true"
+          }
+        ]
+      }
+    },
+    "arbitrum": {
+      "production": {
+        "1.0.0": [
+          {
+            "ADDRESS": "0xA1Edc2eD671Dfa77eD2dCD2ee012F82e4807A75a",
+            "OPTIMIZER_RUNS": "1000000",
+            "TIMESTAMP": "2023-04-12 14:01:40",
+            "CONSTRUCTOR_ARGS": "0x0000000000000000000000001619de6b6b20ed217a58d00f37b9d47c7663feca",
+            "VERIFIED": "true"
+          }
+        ]
+      }
+    }
+  },
+  "GenericSwapFacet": {
+    "optimism": {
+      "production": {
+        "1.0.0": [
+          {
+            "ADDRESS": "0x2fF4484bcaEf13e4a1Db84E6af882c9d66c97e3F",
+            "OPTIMIZER_RUNS": "1000000",
+            "TIMESTAMP": "2023-04-12 10:46:36",
+            "CONSTRUCTOR_ARGS": "0x",
+            "VERIFIED": "true"
+          }
+        ]
+      }
+    },
+    "arbitrum": {
+      "production": {
+        "1.0.0": [
+          {
+            "ADDRESS": "0x2fF4484bcaEf13e4a1Db84E6af882c9d66c97e3F",
+            "OPTIMIZER_RUNS": "1000000",
+            "TIMESTAMP": "2023-04-12 14:03:46",
+            "CONSTRUCTOR_ARGS": "0x",
+            "VERIFIED": "true"
+          }
+        ]
+      }
+    }
+  },
+  "HopFacetOptimized": {
+    "optimism": {
+      "production": {
+        "1.0.0": [
+          {
+            "ADDRESS": "0xc21228EFF985D5648DBe46B986653CE66f9F7B7B",
+            "OPTIMIZER_RUNS": "1000000",
+            "TIMESTAMP": "2023-04-12 10:48:12",
+            "CONSTRUCTOR_ARGS": "0x",
+            "VERIFIED": "true"
+          }
+        ]
+      }
+    },
+    "arbitrum": {
+      "production": {
+        "1.0.0": [
+          {
+            "ADDRESS": "0xc21228EFF985D5648DBe46B986653CE66f9F7B7B",
+            "OPTIMIZER_RUNS": "1000000",
+            "TIMESTAMP": "2023-04-12 14:05:40",
+            "CONSTRUCTOR_ARGS": "0x",
+            "VERIFIED": "true"
+          }
+        ]
+      }
+    }
+  },
+  "HopFacet": {
+    "optimism": {
+      "production": {
+        "1.0.0": [
+          {
+            "ADDRESS": "0x8dc41bf0F9D2D9c3118bcE5DD81f4e0d122fE4EB",
+            "OPTIMIZER_RUNS": "1000000",
+            "TIMESTAMP": "2023-04-12 10:51:04",
+            "CONSTRUCTOR_ARGS": "0x",
+            "VERIFIED": "true"
+          }
+        ]
+      }
+    },
+    "arbitrum": {
+      "production": {
+        "1.0.0": [
+          {
+            "ADDRESS": "0x8dc41bf0F9D2D9c3118bcE5DD81f4e0d122fE4EB",
+            "OPTIMIZER_RUNS": "1000000",
+            "TIMESTAMP": "2023-04-12 14:10:50",
+            "CONSTRUCTOR_ARGS": "0x",
+            "VERIFIED": "true"
+          }
+        ]
+      }
+    },
     "goerli": {
       "production": {
         "2.0.0": [
@@ -589,2126 +536,92 @@
   },
   "HyphenFacet": {
     "optimism": {
->>>>>>> 3b16a29c
-      "production": {
-        "1.0.0": [
-          {
-            "ADDRESS": "0x44beA2Ab010d1CedC4E60E97DA8F88b8840951B0",
-            "OPTIMIZER_RUNS": "1000000",
-            "TIMESTAMP": "2023-04-27 20:01:59",
-            "CONSTRUCTOR_ARGS": "0x",
-            "VERIFIED": "true"
-          }
-        ]
-      }
-    },
-    "gnosis": {
-      "production": {
-        "1.0.0": [
-          {
-            "ADDRESS": "0x44beA2Ab010d1CedC4E60E97DA8F88b8840951B0",
-            "OPTIMIZER_RUNS": "1000000",
-            "TIMESTAMP": "2023-04-27 20:31:18",
-            "CONSTRUCTOR_ARGS": "0x",
-            "VERIFIED": "false"
-          }
-        ]
-      }
-    },
-    "moonriver": {
-      "production": {
-        "1.0.0": [
-          {
-            "ADDRESS": "0x44beA2Ab010d1CedC4E60E97DA8F88b8840951B0",
-            "OPTIMIZER_RUNS": "1000000",
-            "TIMESTAMP": "2023-04-27 21:25:08",
-            "CONSTRUCTOR_ARGS": "0x",
-            "VERIFIED": "true"
-          }
-        ]
-      }
-    },
-    "okx": {
-      "production": {
-        "1.0.0": [
-          {
-            "ADDRESS": "0x44beA2Ab010d1CedC4E60E97DA8F88b8840951B0",
-            "OPTIMIZER_RUNS": "1000000",
-            "TIMESTAMP": "2023-04-28 10:45:24",
-            "CONSTRUCTOR_ARGS": "0x",
-            "VERIFIED": "false"
-          }
-        ]
-      }
-    },
-    "fuse": {
-      "production": {
-        "1.0.0": [
-          {
-            "ADDRESS": "0x44beA2Ab010d1CedC4E60E97DA8F88b8840951B0",
-            "OPTIMIZER_RUNS": "1000000",
-            "TIMESTAMP": "2023-04-28 12:34:06",
-            "CONSTRUCTOR_ARGS": "0x",
-            "VERIFIED": "false"
-          }
-        ]
-      }
-    },
-    "celo": {
-      "production": {
-        "1.0.0": [
-          {
-            "ADDRESS": "0x44beA2Ab010d1CedC4E60E97DA8F88b8840951B0",
-            "OPTIMIZER_RUNS": "1000000",
-            "TIMESTAMP": "2023-04-28 12:34:39",
-            "CONSTRUCTOR_ARGS": "0x",
-            "VERIFIED": "false"
-          }
-        ]
-      }
-    },
-    "cronos": {
-      "production": {
-        "1.0.0": [
-          {
-            "ADDRESS": "0x44beA2Ab010d1CedC4E60E97DA8F88b8840951B0",
-            "OPTIMIZER_RUNS": "1000000",
-            "TIMESTAMP": "2023-04-28 12:41:40",
-            "CONSTRUCTOR_ARGS": "0x",
-            "VERIFIED": "false"
-          }
-        ]
-      }
-    },
-    "velas": {
-      "production": {
-        "1.0.0": [
-          {
-            "ADDRESS": "0x44beA2Ab010d1CedC4E60E97DA8F88b8840951B0",
-            "OPTIMIZER_RUNS": "1000000",
-            "TIMESTAMP": "2023-04-28 12:41:48",
-            "CONSTRUCTOR_ARGS": "0x",
-            "VERIFIED": "false"
-          }
-        ]
-      }
-    },
-    "evmos": {
-      "production": {
-        "1.0.0": [
-          {
-            "ADDRESS": "0x44beA2Ab010d1CedC4E60E97DA8F88b8840951B0",
-            "OPTIMIZER_RUNS": "1000000",
-            "TIMESTAMP": "2023-04-28 12:45:33",
-            "CONSTRUCTOR_ARGS": "0x",
-            "VERIFIED": "false"
-          }
-        ]
-      }
-    },
-    "boba": {
-      "production": {
-        "1.0.0": [
-          {
-            "ADDRESS": "0x44beA2Ab010d1CedC4E60E97DA8F88b8840951B0",
-            "OPTIMIZER_RUNS": "1000000",
-            "TIMESTAMP": "2023-04-28 12:50:33",
-            "CONSTRUCTOR_ARGS": "0x",
-            "VERIFIED": "false"
-          }
-        ]
-      }
-    },
-    "aurora": {
-      "production": {
-        "1.0.0": [
-          {
-            "ADDRESS": "0x44beA2Ab010d1CedC4E60E97DA8F88b8840951B0",
-            "OPTIMIZER_RUNS": "1000000",
-            "TIMESTAMP": "2023-04-28 13:12:33",
-            "CONSTRUCTOR_ARGS": "0x",
-            "VERIFIED": "false"
-          }
-        ]
-      }
-    },
-    "moonbeam": {
-      "production": {
-        "1.0.0": [
-          {
-            "ADDRESS": "0x44beA2Ab010d1CedC4E60E97DA8F88b8840951B0",
-            "OPTIMIZER_RUNS": "1000000",
-            "TIMESTAMP": "2023-04-28 14:51:11",
-            "CONSTRUCTOR_ARGS": "0x",
-            "VERIFIED": "false"
-          }
-        ]
-      }
-    },
-    "polygon": {
-      "production": {
-        "1.0.0": [
-          {
-            "ADDRESS": "0x44beA2Ab010d1CedC4E60E97DA8F88b8840951B0",
-            "OPTIMIZER_RUNS": "1000000",
-            "TIMESTAMP": "2023-05-01 15:15:00",
-            "CONSTRUCTOR_ARGS": "0x",
-            "VERIFIED": "false"
-          }
-        ]
-      }
-    }
-  },
-  "DexManagerFacet": {
-    "optimism": {
-      "production": {
-        "1.0.0": [
-          {
-            "ADDRESS": "0x64D41a7B52CA910f4995b1df33ea68471138374b",
-            "OPTIMIZER_RUNS": "1000000",
-            "TIMESTAMP": "2023-04-12 10:28:32",
-            "CONSTRUCTOR_ARGS": "0x",
-            "VERIFIED": "true"
-          }
-        ]
-      }
-    },
-    "arbitrum": {
-      "production": {
-        "1.0.0": [
-          {
-            "ADDRESS": "0x64D41a7B52CA910f4995b1df33ea68471138374b",
-            "OPTIMIZER_RUNS": "1000000",
-            "TIMESTAMP": "2023-04-12 13:47:48",
-            "CONSTRUCTOR_ARGS": "0x",
-            "VERIFIED": "true"
-          }
-        ]
-      }
-    },
-    "bsc": {
-      "production": {
-        "1.0.0": [
-          {
-            "ADDRESS": "0x64D41a7B52CA910f4995b1df33ea68471138374b",
-            "OPTIMIZER_RUNS": "1000000",
-            "TIMESTAMP": "2023-04-27 20:02:42",
-            "CONSTRUCTOR_ARGS": "0x",
-            "VERIFIED": "true"
-          }
-<<<<<<< HEAD
-        ]
-      }
-    },
-    "gnosis": {
-      "production": {
-        "1.0.0": [
-          {
-            "ADDRESS": "0x64D41a7B52CA910f4995b1df33ea68471138374b",
-            "OPTIMIZER_RUNS": "1000000",
-            "TIMESTAMP": "2023-04-27 20:46:41",
-            "CONSTRUCTOR_ARGS": "0x",
-            "VERIFIED": "false"
-          }
-        ]
-      }
-    },
-    "moonriver": {
-      "production": {
-        "1.0.0": [
-          {
-            "ADDRESS": "0x64D41a7B52CA910f4995b1df33ea68471138374b",
-            "OPTIMIZER_RUNS": "1000000",
-            "TIMESTAMP": "2023-04-27 21:26:02",
-            "CONSTRUCTOR_ARGS": "0x",
-            "VERIFIED": "true"
-          }
-=======
->>>>>>> 3b16a29c
-        ]
-      }
-    },
-    "okx": {
-      "production": {
-        "1.0.0": [
-          {
-            "ADDRESS": "0x64D41a7B52CA910f4995b1df33ea68471138374b",
-            "OPTIMIZER_RUNS": "1000000",
-            "TIMESTAMP": "2023-04-28 11:15:11",
-            "CONSTRUCTOR_ARGS": "0x",
-            "VERIFIED": "false"
-          }
-        ]
-      }
-    },
-    "fuse": {
-      "production": {
-        "1.0.0": [
-          {
-            "ADDRESS": "0x64D41a7B52CA910f4995b1df33ea68471138374b",
-            "OPTIMIZER_RUNS": "1000000",
-            "TIMESTAMP": "2023-04-28 12:34:21",
-            "CONSTRUCTOR_ARGS": "0x",
-            "VERIFIED": "false"
-          }
-        ]
-      }
-    },
-    "celo": {
-      "production": {
-        "1.0.0": [
-          {
-            "ADDRESS": "0x64D41a7B52CA910f4995b1df33ea68471138374b",
-            "OPTIMIZER_RUNS": "1000000",
-            "TIMESTAMP": "2023-04-28 12:35:32",
-            "CONSTRUCTOR_ARGS": "0x",
-            "VERIFIED": "false"
-          }
-        ]
-      }
-    },
-    "cronos": {
-      "production": {
-        "1.0.0": [
-          {
-            "ADDRESS": "0x64D41a7B52CA910f4995b1df33ea68471138374b",
-            "OPTIMIZER_RUNS": "1000000",
-            "TIMESTAMP": "2023-04-28 12:42:01",
-            "CONSTRUCTOR_ARGS": "0x",
-            "VERIFIED": "false"
-          }
-        ]
-      }
-    },
-    "velas": {
-      "production": {
-        "1.0.0": [
-          {
-            "ADDRESS": "0x64D41a7B52CA910f4995b1df33ea68471138374b",
-            "OPTIMIZER_RUNS": "1000000",
-            "TIMESTAMP": "2023-04-28 12:42:11",
-            "CONSTRUCTOR_ARGS": "0x",
-            "VERIFIED": "false"
-          }
-        ]
-      }
-    },
-    "evmos": {
-      "production": {
-        "1.0.0": [
-          {
-            "ADDRESS": "0x64D41a7B52CA910f4995b1df33ea68471138374b",
-            "OPTIMIZER_RUNS": "1000000",
-            "TIMESTAMP": "2023-04-28 12:45:47",
-            "CONSTRUCTOR_ARGS": "0x",
-            "VERIFIED": "false"
-          }
-        ]
-      }
-    },
-    "boba": {
-      "production": {
-        "1.0.0": [
-          {
-            "ADDRESS": "0x64D41a7B52CA910f4995b1df33ea68471138374b",
-            "OPTIMIZER_RUNS": "1000000",
-            "TIMESTAMP": "2023-04-28 12:50:54",
-            "CONSTRUCTOR_ARGS": "0x",
-            "VERIFIED": "false"
-          }
-        ]
-      }
-    },
-    "aurora": {
-      "production": {
-        "1.0.0": [
-          {
-            "ADDRESS": "0x64D41a7B52CA910f4995b1df33ea68471138374b",
-            "OPTIMIZER_RUNS": "1000000",
-            "TIMESTAMP": "2023-04-28 13:12:47",
-            "CONSTRUCTOR_ARGS": "0x",
-            "VERIFIED": "false"
-          }
-        ]
-      }
-    },
-    "polygon": {
-      "production": {
-        "1.0.0": [
-          {
-            "ADDRESS": "0x64D41a7B52CA910f4995b1df33ea68471138374b",
-            "OPTIMIZER_RUNS": "1000000",
-            "TIMESTAMP": "2023-05-01 15:15:38",
-            "CONSTRUCTOR_ARGS": "0x",
-            "VERIFIED": "false"
-          }
-        ]
-      }
-    }
-  },
-  "AccessManagerFacet": {
-    "optimism": {
-      "production": {
-        "1.0.0": [
-          {
-            "ADDRESS": "0xfaA5f885a54D22C8571806fC001E53F0191f5Aff",
-            "OPTIMIZER_RUNS": "1000000",
-            "TIMESTAMP": "2023-04-12 10:29:26",
-            "CONSTRUCTOR_ARGS": "0x",
-            "VERIFIED": "true"
-          }
-        ]
-      }
-    },
-    "arbitrum": {
-      "production": {
-        "1.0.0": [
-          {
-            "ADDRESS": "0xfaA5f885a54D22C8571806fC001E53F0191f5Aff",
-            "OPTIMIZER_RUNS": "1000000",
-            "TIMESTAMP": "2023-04-12 13:48:46",
-            "CONSTRUCTOR_ARGS": "0x",
-            "VERIFIED": "true"
-          }
-        ]
-      }
-    },
-    "bsc": {
-      "production": {
-        "1.0.0": [
-          {
-            "ADDRESS": "0xfaA5f885a54D22C8571806fC001E53F0191f5Aff",
-            "OPTIMIZER_RUNS": "1000000",
-            "TIMESTAMP": "2023-04-27 20:03:55",
-            "CONSTRUCTOR_ARGS": "0x",
-            "VERIFIED": "true"
-          }
-        ]
-      }
-    },
-    "gnosis": {
-      "production": {
-        "1.0.0": [
-          {
-            "ADDRESS": "0xfaA5f885a54D22C8571806fC001E53F0191f5Aff",
-            "OPTIMIZER_RUNS": "1000000",
-            "TIMESTAMP": "2023-04-27 21:01:23",
-            "CONSTRUCTOR_ARGS": "0x",
-            "VERIFIED": "false"
-          }
-        ]
-      }
-    },
-    "moonriver": {
-      "production": {
-        "1.0.0": [
-          {
-            "ADDRESS": "0xfaA5f885a54D22C8571806fC001E53F0191f5Aff",
-            "OPTIMIZER_RUNS": "1000000",
-            "TIMESTAMP": "2023-04-27 21:27:19",
-            "CONSTRUCTOR_ARGS": "0x",
-            "VERIFIED": "true"
-          }
-        ]
-      }
-    },
-    "okx": {
-      "production": {
-        "1.0.0": [
-          {
-            "ADDRESS": "0xfaA5f885a54D22C8571806fC001E53F0191f5Aff",
-            "OPTIMIZER_RUNS": "1000000",
-            "TIMESTAMP": "2023-04-28 11:15:32",
-            "CONSTRUCTOR_ARGS": "0x",
-            "VERIFIED": "false"
-          }
-        ]
-      }
-    },
-    "fuse": {
-      "production": {
-        "1.0.0": [
-          {
-            "ADDRESS": "0xfaA5f885a54D22C8571806fC001E53F0191f5Aff",
-            "OPTIMIZER_RUNS": "1000000",
-            "TIMESTAMP": "2023-04-28 12:34:37",
-            "CONSTRUCTOR_ARGS": "0x",
-            "VERIFIED": "false"
-          }
-        ]
-      }
-    },
-    "celo": {
-      "production": {
-        "1.0.0": [
-          {
-            "ADDRESS": "0xfaA5f885a54D22C8571806fC001E53F0191f5Aff",
-            "OPTIMIZER_RUNS": "1000000",
-            "TIMESTAMP": "2023-04-28 12:36:17",
-            "CONSTRUCTOR_ARGS": "0x",
-            "VERIFIED": "false"
-          }
-        ]
-      }
-    },
-    "cronos": {
-      "production": {
-        "1.0.0": [
-          {
-            "ADDRESS": "0xfaA5f885a54D22C8571806fC001E53F0191f5Aff",
-            "OPTIMIZER_RUNS": "1000000",
-            "TIMESTAMP": "2023-04-28 12:42:21",
-            "CONSTRUCTOR_ARGS": "0x",
-            "VERIFIED": "false"
-          }
-        ]
-      }
-    },
-    "velas": {
-      "production": {
-        "1.0.0": [
-          {
-            "ADDRESS": "0xfaA5f885a54D22C8571806fC001E53F0191f5Aff",
-            "OPTIMIZER_RUNS": "1000000",
-            "TIMESTAMP": "2023-04-28 12:42:27",
-            "CONSTRUCTOR_ARGS": "0x",
-            "VERIFIED": "false"
-          }
-        ]
-      }
-    },
-    "evmos": {
-      "production": {
-        "1.0.0": [
-          {
-            "ADDRESS": "0xfaA5f885a54D22C8571806fC001E53F0191f5Aff",
-            "OPTIMIZER_RUNS": "1000000",
-            "TIMESTAMP": "2023-04-28 12:46:01",
-            "CONSTRUCTOR_ARGS": "0x",
-            "VERIFIED": "false"
-          }
-        ]
-      }
-    },
-    "boba": {
-      "production": {
-        "1.0.0": [
-          {
-            "ADDRESS": "0xfaA5f885a54D22C8571806fC001E53F0191f5Aff",
-            "OPTIMIZER_RUNS": "1000000",
-            "TIMESTAMP": "2023-04-28 12:51:14",
-            "CONSTRUCTOR_ARGS": "0x",
-            "VERIFIED": "false"
-          }
-        ]
-      }
-    },
-    "aurora": {
-      "production": {
-        "1.0.0": [
-          {
-            "ADDRESS": "0xfaA5f885a54D22C8571806fC001E53F0191f5Aff",
-            "OPTIMIZER_RUNS": "1000000",
-            "TIMESTAMP": "2023-04-28 13:13:02",
-            "CONSTRUCTOR_ARGS": "0x",
-            "VERIFIED": "false"
-          }
-        ]
-      }
-    },
-    "polygon": {
-      "production": {
-        "1.0.0": [
-          {
-            "ADDRESS": "0xfaA5f885a54D22C8571806fC001E53F0191f5Aff",
-            "OPTIMIZER_RUNS": "1000000",
-            "TIMESTAMP": "2023-05-01 15:17:21",
-            "CONSTRUCTOR_ARGS": "0x",
-            "VERIFIED": "false"
-          }
-        ]
-      }
-    }
-  },
-  "WithdrawFacet": {
-    "optimism": {
-      "production": {
-        "1.0.0": [
-          {
-            "ADDRESS": "0x428C4abf8BB3ECc893bD3E0Be12b0f363c6e81aA",
-            "OPTIMIZER_RUNS": "1000000",
-            "TIMESTAMP": "2023-04-12 10:29:57",
-            "CONSTRUCTOR_ARGS": "0x",
-            "VERIFIED": "true"
-          }
-        ]
-      }
-    },
-    "arbitrum": {
-      "production": {
-        "1.0.0": [
-          {
-            "ADDRESS": "0x428C4abf8BB3ECc893bD3E0Be12b0f363c6e81aA",
-            "OPTIMIZER_RUNS": "1000000",
-            "TIMESTAMP": "2023-04-12 13:49:27",
-            "CONSTRUCTOR_ARGS": "0x",
-            "VERIFIED": "true"
-          }
-        ]
-      }
-    },
-    "bsc": {
-      "production": {
-        "1.0.0": [
-          {
-            "ADDRESS": "0x428C4abf8BB3ECc893bD3E0Be12b0f363c6e81aA",
-            "OPTIMIZER_RUNS": "1000000",
-            "TIMESTAMP": "2023-04-27 20:05:14",
-            "CONSTRUCTOR_ARGS": "0x",
-            "VERIFIED": "true"
-          }
-        ]
-      }
-    },
-    "moonriver": {
-      "production": {
-        "1.0.0": [
-          {
-            "ADDRESS": "0x428C4abf8BB3ECc893bD3E0Be12b0f363c6e81aA",
-            "OPTIMIZER_RUNS": "1000000",
-            "TIMESTAMP": "2023-04-27 21:28:09",
-            "CONSTRUCTOR_ARGS": "0x",
-            "VERIFIED": "true"
-          }
-        ]
-      }
-    },
-    "gnosis": {
-      "production": {
-        "1.0.0": [
-          {
-            "ADDRESS": "0x428C4abf8BB3ECc893bD3E0Be12b0f363c6e81aA",
-            "OPTIMIZER_RUNS": "1000000",
-            "TIMESTAMP": "2023-04-27 21:15:59",
-            "CONSTRUCTOR_ARGS": "0x",
-            "VERIFIED": "false"
-          }
-        ]
-      }
-    },
-    "okx": {
-      "production": {
-        "1.0.0": [
-          {
-            "ADDRESS": "0x428C4abf8BB3ECc893bD3E0Be12b0f363c6e81aA",
-            "OPTIMIZER_RUNS": "1000000",
-            "TIMESTAMP": "2023-04-28 11:44:27",
-            "CONSTRUCTOR_ARGS": "0x",
-            "VERIFIED": "false"
-          }
-        ]
-      }
-    },
-    "fuse": {
-      "production": {
-        "1.0.0": [
-          {
-            "ADDRESS": "0x428C4abf8BB3ECc893bD3E0Be12b0f363c6e81aA",
-            "OPTIMIZER_RUNS": "1000000",
-            "TIMESTAMP": "2023-04-28 12:34:52",
-            "CONSTRUCTOR_ARGS": "0x",
-            "VERIFIED": "false"
-          }
-        ]
-      }
-    },
-    "celo": {
-      "production": {
-        "1.0.0": [
-          {
-            "ADDRESS": "0x428C4abf8BB3ECc893bD3E0Be12b0f363c6e81aA",
-            "OPTIMIZER_RUNS": "1000000",
-            "TIMESTAMP": "2023-04-28 12:37:14",
-            "CONSTRUCTOR_ARGS": "0x",
-            "VERIFIED": "false"
-          }
-        ]
-      }
-    },
-    "cronos": {
-      "production": {
-        "1.0.0": [
-          {
-            "ADDRESS": "0x428C4abf8BB3ECc893bD3E0Be12b0f363c6e81aA",
-            "OPTIMIZER_RUNS": "1000000",
-            "TIMESTAMP": "2023-04-28 12:42:41",
-            "CONSTRUCTOR_ARGS": "0x",
-            "VERIFIED": "false"
-          }
-        ]
-      }
-    },
-    "velas": {
-      "production": {
-        "1.0.0": [
-          {
-            "ADDRESS": "0x428C4abf8BB3ECc893bD3E0Be12b0f363c6e81aA",
-            "OPTIMIZER_RUNS": "1000000",
-            "TIMESTAMP": "2023-04-28 12:42:48",
-            "CONSTRUCTOR_ARGS": "0x",
-            "VERIFIED": "false"
-          }
-        ]
-      }
-    },
-    "evmos": {
-      "production": {
-        "1.0.0": [
-          {
-            "ADDRESS": "0x428C4abf8BB3ECc893bD3E0Be12b0f363c6e81aA",
-            "OPTIMIZER_RUNS": "1000000",
-            "TIMESTAMP": "2023-04-28 12:46:15",
-            "CONSTRUCTOR_ARGS": "0x",
-            "VERIFIED": "false"
-          }
-        ]
-      }
-    },
-    "boba": {
-      "production": {
-        "1.0.0": [
-          {
-            "ADDRESS": "0x428C4abf8BB3ECc893bD3E0Be12b0f363c6e81aA",
-            "OPTIMIZER_RUNS": "1000000",
-            "TIMESTAMP": "2023-04-28 12:51:35",
-            "CONSTRUCTOR_ARGS": "0x",
-            "VERIFIED": "false"
-          }
-        ]
-      }
-    },
-    "aurora": {
-      "production": {
-        "1.0.0": [
-          {
-            "ADDRESS": "0x428C4abf8BB3ECc893bD3E0Be12b0f363c6e81aA",
-            "OPTIMIZER_RUNS": "1000000",
-            "TIMESTAMP": "2023-04-28 13:13:17",
-            "CONSTRUCTOR_ARGS": "0x",
-            "VERIFIED": "false"
-          }
-        ]
-      }
-    },
-    "polygon": {
-      "production": {
-        "1.0.0": [
-          {
-            "ADDRESS": "0x428C4abf8BB3ECc893bD3E0Be12b0f363c6e81aA",
-            "OPTIMIZER_RUNS": "1000000",
-            "TIMESTAMP": "2023-05-01 15:17:42",
-            "CONSTRUCTOR_ARGS": "0x",
-            "VERIFIED": "false"
-          }
-        ]
-      }
-    }
-  },
-  "PeripheryRegistryFacet": {
-    "optimism": {
-      "production": {
-        "1.0.0": [
-          {
-            "ADDRESS": "0x2EfC66F1ff37fc5277De5526Ab5CB7650f2DD518",
-            "OPTIMIZER_RUNS": "1000000",
-            "TIMESTAMP": "2023-04-12 10:30:32",
-            "CONSTRUCTOR_ARGS": "0x",
-            "VERIFIED": "true"
-          }
-        ]
-      }
-    },
-    "arbitrum": {
-      "production": {
-        "1.0.0": [
-          {
-            "ADDRESS": "0x2EfC66F1ff37fc5277De5526Ab5CB7650f2DD518",
-            "OPTIMIZER_RUNS": "1000000",
-            "TIMESTAMP": "2023-04-12 13:50:07",
-            "CONSTRUCTOR_ARGS": "0x",
-            "VERIFIED": "true"
-          }
-        ]
-      }
-    },
-    "bsc": {
-      "production": {
-        "1.0.0": [
-          {
-            "ADDRESS": "0x2EfC66F1ff37fc5277De5526Ab5CB7650f2DD518",
-            "OPTIMIZER_RUNS": "1000000",
-            "TIMESTAMP": "2023-04-27 20:06:09",
-            "CONSTRUCTOR_ARGS": "0x",
-            "VERIFIED": "true"
-          }
-        ]
-      }
-    },
-    "moonriver": {
-      "production": {
-        "1.0.0": [
-          {
-            "ADDRESS": "0x2EfC66F1ff37fc5277De5526Ab5CB7650f2DD518",
-            "OPTIMIZER_RUNS": "1000000",
-            "TIMESTAMP": "2023-04-27 21:28:59",
-            "CONSTRUCTOR_ARGS": "0x",
-            "VERIFIED": "true"
-          }
-        ]
-      }
-    },
-    "gnosis": {
-      "production": {
-        "1.0.0": [
-          {
-            "ADDRESS": "0x2EfC66F1ff37fc5277De5526Ab5CB7650f2DD518",
-            "OPTIMIZER_RUNS": "1000000",
-            "TIMESTAMP": "2023-04-27 21:31:15",
-            "CONSTRUCTOR_ARGS": "0x",
-            "VERIFIED": "false"
-          }
-        ]
-      }
-    },
-    "okx": {
-      "production": {
-        "1.0.0": [
-          {
-            "ADDRESS": "0x2EfC66F1ff37fc5277De5526Ab5CB7650f2DD518",
-            "OPTIMIZER_RUNS": "1000000",
-            "TIMESTAMP": "2023-04-28 11:44:47",
-            "CONSTRUCTOR_ARGS": "0x",
-            "VERIFIED": "false"
-          }
-        ]
-      }
-    },
-    "fuse": {
-      "production": {
-        "1.0.0": [
-          {
-            "ADDRESS": "0x2EfC66F1ff37fc5277De5526Ab5CB7650f2DD518",
-            "OPTIMIZER_RUNS": "1000000",
-            "TIMESTAMP": "2023-04-28 12:35:09",
-            "CONSTRUCTOR_ARGS": "0x",
-            "VERIFIED": "false"
-          }
-        ]
-      }
-    },
-    "celo": {
-      "production": {
-        "1.0.0": [
-          {
-            "ADDRESS": "0x2EfC66F1ff37fc5277De5526Ab5CB7650f2DD518",
-            "OPTIMIZER_RUNS": "1000000",
-            "TIMESTAMP": "2023-04-28 12:38:04",
-            "CONSTRUCTOR_ARGS": "0x",
-            "VERIFIED": "false"
-          }
-        ]
-      }
-    },
-    "cronos": {
-      "production": {
-        "1.0.0": [
-          {
-            "ADDRESS": "0x2EfC66F1ff37fc5277De5526Ab5CB7650f2DD518",
-            "OPTIMIZER_RUNS": "1000000",
-            "TIMESTAMP": "2023-04-28 12:43:07",
-            "CONSTRUCTOR_ARGS": "0x",
-            "VERIFIED": "false"
-          }
-        ]
-      }
-    },
-    "velas": {
-      "production": {
-        "1.0.0": [
-          {
-            "ADDRESS": "0x2EfC66F1ff37fc5277De5526Ab5CB7650f2DD518",
-            "OPTIMIZER_RUNS": "1000000",
-            "TIMESTAMP": "2023-04-28 12:43:09",
-            "CONSTRUCTOR_ARGS": "0x",
-            "VERIFIED": "false"
-          }
-        ]
-      }
-    },
-    "evmos": {
-      "production": {
-        "1.0.0": [
-          {
-            "ADDRESS": "0x2EfC66F1ff37fc5277De5526Ab5CB7650f2DD518",
-            "OPTIMIZER_RUNS": "1000000",
-            "TIMESTAMP": "2023-04-28 12:46:29",
-            "CONSTRUCTOR_ARGS": "0x",
-            "VERIFIED": "false"
-          }
-        ]
-      }
-    },
-    "boba": {
-      "production": {
-        "1.0.0": [
-          {
-            "ADDRESS": "0x2EfC66F1ff37fc5277De5526Ab5CB7650f2DD518",
-            "OPTIMIZER_RUNS": "1000000",
-            "TIMESTAMP": "2023-04-28 12:51:56",
-            "CONSTRUCTOR_ARGS": "0x",
-            "VERIFIED": "false"
-          }
-        ]
-      }
-    },
-    "aurora": {
-      "production": {
-        "1.0.0": [
-          {
-            "ADDRESS": "0x2EfC66F1ff37fc5277De5526Ab5CB7650f2DD518",
-            "OPTIMIZER_RUNS": "1000000",
-            "TIMESTAMP": "2023-04-28 13:13:38",
-            "CONSTRUCTOR_ARGS": "0x",
-            "VERIFIED": "false"
-          }
-        ]
-      }
-    },
-    "polygon": {
-      "production": {
-        "1.0.0": [
-          {
-            "ADDRESS": "0x2EfC66F1ff37fc5277De5526Ab5CB7650f2DD518",
-            "OPTIMIZER_RUNS": "1000000",
-            "TIMESTAMP": "2023-05-01 15:17:59",
-            "CONSTRUCTOR_ARGS": "0x",
-            "VERIFIED": "false"
-          }
-        ]
-      }
-    }
-  },
-  "LiFiDiamondImmutable": {
-    "optimism": {
-      "production": {
-        "1.0.0": [
-          {
-            "ADDRESS": "0x9b11bc9FAc17c058CAB6286b0c785bE6a65492EF",
-            "OPTIMIZER_RUNS": "1000000",
-            "TIMESTAMP": "2023-04-12 10:31:33",
-            "CONSTRUCTOR_ARGS": "0x00000000000000000000000011f11121df7256c40339393b0fb045321022ce44000000000000000000000000f1d67e1dddc87e2858c87ebd5b19f99a4e297541",
-            "VERIFIED": "true"
-          }
-        ]
-      }
-    },
-    "arbitrum": {
-      "production": {
-        "1.0.0": [
-          {
-            "ADDRESS": "0x9b11bc9FAc17c058CAB6286b0c785bE6a65492EF",
-            "OPTIMIZER_RUNS": "1000000",
-            "TIMESTAMP": "2023-04-12 13:51:29",
-            "CONSTRUCTOR_ARGS": "0x00000000000000000000000011f11121df7256c40339393b0fb045321022ce44000000000000000000000000f1d67e1dddc87e2858c87ebd5b19f99a4e297541",
-            "VERIFIED": "true"
-          }
-        ]
-      }
-    },
-    "bsc": {
-      "production": {
-        "1.0.0": [
-          {
-            "ADDRESS": "0x9b11bc9FAc17c058CAB6286b0c785bE6a65492EF",
-            "OPTIMIZER_RUNS": "1000000",
-            "TIMESTAMP": "2023-04-27 20:07:06",
-            "CONSTRUCTOR_ARGS": "0x00000000000000000000000011f11121df7256c40339393b0fb045321022ce44000000000000000000000000f1d67e1dddc87e2858c87ebd5b19f99a4e297541",
-            "VERIFIED": "true"
-          }
-        ]
-      }
-    },
-    "moonriver": {
-      "production": {
-        "1.0.0": [
-          {
-            "ADDRESS": "0x9b11bc9FAc17c058CAB6286b0c785bE6a65492EF",
-            "OPTIMIZER_RUNS": "1000000",
-            "TIMESTAMP": "2023-04-27 21:29:51",
-            "CONSTRUCTOR_ARGS": "0x00000000000000000000000011f11121df7256c40339393b0fb045321022ce44000000000000000000000000f1d67e1dddc87e2858c87ebd5b19f99a4e297541",
-            "VERIFIED": "true"
-          }
-        ]
-      }
-    },
-    "moonbeam": {
-      "production": {
-        "1.0.0": [
-          {
-            "ADDRESS": "0x9b11bc9FAc17c058CAB6286b0c785bE6a65492EF",
-            "OPTIMIZER_RUNS": "1000000",
-            "TIMESTAMP": "2023-04-27 21:29:51",
-            "CONSTRUCTOR_ARGS": "0x00000000000000000000000011f11121df7256c40339393b0fb045321022ce44000000000000000000000000f1d67e1dddc87e2858c87ebd5b19f99a4e297541",
-            "VERIFIED": "false"
-          }
-        ]
-      }
-    },
-    "okx": {
-      "production": {
-        "1.0.0": [
-          {
-            "ADDRESS": "0x9b11bc9FAc17c058CAB6286b0c785bE6a65492EF",
-            "OPTIMIZER_RUNS": "1000000",
-            "TIMESTAMP": "2023-04-28 11:45:08",
-            "CONSTRUCTOR_ARGS": "0x00000000000000000000000011f11121df7256c40339393b0fb045321022ce44000000000000000000000000f1d67e1dddc87e2858c87ebd5b19f99a4e297541",
-            "VERIFIED": "false"
-          }
-        ]
-      }
-    },
-    "fuse": {
-      "production": {
-        "1.0.0": [
-          {
-            "ADDRESS": "0x9b11bc9FAc17c058CAB6286b0c785bE6a65492EF",
-            "OPTIMIZER_RUNS": "1000000",
-            "TIMESTAMP": "2023-04-28 12:35:24",
-            "CONSTRUCTOR_ARGS": "0x00000000000000000000000011f11121df7256c40339393b0fb045321022ce44000000000000000000000000f1d67e1dddc87e2858c87ebd5b19f99a4e297541",
-            "VERIFIED": "false"
-          }
-        ]
-      }
-    },
-    "celo": {
-      "production": {
-        "1.0.0": [
-          {
-            "ADDRESS": "0x9b11bc9FAc17c058CAB6286b0c785bE6a65492EF",
-            "OPTIMIZER_RUNS": "1000000",
-            "TIMESTAMP": "2023-04-28 12:38:48",
-            "CONSTRUCTOR_ARGS": "0x00000000000000000000000011f11121df7256c40339393b0fb045321022ce44000000000000000000000000f1d67e1dddc87e2858c87ebd5b19f99a4e297541",
-            "VERIFIED": "false"
-          }
-        ]
-      }
-    },
-    "cronos": {
-      "production": {
-        "1.0.0": [
-          {
-            "ADDRESS": "0x9b11bc9FAc17c058CAB6286b0c785bE6a65492EF",
-            "OPTIMIZER_RUNS": "1000000",
-            "TIMESTAMP": "2023-04-28 12:43:27",
-            "CONSTRUCTOR_ARGS": "0x00000000000000000000000011f11121df7256c40339393b0fb045321022ce44000000000000000000000000f1d67e1dddc87e2858c87ebd5b19f99a4e297541",
-            "VERIFIED": "false"
-          }
-        ]
-      }
-    },
-    "velas": {
-      "production": {
-        "1.0.0": [
-          {
-            "ADDRESS": "0x9b11bc9FAc17c058CAB6286b0c785bE6a65492EF",
-            "OPTIMIZER_RUNS": "1000000",
-            "TIMESTAMP": "2023-04-28 12:43:30",
-            "CONSTRUCTOR_ARGS": "0x00000000000000000000000011f11121df7256c40339393b0fb045321022ce44000000000000000000000000f1d67e1dddc87e2858c87ebd5b19f99a4e297541",
-            "VERIFIED": "false"
-          }
-        ]
-      }
-    },
-    "evmos": {
-      "production": {
-        "1.0.0": [
-          {
-            "ADDRESS": "0x9b11bc9FAc17c058CAB6286b0c785bE6a65492EF",
-            "OPTIMIZER_RUNS": "1000000",
-            "TIMESTAMP": "2023-04-28 12:46:51",
-            "CONSTRUCTOR_ARGS": "0x00000000000000000000000011f11121df7256c40339393b0fb045321022ce44000000000000000000000000f1d67e1dddc87e2858c87ebd5b19f99a4e297541",
-            "VERIFIED": "false"
-          }
-        ]
-      }
-    },
-    "boba": {
-      "production": {
-        "1.0.0": [
-          {
-            "ADDRESS": "0x9b11bc9FAc17c058CAB6286b0c785bE6a65492EF",
-            "OPTIMIZER_RUNS": "1000000",
-            "TIMESTAMP": "2023-04-28 12:52:19",
-            "CONSTRUCTOR_ARGS": "0x00000000000000000000000011f11121df7256c40339393b0fb045321022ce44000000000000000000000000f1d67e1dddc87e2858c87ebd5b19f99a4e297541",
-            "VERIFIED": "false"
-          }
-        ]
-      }
-    },
-    "aurora": {
-      "production": {
-        "1.0.0": [
-          {
-            "ADDRESS": "0x9b11bc9FAc17c058CAB6286b0c785bE6a65492EF",
-            "OPTIMIZER_RUNS": "1000000",
-            "TIMESTAMP": "2023-04-28 13:13:59",
-            "CONSTRUCTOR_ARGS": "0x00000000000000000000000011f11121df7256c40339393b0fb045321022ce44000000000000000000000000f1d67e1dddc87e2858c87ebd5b19f99a4e297541",
-            "VERIFIED": "false"
-          }
-        ]
-      }
-    },
-    "polygon": {
-      "production": {
-        "1.0.0": [
-          {
-            "ADDRESS": "0x9b11bc9FAc17c058CAB6286b0c785bE6a65492EF",
-            "OPTIMIZER_RUNS": "1000000",
-            "TIMESTAMP": "2023-05-01 15:18:19",
-            "CONSTRUCTOR_ARGS": "0x00000000000000000000000011f11121df7256c40339393b0fb045321022ce44000000000000000000000000f1d67e1dddc87e2858c87ebd5b19f99a4e297541",
-            "VERIFIED": "false"
-          }
-        ]
-      }
-    }
-  },
-  "AcrossFacet": {
-    "optimism": {
-      "production": {
-        "1.0.0": [
-          {
-            "ADDRESS": "0xCd063F35ed6f6d9B036284475B7779FdCf1Dd76C",
-            "OPTIMIZER_RUNS": "1000000",
-            "TIMESTAMP": "2023-04-12 10:41:11",
-            "CONSTRUCTOR_ARGS": "0x000000000000000000000000a420b2d1c0841415a695b81e5b867bcd07dff8c90000000000000000000000004200000000000000000000000000000000000006",
-            "VERIFIED": "true"
-          }
-        ],
-        "1.0.3": [
-          {
-            "ADDRESS": "0xb0199ce3c4fD19aF0AdCbe8C589ea1f699c295fb",
-            "OPTIMIZER_RUNS": "1000000",
-            "TIMESTAMP": "2023-04-27 19:55:48",
-            "CONSTRUCTOR_ARGS": "0x000000000000000000000000a420b2d1c0841415a695b81e5b867bcd07dff8c90000000000000000000000004200000000000000000000000000000000000006",
-            "VERIFIED": "false"
-          }
-        ]
-      }
-    },
-    "arbitrum": {
-      "production": {
-        "1.0.0": [
-          {
-            "ADDRESS": "0xCd063F35ed6f6d9B036284475B7779FdCf1Dd76C",
-            "OPTIMIZER_RUNS": "1000000",
-            "TIMESTAMP": "2023-04-12 13:58:41",
-            "CONSTRUCTOR_ARGS": "0x000000000000000000000000b88690461ddbab6f04dfad7df66b7725942feb9c00000000000000000000000082af49447d8a07e3bd95bd0d56f35241523fbab1",
-            "VERIFIED": "true"
-          }
-        ]
-      }
-    },
-    "mumbai": {
-      "production": {
-        "1.0.0": [
-          {
-            "ADDRESS": "0x67c40A4da7B00B68bA6DE2D33B9af6A693F3d8C5",
-            "OPTIMIZER_RUNS": "1000000",
-            "TIMESTAMP": "2023-04-17 16:48:25",
-            "CONSTRUCTOR_ARGS": "0x000000000000000000000000fd9e2642a170add10f53ee14a93fcf2f31924944000000000000000000000000a6fa4fb5f76172d178d61b04b0ecd319c5d1c0aa",
-            "VERIFIED": "false"
+      "production": {
+        "1.0.0": [
+          {
+            "ADDRESS": "0x416E2d3E39dF69bBc30244eC90477fD042812E6B",
+            "OPTIMIZER_RUNS": "1000000",
+            "TIMESTAMP": "2023-04-12 10:55:14",
+            "CONSTRUCTOR_ARGS": "0x000000000000000000000000856cb5c3cbbe9e2e21293a644aa1f9363cee11e8",
+            "VERIFIED": "true"
+          }
+        ]
+      }
+    },
+    "arbitrum": {
+      "production": {
+        "1.0.0": [
+          {
+            "ADDRESS": "0x416E2d3E39dF69bBc30244eC90477fD042812E6B",
+            "OPTIMIZER_RUNS": "1000000",
+            "TIMESTAMP": "2023-04-12 14:12:49",
+            "CONSTRUCTOR_ARGS": "0x000000000000000000000000856cb5c3cbbe9e2e21293a644aa1f9363cee11e8",
+            "VERIFIED": "true"
+          }
+        ]
+      }
+    }
+  },
+  "LIFuelFacet": {
+    "optimism": {
+      "production": {
+        "1.0.0": [
+          {
+            "ADDRESS": "0x6e118Db5ab7018FcF195e1310074688B8A1912B3",
+            "OPTIMIZER_RUNS": "1000000",
+            "TIMESTAMP": "2023-04-12 10:59:03",
+            "CONSTRUCTOR_ARGS": "0x",
+            "VERIFIED": "true"
+          }
+        ]
+      }
+    },
+    "arbitrum": {
+      "production": {
+        "1.0.0": [
+          {
+            "ADDRESS": "0x6e118Db5ab7018FcF195e1310074688B8A1912B3",
+            "OPTIMIZER_RUNS": "1000000",
+            "TIMESTAMP": "2023-04-12 14:15:09",
+            "CONSTRUCTOR_ARGS": "0x",
+            "VERIFIED": "true"
+          }
+        ]
+      }
+    }
+  },
+  "MultichainFacet": {
+    "optimism": {
+      "production": {
+        "1.0.0": [
+          {
+            "ADDRESS": "0x0e439865644b3A14e31E6dAA3F868535EaFC322B",
+            "OPTIMIZER_RUNS": "1000000",
+            "TIMESTAMP": "2023-04-12 11:01:28",
+            "CONSTRUCTOR_ARGS": "0x",
+            "VERIFIED": "true"
+          }
+        ]
+      }
+    },
+    "arbitrum": {
+      "production": {
+        "1.0.0": [
+          {
+            "ADDRESS": "0x0e439865644b3A14e31E6dAA3F868535EaFC322B",
+            "OPTIMIZER_RUNS": "1000000",
+            "TIMESTAMP": "2023-04-12 14:17:11",
+            "CONSTRUCTOR_ARGS": "0x",
+            "VERIFIED": "true"
           }
         ],
         "1.0.1": [
           {
-            "ADDRESS": "0x2fd02891d6f00Fb0eF80ec57a0Abf3cFAC333d69",
-            "OPTIMIZER_RUNS": "1000000",
-            "TIMESTAMP": "2023-04-17 16:57:40",
-            "CONSTRUCTOR_ARGS": "0x000000000000000000000000fd9e2642a170add10f53ee14a93fcf2f31924944000000000000000000000000a6fa4fb5f76172d178d61b04b0ecd319c5d1c0aa",
-            "VERIFIED": "false"
-          }
-        ],
-        "1.0.2": [
-          {
-            "ADDRESS": "0x78B01d765BEEd6a397C7312a3655c4Ab66d45008",
-            "OPTIMIZER_RUNS": "1000000",
-            "TIMESTAMP": "2023-04-17 17:01:26",
-            "CONSTRUCTOR_ARGS": "0x000000000000000000000000fd9e2642a170add10f53ee14a93fcf2f31924944000000000000000000000000a6fa4fb5f76172d178d61b04b0ecd319c5d1c0aa",
-            "VERIFIED": "false"
-          }
-        ],
-        "1.0.3": [
-          {
-            "ADDRESS": "0xC7d7B3F512B6b908b2ce75c6ebe5AC230537Db6e",
-            "OPTIMIZER_RUNS": "1000000",
-            "TIMESTAMP": "2023-04-17 17:04:06",
-            "CONSTRUCTOR_ARGS": "0x000000000000000000000000fd9e2642a170add10f53ee14a93fcf2f31924944000000000000000000000000a6fa4fb5f76172d178d61b04b0ecd319c5d1c0aa",
-            "VERIFIED": "false"
-          }
-        ],
-        "1.0.4": [
-          {
-            "ADDRESS": "0x3a05C2920a54D97a6a831862006Bd0033C1f0AFA",
-            "OPTIMIZER_RUNS": "1000000",
-            "TIMESTAMP": "2023-04-17 17:07:55",
-            "CONSTRUCTOR_ARGS": "0x000000000000000000000000fd9e2642a170add10f53ee14a93fcf2f31924944000000000000000000000000a6fa4fb5f76172d178d61b04b0ecd319c5d1c0aa",
-            "VERIFIED": "false"
-          }
-        ]
-      }
-    },
-    "boba": {
-      "production": {
-        "1.0.3": [
-          {
-            "ADDRESS": "0xb0199ce3c4fD19aF0AdCbe8C589ea1f699c295fb",
-            "OPTIMIZER_RUNS": "1000000",
-            "TIMESTAMP": "2023-05-01 13:05:19",
-            "CONSTRUCTOR_ARGS": "0x000000000000000000000000bbc6009feffc27ce705322832cb2068f8c1e0a58000000000000000000000000deaddeaddeaddeaddeaddeaddeaddeaddead0000",
-            "VERIFIED": "false"
-          }
-        ]
-      }
-    },
-    "polygon": {
-      "production": {
-        "1.0.3": [
-          {
-            "ADDRESS": "0xb0199ce3c4fD19aF0AdCbe8C589ea1f699c295fb",
-            "OPTIMIZER_RUNS": "1000000",
-            "TIMESTAMP": "2023-05-01 16:53:47",
-            "CONSTRUCTOR_ARGS": "0x00000000000000000000000069b5c72837769ef1e7c164abc6515dcff217f9200000000000000000000000007ceb23fd6bc0add59e62ac25578270cff1b9f619",
-            "VERIFIED": "false"
-          }
-        ]
-      }
-    }
-  },
-  "CBridgeFacet": {
-    "optimism": {
-      "production": {
-        "1.0.0": [
-          {
-            "ADDRESS": "0xA1Edc2eD671Dfa77eD2dCD2ee012F82e4807A75a",
-            "OPTIMIZER_RUNS": "1000000",
-            "TIMESTAMP": "2023-04-12 10:44:22",
-            "CONSTRUCTOR_ARGS": "0x0000000000000000000000009d39fc627a6d9d9f8c831c16995b209548cc3401",
-            "VERIFIED": "true"
-          }
-        ]
-      }
-    },
-    "arbitrum": {
-      "production": {
-        "1.0.0": [
-          {
-            "ADDRESS": "0xA1Edc2eD671Dfa77eD2dCD2ee012F82e4807A75a",
-            "OPTIMIZER_RUNS": "1000000",
-            "TIMESTAMP": "2023-04-12 14:01:40",
-            "CONSTRUCTOR_ARGS": "0x0000000000000000000000001619de6b6b20ed217a58d00f37b9d47c7663feca",
-            "VERIFIED": "true"
-          }
-        ]
-      }
-    },
-    "mainnet": {
-      "production": {
-        "1.0.0": [
-          {
-            "ADDRESS": "0xA1Edc2eD671Dfa77eD2dCD2ee012F82e4807A75a",
-            "OPTIMIZER_RUNS": "1000000",
-            "TIMESTAMP": "2023-04-28 15:12:04",
-            "CONSTRUCTOR_ARGS": "0x0000000000000000000000005427fefa711eff984124bfbb1ab6fbf5e3da1820",
-            "VERIFIED": "false"
-          }
-        ]
-      }
-    },
-    "bsc": {
-      "production": {
-        "1.0.0": [
-          {
-            "ADDRESS": "0xA1Edc2eD671Dfa77eD2dCD2ee012F82e4807A75a",
-            "OPTIMIZER_RUNS": "1000000",
-            "TIMESTAMP": "2023-04-28 16:46:50",
-            "CONSTRUCTOR_ARGS": "0x000000000000000000000000dd90e5e87a2081dcf0391920868ebc2ffb81a1af",
-            "VERIFIED": "false"
-          }
-        ]
-      }
-    },
-    "gnosis": {
-      "production": {
-        "1.0.0": [
-          {
-            "ADDRESS": "0xA1Edc2eD671Dfa77eD2dCD2ee012F82e4807A75a",
-            "OPTIMIZER_RUNS": "1000000",
-            "TIMESTAMP": "2023-04-28 16:50:25",
-            "CONSTRUCTOR_ARGS": "0x0000000000000000000000003795c36e7d12a8c252a20c5a7b455f7c57b60283",
-            "VERIFIED": "false"
-          }
-        ]
-      }
-    },
-    "fantom": {
-      "production": {
-        "1.0.0": [
-          {
-            "ADDRESS": "0xA1Edc2eD671Dfa77eD2dCD2ee012F82e4807A75a",
-            "OPTIMIZER_RUNS": "1000000",
-            "TIMESTAMP": "2023-04-28 17:07:06",
-            "CONSTRUCTOR_ARGS": "0x000000000000000000000000374b8a9f3ec5eb2d97eca84ea27aca45aa1c57ef",
-            "VERIFIED": "false"
-          }
-        ]
-      }
-    },
-    "okx": {
-      "production": {
-        "1.0.0": [
-          {
-            "ADDRESS": "0xA1Edc2eD671Dfa77eD2dCD2ee012F82e4807A75a",
-            "OPTIMIZER_RUNS": "1000000",
-            "TIMESTAMP": "2023-04-28 17:37:10",
-            "CONSTRUCTOR_ARGS": "0x0000000000000000000000006a2d262d56735dba19dd70682b39f6be9a931d98",
-            "VERIFIED": "false"
-          }
-        ]
-      }
-    },
-    "moonriver": {
-      "production": {
-        "1.0.0": [
-          {
-            "ADDRESS": "0xA1Edc2eD671Dfa77eD2dCD2ee012F82e4807A75a",
-            "OPTIMIZER_RUNS": "1000000",
-            "TIMESTAMP": "2023-04-28 17:41:55",
-            "CONSTRUCTOR_ARGS": "0x000000000000000000000000841ce48f9446c8e281d3f1444cb859b4a6d0738c",
-            "VERIFIED": "false"
-          }
-        ]
-      }
-    },
-    "celo": {
-      "production": {
-        "1.0.0": [
-          {
-            "ADDRESS": "0xA1Edc2eD671Dfa77eD2dCD2ee012F82e4807A75a",
-            "OPTIMIZER_RUNS": "1000000",
-            "TIMESTAMP": "2023-04-28 17:48:04",
-            "CONSTRUCTOR_ARGS": "0x000000000000000000000000bb7684cc5408f4dd0921e5c2cadd547b8f1ad573",
-            "VERIFIED": "false"
-          }
-        ]
-      }
-    },
-    "evmos": {
-      "production": {
-        "1.0.0": [
-          {
-            "ADDRESS": "0xA1Edc2eD671Dfa77eD2dCD2ee012F82e4807A75a",
-            "OPTIMIZER_RUNS": "1000000",
-            "TIMESTAMP": "2023-04-28 18:16:28",
-            "CONSTRUCTOR_ARGS": "0x0000000000000000000000005f52b9d1c0853da636e178169e6b426e4ccfa813",
-            "VERIFIED": "false"
-          }
-        ]
-      }
-    },
-    "aurora": {
-      "production": {
-        "1.0.0": [
-          {
-            "ADDRESS": "0xA1Edc2eD671Dfa77eD2dCD2ee012F82e4807A75a",
-            "OPTIMIZER_RUNS": "1000000",
-            "TIMESTAMP": "2023-05-01 13:03:52",
-            "CONSTRUCTOR_ARGS": "0x000000000000000000000000841ce48f9446c8e281d3f1444cb859b4a6d0738c",
-            "VERIFIED": "false"
-          }
-        ]
-      }
-    },
-    "boba": {
-      "production": {
-        "1.0.0": [
-          {
-            "ADDRESS": "0xA1Edc2eD671Dfa77eD2dCD2ee012F82e4807A75a",
-            "OPTIMIZER_RUNS": "1000000",
-            "TIMESTAMP": "2023-05-01 13:06:11",
-            "CONSTRUCTOR_ARGS": "0x000000000000000000000000841ce48f9446c8e281d3f1444cb859b4a6d0738c",
-            "VERIFIED": "false"
-          }
-        ]
-      }
-    },
-    "polygon": {
-      "production": {
-        "1.0.0": [
-          {
-            "ADDRESS": "0xA1Edc2eD671Dfa77eD2dCD2ee012F82e4807A75a",
-            "OPTIMIZER_RUNS": "1000000",
-            "TIMESTAMP": "2023-05-01 15:20:37",
-            "CONSTRUCTOR_ARGS": "0x00000000000000000000000088dcdc47d2f83a99cf0000fdf667a468bb958a78",
-            "VERIFIED": "false"
-          }
-        ]
-      }
-    }
-  },
-  "GenericSwapFacet": {
-    "optimism": {
-      "production": {
-        "1.0.0": [
-          {
-            "ADDRESS": "0x2fF4484bcaEf13e4a1Db84E6af882c9d66c97e3F",
-            "OPTIMIZER_RUNS": "1000000",
-            "TIMESTAMP": "2023-04-12 10:46:36",
-            "CONSTRUCTOR_ARGS": "0x",
-            "VERIFIED": "true"
-          }
-        ]
-      }
-    },
-    "arbitrum": {
-      "production": {
-        "1.0.0": [
-          {
-            "ADDRESS": "0x2fF4484bcaEf13e4a1Db84E6af882c9d66c97e3F",
-            "OPTIMIZER_RUNS": "1000000",
-            "TIMESTAMP": "2023-04-12 14:03:46",
-            "CONSTRUCTOR_ARGS": "0x",
-            "VERIFIED": "true"
-          }
-        ]
-      }
-    },
-    "mainnet": {
-      "production": {
-        "1.0.0": [
-          {
-            "ADDRESS": "0x2fF4484bcaEf13e4a1Db84E6af882c9d66c97e3F",
-            "OPTIMIZER_RUNS": "1000000",
-            "TIMESTAMP": "2023-04-28 15:18:46",
-            "CONSTRUCTOR_ARGS": "0x",
-            "VERIFIED": "false"
-          }
-        ]
-      }
-    },
-    "bsc": {
-      "production": {
-        "1.0.0": [
-          {
-            "ADDRESS": "0x2fF4484bcaEf13e4a1Db84E6af882c9d66c97e3F",
-            "OPTIMIZER_RUNS": "1000000",
-            "TIMESTAMP": "2023-04-28 16:47:30",
-            "CONSTRUCTOR_ARGS": "0x",
-            "VERIFIED": "false"
-          }
-        ]
-      }
-    },
-    "gnosis": {
-      "production": {
-        "1.0.0": [
-          {
-            "ADDRESS": "0x2fF4484bcaEf13e4a1Db84E6af882c9d66c97e3F",
-            "OPTIMIZER_RUNS": "1000000",
-            "TIMESTAMP": "2023-04-28 16:51:14",
-            "CONSTRUCTOR_ARGS": "0x",
-            "VERIFIED": "false"
-          }
-        ]
-      }
-    },
-    "fantom": {
-      "production": {
-        "1.0.0": [
-          {
-            "ADDRESS": "0x2fF4484bcaEf13e4a1Db84E6af882c9d66c97e3F",
-            "OPTIMIZER_RUNS": "1000000",
-            "TIMESTAMP": "2023-04-28 17:10:26",
-            "CONSTRUCTOR_ARGS": "0x",
-            "VERIFIED": "false"
-          }
-        ]
-      }
-    },
-    "moonriver": {
-      "production": {
-        "1.0.0": [
-          {
-            "ADDRESS": "0x2fF4484bcaEf13e4a1Db84E6af882c9d66c97e3F",
-            "OPTIMIZER_RUNS": "1000000",
-            "TIMESTAMP": "2023-04-28 17:42:56",
-            "CONSTRUCTOR_ARGS": "0x",
-            "VERIFIED": "false"
-          }
-        ]
-      }
-    },
-    "fuse": {
-      "production": {
-        "1.0.0": [
-          {
-            "ADDRESS": "0x2fF4484bcaEf13e4a1Db84E6af882c9d66c97e3F",
-            "OPTIMIZER_RUNS": "1000000",
-            "TIMESTAMP": "2023-04-28 17:48:55",
-            "CONSTRUCTOR_ARGS": "0x",
-            "VERIFIED": "false"
-          }
-        ]
-      }
-    },
-    "celo": {
-      "production": {
-        "1.0.0": [
-          {
-            "ADDRESS": "0x2fF4484bcaEf13e4a1Db84E6af882c9d66c97e3F",
-            "OPTIMIZER_RUNS": "1000000",
-            "TIMESTAMP": "2023-04-28 17:49:59",
-            "CONSTRUCTOR_ARGS": "0x",
-            "VERIFIED": "false"
-          }
-        ]
-      }
-    },
-    "cronos": {
-      "production": {
-        "1.0.0": [
-          {
-            "ADDRESS": "0x2fF4484bcaEf13e4a1Db84E6af882c9d66c97e3F",
-            "OPTIMIZER_RUNS": "1000000",
-            "TIMESTAMP": "2023-04-28 18:03:19",
-            "CONSTRUCTOR_ARGS": "0x",
-            "VERIFIED": "false"
-          }
-        ]
-      }
-    },
-    "okx": {
-      "production": {
-        "1.0.0": [
-          {
-            "ADDRESS": "0x2fF4484bcaEf13e4a1Db84E6af882c9d66c97e3F",
-            "OPTIMIZER_RUNS": "1000000",
-            "TIMESTAMP": "2023-04-28 18:06:46",
-            "CONSTRUCTOR_ARGS": "0x",
-            "VERIFIED": "false"
-          }
-        ]
-      }
-    },
-    "velas": {
-      "production": {
-        "1.0.0": [
-          {
-            "ADDRESS": "0x2fF4484bcaEf13e4a1Db84E6af882c9d66c97e3F",
-            "OPTIMIZER_RUNS": "1000000",
-            "TIMESTAMP": "2023-04-28 18:10:38",
-            "CONSTRUCTOR_ARGS": "0x",
-            "VERIFIED": "false"
-          }
-        ]
-      }
-    },
-    "evmos": {
-      "production": {
-        "1.0.0": [
-          {
-            "ADDRESS": "0x2fF4484bcaEf13e4a1Db84E6af882c9d66c97e3F",
-            "OPTIMIZER_RUNS": "1000000",
-            "TIMESTAMP": "2023-04-28 18:17:08",
-            "CONSTRUCTOR_ARGS": "0x",
-            "VERIFIED": "false"
-          }
-        ]
-      }
-    },
-    "aurora": {
-      "production": {
-        "1.0.0": [
-          {
-            "ADDRESS": "0x2fF4484bcaEf13e4a1Db84E6af882c9d66c97e3F",
-            "OPTIMIZER_RUNS": "1000000",
-            "TIMESTAMP": "2023-05-01 13:06:29",
-            "CONSTRUCTOR_ARGS": "0x",
-            "VERIFIED": "false"
-          }
-        ]
-      }
-    },
-    "boba": {
-      "production": {
-        "1.0.0": [
-          {
-            "ADDRESS": "0x2fF4484bcaEf13e4a1Db84E6af882c9d66c97e3F",
-            "OPTIMIZER_RUNS": "1000000",
-            "TIMESTAMP": "2023-05-01 13:10:26",
-            "CONSTRUCTOR_ARGS": "0x",
-            "VERIFIED": "false"
-          }
-        ]
-      }
-    },
-    "polygon": {
-      "production": {
-        "1.0.0": [
-          {
-            "ADDRESS": "0x2fF4484bcaEf13e4a1Db84E6af882c9d66c97e3F",
-            "OPTIMIZER_RUNS": "1000000",
-            "TIMESTAMP": "2023-05-01 15:21:03",
-            "CONSTRUCTOR_ARGS": "0x",
-            "VERIFIED": "false"
-          }
-        ]
-      }
-    }
-  },
-  "HopFacetOptimized": {
-    "optimism": {
-      "production": {
-        "1.0.0": [
-          {
-            "ADDRESS": "0x5459Fe34F4B391938C45C909F62aD7E12978bD8F",
-            "OPTIMIZER_RUNS": "1000000",
-            "TIMESTAMP": "2023-04-27 20:11:00",
-            "CONSTRUCTOR_ARGS": "0x",
-            "VERIFIED": "false"
-          }
-        ]
-      }
-    },
-    "arbitrum": {
-      "production": {
-        "1.0.0": [
-          {
-            "ADDRESS": "0xc21228EFF985D5648DBe46B986653CE66f9F7B7B",
-            "OPTIMIZER_RUNS": "1000000",
-            "TIMESTAMP": "2023-04-12 14:05:40",
-            "CONSTRUCTOR_ARGS": "0x",
-            "VERIFIED": "true"
-          }
-        ]
-      }
-    },
-    "mainnet": {
-      "production": {
-        "1.0.0": [
-          {
-            "ADDRESS": "0x5459Fe34F4B391938C45C909F62aD7E12978bD8F",
-            "OPTIMIZER_RUNS": "1000000",
-            "TIMESTAMP": "2023-04-28 15:23:13",
-            "CONSTRUCTOR_ARGS": "0x",
-            "VERIFIED": "false"
-          }
-        ]
-      }
-    }
-  },
-  "HopFacet": {
-    "optimism": {
-      "production": {
-        "1.0.0": [
-          {
-            "ADDRESS": "0x98DbA11bea75Ef4616BBd81572aF4456DE05CC16",
-            "OPTIMIZER_RUNS": "1000000",
-            "TIMESTAMP": "2023-04-27 21:22:08",
-            "CONSTRUCTOR_ARGS": "0x",
-            "VERIFIED": "false"
-          }
-        ]
-      }
-    },
-    "arbitrum": {
-      "production": {
-        "1.0.0": [
-          {
-            "ADDRESS": "0x98DbA11bea75Ef4616BBd81572aF4456DE05CC16",
-            "OPTIMIZER_RUNS": "1000000",
-            "TIMESTAMP": "2023-04-27 19:56:25",
-            "CONSTRUCTOR_ARGS": "0x",
-            "VERIFIED": "false"
-          }
-        ]
-      }
-    },
-    "mainnet": {
-      "production": {
-        "1.0.0": [
-          {
-            "ADDRESS": "0x98DbA11bea75Ef4616BBd81572aF4456DE05CC16",
-            "OPTIMIZER_RUNS": "1000000",
-            "TIMESTAMP": "2023-04-28 15:54:17",
-            "CONSTRUCTOR_ARGS": "0x",
-            "VERIFIED": "false"
-          }
-        ]
-      }
-    },
-    "gnosis": {
-      "production": {
-        "1.0.0": [
-          {
-            "ADDRESS": "0x98DbA11bea75Ef4616BBd81572aF4456DE05CC16",
-            "OPTIMIZER_RUNS": "1000000",
-            "TIMESTAMP": "2023-04-28 16:52:18",
-            "CONSTRUCTOR_ARGS": "0x",
-            "VERIFIED": "false"
-          }
-        ]
-      }
-    },
-    "polygon": {
-      "production": {
-        "1.0.0": [
-          {
-            "ADDRESS": "0x98DbA11bea75Ef4616BBd81572aF4456DE05CC16",
-            "OPTIMIZER_RUNS": "1000000",
-            "TIMESTAMP": "2023-05-01 15:21:30",
-            "CONSTRUCTOR_ARGS": "0x",
-            "VERIFIED": "false"
-          }
-        ]
-      }
-    }
-  },
-  "HyphenFacet": {
-    "optimism": {
-      "production": {
-        "1.0.0": [
-          {
-            "ADDRESS": "0x416E2d3E39dF69bBc30244eC90477fD042812E6B",
-            "OPTIMIZER_RUNS": "1000000",
-            "TIMESTAMP": "2023-04-12 10:55:14",
-            "CONSTRUCTOR_ARGS": "0x000000000000000000000000856cb5c3cbbe9e2e21293a644aa1f9363cee11e8",
-            "VERIFIED": "true"
-          }
-        ]
-      }
-    },
-    "arbitrum": {
-      "production": {
-        "1.0.0": [
-          {
-            "ADDRESS": "0x416E2d3E39dF69bBc30244eC90477fD042812E6B",
-            "OPTIMIZER_RUNS": "1000000",
-            "TIMESTAMP": "2023-04-12 14:12:49",
-            "CONSTRUCTOR_ARGS": "0x000000000000000000000000856cb5c3cbbe9e2e21293a644aa1f9363cee11e8",
-            "VERIFIED": "true"
-          }
-        ]
-      }
-    },
-    "bsc": {
-      "production": {
-        "1.0.0": [
-          {
-            "ADDRESS": "0x416E2d3E39dF69bBc30244eC90477fD042812E6B",
-            "OPTIMIZER_RUNS": "1000000",
-            "TIMESTAMP": "2023-04-28 16:48:08",
-            "CONSTRUCTOR_ARGS": "0x00000000000000000000000094d3e62151b12a12a4976f60edc18459538faf08",
-            "VERIFIED": "false"
-          }
-        ]
-      }
-    },
-    "fantom": {
-      "production": {
-        "1.0.0": [
-          {
-            "ADDRESS": "0x416E2d3E39dF69bBc30244eC90477fD042812E6B",
-            "OPTIMIZER_RUNS": "1000000",
-            "TIMESTAMP": "2023-04-28 17:12:25",
-            "CONSTRUCTOR_ARGS": "0x000000000000000000000000856cb5c3cbbe9e2e21293a644aa1f9363cee11e8",
-            "VERIFIED": "false"
-          }
-        ]
-      }
-    },
-    "polygon": {
-      "production": {
-        "1.0.0": [
-          {
-            "ADDRESS": "0x416E2d3E39dF69bBc30244eC90477fD042812E6B",
-            "OPTIMIZER_RUNS": "1000000",
-            "TIMESTAMP": "2023-05-01 15:21:56",
-            "CONSTRUCTOR_ARGS": "0x0000000000000000000000002a5c2568b10a0e826bfa892cf21ba7218310180b",
-            "VERIFIED": "false"
-          }
-        ]
-      }
-    }
-  },
-  "LIFuelFacet": {
-    "optimism": {
-      "production": {
-        "1.0.0": [
-          {
-            "ADDRESS": "0x6e118Db5ab7018FcF195e1310074688B8A1912B3",
-            "OPTIMIZER_RUNS": "1000000",
-            "TIMESTAMP": "2023-04-12 10:59:03",
-            "CONSTRUCTOR_ARGS": "0x",
-            "VERIFIED": "true"
-          }
-        ]
-      }
-    },
-    "arbitrum": {
-      "production": {
-        "1.0.0": [
-          {
-            "ADDRESS": "0x6e118Db5ab7018FcF195e1310074688B8A1912B3",
-            "OPTIMIZER_RUNS": "1000000",
-            "TIMESTAMP": "2023-04-12 14:15:09",
-            "CONSTRUCTOR_ARGS": "0x",
-            "VERIFIED": "true"
-          }
-        ]
-      }
-    },
-    "bsc": {
-      "production": {
-        "1.0.0": [
-          {
-            "ADDRESS": "0x6e118Db5ab7018FcF195e1310074688B8A1912B3",
-            "OPTIMIZER_RUNS": "1000000",
-            "TIMESTAMP": "2023-04-28 16:48:49",
-            "CONSTRUCTOR_ARGS": "0x",
-            "VERIFIED": "false"
-          }
-        ]
-      }
-    },
-    "gnosis": {
-      "production": {
-        "1.0.0": [
-          {
-            "ADDRESS": "0x6e118Db5ab7018FcF195e1310074688B8A1912B3",
-            "OPTIMIZER_RUNS": "1000000",
-            "TIMESTAMP": "2023-04-28 16:53:11",
-            "CONSTRUCTOR_ARGS": "0x",
-            "VERIFIED": "false"
-          }
-        ]
-      }
-    },
-    "fantom": {
-      "production": {
-        "1.0.0": [
-          {
-            "ADDRESS": "0x6e118Db5ab7018FcF195e1310074688B8A1912B3",
-            "OPTIMIZER_RUNS": "1000000",
-            "TIMESTAMP": "2023-04-28 17:14:25",
-            "CONSTRUCTOR_ARGS": "0x",
-            "VERIFIED": "false"
-          }
-        ]
-      }
-    },
-    "moonriver": {
-      "production": {
-        "1.0.0": [
-          {
-            "ADDRESS": "0x6e118Db5ab7018FcF195e1310074688B8A1912B3",
-            "OPTIMIZER_RUNS": "1000000",
-            "TIMESTAMP": "2023-04-28 17:44:00",
-            "CONSTRUCTOR_ARGS": "0x",
-            "VERIFIED": "false"
-          }
-        ]
-      }
-    },
-    "fuse": {
-      "production": {
-        "1.0.0": [
-          {
-            "ADDRESS": "0x6e118Db5ab7018FcF195e1310074688B8A1912B3",
-            "OPTIMIZER_RUNS": "1000000",
-            "TIMESTAMP": "2023-04-28 17:49:26",
-            "CONSTRUCTOR_ARGS": "0x",
-            "VERIFIED": "false"
-          }
-        ]
-      }
-    },
-    "celo": {
-      "production": {
-        "1.0.0": [
-          {
-            "ADDRESS": "0x6e118Db5ab7018FcF195e1310074688B8A1912B3",
-            "OPTIMIZER_RUNS": "1000000",
-            "TIMESTAMP": "2023-04-28 17:52:22",
-            "CONSTRUCTOR_ARGS": "0x",
-            "VERIFIED": "false"
-          }
-        ]
-      }
-    },
-    "cronos": {
-      "production": {
-        "1.0.0": [
-          {
-            "ADDRESS": "0x6e118Db5ab7018FcF195e1310074688B8A1912B3",
-            "OPTIMIZER_RUNS": "1000000",
-            "TIMESTAMP": "2023-04-28 18:04:13",
-            "CONSTRUCTOR_ARGS": "0x",
-            "VERIFIED": "false"
-          }
-        ]
-      }
-    },
-    "velas": {
-      "production": {
-        "1.0.0": [
-          {
-            "ADDRESS": "0x6e118Db5ab7018FcF195e1310074688B8A1912B3",
-            "OPTIMIZER_RUNS": "1000000",
-            "TIMESTAMP": "2023-04-28 18:10:59",
-            "CONSTRUCTOR_ARGS": "0x",
-            "VERIFIED": "false"
-          }
-        ]
-      }
-    },
-    "evmos": {
-      "production": {
-        "1.0.0": [
-          {
-            "ADDRESS": "0x6e118Db5ab7018FcF195e1310074688B8A1912B3",
-            "OPTIMIZER_RUNS": "1000000",
-            "TIMESTAMP": "2023-04-28 18:17:49",
-            "CONSTRUCTOR_ARGS": "0x",
-            "VERIFIED": "false"
-          }
-        ]
-      }
-    },
-    "aurora": {
-      "production": {
-        "1.0.0": [
-          {
-            "ADDRESS": "0x6e118Db5ab7018FcF195e1310074688B8A1912B3",
-            "OPTIMIZER_RUNS": "1000000",
-            "TIMESTAMP": "2023-05-01 13:07:29",
-            "CONSTRUCTOR_ARGS": "0x",
-            "VERIFIED": "false"
-          }
-        ]
-      }
-    },
-    "boba": {
-      "production": {
-        "1.0.0": [
-          {
-            "ADDRESS": "0x6e118Db5ab7018FcF195e1310074688B8A1912B3",
-            "OPTIMIZER_RUNS": "1000000",
-            "TIMESTAMP": "2023-05-01 14:36:29",
-            "CONSTRUCTOR_ARGS": "0x",
-            "VERIFIED": "false"
-          }
-        ]
-      }
-    },
-    "polygon": {
-      "production": {
-        "1.0.0": [
-          {
-            "ADDRESS": "0x6e118Db5ab7018FcF195e1310074688B8A1912B3",
-            "OPTIMIZER_RUNS": "1000000",
-            "TIMESTAMP": "2023-05-01 15:22:27",
-            "CONSTRUCTOR_ARGS": "0x",
-            "VERIFIED": "false"
-          }
-        ]
-      }
-    }
-  },
-  "MultichainFacet": {
-    "optimism": {
-      "production": {
-        "1.0.0": [
-          {
-            "ADDRESS": "0x0e439865644b3A14e31E6dAA3F868535EaFC322B",
-            "OPTIMIZER_RUNS": "1000000",
-            "TIMESTAMP": "2023-04-12 11:01:28",
-            "CONSTRUCTOR_ARGS": "0x",
-            "VERIFIED": "true"
-          }
-        ]
-      }
-    },
-    "arbitrum": {
-      "production": {
-        "1.0.0": [
-          {
-            "ADDRESS": "0x0e439865644b3A14e31E6dAA3F868535EaFC322B",
-            "OPTIMIZER_RUNS": "1000000",
-            "TIMESTAMP": "2023-04-12 14:17:11",
-            "CONSTRUCTOR_ARGS": "0x",
-            "VERIFIED": "true"
-          }
-        ],
-        "1.0.1": [
-          {
             "ADDRESS": "0x4cf6c406F004b7B588ec8638fBd2cC2215D87C90",
             "OPTIMIZER_RUNS": "1000000",
             "TIMESTAMP": "2023-04-27 12:15:27",
             "CONSTRUCTOR_ARGS": "0x",
             "VERIFIED": "true"
-          }
-        ]
-      }
-    },
-    "bsc": {
-      "production": {
-        "1.0.1": [
-          {
-            "ADDRESS": "0x4cf6c406F004b7B588ec8638fBd2cC2215D87C90",
-            "OPTIMIZER_RUNS": "1000000",
-            "TIMESTAMP": "2023-04-28 16:49:28",
-            "CONSTRUCTOR_ARGS": "0x",
-            "VERIFIED": "false"
-          }
-        ]
-      }
-    },
-    "gnosis": {
-      "production": {
-        "1.0.1": [
-          {
-            "ADDRESS": "0x4cf6c406F004b7B588ec8638fBd2cC2215D87C90",
-            "OPTIMIZER_RUNS": "1000000",
-            "TIMESTAMP": "2023-04-28 16:54:03",
-            "CONSTRUCTOR_ARGS": "0x",
-            "VERIFIED": "false"
-          }
-        ]
-      }
-    },
-    "fantom": {
-      "production": {
-        "1.0.1": [
-          {
-            "ADDRESS": "0x4cf6c406F004b7B588ec8638fBd2cC2215D87C90",
-            "OPTIMIZER_RUNS": "1000000",
-            "TIMESTAMP": "2023-04-28 17:16:24",
-            "CONSTRUCTOR_ARGS": "0x",
-            "VERIFIED": "false"
-          }
-        ]
-      }
-    },
-    "moonriver": {
-      "production": {
-        "1.0.1": [
-          {
-            "ADDRESS": "0x4cf6c406F004b7B588ec8638fBd2cC2215D87C90",
-            "OPTIMIZER_RUNS": "1000000",
-            "TIMESTAMP": "2023-04-28 17:44:56",
-            "CONSTRUCTOR_ARGS": "0x",
-            "VERIFIED": "false"
-          }
-        ]
-      }
-    },
-    "fuse": {
-      "production": {
-        "1.0.1": [
-          {
-            "ADDRESS": "0x4cf6c406F004b7B588ec8638fBd2cC2215D87C90",
-            "OPTIMIZER_RUNS": "1000000",
-            "TIMESTAMP": "2023-04-28 17:49:56",
-            "CONSTRUCTOR_ARGS": "0x",
-            "VERIFIED": "false"
-          }
-        ]
-      }
-    },
-    "celo": {
-      "production": {
-        "1.0.1": [
-          {
-            "ADDRESS": "0x4cf6c406F004b7B588ec8638fBd2cC2215D87C90",
-            "OPTIMIZER_RUNS": "1000000",
-            "TIMESTAMP": "2023-04-28 17:54:25",
-            "CONSTRUCTOR_ARGS": "0x",
-            "VERIFIED": "false"
-          }
-        ]
-      }
-    },
-    "cronos": {
-      "production": {
-        "1.0.1": [
-          {
-            "ADDRESS": "0x4cf6c406F004b7B588ec8638fBd2cC2215D87C90",
-            "OPTIMIZER_RUNS": "1000000",
-            "TIMESTAMP": "2023-04-28 18:04:58",
-            "CONSTRUCTOR_ARGS": "0x",
-            "VERIFIED": "false"
-          }
-        ]
-      }
-    },
-    "evmos": {
-      "production": {
-        "1.0.1": [
-          {
-            "ADDRESS": "0x4cf6c406F004b7B588ec8638fBd2cC2215D87C90",
-            "OPTIMIZER_RUNS": "1000000",
-            "TIMESTAMP": "2023-04-28 18:18:35",
-            "CONSTRUCTOR_ARGS": "0x",
-            "VERIFIED": "false"
-          }
-        ]
-      }
-    },
-    "boba": {
-      "production": {
-        "1.0.1": [
-          {
-            "ADDRESS": "0x4cf6c406F004b7B588ec8638fBd2cC2215D87C90",
-            "OPTIMIZER_RUNS": "1000000",
-            "TIMESTAMP": "2023-05-01 14:52:26",
-            "CONSTRUCTOR_ARGS": "0x",
-            "VERIFIED": "false"
-          }
-        ]
-      }
-    },
-    "polygon": {
-      "production": {
-        "1.0.1": [
-          {
-            "ADDRESS": "0x4cf6c406F004b7B588ec8638fBd2cC2215D87C90",
-            "OPTIMIZER_RUNS": "1000000",
-            "TIMESTAMP": "2023-05-01 15:23:19",
-            "CONSTRUCTOR_ARGS": "0x",
-            "VERIFIED": "false"
-          }
-        ]
-      }
-    },
-    "okx": {
-      "production": {
-        "1.0.1": [
-          {
-            "ADDRESS": "0x4cf6c406F004b7B588ec8638fBd2cC2215D87C90",
-            "OPTIMIZER_RUNS": "1000000",
-            "TIMESTAMP": "2023-05-03 16:35:35",
-            "CONSTRUCTOR_ARGS": "0x",
-            "VERIFIED": "false"
           }
         ]
       }
@@ -2740,123 +653,6 @@
           }
         ]
       }
-    },
-    "bsc": {
-      "production": {
-        "1.0.0": [
-          {
-            "ADDRESS": "0x238502aDc8ca550723CBE78543c8B757599A21cC",
-            "OPTIMIZER_RUNS": "1000000",
-            "TIMESTAMP": "2023-04-28 16:51:01",
-            "CONSTRUCTOR_ARGS": "0x0000000000000000000000002a9ea5e8cddf40730f4f4f839f673a51600c314e",
-            "VERIFIED": "false"
-          }
-        ]
-      }
-    },
-    "gnosis": {
-      "production": {
-        "1.0.0": [
-          {
-            "ADDRESS": "0x238502aDc8ca550723CBE78543c8B757599A21cC",
-            "OPTIMIZER_RUNS": "1000000",
-            "TIMESTAMP": "2023-04-28 16:55:15",
-            "CONSTRUCTOR_ARGS": "0x000000000000000000000000115909bdcbab21954beb4ab65fc2abee9866fa93",
-            "VERIFIED": "false"
-          }
-        ]
-      }
-    },
-    "fantom": {
-      "production": {
-        "1.0.0": [
-          {
-            "ADDRESS": "0x238502aDc8ca550723CBE78543c8B757599A21cC",
-            "OPTIMIZER_RUNS": "1000000",
-            "TIMESTAMP": "2023-04-28 17:22:24",
-            "CONSTRUCTOR_ARGS": "0x0000000000000000000000000d29d9fa94a23e0d2f06efc79c25144a8f51fc4b",
-            "VERIFIED": "false"
-          }
-        ]
-      }
-    },
-    "moonriver": {
-      "production": {
-        "1.0.0": [
-          {
-            "ADDRESS": "0x238502aDc8ca550723CBE78543c8B757599A21cC",
-            "OPTIMIZER_RUNS": "1000000",
-            "TIMESTAMP": "2023-04-28 17:46:23",
-            "CONSTRUCTOR_ARGS": "0x000000000000000000000000373ba9aa0f48b27a977f73423039e6de341a0c7c",
-            "VERIFIED": "false"
-          }
-        ]
-      }
-    },
-    "fuse": {
-      "production": {
-        "1.0.0": [
-          {
-            "ADDRESS": "0x238502aDc8ca550723CBE78543c8B757599A21cC",
-            "OPTIMIZER_RUNS": "1000000",
-            "TIMESTAMP": "2023-04-28 17:50:35",
-            "CONSTRUCTOR_ARGS": "0x00000000000000000000000031efc4aeaa7c39e54a33fdc3c46ee2bd70ae0a09",
-            "VERIFIED": "false"
-          }
-        ]
-      }
-    },
-    "cronos": {
-      "production": {
-        "1.0.0": [
-          {
-            "ADDRESS": "0x238502aDc8ca550723CBE78543c8B757599A21cC",
-            "OPTIMIZER_RUNS": "1000000",
-            "TIMESTAMP": "2023-04-28 18:06:12",
-            "CONSTRUCTOR_ARGS": "0x00000000000000000000000031efc4aeaa7c39e54a33fdc3c46ee2bd70ae0a09",
-            "VERIFIED": "false"
-          }
-        ]
-      }
-    },
-    "evmos": {
-      "production": {
-        "1.0.0": [
-          {
-            "ADDRESS": "0x238502aDc8ca550723CBE78543c8B757599A21cC",
-            "OPTIMIZER_RUNS": "1000000",
-            "TIMESTAMP": "2023-04-28 18:19:49",
-            "CONSTRUCTOR_ARGS": "0x00000000000000000000000031efc4aeaa7c39e54a33fdc3c46ee2bd70ae0a09",
-            "VERIFIED": "false"
-          }
-        ]
-      }
-    },
-    "boba": {
-      "production": {
-        "1.0.0": [
-          {
-            "ADDRESS": "0x238502aDc8ca550723CBE78543c8B757599A21cC",
-            "OPTIMIZER_RUNS": "1000000",
-            "TIMESTAMP": "2023-05-01 14:53:39",
-            "CONSTRUCTOR_ARGS": "0x00000000000000000000000031efc4aeaa7c39e54a33fdc3c46ee2bd70ae0a09",
-            "VERIFIED": "false"
-          }
-        ]
-      }
-    },
-    "polygon": {
-      "production": {
-        "1.0.0": [
-          {
-            "ADDRESS": "0x238502aDc8ca550723CBE78543c8B757599A21cC",
-            "OPTIMIZER_RUNS": "1000000",
-            "TIMESTAMP": "2023-05-01 15:23:46",
-            "CONSTRUCTOR_ARGS": "0x0000000000000000000000006090de2ec76eb1dc3b5d632734415c93c44fd113",
-            "VERIFIED": "false"
-          }
-        ]
-      }
     }
   },
   "StargateFacet": {
@@ -2885,32 +681,6 @@
           }
         ]
       }
-    },
-    "fantom": {
-      "production": {
-        "1.0.0": [
-          {
-            "ADDRESS": "0x7E4A13BFe1200Fdc5E0FFa7eC65eFaBd8B17bc26",
-            "OPTIMIZER_RUNS": "1000000",
-            "TIMESTAMP": "2023-04-28 17:24:24",
-            "CONSTRUCTOR_ARGS": "0x000000000000000000000000af5191b0de278c7286d6c7cc6ab6bb8a73ba2cd6",
-            "VERIFIED": "false"
-          }
-        ]
-      }
-    },
-    "polygon": {
-      "production": {
-        "1.0.0": [
-          {
-            "ADDRESS": "0x7E4A13BFe1200Fdc5E0FFa7eC65eFaBd8B17bc26",
-            "OPTIMIZER_RUNS": "1000000",
-            "TIMESTAMP": "2023-05-01 15:24:14",
-            "CONSTRUCTOR_ARGS": "0x00000000000000000000000045a01e4e04f14f7a4a6702c74187c5f6222033cd",
-            "VERIFIED": "false"
-          }
-        ]
-      }
     }
   },
   "ERC20Proxy": {
@@ -2940,171 +710,28 @@
         ]
       }
     },
+    "polygon": {
+      "staging": {
+        "1.0.0": [
+          {
+            "ADDRESS": "0x69d37e186A7E25eB4D02a5b957686B1F2005CB6c",
+            "OPTIMIZER_RUNS": "1000000",
+            "TIMESTAMP": "2023-05-02 16:50:05",
+            "CONSTRUCTOR_ARGS": "0x000000000000000000000000552008c0f6870c2f77e5cc1d2eb9bdff03e30ea0",
+            "VERIFIED": "true"
+          }
+        ]
+      }
+    },
     "bsc": {
-      "production": {
-        "1.0.0": [
-          {
-            "ADDRESS": "0x0654EbA982ec082036A3D0f59964D302f1ba5cdA",
-            "OPTIMIZER_RUNS": "1000000",
-            "TIMESTAMP": "2023-04-28 16:53:16",
-            "CONSTRUCTOR_ARGS": "0x00000000000000000000000011f11121df7256c40339393b0fb045321022ce44",
-            "VERIFIED": "false"
-          }
-        ]
-      }
-    },
-    "gnosis": {
-      "production": {
-        "1.0.0": [
-          {
-            "ADDRESS": "0x0654EbA982ec082036A3D0f59964D302f1ba5cdA",
-            "OPTIMIZER_RUNS": "1000000",
-            "TIMESTAMP": "2023-04-28 16:56:08",
-            "CONSTRUCTOR_ARGS": "0x00000000000000000000000011f11121df7256c40339393b0fb045321022ce44",
-            "VERIFIED": "false"
-          }
-        ]
-      }
-    },
-    "fantom": {
-      "production": {
-        "1.0.0": [
-          {
-            "ADDRESS": "0x0654EbA982ec082036A3D0f59964D302f1ba5cdA",
-            "OPTIMIZER_RUNS": "1000000",
-            "TIMESTAMP": "2023-04-28 17:27:35",
-            "CONSTRUCTOR_ARGS": "0x00000000000000000000000011f11121df7256c40339393b0fb045321022ce44",
-            "VERIFIED": "false"
-          }
-        ]
-      }
-    },
-    "moonriver": {
-      "production": {
-        "1.0.0": [
-          {
-            "ADDRESS": "0x0654EbA982ec082036A3D0f59964D302f1ba5cdA",
-            "OPTIMIZER_RUNS": "1000000",
-            "TIMESTAMP": "2023-04-28 17:47:21",
-            "CONSTRUCTOR_ARGS": "0x00000000000000000000000011f11121df7256c40339393b0fb045321022ce44",
-            "VERIFIED": "false"
-          }
-        ]
-      }
-    },
-    "fuse": {
-      "production": {
-        "1.0.0": [
-          {
-            "ADDRESS": "0x0654EbA982ec082036A3D0f59964D302f1ba5cdA",
-            "OPTIMIZER_RUNS": "1000000",
-            "TIMESTAMP": "2023-04-28 17:51:07",
-            "CONSTRUCTOR_ARGS": "0x00000000000000000000000011f11121df7256c40339393b0fb045321022ce44",
-            "VERIFIED": "false"
-          }
-        ]
-      }
-    },
-    "celo": {
-      "production": {
-        "1.0.0": [
-          {
-            "ADDRESS": "0x0654EbA982ec082036A3D0f59964D302f1ba5cdA",
-            "OPTIMIZER_RUNS": "1000000",
-            "TIMESTAMP": "2023-04-28 17:57:46",
-            "CONSTRUCTOR_ARGS": "0x00000000000000000000000011f11121df7256c40339393b0fb045321022ce44",
-            "VERIFIED": "false"
-          }
-        ]
-      }
-    },
-    "cronos": {
-      "production": {
-        "1.0.0": [
-          {
-            "ADDRESS": "0x0654EbA982ec082036A3D0f59964D302f1ba5cdA",
-            "OPTIMIZER_RUNS": "1000000",
-            "TIMESTAMP": "2023-04-28 18:06:57",
-            "CONSTRUCTOR_ARGS": "0x00000000000000000000000011f11121df7256c40339393b0fb045321022ce44",
-            "VERIFIED": "false"
-          }
-        ]
-      }
-    },
-    "velas": {
-      "production": {
-        "1.0.0": [
-          {
-            "ADDRESS": "0x0654EbA982ec082036A3D0f59964D302f1ba5cdA",
-            "OPTIMIZER_RUNS": "1000000",
-            "TIMESTAMP": "2023-04-28 18:11:19",
-            "CONSTRUCTOR_ARGS": "0x00000000000000000000000011f11121df7256c40339393b0fb045321022ce44",
-            "VERIFIED": "false"
-          }
-        ]
-      }
-    },
-    "evmos": {
-      "production": {
-        "1.0.0": [
-          {
-            "ADDRESS": "0x0654EbA982ec082036A3D0f59964D302f1ba5cdA",
-            "OPTIMIZER_RUNS": "1000000",
-            "TIMESTAMP": "2023-04-28 18:20:32",
-            "CONSTRUCTOR_ARGS": "0x00000000000000000000000011f11121df7256c40339393b0fb045321022ce44",
-            "VERIFIED": "false"
-          }
-        ]
-      }
-    },
-    "aurora": {
-      "production": {
-        "1.0.0": [
-          {
-            "ADDRESS": "0x0654EbA982ec082036A3D0f59964D302f1ba5cdA",
-            "OPTIMIZER_RUNS": "1000000",
-            "TIMESTAMP": "2023-05-01 13:08:25",
-            "CONSTRUCTOR_ARGS": "0x00000000000000000000000011f11121df7256c40339393b0fb045321022ce44",
-            "VERIFIED": "false"
-          }
-        ]
-      }
-    },
-    "boba": {
-      "production": {
-        "1.0.0": [
-          {
-            "ADDRESS": "0x0654EbA982ec082036A3D0f59964D302f1ba5cdA",
-            "OPTIMIZER_RUNS": "1000000",
-            "TIMESTAMP": "2023-05-01 14:54:32",
-            "CONSTRUCTOR_ARGS": "0x00000000000000000000000011f11121df7256c40339393b0fb045321022ce44",
-            "VERIFIED": "false"
-          }
-        ]
-      }
-    },
-    "polygon": {
-      "production": {
-        "1.0.0": [
-          {
-            "ADDRESS": "0x0654EbA982ec082036A3D0f59964D302f1ba5cdA",
-            "OPTIMIZER_RUNS": "1000000",
-            "TIMESTAMP": "2023-05-01 15:25:23",
-            "CONSTRUCTOR_ARGS": "0x00000000000000000000000011f11121df7256c40339393b0fb045321022ce44",
-            "VERIFIED": "false"
-          }
-        ]
-      }
-    },
-    "okx": {
-      "production": {
-        "1.0.0": [
-          {
-            "ADDRESS": "0x0654EbA982ec082036A3D0f59964D302f1ba5cdA",
-            "OPTIMIZER_RUNS": "1000000",
-            "TIMESTAMP": "2023-05-03 16:37:17",
-            "CONSTRUCTOR_ARGS": "0x00000000000000000000000011f11121df7256c40339393b0fb045321022ce44",
-            "VERIFIED": "false"
+      "staging": {
+        "1.0.0": [
+          {
+            "ADDRESS": "0x69d37e186A7E25eB4D02a5b957686B1F2005CB6c",
+            "OPTIMIZER_RUNS": "1000000",
+            "TIMESTAMP": "2023-05-02 16:56:44",
+            "CONSTRUCTOR_ARGS": "0x000000000000000000000000552008c0f6870c2f77e5cc1d2eb9bdff03e30ea0",
+            "VERIFIED": "true"
           }
         ]
       }
@@ -3137,171 +764,41 @@
         ]
       }
     },
+    "testNetwork": {
+      "production": {
+        "1.0.0": [
+          {
+            "ADDRESS": "0x1888",
+            "OPTIMIZER_RUNS": "1000000",
+            "TIMESTAMP": "2023-04-12 13:44:40",
+            "CONSTRUCTOR_ARGS": "0x",
+            "VERIFIED": "true"
+          }
+        ]
+      }
+    },
+    "polygon": {
+      "staging": {
+        "1.0.0": [
+          {
+            "ADDRESS": "0x4DE055c2b7054b9B3Aa7c3891aacB9dE4F489D66",
+            "OPTIMIZER_RUNS": "1000000",
+            "TIMESTAMP": "2023-05-02 16:50:54",
+            "CONSTRUCTOR_ARGS": "0x000000000000000000000000552008c0f6870c2f77e5cc1d2eb9bdff03e30ea000000000000000000000000069d37e186a7e25eb4d02a5b957686b1f2005cb6c",
+            "VERIFIED": "true"
+          }
+        ]
+      }
+    },
     "bsc": {
-      "production": {
-        "1.0.0": [
-          {
-            "ADDRESS": "0x2120c7A5CCf73d6Fb5C7e9B2A0d4B3A4f587E7a4",
-            "OPTIMIZER_RUNS": "1000000",
-            "TIMESTAMP": "2023-04-28 16:53:34",
-            "CONSTRUCTOR_ARGS": "0x00000000000000000000000011f11121df7256c40339393b0fb045321022ce440000000000000000000000000654eba982ec082036a3d0f59964d302f1ba5cda",
-            "VERIFIED": "false"
-          }
-        ]
-      }
-    },
-    "gnosis": {
-      "production": {
-        "1.0.0": [
-          {
-            "ADDRESS": "0x2120c7A5CCf73d6Fb5C7e9B2A0d4B3A4f587E7a4",
-            "OPTIMIZER_RUNS": "1000000",
-            "TIMESTAMP": "2023-04-28 16:56:38",
-            "CONSTRUCTOR_ARGS": "0x00000000000000000000000011f11121df7256c40339393b0fb045321022ce440000000000000000000000000654eba982ec082036a3d0f59964d302f1ba5cda",
-            "VERIFIED": "false"
-          }
-        ]
-      }
-    },
-    "fantom": {
-      "production": {
-        "1.0.0": [
-          {
-            "ADDRESS": "0x2120c7A5CCf73d6Fb5C7e9B2A0d4B3A4f587E7a4",
-            "OPTIMIZER_RUNS": "1000000",
-            "TIMESTAMP": "2023-04-28 17:28:47",
-            "CONSTRUCTOR_ARGS": "0x00000000000000000000000011f11121df7256c40339393b0fb045321022ce440000000000000000000000000654eba982ec082036a3d0f59964d302f1ba5cda",
-            "VERIFIED": "false"
-          }
-        ]
-      }
-    },
-    "moonriver": {
-      "production": {
-        "1.0.0": [
-          {
-            "ADDRESS": "0x2120c7A5CCf73d6Fb5C7e9B2A0d4B3A4f587E7a4",
-            "OPTIMIZER_RUNS": "1000000",
-            "TIMESTAMP": "2023-04-28 17:47:48",
-            "CONSTRUCTOR_ARGS": "0x00000000000000000000000011f11121df7256c40339393b0fb045321022ce440000000000000000000000000654eba982ec082036a3d0f59964d302f1ba5cda",
-            "VERIFIED": "false"
-          }
-        ]
-      }
-    },
-    "fuse": {
-      "production": {
-        "1.0.0": [
-          {
-            "ADDRESS": "0x2120c7A5CCf73d6Fb5C7e9B2A0d4B3A4f587E7a4",
-            "OPTIMIZER_RUNS": "1000000",
-            "TIMESTAMP": "2023-04-28 17:51:21",
-            "CONSTRUCTOR_ARGS": "0x00000000000000000000000011f11121df7256c40339393b0fb045321022ce440000000000000000000000000654eba982ec082036a3d0f59964d302f1ba5cda",
-            "VERIFIED": "false"
-          }
-        ]
-      }
-    },
-    "celo": {
-      "production": {
-        "1.0.0": [
-          {
-            "ADDRESS": "0x2120c7A5CCf73d6Fb5C7e9B2A0d4B3A4f587E7a4",
-            "OPTIMIZER_RUNS": "1000000",
-            "TIMESTAMP": "2023-04-28 17:58:41",
-            "CONSTRUCTOR_ARGS": "0x00000000000000000000000011f11121df7256c40339393b0fb045321022ce440000000000000000000000000654eba982ec082036a3d0f59964d302f1ba5cda",
-            "VERIFIED": "false"
-          }
-        ]
-      }
-    },
-    "cronos": {
-      "production": {
-        "1.0.0": [
-          {
-            "ADDRESS": "0x2120c7A5CCf73d6Fb5C7e9B2A0d4B3A4f587E7a4",
-            "OPTIMIZER_RUNS": "1000000",
-            "TIMESTAMP": "2023-04-28 18:07:23",
-            "CONSTRUCTOR_ARGS": "0x00000000000000000000000011f11121df7256c40339393b0fb045321022ce440000000000000000000000000654eba982ec082036a3d0f59964d302f1ba5cda",
-            "VERIFIED": "false"
-          }
-        ]
-      }
-    },
-    "velas": {
-      "production": {
-        "1.0.0": [
-          {
-            "ADDRESS": "0x2120c7A5CCf73d6Fb5C7e9B2A0d4B3A4f587E7a4",
-            "OPTIMIZER_RUNS": "1000000",
-            "TIMESTAMP": "2023-04-28 18:11:41",
-            "CONSTRUCTOR_ARGS": "0x00000000000000000000000011f11121df7256c40339393b0fb045321022ce440000000000000000000000000654eba982ec082036a3d0f59964d302f1ba5cda",
-            "VERIFIED": "false"
-          }
-        ]
-      }
-    },
-    "evmos": {
-      "production": {
-        "1.0.0": [
-          {
-            "ADDRESS": "0x2120c7A5CCf73d6Fb5C7e9B2A0d4B3A4f587E7a4",
-            "OPTIMIZER_RUNS": "1000000",
-            "TIMESTAMP": "2023-04-28 18:20:51",
-            "CONSTRUCTOR_ARGS": "0x00000000000000000000000011f11121df7256c40339393b0fb045321022ce440000000000000000000000000654eba982ec082036a3d0f59964d302f1ba5cda",
-            "VERIFIED": "false"
-          }
-        ]
-      }
-    },
-    "aurora": {
-      "production": {
-        "1.0.0": [
-          {
-            "ADDRESS": "0x2120c7A5CCf73d6Fb5C7e9B2A0d4B3A4f587E7a4",
-            "OPTIMIZER_RUNS": "1000000",
-            "TIMESTAMP": "2023-05-01 13:08:48",
-            "CONSTRUCTOR_ARGS": "0x00000000000000000000000011f11121df7256c40339393b0fb045321022ce440000000000000000000000000654eba982ec082036a3d0f59964d302f1ba5cda",
-            "VERIFIED": "false"
-          }
-        ]
-      }
-    },
-    "boba": {
-      "production": {
-        "1.0.0": [
-          {
-            "ADDRESS": "0x2120c7A5CCf73d6Fb5C7e9B2A0d4B3A4f587E7a4",
-            "OPTIMIZER_RUNS": "1000000",
-            "TIMESTAMP": "2023-05-01 14:54:56",
-            "CONSTRUCTOR_ARGS": "0x00000000000000000000000011f11121df7256c40339393b0fb045321022ce440000000000000000000000000654eba982ec082036a3d0f59964d302f1ba5cda",
-            "VERIFIED": "false"
-          }
-        ]
-      }
-    },
-    "polygon": {
-      "production": {
-        "1.0.0": [
-          {
-            "ADDRESS": "0x2120c7A5CCf73d6Fb5C7e9B2A0d4B3A4f587E7a4",
-            "OPTIMIZER_RUNS": "1000000",
-            "TIMESTAMP": "2023-05-01 15:25:47",
-            "CONSTRUCTOR_ARGS": "0x00000000000000000000000011f11121df7256c40339393b0fb045321022ce440000000000000000000000000654eba982ec082036a3d0f59964d302f1ba5cda",
-            "VERIFIED": "false"
-          }
-        ]
-      }
-    },
-    "okx": {
-      "production": {
-        "1.0.0": [
-          {
-            "ADDRESS": "0x2120c7A5CCf73d6Fb5C7e9B2A0d4B3A4f587E7a4",
-            "OPTIMIZER_RUNS": "1000000",
-            "TIMESTAMP": "2023-05-03 16:37:45",
-            "CONSTRUCTOR_ARGS": "0x00000000000000000000000011f11121df7256c40339393b0fb045321022ce440000000000000000000000000654eba982ec082036a3d0f59964d302f1ba5cda",
-            "VERIFIED": "false"
+      "staging": {
+        "1.0.0": [
+          {
+            "ADDRESS": "0x4DE055c2b7054b9B3Aa7c3891aacB9dE4F489D66",
+            "OPTIMIZER_RUNS": "1000000",
+            "TIMESTAMP": "2023-05-02 16:57:32",
+            "CONSTRUCTOR_ARGS": "0x000000000000000000000000552008c0f6870c2f77e5cc1d2eb9bdff03e30ea000000000000000000000000069d37e186a7e25eb4d02a5b957686b1f2005cb6c",
+            "VERIFIED": "true"
           }
         ]
       }
@@ -3334,171 +831,28 @@
         ]
       }
     },
+    "polygon": {
+      "staging": {
+        "1.0.0": [
+          {
+            "ADDRESS": "0x316A8D31a1ECb50C725209c7Eed8C67ad5f34271",
+            "OPTIMIZER_RUNS": "1000000",
+            "TIMESTAMP": "2023-05-02 16:51:48",
+            "CONSTRUCTOR_ARGS": "0x000000000000000000000000552008c0f6870c2f77e5cc1d2eb9bdff03e30ea0",
+            "VERIFIED": "true"
+          }
+        ]
+      }
+    },
     "bsc": {
-      "production": {
-        "1.0.0": [
-          {
-            "ADDRESS": "0xB49EaD76FE09967D7CA0dbCeF3C3A06eb3Aa0cB4",
-            "OPTIMIZER_RUNS": "1000000",
-            "TIMESTAMP": "2023-04-28 16:53:53",
-            "CONSTRUCTOR_ARGS": "0x00000000000000000000000011f11121df7256c40339393b0fb045321022ce44",
-            "VERIFIED": "false"
-          }
-        ]
-      }
-    },
-    "gnosis": {
-      "production": {
-        "1.0.0": [
-          {
-            "ADDRESS": "0xB49EaD76FE09967D7CA0dbCeF3C3A06eb3Aa0cB4",
-            "OPTIMIZER_RUNS": "1000000",
-            "TIMESTAMP": "2023-04-28 16:57:08",
-            "CONSTRUCTOR_ARGS": "0x00000000000000000000000011f11121df7256c40339393b0fb045321022ce44",
-            "VERIFIED": "false"
-          }
-        ]
-      }
-    },
-    "fantom": {
-      "production": {
-        "1.0.0": [
-          {
-            "ADDRESS": "0xB49EaD76FE09967D7CA0dbCeF3C3A06eb3Aa0cB4",
-            "OPTIMIZER_RUNS": "1000000",
-            "TIMESTAMP": "2023-04-28 17:29:59",
-            "CONSTRUCTOR_ARGS": "0x00000000000000000000000011f11121df7256c40339393b0fb045321022ce44",
-            "VERIFIED": "false"
-          }
-        ]
-      }
-    },
-    "moonriver": {
-      "production": {
-        "1.0.0": [
-          {
-            "ADDRESS": "0xB49EaD76FE09967D7CA0dbCeF3C3A06eb3Aa0cB4",
-            "OPTIMIZER_RUNS": "1000000",
-            "TIMESTAMP": "2023-04-28 17:48:22",
-            "CONSTRUCTOR_ARGS": "0x00000000000000000000000011f11121df7256c40339393b0fb045321022ce44",
-            "VERIFIED": "false"
-          }
-        ]
-      }
-    },
-    "fuse": {
-      "production": {
-        "1.0.0": [
-          {
-            "ADDRESS": "0xB49EaD76FE09967D7CA0dbCeF3C3A06eb3Aa0cB4",
-            "OPTIMIZER_RUNS": "1000000",
-            "TIMESTAMP": "2023-04-28 17:51:38",
-            "CONSTRUCTOR_ARGS": "0x00000000000000000000000011f11121df7256c40339393b0fb045321022ce44",
-            "VERIFIED": "false"
-          }
-        ]
-      }
-    },
-    "celo": {
-      "production": {
-        "1.0.0": [
-          {
-            "ADDRESS": "0xB49EaD76FE09967D7CA0dbCeF3C3A06eb3Aa0cB4",
-            "OPTIMIZER_RUNS": "1000000",
-            "TIMESTAMP": "2023-04-28 17:59:45",
-            "CONSTRUCTOR_ARGS": "0x00000000000000000000000011f11121df7256c40339393b0fb045321022ce44",
-            "VERIFIED": "false"
-          }
-        ]
-      }
-    },
-    "cronos": {
-      "production": {
-        "1.0.0": [
-          {
-            "ADDRESS": "0xB49EaD76FE09967D7CA0dbCeF3C3A06eb3Aa0cB4",
-            "OPTIMIZER_RUNS": "1000000",
-            "TIMESTAMP": "2023-04-28 18:07:49",
-            "CONSTRUCTOR_ARGS": "0x00000000000000000000000011f11121df7256c40339393b0fb045321022ce44",
-            "VERIFIED": "false"
-          }
-        ]
-      }
-    },
-    "velas": {
-      "production": {
-        "1.0.0": [
-          {
-            "ADDRESS": "0xB49EaD76FE09967D7CA0dbCeF3C3A06eb3Aa0cB4",
-            "OPTIMIZER_RUNS": "1000000",
-            "TIMESTAMP": "2023-04-28 18:12:02",
-            "CONSTRUCTOR_ARGS": "0x00000000000000000000000011f11121df7256c40339393b0fb045321022ce44",
-            "VERIFIED": "false"
-          }
-        ]
-      }
-    },
-    "evmos": {
-      "production": {
-        "1.0.0": [
-          {
-            "ADDRESS": "0xB49EaD76FE09967D7CA0dbCeF3C3A06eb3Aa0cB4",
-            "OPTIMIZER_RUNS": "1000000",
-            "TIMESTAMP": "2023-04-28 18:21:05",
-            "CONSTRUCTOR_ARGS": "0x00000000000000000000000011f11121df7256c40339393b0fb045321022ce44",
-            "VERIFIED": "false"
-          }
-        ]
-      }
-    },
-    "aurora": {
-      "production": {
-        "1.0.0": [
-          {
-            "ADDRESS": "0xB49EaD76FE09967D7CA0dbCeF3C3A06eb3Aa0cB4",
-            "OPTIMIZER_RUNS": "1000000",
-            "TIMESTAMP": "2023-05-01 13:09:12",
-            "CONSTRUCTOR_ARGS": "0x00000000000000000000000011f11121df7256c40339393b0fb045321022ce44",
-            "VERIFIED": "false"
-          }
-        ]
-      }
-    },
-    "boba": {
-      "production": {
-        "1.0.0": [
-          {
-            "ADDRESS": "0xB49EaD76FE09967D7CA0dbCeF3C3A06eb3Aa0cB4",
-            "OPTIMIZER_RUNS": "1000000",
-            "TIMESTAMP": "2023-05-01 14:55:20",
-            "CONSTRUCTOR_ARGS": "0x00000000000000000000000011f11121df7256c40339393b0fb045321022ce44",
-            "VERIFIED": "false"
-          }
-        ]
-      }
-    },
-    "polygon": {
-      "production": {
-        "1.0.0": [
-          {
-            "ADDRESS": "0xB49EaD76FE09967D7CA0dbCeF3C3A06eb3Aa0cB4",
-            "OPTIMIZER_RUNS": "1000000",
-            "TIMESTAMP": "2023-05-01 15:26:12",
-            "CONSTRUCTOR_ARGS": "0x00000000000000000000000011f11121df7256c40339393b0fb045321022ce44",
-            "VERIFIED": "false"
-          }
-        ]
-      }
-    },
-    "okx": {
-      "production": {
-        "1.0.0": [
-          {
-            "ADDRESS": "0xB49EaD76FE09967D7CA0dbCeF3C3A06eb3Aa0cB4",
-            "OPTIMIZER_RUNS": "1000000",
-            "TIMESTAMP": "2023-05-03 16:38:12",
-            "CONSTRUCTOR_ARGS": "0x00000000000000000000000011f11121df7256c40339393b0fb045321022ce44",
-            "VERIFIED": "false"
+      "staging": {
+        "1.0.0": [
+          {
+            "ADDRESS": "0x316A8D31a1ECb50C725209c7Eed8C67ad5f34271",
+            "OPTIMIZER_RUNS": "1000000",
+            "TIMESTAMP": "2023-05-02 16:58:21",
+            "CONSTRUCTOR_ARGS": "0x000000000000000000000000552008c0f6870c2f77e5cc1d2eb9bdff03e30ea0",
+            "VERIFIED": "true"
           }
         ]
       }
@@ -3531,145 +885,28 @@
         ]
       }
     },
+    "polygon": {
+      "staging": {
+        "1.0.0": [
+          {
+            "ADDRESS": "0x8329b7f56e286CeBD280e675F343D57D704266F1",
+            "OPTIMIZER_RUNS": "1000000",
+            "TIMESTAMP": "2023-05-02 16:52:46",
+            "CONSTRUCTOR_ARGS": "0x000000000000000000000000552008c0f6870c2f77e5cc1d2eb9bdff03e30ea000000000000000000000000045a01e4e04f14f7a4a6702c74187c5f6222033cd00000000000000000000000011984dc4465481512eb5b777e44061c158cf22590000000000000000000000004de055c2b7054b9b3aa7c3891aacb9de4f489d6600000000000000000000000000000000000000000000000000000000000186a0",
+            "VERIFIED": "true"
+          }
+        ]
+      }
+    },
     "bsc": {
-      "production": {
-        "1.0.0": [
-          {
-            "ADDRESS": "0xC4B590a0E2d7e965a2Fb3647d672B5DD97E8d068",
-            "OPTIMIZER_RUNS": "1000000",
-            "TIMESTAMP": "2023-04-28 16:54:10",
-            "CONSTRUCTOR_ARGS": "0x00000000000000000000000011f11121df7256c40339393b0fb045321022ce440000000000000000000000004a364f8c717caad9a442737eb7b8a55cc6cf18d8000000000000000000000000cd401c10afa37d641d2f594852da94c700e4f2ce0000000000000000000000002120c7a5ccf73d6fb5c7e9b2a0d4b3a4f587e7a400000000000000000000000000000000000000000000000000000000000186a0",
-            "VERIFIED": "false"
-          }
-        ]
-      }
-    },
-    "gnosis": {
-      "production": {
-        "1.0.0": [
-          {
-            "ADDRESS": "0xC4B590a0E2d7e965a2Fb3647d672B5DD97E8d068",
-            "OPTIMIZER_RUNS": "1000000",
-            "TIMESTAMP": "2023-04-28 16:57:31",
-            "CONSTRUCTOR_ARGS": "0x00000000000000000000000011f11121df7256c40339393b0fb045321022ce4400000000000000000000000000000000000000000000000000000000000000000000000000000000000000005bb83e95f63217cda6ae3d181ba580ef377d21090000000000000000000000002120c7a5ccf73d6fb5c7e9b2a0d4b3a4f587e7a400000000000000000000000000000000000000000000000000000000000186a0",
-            "VERIFIED": "false"
-          }
-        ]
-      }
-    },
-    "fantom": {
-      "production": {
-        "1.0.0": [
-          {
-            "ADDRESS": "0xC4B590a0E2d7e965a2Fb3647d672B5DD97E8d068",
-            "OPTIMIZER_RUNS": "1000000",
-            "TIMESTAMP": "2023-04-28 17:31:11",
-            "CONSTRUCTOR_ARGS": "0x00000000000000000000000011f11121df7256c40339393b0fb045321022ce44000000000000000000000000af5191b0de278c7286d6c7cc6ab6bb8a73ba2cd600000000000000000000000000000000000000000000000000000000000000200000000000000000000000002120c7a5ccf73d6fb5c7e9b2a0d4b3a4f587e7a400000000000000000000000000000000000000000000000000000000000186a0",
-            "VERIFIED": "false"
-          }
-        ]
-      }
-    },
-    "moonriver": {
-      "production": {
-        "1.0.0": [
-          {
-            "ADDRESS": "0xC4B590a0E2d7e965a2Fb3647d672B5DD97E8d068",
-            "OPTIMIZER_RUNS": "1000000",
-            "TIMESTAMP": "2023-04-28 17:48:56",
-            "CONSTRUCTOR_ARGS": "0x00000000000000000000000011f11121df7256c40339393b0fb045321022ce44000000000000000000000000000000000000000000000000000000000000000000000000000000000000000000000000000000000000000000000000000000200000000000000000000000002120c7a5ccf73d6fb5c7e9b2a0d4b3a4f587e7a400000000000000000000000000000000000000000000000000000000000186a0",
-            "VERIFIED": "false"
-          }
-        ]
-      }
-    },
-    "fuse": {
-      "production": {
-        "1.0.0": [
-          {
-            "ADDRESS": "0xC4B590a0E2d7e965a2Fb3647d672B5DD97E8d068",
-            "OPTIMIZER_RUNS": "1000000",
-            "TIMESTAMP": "2023-04-28 17:51:54",
-            "CONSTRUCTOR_ARGS": "0x00000000000000000000000011f11121df7256c40339393b0fb045321022ce44000000000000000000000000000000000000000000000000000000000000000000000000000000000000000000000000000000000000000000000000000000200000000000000000000000002120c7a5ccf73d6fb5c7e9b2a0d4b3a4f587e7a400000000000000000000000000000000000000000000000000000000000186a0",
-            "VERIFIED": "false"
-          }
-        ]
-      }
-    },
-    "celo": {
-      "production": {
-        "1.0.0": [
-          {
-            "ADDRESS": "0xC4B590a0E2d7e965a2Fb3647d672B5DD97E8d068",
-            "OPTIMIZER_RUNS": "1000000",
-            "TIMESTAMP": "2023-04-28 18:00:39",
-            "CONSTRUCTOR_ARGS": "0x00000000000000000000000011f11121df7256c40339393b0fb045321022ce44000000000000000000000000000000000000000000000000000000000000002000000000000000000000000000000000000000000000000000000000000000200000000000000000000000002120c7a5ccf73d6fb5c7e9b2a0d4b3a4f587e7a400000000000000000000000000000000000000000000000000000000000186a0",
-            "VERIFIED": "false"
-          }
-        ]
-      }
-    },
-    "cronos": {
-      "production": {
-        "1.0.0": [
-          {
-            "ADDRESS": "0xC4B590a0E2d7e965a2Fb3647d672B5DD97E8d068",
-            "OPTIMIZER_RUNS": "1000000",
-            "TIMESTAMP": "2023-04-28 18:09:21",
-            "CONSTRUCTOR_ARGS": "0x00000000000000000000000011f11121df7256c40339393b0fb045321022ce44000000000000000000000000000000000000000000000000000000000000000000000000000000000000000000000000000000000000000000000000000000200000000000000000000000002120c7a5ccf73d6fb5c7e9b2a0d4b3a4f587e7a400000000000000000000000000000000000000000000000000000000000186a0",
-            "VERIFIED": "false"
-          }
-        ]
-      }
-    },
-    "velas": {
-      "production": {
-        "1.0.0": [
-          {
-            "ADDRESS": "0xC4B590a0E2d7e965a2Fb3647d672B5DD97E8d068",
-            "OPTIMIZER_RUNS": "1000000",
-            "TIMESTAMP": "2023-04-28 18:12:24",
-            "CONSTRUCTOR_ARGS": "0x00000000000000000000000011f11121df7256c40339393b0fb045321022ce44000000000000000000000000000000000000000000000000000000000000002000000000000000000000000000000000000000000000000000000000000000200000000000000000000000002120c7a5ccf73d6fb5c7e9b2a0d4b3a4f587e7a400000000000000000000000000000000000000000000000000000000000186a0",
-            "VERIFIED": "false"
-          }
-        ]
-      }
-    },
-    "evmos": {
-      "production": {
-        "1.0.0": [
-          {
-            "ADDRESS": "0xC4B590a0E2d7e965a2Fb3647d672B5DD97E8d068",
-            "OPTIMIZER_RUNS": "1000000",
-            "TIMESTAMP": "2023-04-28 18:21:21",
-            "CONSTRUCTOR_ARGS": "0x00000000000000000000000011f11121df7256c40339393b0fb045321022ce44000000000000000000000000000000000000000000000000000000000000000000000000000000000000000000000000000000000000000000000000000000200000000000000000000000002120c7a5ccf73d6fb5c7e9b2a0d4b3a4f587e7a400000000000000000000000000000000000000000000000000000000000186a0",
-            "VERIFIED": "false"
-          }
-        ]
-      }
-    },
-    "boba": {
-      "production": {
-        "1.0.0": [
-          {
-            "ADDRESS": "0xC4B590a0E2d7e965a2Fb3647d672B5DD97E8d068",
-            "OPTIMIZER_RUNS": "1000000",
-            "TIMESTAMP": "2023-05-01 14:55:48",
-            "CONSTRUCTOR_ARGS": "0x00000000000000000000000011f11121df7256c40339393b0fb045321022ce44000000000000000000000000000000000000000000000000000000000000000000000000000000000000000000000000000000000000000000000000000000200000000000000000000000002120c7a5ccf73d6fb5c7e9b2a0d4b3a4f587e7a400000000000000000000000000000000000000000000000000000000000186a0",
-            "VERIFIED": "false"
-          }
-        ]
-      }
-    },
-    "polygon": {
-      "production": {
-        "1.0.0": [
-          {
-            "ADDRESS": "0xC4B590a0E2d7e965a2Fb3647d672B5DD97E8d068",
-            "OPTIMIZER_RUNS": "1000000",
-            "TIMESTAMP": "2023-05-01 15:27:25",
-            "CONSTRUCTOR_ARGS": "0x00000000000000000000000011f11121df7256c40339393b0fb045321022ce4400000000000000000000000045a01e4e04f14f7a4a6702c74187c5f6222033cd00000000000000000000000011984dc4465481512eb5b777e44061c158cf22590000000000000000000000002120c7a5ccf73d6fb5c7e9b2a0d4b3a4f587e7a400000000000000000000000000000000000000000000000000000000000186a0",
-            "VERIFIED": "false"
+      "staging": {
+        "1.0.0": [
+          {
+            "ADDRESS": "0x8329b7f56e286CeBD280e675F343D57D704266F1",
+            "OPTIMIZER_RUNS": "1000000",
+            "TIMESTAMP": "2023-05-02 16:59:24",
+            "CONSTRUCTOR_ARGS": "0x000000000000000000000000552008c0f6870c2f77e5cc1d2eb9bdff03e30ea00000000000000000000000004a364f8c717caad9a442737eb7b8a55cc6cf18d8000000000000000000000000cd401c10afa37d641d2f594852da94c700e4f2ce0000000000000000000000004de055c2b7054b9b3aa7c3891aacb9de4f489d6600000000000000000000000000000000000000000000000000000000000186a0",
+            "VERIFIED": "true"
           }
         ]
       }
@@ -3698,316 +935,6 @@
             "TIMESTAMP": "2023-04-12 14:27:56",
             "CONSTRUCTOR_ARGS": "0x00000000000000000000000011f11121df7256c40339393b0fb045321022ce44",
             "VERIFIED": "true"
-          }
-        ]
-      }
-    },
-    "bsc": {
-      "production": {
-        "1.0.0": [
-          {
-            "ADDRESS": "0x4b0B89b90fF83247aEa12469CeA9A6222e09d54c",
-            "OPTIMIZER_RUNS": "1000000",
-            "TIMESTAMP": "2023-04-28 16:54:30",
-            "CONSTRUCTOR_ARGS": "0x00000000000000000000000011f11121df7256c40339393b0fb045321022ce44",
-            "VERIFIED": "false"
-          }
-        ]
-      }
-    },
-    "gnosis": {
-      "production": {
-        "1.0.0": [
-          {
-            "ADDRESS": "0x4b0B89b90fF83247aEa12469CeA9A6222e09d54c",
-            "OPTIMIZER_RUNS": "1000000",
-            "TIMESTAMP": "2023-04-28 16:57:54",
-            "CONSTRUCTOR_ARGS": "0x00000000000000000000000011f11121df7256c40339393b0fb045321022ce44",
-            "VERIFIED": "false"
-          }
-        ]
-      }
-    },
-    "fantom": {
-      "production": {
-        "1.0.0": [
-          {
-            "ADDRESS": "0x4b0B89b90fF83247aEa12469CeA9A6222e09d54c",
-            "OPTIMIZER_RUNS": "1000000",
-            "TIMESTAMP": "2023-04-28 17:32:23",
-            "CONSTRUCTOR_ARGS": "0x00000000000000000000000011f11121df7256c40339393b0fb045321022ce44",
-            "VERIFIED": "false"
-          }
-        ]
-      }
-    },
-    "moonriver": {
-      "production": {
-        "1.0.0": [
-          {
-            "ADDRESS": "0x4b0B89b90fF83247aEa12469CeA9A6222e09d54c",
-            "OPTIMIZER_RUNS": "1000000",
-            "TIMESTAMP": "2023-04-28 17:49:23",
-            "CONSTRUCTOR_ARGS": "0x00000000000000000000000011f11121df7256c40339393b0fb045321022ce44",
-            "VERIFIED": "false"
-          }
-        ]
-      }
-    },
-<<<<<<< HEAD
-    "fuse": {
-=======
-    "polygon": {
-      "staging": {
-        "1.0.0": [
-          {
-            "ADDRESS": "0x69d37e186A7E25eB4D02a5b957686B1F2005CB6c",
-            "OPTIMIZER_RUNS": "1000000",
-            "TIMESTAMP": "2023-05-02 16:50:05",
-            "CONSTRUCTOR_ARGS": "0x000000000000000000000000552008c0f6870c2f77e5cc1d2eb9bdff03e30ea0",
-            "VERIFIED": "true"
-          }
-        ]
-      }
-    },
-    "bsc": {
-      "staging": {
-        "1.0.0": [
-          {
-            "ADDRESS": "0x69d37e186A7E25eB4D02a5b957686B1F2005CB6c",
-            "OPTIMIZER_RUNS": "1000000",
-            "TIMESTAMP": "2023-05-02 16:56:44",
-            "CONSTRUCTOR_ARGS": "0x000000000000000000000000552008c0f6870c2f77e5cc1d2eb9bdff03e30ea0",
-            "VERIFIED": "true"
-          }
-        ]
-      }
-    }
-  },
-  "Executor": {
-    "optimism": {
->>>>>>> 3b16a29c
-      "production": {
-        "1.0.0": [
-          {
-            "ADDRESS": "0x4b0B89b90fF83247aEa12469CeA9A6222e09d54c",
-            "OPTIMIZER_RUNS": "1000000",
-            "TIMESTAMP": "2023-04-28 17:52:12",
-            "CONSTRUCTOR_ARGS": "0x00000000000000000000000011f11121df7256c40339393b0fb045321022ce44",
-            "VERIFIED": "false"
-          }
-        ]
-      }
-    },
-    "celo": {
-      "production": {
-        "1.0.0": [
-          {
-            "ADDRESS": "0x4b0B89b90fF83247aEa12469CeA9A6222e09d54c",
-            "OPTIMIZER_RUNS": "1000000",
-            "TIMESTAMP": "2023-04-28 18:01:31",
-            "CONSTRUCTOR_ARGS": "0x00000000000000000000000011f11121df7256c40339393b0fb045321022ce44",
-            "VERIFIED": "false"
-          }
-        ]
-      }
-    },
-<<<<<<< HEAD
-    "cronos": {
-=======
-    "testNetwork": {
-      "production": {
-        "1.0.0": [
-          {
-            "ADDRESS": "0x1888",
-            "OPTIMIZER_RUNS": "1000000",
-            "TIMESTAMP": "2023-04-12 13:44:40",
-            "CONSTRUCTOR_ARGS": "0x",
-            "VERIFIED": "true"
-          }
-        ]
-      }
-    },
-    "polygon": {
-      "staging": {
-        "1.0.0": [
-          {
-            "ADDRESS": "0x4DE055c2b7054b9B3Aa7c3891aacB9dE4F489D66",
-            "OPTIMIZER_RUNS": "1000000",
-            "TIMESTAMP": "2023-05-02 16:50:54",
-            "CONSTRUCTOR_ARGS": "0x000000000000000000000000552008c0f6870c2f77e5cc1d2eb9bdff03e30ea000000000000000000000000069d37e186a7e25eb4d02a5b957686b1f2005cb6c",
-            "VERIFIED": "true"
-          }
-        ]
-      }
-    },
-    "bsc": {
-      "staging": {
-        "1.0.0": [
-          {
-            "ADDRESS": "0x4DE055c2b7054b9B3Aa7c3891aacB9dE4F489D66",
-            "OPTIMIZER_RUNS": "1000000",
-            "TIMESTAMP": "2023-05-02 16:57:32",
-            "CONSTRUCTOR_ARGS": "0x000000000000000000000000552008c0f6870c2f77e5cc1d2eb9bdff03e30ea000000000000000000000000069d37e186a7e25eb4d02a5b957686b1f2005cb6c",
-            "VERIFIED": "true"
-          }
-        ]
-      }
-    }
-  },
-  "FeeCollector": {
-    "optimism": {
->>>>>>> 3b16a29c
-      "production": {
-        "1.0.0": [
-          {
-            "ADDRESS": "0x4b0B89b90fF83247aEa12469CeA9A6222e09d54c",
-            "OPTIMIZER_RUNS": "1000000",
-            "TIMESTAMP": "2023-04-28 18:09:41",
-            "CONSTRUCTOR_ARGS": "0x00000000000000000000000011f11121df7256c40339393b0fb045321022ce44",
-            "VERIFIED": "false"
-          }
-        ]
-      }
-    },
-    "velas": {
-      "production": {
-        "1.0.0": [
-          {
-            "ADDRESS": "0x4b0B89b90fF83247aEa12469CeA9A6222e09d54c",
-            "OPTIMIZER_RUNS": "1000000",
-            "TIMESTAMP": "2023-04-28 18:12:46",
-            "CONSTRUCTOR_ARGS": "0x00000000000000000000000011f11121df7256c40339393b0fb045321022ce44",
-            "VERIFIED": "false"
-          }
-        ]
-      }
-    },
-<<<<<<< HEAD
-    "evmos": {
-=======
-    "polygon": {
-      "staging": {
-        "1.0.0": [
-          {
-            "ADDRESS": "0x316A8D31a1ECb50C725209c7Eed8C67ad5f34271",
-            "OPTIMIZER_RUNS": "1000000",
-            "TIMESTAMP": "2023-05-02 16:51:48",
-            "CONSTRUCTOR_ARGS": "0x000000000000000000000000552008c0f6870c2f77e5cc1d2eb9bdff03e30ea0",
-            "VERIFIED": "true"
-          }
-        ]
-      }
-    },
-    "bsc": {
-      "staging": {
-        "1.0.0": [
-          {
-            "ADDRESS": "0x316A8D31a1ECb50C725209c7Eed8C67ad5f34271",
-            "OPTIMIZER_RUNS": "1000000",
-            "TIMESTAMP": "2023-05-02 16:58:21",
-            "CONSTRUCTOR_ARGS": "0x000000000000000000000000552008c0f6870c2f77e5cc1d2eb9bdff03e30ea0",
-            "VERIFIED": "true"
-          }
-        ]
-      }
-    }
-  },
-  "Receiver": {
-    "optimism": {
->>>>>>> 3b16a29c
-      "production": {
-        "1.0.0": [
-          {
-            "ADDRESS": "0x4b0B89b90fF83247aEa12469CeA9A6222e09d54c",
-            "OPTIMIZER_RUNS": "1000000",
-            "TIMESTAMP": "2023-04-28 18:21:38",
-            "CONSTRUCTOR_ARGS": "0x00000000000000000000000011f11121df7256c40339393b0fb045321022ce44",
-            "VERIFIED": "false"
-          }
-        ]
-      }
-    },
-    "aurora": {
-      "production": {
-        "1.0.0": [
-          {
-            "ADDRESS": "0x4b0B89b90fF83247aEa12469CeA9A6222e09d54c",
-            "OPTIMIZER_RUNS": "1000000",
-            "TIMESTAMP": "2023-05-01 13:12:39",
-            "CONSTRUCTOR_ARGS": "0x00000000000000000000000011f11121df7256c40339393b0fb045321022ce44",
-            "VERIFIED": "false"
-          }
-        ]
-      }
-    },
-<<<<<<< HEAD
-    "boba": {
-=======
-    "polygon": {
-      "staging": {
-        "1.0.0": [
-          {
-            "ADDRESS": "0x8329b7f56e286CeBD280e675F343D57D704266F1",
-            "OPTIMIZER_RUNS": "1000000",
-            "TIMESTAMP": "2023-05-02 16:52:46",
-            "CONSTRUCTOR_ARGS": "0x000000000000000000000000552008c0f6870c2f77e5cc1d2eb9bdff03e30ea000000000000000000000000045a01e4e04f14f7a4a6702c74187c5f6222033cd00000000000000000000000011984dc4465481512eb5b777e44061c158cf22590000000000000000000000004de055c2b7054b9b3aa7c3891aacb9de4f489d6600000000000000000000000000000000000000000000000000000000000186a0",
-            "VERIFIED": "true"
-          }
-        ]
-      }
-    },
-    "bsc": {
-      "staging": {
-        "1.0.0": [
-          {
-            "ADDRESS": "0x8329b7f56e286CeBD280e675F343D57D704266F1",
-            "OPTIMIZER_RUNS": "1000000",
-            "TIMESTAMP": "2023-05-02 16:59:24",
-            "CONSTRUCTOR_ARGS": "0x000000000000000000000000552008c0f6870c2f77e5cc1d2eb9bdff03e30ea00000000000000000000000004a364f8c717caad9a442737eb7b8a55cc6cf18d8000000000000000000000000cd401c10afa37d641d2f594852da94c700e4f2ce0000000000000000000000004de055c2b7054b9b3aa7c3891aacb9de4f489d6600000000000000000000000000000000000000000000000000000000000186a0",
-            "VERIFIED": "true"
-          }
-        ]
-      }
-    }
-  },
-  "ServiceFeeCollector": {
-    "optimism": {
->>>>>>> 3b16a29c
-      "production": {
-        "1.0.0": [
-          {
-            "ADDRESS": "0x4b0B89b90fF83247aEa12469CeA9A6222e09d54c",
-            "OPTIMIZER_RUNS": "1000000",
-            "TIMESTAMP": "2023-05-01 14:56:17",
-            "CONSTRUCTOR_ARGS": "0x00000000000000000000000011f11121df7256c40339393b0fb045321022ce44",
-            "VERIFIED": "false"
-          }
-        ]
-      }
-    },
-    "polygon": {
-      "production": {
-        "1.0.0": [
-          {
-            "ADDRESS": "0x4b0B89b90fF83247aEa12469CeA9A6222e09d54c",
-            "OPTIMIZER_RUNS": "1000000",
-            "TIMESTAMP": "2023-05-01 15:27:42",
-            "CONSTRUCTOR_ARGS": "0x00000000000000000000000011f11121df7256c40339393b0fb045321022ce44",
-            "VERIFIED": "false"
-          }
-        ]
-      }
-    },
-    "okx": {
-      "production": {
-        "1.0.0": [
-          {
-            "ADDRESS": "0x4b0B89b90fF83247aEa12469CeA9A6222e09d54c",
-            "OPTIMIZER_RUNS": "1000000",
-            "TIMESTAMP": "2023-05-03 16:38:35",
-            "CONSTRUCTOR_ARGS": "0x00000000000000000000000011f11121df7256c40339393b0fb045321022ce44",
-            "VERIFIED": "false"
           }
         ]
       }
@@ -4355,194 +1282,56 @@
       }
     }
   },
-  "AxelarFacet": {
+  "CelerCircleBridgeFacet": {
     "avalanche": {
       "production": {
-        "1.0.0": [
-          {
-            "ADDRESS": "0x55c51beF79d16F5f0875E11207B17E885c21c13d",
-            "OPTIMIZER_RUNS": "1000000",
-            "TIMESTAMP": "2023-04-28 11:01:24",
-            "CONSTRUCTOR_ARGS": "0x0000000000000000000000005029c0eff6c34351a0cec334542cdb22c7928f78000000000000000000000000b53c693544363912d2a034f70d9d98808d5e192a",
-            "VERIFIED": "false"
+        "1.0.1": [
+          {
+            "ADDRESS": "0xf72169Fb511739CeFea9eBEffc5d39Dba1b33cD3",
+            "OPTIMIZER_RUNS": "1000000",
+            "TIMESTAMP": "2023-04-25 15:58:21",
+            "CONSTRUCTOR_ARGS": "0x0000000000000000000000009744ae566c64b6b6f7f9a4dd50f7496df6fef990000000000000000000000000b97ef9ef8734c71904d8002f8b6bc66dd9c48a6e",
+            "VERIFIED": "true"
           }
         ]
       }
     },
     "mainnet": {
       "production": {
-        "1.0.0": [
-          {
-            "ADDRESS": "0x55c51beF79d16F5f0875E11207B17E885c21c13d",
-            "OPTIMIZER_RUNS": "1000000",
-            "TIMESTAMP": "2023-04-28 15:05:29",
-            "CONSTRUCTOR_ARGS": "0x0000000000000000000000004f4495243837681061c4743b74b3eedf548d56a50000000000000000000000004154cf6eea0633dd9c4933e76a077fd7e9260738",
-            "VERIFIED": "false"
-          }
-        ]
-      }
-    },
+        "1.0.1": [
+          {
+            "ADDRESS": "0xf72169Fb511739CeFea9eBEffc5d39Dba1b33cD3",
+            "OPTIMIZER_RUNS": "1000000",
+            "TIMESTAMP": "2023-04-25 16:06:40",
+            "CONSTRUCTOR_ARGS": "0x0000000000000000000000006065a982f04f759b7d2d042d2864e569fad84214000000000000000000000000a0b86991c6218b36c1d19d4a2e9eb0ce3606eb48",
+            "VERIFIED": "true"
+          }
+        ]
+      }
+    }
+  },
+  "WormholeFacet": {
     "bsc": {
-      "production": {
-        "1.0.0": [
-          {
-            "ADDRESS": "0x55c51beF79d16F5f0875E11207B17E885c21c13d",
-            "OPTIMIZER_RUNS": "1000000",
-            "TIMESTAMP": "2023-04-28 16:46:14",
-            "CONSTRUCTOR_ARGS": "0x000000000000000000000000304acf330bbe08d1e512eefaa92f6a57871fd8950000000000000000000000002d5d7d31f671f86c782533cc367f14109a082712",
-            "VERIFIED": "false"
-          }
-        ]
-      }
-    },
-    "fantom": {
-      "production": {
-        "1.0.0": [
-          {
-            "ADDRESS": "0x55c51beF79d16F5f0875E11207B17E885c21c13d",
-            "OPTIMIZER_RUNS": "1000000",
-            "TIMESTAMP": "2023-04-28 17:05:06",
-            "CONSTRUCTOR_ARGS": "0x000000000000000000000000304acf330bbe08d1e512eefaa92f6a57871fd8950000000000000000000000002879da536d9d107d6b92d95d7c4cfaa5de7088f4",
-            "VERIFIED": "false"
+      "staging": {
+        "1.0.0": [
+          {
+            "ADDRESS": "0xb414f9BBCd4B359c9B4a1d8138Cd573F96E5896C",
+            "OPTIMIZER_RUNS": "1000000",
+            "TIMESTAMP": "2023-04-27 16:23:36",
+            "CONSTRUCTOR_ARGS": "0x000000000000000000000000b6f6d86a8f9879a9c87f643768d9efc38c1da6e7",
+            "VERIFIED": "true"
           }
         ]
       }
     },
     "polygon": {
-      "production": {
-        "1.0.0": [
-          {
-            "ADDRESS": "0x55c51beF79d16F5f0875E11207B17E885c21c13d",
-            "OPTIMIZER_RUNS": "1000000",
-            "TIMESTAMP": "2023-05-01 15:20:13",
-            "CONSTRUCTOR_ARGS": "0x0000000000000000000000006f015f16de9fc8791b234ef68d486d2bf203fba8000000000000000000000000c8e0b617c388c7e800a7643addd01218e14a727a",
-            "VERIFIED": "false"
-          }
-        ]
-      }
-    }
-  },
-  "CBridgeFacetPacked": {
-    "avalanche": {
-      "production": {
-        "1.0.0": [
-          {
-            "ADDRESS": "0xF95828D5A1913aB3005156AF972b168b8e487B81",
-            "OPTIMIZER_RUNS": "1000000",
-            "TIMESTAMP": "2023-04-28 11:03:41",
-            "CONSTRUCTOR_ARGS": "0x000000000000000000000000ef3c714c9425a8f3697a9c969dc1af30ba82e5d400000000000000000000000011f11121df7256c40339393b0fb045321022ce44",
-            "VERIFIED": "false"
-          }
-        ]
-      }
-    },
-    "mainnet": {
-      "production": {
-        "1.0.1": [
-          {
-            "ADDRESS": "0x3e08304D9e3feb632D2Ee027634785d51fBF9870",
-            "OPTIMIZER_RUNS": "1000000",
-            "TIMESTAMP": "2023-04-28 15:07:27",
-            "CONSTRUCTOR_ARGS": "0x0000000000000000000000005427fefa711eff984124bfbb1ab6fbf5e3da182000000000000000000000000011f11121df7256c40339393b0fb045321022ce44",
-            "VERIFIED": "false"
-          }
-        ]
-      }
-    }
-  },
-  "AxelarExecutor": {
-    "avalanche": {
-      "production": {
-        "1.0.0": [
-          {
-            "ADDRESS": "0x8aD0B427864f072B9416dcD06B2f653895cFE03C",
-            "OPTIMIZER_RUNS": "1000000",
-            "TIMESTAMP": "2023-04-28 12:21:14",
-            "CONSTRUCTOR_ARGS": "0x00000000000000000000000011f11121df7256c40339393b0fb045321022ce440000000000000000000000005029c0eff6c34351a0cec334542cdb22c7928f78",
-            "VERIFIED": "false"
-          }
-        ]
-      }
-    },
-    "bsc": {
-      "production": {
-        "1.0.0": [
-          {
-            "ADDRESS": "0x8aD0B427864f072B9416dcD06B2f653895cFE03C",
-            "OPTIMIZER_RUNS": "1000000",
-            "TIMESTAMP": "2023-04-28 16:52:58",
-            "CONSTRUCTOR_ARGS": "0x00000000000000000000000011f11121df7256c40339393b0fb045321022ce44000000000000000000000000304acf330bbe08d1e512eefaa92f6a57871fd895",
-            "VERIFIED": "false"
-          }
-        ]
-      }
-    },
-    "fantom": {
-      "production": {
-        "1.0.0": [
-          {
-            "ADDRESS": "0x8aD0B427864f072B9416dcD06B2f653895cFE03C",
-            "OPTIMIZER_RUNS": "1000000",
-            "TIMESTAMP": "2023-04-28 17:26:23",
-            "CONSTRUCTOR_ARGS": "0x00000000000000000000000011f11121df7256c40339393b0fb045321022ce44000000000000000000000000304acf330bbe08d1e512eefaa92f6a57871fd895",
-            "VERIFIED": "false"
-          }
-        ]
-      }
-    },
-    "polygon": {
-      "production": {
-        "1.0.0": [
-          {
-            "ADDRESS": "0x8aD0B427864f072B9416dcD06B2f653895cFE03C",
-            "OPTIMIZER_RUNS": "1000000",
-            "TIMESTAMP": "2023-05-01 15:24:47",
-            "CONSTRUCTOR_ARGS": "0x00000000000000000000000011f11121df7256c40339393b0fb045321022ce440000000000000000000000006f015f16de9fc8791b234ef68d486d2bf203fba8",
-            "VERIFIED": "false"
-          }
-        ]
-      }
-    }
-  },
-  "ArbitrumBridgeFacet": {
-    "mainnet": {
-      "production": {
-        "1.0.0": [
-          {
-            "ADDRESS": "0x987f67811Ef841da0466746E10B4139Daff95053",
-            "OPTIMIZER_RUNS": "1000000",
-            "TIMESTAMP": "2023-04-28 15:03:26",
-            "CONSTRUCTOR_ARGS": "0x00000000000000000000000072ce9c846789fdb6fc1f34ac4ad25dd9ef7031ef0000000000000000000000004dbd4fc535ac27206064b68ffcf827b0a60bab3f",
-            "VERIFIED": "false"
-          }
-        ]
-      }
-    }
-  },
-  "GnosisBridgeFacet": {
-    "mainnet": {
-      "production": {
-        "1.0.0": [
-          {
-            "ADDRESS": "0x5fda594b67d38E05fb4C9A1a4Cf3B22f48c8de4E",
-            "OPTIMIZER_RUNS": "1000000",
-            "TIMESTAMP": "2023-04-28 15:20:39",
-            "CONSTRUCTOR_ARGS": "0x0000000000000000000000004aa42145aa6ebf72e164c9bbc74fbd3788045016",
-            "VERIFIED": "false"
-          }
-        ]
-      }
-    }
-  },
-  "CircleBridgeFacet": {
-    "mumbai": {
       "staging": {
         "1.0.0": [
           {
-            "ADDRESS": "0x5f4E2f294aE3177215ffd4A06D7A920D0fbCEeb2",
-            "OPTIMIZER_RUNS": "1000000",
-            "TIMESTAMP": "2023-05-03 07:34:06",
-            "CONSTRUCTOR_ARGS": "0x00000000000000000000000000000000000000000000000000000000000000200000000000000000000000000000000000000000000000000000000000000020",
+            "ADDRESS": "0xb414f9BBCd4B359c9B4a1d8138Cd573F96E5896C",
+            "OPTIMIZER_RUNS": "1000000",
+            "TIMESTAMP": "2023-04-27 16:31:46",
+            "CONSTRUCTOR_ARGS": "0x0000000000000000000000005a58505a96d1dbf8df91cb21b54419fc36e93fde",
             "VERIFIED": "true"
           }
         ]
