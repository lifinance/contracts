{
  "LiFiDiamond": {
    "Facets": {
      "0xb3a64C21bb4A6d95721E63185d71B637Db46d848": {
        "Name": "DiamondCutFacet",
        "Version": "1.0.0"
      },
      "0xcB5bFB1064165892F218d0CaA0919bf0F418Ed06": {
        "Name": "DiamondLoupeFacet",
        "Version": "1.0.0"
      },
      "0xC238f399d64db3f5FBdea1A380e065574e61Bf4D": {
        "Name": "OwnershipFacet",
        "Version": "1.0.0"
      },
      "0xFe161dbB148B9c4bb64eaa41D641f52aAD1CC768": {
        "Name": "WithdrawFacet",
        "Version": "1.0.0"
      },
      "0xB17352b0D5CAFf41e546Bc4A6E3d7ccFB2EABD89": {
        "Name": "DexManagerFacet",
        "Version": "1.0.1"
      },
      "0x607fb33A9fED5fd6C91EfAdE89cDbb3f8d9E4AD2": {
        "Name": "AccessManagerFacet",
        "Version": "1.0.0"
      },
      "0xa9816631c8fFa11235F13b3a2080c90074513F61": {
        "Name": "PeripheryRegistryFacet",
        "Version": "1.0.0"
      },
      "0xa7e910fED3A35C08D30B5B2BCA48b0d59af87c38": {
        "Name": "LIFuelFacet",
        "Version": "1.0.1"
      },
      "0x931A35b30cB0d51aEe08eD1b2589b81273922D20": {
        "Name": "GenericSwapFacet",
        "Version": "1.0.0"
      },
      "0xCD55f445f60ffF0a43F389CAEe34291d8E4112c3": {
        "Name": "StandardizedCallFacet",
        "Version": "1.1.0"
      },
      "0x213ba9103f3d105763Cbd0aD37dbcDa9A0944484": {
        "Name": "CalldataVerificationFacet",
        "Version": "1.1.1"
      },
      "0x6e378C84e657C57b2a8d183CFf30ee5CC8989b61": {
        "Name": "StargateFacetV2",
        "Version": "1.0.1"
      },
      "0x83037e2fF2B3Ea09fED5A6e8150bf9899673f33A": {
        "Name": "GenericSwapFacetV3",
        "Version": "1.0.1"
      },
      "0x6F2baA7cd5F156CA1B132F7FF11E0fa2aD775F61": {
        "Name": "EmergencyPauseFacet",
        "Version": "1.0.0"
      },
      "0xF5c923a087fb3c554579e2DD10AB6E37E0f6F849": {
<<<<<<< HEAD
        "Name": "GasZipFacet",
        "Version": "2.0.0"
=======
        "Name": "",
        "Version": ""
>>>>>>> 6d7fe0ed
      },
      "0x49e93F6A99c590a8E70138D2710B9eDd88C077FF": {
        "Name": "",
        "Version": ""
      },
      "0x325DA62543447A48c7b044C5642B87CeA88B0fd3": {
        "Name": "",
        "Version": ""
      }
    },
    "Periphery": {
      "ERC20Proxy": "0x4307ca7Eca98daF86D4f65b4367B273C628A39B7",
      "Executor": "0xCdE9376F284d5CA9aaec69dD4D0761278b4ae034",
      "FeeCollector": "0x79540403cdE176Ca5f1fb95bE84A7ec91fFDEF76",
      "GasZipPeriphery": "0x9a21E33F1a78b17DAd32010CeDB9Fd2F071C17d3",
      "LiFiDEXAggregator": "0x6140b987d6B51Fd75b66C3B07733Beb5167c42fc",
      "LiFuelFeeCollector": "0x134f525AC05E4724e55C363A9C4FA35ceB13F88d",
      "Permit2Proxy": "",
      "Receiver": "0x2DeB3bFa2b19024A0c1Ba299b6b79276f1F77b14",
      "ReceiverAcrossV3": "",
      "ReceiverStargateV2": "0x6A3d6652fb7be72200a47313C092342218aAeb72",
      "RelayerCelerIM": "",
      "TokenWrapper": "0x7fA60f4A59Dd8285C5Fcd8fd2A92A2Ca45ef8a0C",
      "GasZipPeriphery": ""
    }
  }
}<|MERGE_RESOLUTION|>--- conflicted
+++ resolved
@@ -58,13 +58,8 @@
         "Version": "1.0.0"
       },
       "0xF5c923a087fb3c554579e2DD10AB6E37E0f6F849": {
-<<<<<<< HEAD
         "Name": "GasZipFacet",
         "Version": "2.0.0"
-=======
-        "Name": "",
-        "Version": ""
->>>>>>> 6d7fe0ed
       },
       "0x49e93F6A99c590a8E70138D2710B9eDd88C077FF": {
         "Name": "",
@@ -87,8 +82,7 @@
       "ReceiverAcrossV3": "",
       "ReceiverStargateV2": "0x6A3d6652fb7be72200a47313C092342218aAeb72",
       "RelayerCelerIM": "",
-      "TokenWrapper": "0x7fA60f4A59Dd8285C5Fcd8fd2A92A2Ca45ef8a0C",
-      "GasZipPeriphery": ""
+      "TokenWrapper": "0x7fA60f4A59Dd8285C5Fcd8fd2A92A2Ca45ef8a0C"
     }
   }
 }