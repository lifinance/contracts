{
  "LiFiDiamond": {
    "Facets": {
      "0xc00507d91cD2d4EBb8694E553ba70Cf416C0779C": {
        "Name": "DiamondCutFacet",
        "Version": "1.0.0"
      },
      "0x4A8b4d675143116c523068476f8CEdd99Ed50A42": {
        "Name": "DiamondLoupeFacet",
        "Version": "1.0.0"
      },
      "0x1563FE796907bd6ef6F98e035593072F4BEeF605": {
        "Name": "OwnershipFacet",
        "Version": "1.0.0"
      },
      "0x8C65D3Be9B0A98492538068f95A4150b29c8e701": {
        "Name": "WithdrawFacet",
        "Version": "1.0.0"
      },
      "0x22B31a1a81d5e594315c866616db793E799556c5": {
        "Name": "DexManagerFacet",
        "Version": "1.0.1"
      },
      "0x4bDCd7FC26078E492b89763871163CCBca62c6D6": {
        "Name": "AccessManagerFacet",
        "Version": "1.0.0"
      },
      "0xc844D2E52C0fB544E68f2A48D39F0bFfE424d37F": {
        "Name": "PeripheryRegistryFacet",
        "Version": "1.0.0"
      },
      "0x8B3673b9b757aFc8a86010889cd8657AF5c34f06": {
        "Name": "LIFuelFacet",
        "Version": "1.0.1"
      },
      "0x4A3F6C791716F3EB7dE82CfA798b4bc8166B11D4": {
        "Name": "GenericSwapFacet",
        "Version": "2.0.0"
      },
      "0xeB98530f99e1c4406d24FdE4b590C96Ac7143aEe": {
        "Name": "StandardizedCallFacet",
        "Version": "1.1.0"
      },
      "0x0687F1B49E7d536adb8ab7EfC80E934175dF4dA9": {
        "Name": "CalldataVerificationFacet",
        "Version": "1.1.1"
      },
      "0x7670FC09C1d4aDA26E2199f98A221b7389B844b2": {
        "Name": "SymbiosisFacet",
        "Version": "1.0.0"
      },
      "0x31a9b1835864706Af10103b31Ea2b79bdb995F5F": {
        "Name": "GenericSwapFacetV3",
        "Version": "1.0.0"
      },
      "0x6e378C84e657C57b2a8d183CFf30ee5CC8989b61": {
        "Name": "StargateFacetV2",
        "Version": "1.0.1"
      },
      "0x6F2baA7cd5F156CA1B132F7FF11E0fa2aD775F61": {
        "Name": "EmergencyPauseFacet",
        "Version": "1.0.0"
      },
      "0x424BDbbaEda89732443fb1B737b6Dc194a6Ddbd5": {
        "Name": "RelayFacet",
        "Version": "1.0.0"
      },
      "0xe9d919Bf268a6dca3cf8D80183d0446D6009Ce57": {
        "Name": "GlacisFacet",
        "Version": "1.0.0"
      }
    },
    "Periphery": {
      "ERC20Proxy": "0xEd170C587Ccb4DaD6986798c8E7cC66fBb564AC5",
      "Executor": "0x6d425eAb1Eb6e002Bf40c44e5d9Ff7fC6a38824a",
      "FeeCollector": "0x7956280Ec4B4d651C4083Ca737a1fa808b5319D8",
      "GasZipPeriphery": "",
      "LidoWrapper": "",
      "LiFiDEXAggregator": "0xfdE9CE4e17B650efdcA13d524F132876700d806f",
      "Permit2Proxy": "0xBDfF0c1C8B0b779581C4aC3bA1F29667C366C56e",
      "ReceiverAcrossV3": "",
      "ReceiverChainflip": "",
      "ReceiverStargateV2": "0x1493e7B8d4DfADe0a178dAD9335470337A3a219A",
<<<<<<< HEAD
      "RelayerCelerIM": "",
      "TokenWrapper": "0xC82fd49be3F3D851b9E10589C50784cEAC7114a5",
      "GasZipPeriphery": "",
      "Permit2Proxy.flattened": "",
      "ReceiverChainflip": ""
=======
      "TokenWrapper": "0xC82fd49be3F3D851b9E10589C50784cEAC7114a5"
>>>>>>> 25709311
    }
  }
}<|MERGE_RESOLUTION|>--- conflicted
+++ resolved
@@ -81,15 +81,7 @@
       "ReceiverAcrossV3": "",
       "ReceiverChainflip": "",
       "ReceiverStargateV2": "0x1493e7B8d4DfADe0a178dAD9335470337A3a219A",
-<<<<<<< HEAD
-      "RelayerCelerIM": "",
-      "TokenWrapper": "0xC82fd49be3F3D851b9E10589C50784cEAC7114a5",
-      "GasZipPeriphery": "",
-      "Permit2Proxy.flattened": "",
-      "ReceiverChainflip": ""
-=======
       "TokenWrapper": "0xC82fd49be3F3D851b9E10589C50784cEAC7114a5"
->>>>>>> 25709311
     }
   }
 }