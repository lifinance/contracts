--- conflicted
+++ resolved
@@ -62,13 +62,11 @@
         "Version": "1.0.0"
       },
       "0xB391B85Fcdecf94eA5f0EE96F64fFf7D9303B5bb": {
-<<<<<<< HEAD
         "Name": "GasZipFacet",
         "Version": "2.0.4"
-=======
+      "0xB391B85Fcdecf94eA5f0EE96F64fFf7D9303B5bb": {
         "Name": "",
         "Version": ""
->>>>>>> b8e90ad9
       }
     },
     "Periphery": {
@@ -78,11 +76,8 @@
       "GasZipPeriphery": "0x9a21E33F1a78b17DAd32010CeDB9Fd2F071C17d3",
       "LidoWrapper": "",
       "LiFiDEXAggregator": "0x2321F1a63A683a1F3634Dbe1CbA0d657D5F56d54",
-<<<<<<< HEAD
       "Permit2Proxy": "0xBDfF0c1C8B0b779581C4aC3bA1F29667C366C56e",
-=======
       "Permit2Proxy": "0x89c6340B1a1f4b25D36cd8B063D49045caF3f818",
->>>>>>> b8e90ad9
       "ReceiverAcrossV3": "",
       "ReceiverChainflip": "",
       "ReceiverStargateV2": "",
