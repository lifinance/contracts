--- conflicted
+++ resolved
@@ -42,13 +42,8 @@
         "Version": "1.0.0"
       },
       "0x0174a332c00b62EdD7E4667646BD9e1aC2A50075": {
-<<<<<<< HEAD
-        "Name": "",
-        "Version": ""
-=======
         "Name": "ThorSwapFacet",
         "Version": "0.0.3"
->>>>>>> da2798f6
       },
       "0xe1FaF1759cAB242c5A790Da72c8f0cC7F5e09f59": {
         "Name": "CircleBridgeFacet",
@@ -57,13 +52,10 @@
       "0x6982237928de8e4a1a3622226D3a9C2bd89515Fc": {
         "Name": "",
         "Version": ""
-<<<<<<< HEAD
       },
       "0x9951B2384a36a439C2afAfFf12c43F88Babde7c1": {
         "Name": "SquidFacet",
         "Version": "1.0.0"
-=======
->>>>>>> da2798f6
       }
     },
     "Periphery": {
