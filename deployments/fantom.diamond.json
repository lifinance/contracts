--- conflicted
+++ resolved
@@ -33,13 +33,10 @@
         "Name": "MultichainFacet",
         "Version": "1.0.1"
       },
-<<<<<<< HEAD
-=======
       "0x31e3b5611FBb1a90d35039fCC9656649e7Fd482b": {
         "Name": "StargateFacet",
         "Version": "2.2.0"
       },
->>>>>>> 1ccae862
       "0x69cb467EfD8044ac9eDB88F363309ab1cbFA0A15": {
         "Name": "PeripheryRegistryFacet",
         "Version": "1.0.0"
