--- conflicted
+++ resolved
@@ -52,10 +52,6 @@
       "0x3De506059AE0B239e125e6B1365cfa92100540C0": {
         "Name": "AcrossFacetPackedV3",
         "Version": "1.2.0"
-      },
-      "0x88E0Dd83E6da24bF317323E5Ca06842406D57eD0": {
-        "Name": "",
-        "Version": ""
       },
       "0x7570E6b01e43df1b0c67f99C4156285AdC36c360": {
         "Name": "OmniBridgeFacet",
@@ -147,15 +143,11 @@
       },
       "0xF5Ea5523185963d236675B8AC9e51A55D79A7345": {
         "Name": "GlacisFacet",
-<<<<<<< HEAD
         "Version": "1.1.0"
-=======
-        "Version": "1.0.0"
       },
       "0x88E0Dd83E6da24bF317323E5Ca06842406D57eD0": {
         "Name": "RelayDepositoryFacet",
         "Version": "1.0.0"
->>>>>>> c3128755
       }
     },
     "Periphery": {
