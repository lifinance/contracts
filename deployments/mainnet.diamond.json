--- conflicted
+++ resolved
@@ -165,19 +165,13 @@
         "Name": "GardenFacet",
         "Version": "1.0.0"
       },
-<<<<<<< HEAD
       "0x66FD4424bc4E24b6183e95DD74A3f3857725457F": {
         "Name": "LiFiIntentEscrowFacet",
         "Version": "1.0.0"
-=======
+      },
       "0xb28Dd740D27853A91639795223AB409088A73E23": {
         "Name": "WhitelistManagerFacet",
         "Version": "1.0.0"
-      },
-      "0x66FD4424bc4E24b6183e95DD74A3f3857725457F": {
-        "Name": "",
-        "Version": ""
->>>>>>> c5864e73
       }
     },
     "Periphery": {
