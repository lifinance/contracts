--- conflicted
+++ resolved
@@ -1,7 +1,5 @@
 {
   "LiFiDiamond": {
-<<<<<<< HEAD
-=======
     "Facets": {
       "0xf7993A8df974AD022647E63402d6315137c58ABf": {
         "Name": "",
@@ -160,7 +158,6 @@
         "Version": "1.0.1"
       }
     },
->>>>>>> e46186e2
     "Periphery": {
       "ERC20Proxy": "0x5741A7FfE7c39Ca175546a54985fA79211290b51",
       "Executor": "0x2dfaDAB8266483beD9Fd9A292Ce56596a2D1378D",
