{
  "LiFiDiamond": {
    "Facets": {
      "0xf7993A8df974AD022647E63402d6315137c58ABf": {
        "Name": "",
        "Version": ""
      },
      "0xF5ba8Db6fEA7aF820De35C8D0c294e17DBC1b9D2": {
        "Name": "",
        "Version": ""
      },
      "0x6faA6906b9e4A59020e673910105567e809789E0": {
        "Name": "OwnershipFacet",
        "Version": "1.0.0"
      },
      "0x756Be848a6636D618B94f3196CBD89645eBa71c2": {
        "Name": "PioneerFacet",
        "Version": "1.0.0"
      },
      "0x22B31a1a81d5e594315c866616db793E799556c5": {
        "Name": "DexManagerFacet",
        "Version": "1.0.1"
      },
      "0x77A13abB679A0DAFB4435D1Fa4cCC95D1ab51cfc": {
        "Name": "AccessManagerFacet",
        "Version": "1.0.0"
      },
      "0xa7cc8D27420A8fA56353989F4c5db3b8FD9c7fE8": {
        "Name": "SquidFacet",
        "Version": "1.0.0"
      },
      "0x376020D7957d0e0204E3d1FceA5641b6CF009024": {
        "Name": "CBridgeFacet",
        "Version": "1.0.0"
      },
      "0xa74c9C1B2194F27c372B0892839624852dE21687": {
        "Name": "GenericSwapFacet",
        "Version": "1.0.0"
      },
      "0x69cb467EfD8044ac9eDB88F363309ab1cbFA0A15": {
        "Name": "PeripheryRegistryFacet",
        "Version": "1.0.0"
      },
      "0x65d6B9A368Be49bcA4964B66e54F828cAB64B8F9": {
        "Name": "GasZipFacet",
        "Version": "2.0.4"
      },
      "0x93ad191f187529069b41dACf2c810c6148138DA6": {
        "Name": "AcrossFacetV3",
        "Version": "1.1.0"
      },
      "0xF72D10cFD66A83a1f7df6DEcb9AE76d65b2CB2b3": {
        "Name": "HopFacetOptimized",
        "Version": "2.0.0"
      },
      "0xb6424d61c2c3930c91D93E33D0654f9412bFDD81": {
        "Name": "StargateFacetV2",
        "Version": "1.0.1"
      },
      "0x9df58B2933C9c8B98a6fcc33409782b523b93ad0": {
        "Name": "HopFacet",
        "Version": "2.0.1"
      },
      "0x6F2baA7cd5F156CA1B132F7FF11E0fa2aD775F61": {
        "Name": "EmergencyPauseFacet",
        "Version": "1.0.0"
      },
<<<<<<< HEAD
      "0x88E0Dd83E6da24bF317323E5Ca06842406D57eD0": {
        "Name": "RelayDepositoryFacet",
        "Version": "1.0.0"
      },
=======
>>>>>>> ec4c49b5
      "0xd0b442B297bED85AD357Bd26374009D475Ac7964": {
        "Name": "HopFacetPacked",
        "Version": "1.0.6"
      },
      "0xbd8D369470169f9976c5bCc60318955836843a71": {
        "Name": "AmarokFacet",
        "Version": "1.0.1"
      },
      "0xE4Ebb306D162D78eAfA5aA0D525129785A778D4a": {
        "Name": "GlacisFacet",
        "Version": "1.0.0"
      },
      "0x8dFDaeBB42655a4A4e2b89687dd117074AE8c665": {
        "Name": "GenericSwapFacetV3",
        "Version": "1.0.2"
      },
      "0x8912fdaFA963701D78A1377B22a3c2Ff9Aad689c": {
        "Name": "MayanFacet",
        "Version": "1.2.0"
      },
      "0xA4E107e0C31EF3fF390BD6AaaaDDe0a929ca9645": {
        "Name": "CBridgeFacetPacked",
        "Version": "1.0.3"
      },
      "0x8999418add1F757cf23F1d4700a3eAdf6Bf20B75": {
        "Name": "AcrossFacetPackedV3",
        "Version": "1.2.0"
      },
      "0x7A5c119ec5dDbF9631cf40f6e5DB28f31d4332a0": {
        "Name": "CalldataVerificationFacet",
        "Version": "1.1.1"
      },
      "0x7025CFF3A412c0E8f35e3318f541158382C10F59": {
        "Name": "CelerCircleBridgeFacet",
        "Version": "1.0.1"
      },
      "0xd23b6ac2004ebA0F225c86bf46Ae400e0587EE91": {
        "Name": "RelayFacet",
        "Version": "1.0.0"
      },
      "0xAE5325C02b87ff1D3752a1d3100Ec82537605B72": {
        "Name": "AllBridgeFacet",
        "Version": "2.1.0"
      },
      "0x94eF6D1702ac7E30a5CeF39dEE26FAb180C251Fe": {
        "Name": "WithdrawFacet",
        "Version": "1.0.0"
      },
      "0x007f2d2DDd83c12c73E9324F34493141a5d567d1": {
        "Name": "DeBridgeDlnFacet",
        "Version": "1.0.0"
      },
      "0xa9Db3a974Fd7589835866685D02686CC52A86d53": {
        "Name": "SymbiosisFacet",
        "Version": "1.0.0"
      },
      "0xAd3f1634a917924cBb54A0F76e43ca035D2B6BCd": {
        "Name": "AcrossFacetV4",
        "Version": "1.0.0"
      },
      "0x8CD89Ea14345F24d0299c2180Aec97a417Ca34E3": {
        "Name": "AcrossFacetPackedV4",
        "Version": "1.0.0"
      }
    },
    "Periphery": {
      "ERC20Proxy": "0x314bE5fcf0A204837896e6028C47A9e1FC2919c7",
      "Executor": "0xBfA69CdE0191C59758E483A76A07939C53C177Ab",
      "FeeCollector": "0x271970eE66c03c9D62d8e8c718b9841f2Ea7D817",
      "GasZipPeriphery": "0xe0277e6624138239Cd42963699D539960B94607c",
      "LidoWrapper": "0x071e340577Ad1123cF72fe098BF0b5E62a7ae07E",
      "LiFiDEXAggregator": "0xdEE54e0fC8b28b6b80fdb11fC74B9329A4de5220",
      "Patcher": "",
      "Permit2Proxy": "0x89c6340B1a1f4b25D36cd8B063D49045caF3f818",
      "ReceiverAcrossV3": "0x28C7ef3789cF91C918cf86e5eF4b40FEBE24dAD3",
      "ReceiverAcrossV4": "0x33b255b5db44A78c34381f89f1a454bc0Ef49871",
      "ReceiverChainflip": "",
      "ReceiverStargateV2": "0x16Fab807095Ecd8DB8aEC7ff84f0e659043dF9f1",
      "TokenWrapper": "0x6A300c0974212D8074f7ff20C6859623D8B7bce6"
    }
  }
}<|MERGE_RESOLUTION|>--- conflicted
+++ resolved
@@ -65,13 +65,10 @@
         "Name": "EmergencyPauseFacet",
         "Version": "1.0.0"
       },
-<<<<<<< HEAD
       "0x88E0Dd83E6da24bF317323E5Ca06842406D57eD0": {
         "Name": "RelayDepositoryFacet",
         "Version": "1.0.0"
       },
-=======
->>>>>>> ec4c49b5
       "0xd0b442B297bED85AD357Bd26374009D475Ac7964": {
         "Name": "HopFacetPacked",
         "Version": "1.0.6"
