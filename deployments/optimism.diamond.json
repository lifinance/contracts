--- conflicted
+++ resolved
@@ -156,13 +156,7 @@
       "ReceiverAcrossV3": "0xB9CEc304899037E661F49DdFa7f64943b5920072",
       "ReceiverStargateV2": "0x1493e7B8d4DfADe0a178dAD9335470337A3a219A",
       "RelayerCelerIM": "0x6a8b11bF29C0546991DEcD6E0Db8cC7Fda22bA97",
-<<<<<<< HEAD
-      "ServiceFeeCollector": "0x894b3e1e30Be0727eb138d2cceb0A99d2Fc4C55D",
-      "TokenWrapper": "0x5215E9fd223BC909083fbdB2860213873046e45d",
-      "ReceiverAcrossV3": ""
-=======
       "TokenWrapper": "0x5215E9fd223BC909083fbdB2860213873046e45d"
->>>>>>> 657aac8d
     }
   }
 }