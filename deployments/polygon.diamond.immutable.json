{
  "LiFiDiamondImmutable": {
    "Facets": {
      "0xF1d67E1dddc87E2858C87EBd5b19f99a4E297541": {
        "Name": "DiamondCutFacet",
        "Version": ""
      },
      "0x49d195D3138D4E0E2b4ea88484C54AEE45B04B9F": {
        "Name": "DiamondLoupeFacet",
        "Version": ""
      },
      "0x44beA2Ab010d1CedC4E60E97DA8F88b8840951B0": {
        "Name": "OwnershipFacet",
        "Version": ""
      },
      "0x428C4abf8BB3ECc893bD3E0Be12b0f363c6e81aA": {
        "Name": "WithdrawFacet",
        "Version": ""
      },
      "0x64D41a7B52CA910f4995b1df33ea68471138374b": {
        "Name": "DexManagerFacet",
        "Version": ""
      },
      "0xfaA5f885a54D22C8571806fC001E53F0191f5Aff": {
        "Name": "AccessManagerFacet",
        "Version": ""
      },
      "0x2EfC66F1ff37fc5277De5526Ab5CB7650f2DD518": {
        "Name": "PeripheryRegistryFacet",
        "Version": ""
      },
      "0x2A7568Fd6dffA6F7578cdF010398BffAa53cc7c0": {
        "Name": "AcrossFacet",
        "Version": "2.0.0"
      },
      "0xbd8D369470169f9976c5bCc60318955836843a71": {
        "Name": "AmarokFacet",
        "Version": ""
      },
      "0x55c51beF79d16F5f0875E11207B17E885c21c13d": {
        "Name": "AxelarFacet",
        "Version": ""
      },
<<<<<<< HEAD
      "0x3e08304D9e3feb632D2Ee027634785d51fBF9870": {
        "Name": "CBridgeFacetPacked",
        "Version": "1.0.1"
=======
      "0xA1Edc2eD671Dfa77eD2dCD2ee012F82e4807A75a": {
        "Name": "CBridgeFacet",
        "Version": "1.0.0"
>>>>>>> 59a26fa0
      },
      "0x2fF4484bcaEf13e4a1Db84E6af882c9d66c97e3F": {
        "Name": "GenericSwapFacet",
        "Version": ""
      },
      "0x4Dc509f0BB4db1faeba81f5F13583Ff3d95F938D": {
        "Name": "HopFacet",
        "Version": "2.0.0"
      },
      "0x416E2d3E39dF69bBc30244eC90477fD042812E6B": {
        "Name": "HyphenFacet",
        "Version": ""
      },
      "0x6e118Db5ab7018FcF195e1310074688B8A1912B3": {
        "Name": "LIFuelFacet",
        "Version": ""
      },
      "0x4cf6c406F004b7B588ec8638fBd2cC2215D87C90": {
        "Name": "MultichainFacet",
        "Version": ""
      },
      "0x238502aDc8ca550723CBE78543c8B757599A21cC": {
        "Name": "NXTPFacet",
        "Version": ""
      },
      "0x7E4A13BFe1200Fdc5E0FFa7eC65eFaBd8B17bc26": {
        "Name": "StargateFacet",
        "Version": ""
      },
      "0x9ed68a0a9DC366cdB71eF3e520Dd18d734F05064": {
        "Name": "AllBridgeFacet",
        "Version": "1.0.0"
      },
      "0x0aE0a1Ae2703A27bC518fd7d9DCB3F6C69CfccD2": {
        "Name": "HopFacetPacked",
        "Version": "1.0.4"
      },
      "0xc673c3df4fff2C499009E5fCa94bc446f5B07772": {
        "Name": "HopFacetOptimized",
        "Version": "2.0.0"
      },
      "0x5E3DC14bfc5aF89C2c34A24E2c1ba6430B9F4Fd2": {
        "Name": "CBridgeFacetPacked",
        "Version": "1.0.1"
      }
    },
    "Periphery": {
      "AxelarExecutor": "0x8aD0B427864f072B9416dcD06B2f653895cFE03C",
      "ERC20Proxy": "0x0654EbA982ec082036A3D0f59964D302f1ba5cdA",
      "Executor": "0x2120c7A5CCf73d6Fb5C7e9B2A0d4B3A4f587E7a4",
      "FeeCollector": "0xB49EaD76FE09967D7CA0dbCeF3C3A06eb3Aa0cB4",
      "FusePoolZap": "",
      "Receiver": "0xC4B590a0E2d7e965a2Fb3647d672B5DD97E8d068",
      "RelayerCelerIM": "",
      "ServiceFeeCollector": "0x4b0B89b90fF83247aEa12469CeA9A6222e09d54c"
    }
  }
}<|MERGE_RESOLUTION|>--- conflicted
+++ resolved
@@ -41,15 +41,9 @@
         "Name": "AxelarFacet",
         "Version": ""
       },
-<<<<<<< HEAD
-      "0x3e08304D9e3feb632D2Ee027634785d51fBF9870": {
-        "Name": "CBridgeFacetPacked",
-        "Version": "1.0.1"
-=======
       "0xA1Edc2eD671Dfa77eD2dCD2ee012F82e4807A75a": {
         "Name": "CBridgeFacet",
         "Version": "1.0.0"
->>>>>>> 59a26fa0
       },
       "0x2fF4484bcaEf13e4a1Db84E6af882c9d66c97e3F": {
         "Name": "GenericSwapFacet",
