{
  "LiFiDiamond": {
    "Facets": {
      "0x57FdfF2e36De6c8a8Cde297B150Ae291132Eae8d": {
        "Name": "DiamondCutFacet",
        "Version": "2.0.0"
      },
      "0xA1a4d577709dC4A70CA38F1D41562fab3aD09D3f": {
        "Name": "DiamondLoupeFacet",
        "Version": "1.0.0"
      },
      "0x81Ae738700D8f1e5BB2A200584174cDf17Fb5455": {
        "Name": "OwnershipFacet",
        "Version": "1.0.0"
      },
      "0xfA009cd56d35AE3BbdF975135b0BAE9b403c7da1": {
        "Name": "WithdrawFacet",
        "Version": "1.0.0"
      },
      "0xE154389c1bAE241F220661131b7AfDc1514C55c7": {
        "Name": "DexManagerFacet",
        "Version": "1.0.1"
      },
      "0x314E1E760316050B0D6338bCf3d689b8D301F593": {
        "Name": "AccessManagerFacet",
        "Version": "1.0.0"
      },
      "0x54ECfbAaeb49c864a9c45C70B785ca6C70c66453": {
        "Name": "PeripheryRegistryFacet",
        "Version": "1.0.0"
      },
      "0x14Dd70456Bfe4Cd8b605f7A0d24b3A74aCe99713": {
        "Name": "LIFuelFacet",
        "Version": "1.0.1"
      },
      "0xd2B3b3605e630232c13111458Ae3a97d13c8F477": {
        "Name": "GenericSwapFacet",
        "Version": "1.0.0"
      },
      "0xBa713B18c806EcdEEE49FAec623dE2D872192872": {
        "Name": "GenericSwapFacetV3",
        "Version": "1.0.1"
      },
      "0xe6C6A35684308f2DaadbeeA50B62CFEaAFaa407E": {
        "Name": "StandardizedCallFacet",
        "Version": "1.1.0"
      },
      "0x1feB868BF64AdC552E051fB7387681F78b988a81": {
        "Name": "CalldataVerificationFacet",
        "Version": "1.1.2"
      },
      "0xF6Eff8df65Fc4a4c1528761Aa727b5471956A844": {
        "Name": "EmergencyPauseFacet",
        "Version": "1.0.1"
      },
      "0xB5dD83183fD7CCF859b227CA83663a034d5B2f92": {
        "Name": "",
        "Version": ""
      },
      "0x90ADbFc03002aaA3d9FEdf2517D593CfD93e6c57": {
        "Name": "AcrossFacetPackedV3",
        "Version": "1.0.0"
      },
      "0xB391B85Fcdecf94eA5f0EE96F64fFf7D9303B5bb": {
<<<<<<< HEAD
        "Name": "GasZipFacet",
        "Version": "2.0.4"
=======
        "Name": "",
        "Version": ""
>>>>>>> b8e90ad9
      },
      "0x08F7800449ad6681bd607EF21d3cc9C9dDDaF1C8": {
        "Name": "AcrossFacetV3",
        "Version": ""
      },
      "0xeBCC663275cec5F53eebcDb16C0bCFacbAe74128": {
        "Name": "RelayFacet",
        "Version": "1.0.0"
      }
    },
    "Periphery": {
      "ERC20Proxy": "0x98750e70Cf1313D9702f0f57D399DD0bA05d16E0",
      "Executor": "0xd9318fFE1EbbfA71049A443e623Be566067C9D6B",
      "FeeCollector": "0x50D5a8aCFAe13Dceb217E9a071F6c6Bd5bDB4155",
      "GasZipPeriphery": "0x76aE215b11797b32397d878e6f3E65081ff58b13",
      "LidoWrapper": "",
      "LiFiDEXAggregator": "0x2321F1a63A683a1F3634Dbe1CbA0d657D5F56d54",
<<<<<<< HEAD
      "Permit2Proxy": "0xfD7c2Ad2fd5c5392904e6d64226c28b0F42da9ed",
=======
      "Permit2Proxy": "0x89c6340B1a1f4b25D36cd8B063D49045caF3f818",
>>>>>>> b8e90ad9
      "ReceiverAcrossV3": "0xD263a23453CB9A77860ed6393A2B9a55AF70EFAb",
      "ReceiverChainflip": "",
      "ReceiverStargateV2": "",
      "TokenWrapper": "0x603a538477d44064eA5A5d8C345b4Ff6fca1142a"
    }
  }
}<|MERGE_RESOLUTION|>--- conflicted
+++ resolved
@@ -62,13 +62,8 @@
         "Version": "1.0.0"
       },
       "0xB391B85Fcdecf94eA5f0EE96F64fFf7D9303B5bb": {
-<<<<<<< HEAD
         "Name": "GasZipFacet",
         "Version": "2.0.4"
-=======
-        "Name": "",
-        "Version": ""
->>>>>>> b8e90ad9
       },
       "0x08F7800449ad6681bd607EF21d3cc9C9dDDaF1C8": {
         "Name": "AcrossFacetV3",
@@ -86,11 +81,7 @@
       "GasZipPeriphery": "0x76aE215b11797b32397d878e6f3E65081ff58b13",
       "LidoWrapper": "",
       "LiFiDEXAggregator": "0x2321F1a63A683a1F3634Dbe1CbA0d657D5F56d54",
-<<<<<<< HEAD
       "Permit2Proxy": "0xfD7c2Ad2fd5c5392904e6d64226c28b0F42da9ed",
-=======
-      "Permit2Proxy": "0x89c6340B1a1f4b25D36cd8B063D49045caF3f818",
->>>>>>> b8e90ad9
       "ReceiverAcrossV3": "0xD263a23453CB9A77860ed6393A2B9a55AF70EFAb",
       "ReceiverChainflip": "",
       "ReceiverStargateV2": "",
