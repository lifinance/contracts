{
  "LiFiDiamond": {
    "Facets": {
      "0x684F9699C905736be255fd725846F7b8F550B11B": {
        "Name": "DiamondCutFacet",
        "Version": "1.0.0"
      },
      "0xC159eCDcA426D3daD3c9dd4362Dc285D3063d511": {
        "Name": "DiamondLoupeFacet",
        "Version": "1.0.0"
      },
      "0xA89Cd577B09F0fb826643502E47430aAEF276343": {
        "Name": "OwnershipFacet",
        "Version": "1.0.0"
      },
      "0x0704eBa15F3fA78eD84046db1ebfa0Ceb696E442": {
        "Name": "WithdrawFacet",
        "Version": "1.0.0"
      },
      "0x04C1A8D5FDE9239D9Ae5DDcb3F4F9605107d7968": {
        "Name": "DexManagerFacet",
        "Version": "1.0.2"
      },
      "0x616CB594146c3f36054634d78Cf10dc2983b4B5c": {
        "Name": "AccessManagerFacet",
        "Version": "1.0.0"
      },
      "0xa58Ac43284305188c942080C909c0022c39bE2fB": {
        "Name": "PeripheryRegistryFacet",
        "Version": "1.0.0"
      },
      "0x77a0379d200B8c59a5cAD0E5aF4DE00C0b4a291C": {
        "Name": "GenericSwapFacet",
        "Version": "1.0.0"
      },
      "0xa566f76ce47fbaa66877afFd1F17FDAeDc95F0f3": {
        "Name": "GenericSwapFacetV3",
        "Version": "1.0.1"
      },
      "0x87aC5470c150c255Fe587028276563e80Be90EEA": {
        "Name": "CalldataVerificationFacet",
        "Version": "1.3.0"
      },
      "0xA10670B05a0C82F1b1a2BA1dc156d390431EE2e9": {
        "Name": "EmergencyPauseFacet",
        "Version": "1.0.1"
      },
      "0xfBde5544B1edF4997aaC4d6A52cE21FEB5c4F699": {
        "Name": "RelayFacet",
        "Version": "1.0.0"
      },
      "0x522dC397B49A9424a374e84e17498CeBDa44AC04": {
        "Name": "StargateFacetV2",
        "Version": "1.0.1"
      },
      "0xEcfF5F473F099FEB3f764264Bc61141788b161B1": {
<<<<<<< HEAD
        "Name": "GasZipFacet",
        "Version": "2.0.4"
=======
        "Name": "",
        "Version": ""
>>>>>>> b8e90ad9
      }
    },
    "Periphery": {
      "ERC20Proxy": "0xC844DD1a2e26daD6FCb7AAb1Fe657ca14d139393",
      "Executor": "0x7F0ba01CBC2dA244a3C1f7D4ad073F49d36f4bB4",
      "FeeCollector": "0x15b9Cf781B4A79C00E4dB7b49d8Bf67359a87Fd2",
      "GasZipPeriphery": "0xbD21dB112F56F2aa0b35b9EA4c3f50aE0146E17A",
      "LidoWrapper": "",
      "LiFiDEXAggregator": "0x349e00F0D4033CB7014Dbf12fdF9E80CFaf262Bc",
      "Permit2Proxy": "0x1BCd304fDAd1d1D66529159b1Bc8D13C9158D586",
      "ReceiverAcrossV3": "",
      "ReceiverChainflip": "",
      "ReceiverStargateV2": "0xD5D10E4305c337E1d9a9880aB61D2f674d46C9A9",
      "TokenWrapper": "0x698F5d62E6841B3623907330B9883afFC3d6A6D3"
    }
  }
}<|MERGE_RESOLUTION|>--- conflicted
+++ resolved
@@ -54,13 +54,8 @@
         "Version": "1.0.1"
       },
       "0xEcfF5F473F099FEB3f764264Bc61141788b161B1": {
-<<<<<<< HEAD
         "Name": "GasZipFacet",
         "Version": "2.0.4"
-=======
-        "Name": "",
-        "Version": ""
->>>>>>> b8e90ad9
       }
     },
     "Periphery": {
