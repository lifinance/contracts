{
  "LiFiDiamond": {
    "Facets": {
      "0x378202db86635B77115E48B425E9Ea654099Ec4A": {
        "Name": "DiamondCutFacet",
        "Version": "1.0.0"
      },
      "0x099ae5416af8a89E4A65EB91E365702CE942DD37": {
        "Name": "DiamondLoupeFacet",
        "Version": "1.0.0"
      },
      "0xD5616fc515c823BADb2AF6e36c522fe8C6AA6785": {
        "Name": "OwnershipFacet",
        "Version": "1.0.0"
      },
      "0x93EC187718fBc3768027E759583529f06076a35b": {
        "Name": "WithdrawFacet",
        "Version": "1.0.0"
      },
      "0x6fb1E935cE4DCb458f0c019434E426aF669793fe": {
        "Name": "DexManagerFacet",
        "Version": "1.0.2"
      },
      "0xbA1201E531C11DEfB602B35398e753f148A762f1": {
        "Name": "AccessManagerFacet",
        "Version": "1.0.0"
      },
      "0x0efE9fFF4A39e95aF5DeCe3d46F0DceDEE092778": {
        "Name": "PeripheryRegistryFacet",
        "Version": "1.0.0"
      },
      "0xF3B43c21A8423E45C2dd3321ce067F5603bC9369": {
        "Name": "GenericSwapFacet",
        "Version": "1.0.0"
      },
      "0xa12D48dBf4248d702D5b41e271742914D7d8A321": {
        "Name": "GenericSwapFacetV3",
        "Version": "1.0.2"
      },
      "0xB2Cc198b18Eda93e4ac90F446EE499b7f4935F8a": {
        "Name": "CalldataVerificationFacet",
        "Version": "1.3.0"
      },
      "0x5Bae480B2eEC6016721202aa45970EaA68eef731": {
        "Name": "EmergencyPauseFacet",
        "Version": "1.0.1"
      },
      "0x7B8837786aE9A2b6DCEbcB2572B348E0bfa5dC08": {
        "Name": "GlacisFacet",
        "Version": "1.0.0"
      },
      "0xDb14E1938f226189CbB35189577Fa245D10e19B5": {
        "Name": "RelayFacet",
        "Version": "1.0.0"
      },
      "0xd1059C492eC2472220fca8Dc358a7A587500b1Ab": {
        "Name": "SymbiosisFacet",
        "Version": "1.0.0"
      },
      "0x75325E9f1E8a6f26a590e2c2F4e5976a5e74F6Aa": {
<<<<<<< HEAD
        "Name": "GasZipFacet",
        "Version": "2.0.4"
=======
        "Name": "",
        "Version": ""
>>>>>>> b8e90ad9
      }
    },
    "Periphery": {
      "ERC20Proxy": "0x3E8EDF9CC2591a7dB1A36DBB73A10d8746368D61",
      "Executor": "0x1F050386e23d81fC81C154a8F8616DEa3826b777",
      "FeeCollector": "0x7CaC679Cc2dF9c602590eA4965091F54EC32F2Fc",
      "GasZipPeriphery": "0x718e4C256271417C0e1237c3586BE6d79449fdD8",
      "LidoWrapper": "",
      "LiFiDEXAggregator": "0xb6abDE9E515780CcE12dD06b71C074d13dc68178",
      "Permit2Proxy": "0x3e851976DCA1bc02A2F35Ce926dCAFD1dEB3359b",
      "ReceiverAcrossV3": "",
      "ReceiverChainflip": "",
      "ReceiverStargateV2": "",
      "TokenWrapper": "0xdD73C6B0387018314FFBd4CB0b9F382771BB541A"
    }
  }
}<|MERGE_RESOLUTION|>--- conflicted
+++ resolved
@@ -58,13 +58,8 @@
         "Version": "1.0.0"
       },
       "0x75325E9f1E8a6f26a590e2c2F4e5976a5e74F6Aa": {
-<<<<<<< HEAD
         "Name": "GasZipFacet",
         "Version": "2.0.4"
-=======
-        "Name": "",
-        "Version": ""
->>>>>>> b8e90ad9
       }
     },
     "Periphery": {
