{
  "LiFiDiamond": {
    "Facets": {
      "0xf7993A8df974AD022647E63402d6315137c58ABf": {
        "Name": "DiamondCutFacet",
        "Version": ""
      },
      "0xF5ba8Db6fEA7aF820De35C8D0c294e17DBC1b9D2": {
        "Name": "DiamondLoupeFacet",
        "Version": ""
      },
      "0x2327f3FBeC98B836012639545bE35e6e8F83892a": {
        "Name": "OwnershipFacet",
        "Version": ""
      },
      "0x756061F9c646a755233c63f5bc6e7Ad0D3B54Fc3": {
        "Name": "WithdrawFacet",
        "Version": ""
      },
      "0x4f90dC98674a7bc597E70D1D4B8D72D75Be09732": {
        "Name": "DexManagerFacet",
        "Version": ""
      },
      "0x8F1f3113DbF717A53eDFDdf3a7E4168E45Fd62F5": {
        "Name": "AccessManagerFacet",
        "Version": ""
      },
      "0x3b2B473B2e390aAEB76FF00A4278045DA25e2Bfb": {
        "Name": "CBridgeFacet",
        "Version": ""
      },
      "0x7dB3E450d818cE91CeC519425385BCf8C4CFFda9": {
        "Name": "GenericSwapFacet",
        "Version": ""
      },
      "0x4Dc509f0BB4db1faeba81f5F13583Ff3d95F938D": {
        "Name": "",
        "Version": ""
      },
      "0x2f7f1a1C392e58012B84cfA673df73101666314D": {
        "Name": "HyphenFacet",
        "Version": ""
      },
      "0x26cDC2C58bDC2D3028A7a37F5D7e479eB7bf025C": {
        "Name": "NXTPFacet",
        "Version": ""
      },
      "0x8E4097eCfcc60F25fF2D7EE4d472ECa4A28a8425": {
        "Name": "PeripheryRegistryFacet",
        "Version": ""
      },
      "0x0A713de704C85b67DAB6FbC88C05A773127741ea": {
        "Name": "ArbitrumBridgeFacet",
        "Version": ""
      },
      "0xbCe268B24155dF2a18982984e9716136278f38d6": {
        "Name": "HopFacetOptimized",
        "Version": ""
      }
    },
<<<<<<< HEAD
    "Periphery": {
      "AxelarExecutor": "",
      "ERC20Proxy": "0xb74F109A4Aa61E814eC0A3AcbA4Da47173c772ed",
      "Executor": "0x0c6D2c414A92D61fC2eA41942b4de319943F4E33",
      "FeeCollector": "0x353a5303dD2a39aB59aEd09fb971D359b94658C7",
      "FusePoolZap": "",
      "Receiver": "0x74674DAFd6f4495e7F63F7637E94b8B89B2f01dB",
      "RelayerCelerIM": "",
      "ServiceFeeCollector": "0x894b3e1e30Be0727eb138d2cceb0A99d2Fc4C55D"
=======
    "0xF5ba8Db6fEA7aF820De35C8D0c294e17DBC1b9D2": {
      "Name": "DiamondLoupeFacet",
      "Version": ""
    },
    "0x2327f3FBeC98B836012639545bE35e6e8F83892a": {
      "Name": "OwnershipFacet",
      "Version": ""
    },
    "0x756061F9c646a755233c63f5bc6e7Ad0D3B54Fc3": {
      "Name": "WithdrawFacet",
      "Version": ""
    },
    "0x4f90dC98674a7bc597E70D1D4B8D72D75Be09732": {
      "Name": "DexManagerFacet",
      "Version": ""
    },
    "0x8F1f3113DbF717A53eDFDdf3a7E4168E45Fd62F5": {
      "Name": "AccessManagerFacet",
      "Version": ""
    },
    "0x3b2B473B2e390aAEB76FF00A4278045DA25e2Bfb": {
      "Name": "CBridgeFacet",
      "Version": ""
    },
    "0x7dB3E450d818cE91CeC519425385BCf8C4CFFda9": {
      "Name": "GenericSwapFacet",
      "Version": ""
    },
    "0x4Dc509f0BB4db1faeba81f5F13583Ff3d95F938D": {
      "Name": "HopFacet",
      "Version": "2.0.0"
    },
    "0x2f7f1a1C392e58012B84cfA673df73101666314D": {
      "Name": "HyphenFacet",
      "Version": ""
    },
    "0x26cDC2C58bDC2D3028A7a37F5D7e479eB7bf025C": {
      "Name": "NXTPFacet",
      "Version": ""
    },
    "0x8E4097eCfcc60F25fF2D7EE4d472ECa4A28a8425": {
      "Name": "PeripheryRegistryFacet",
      "Version": ""
    },
    "0x0A713de704C85b67DAB6FbC88C05A773127741ea": {
      "Name": "ArbitrumBridgeFacet",
      "Version": ""
    },
    "0xbCe268B24155dF2a18982984e9716136278f38d6": {
      "Name": "HopFacetOptimized",
      "Version": ""
>>>>>>> f5d47c16
    }
  }
}<|MERGE_RESOLUTION|>--- conflicted
+++ resolved
@@ -58,7 +58,6 @@
         "Version": ""
       }
     },
-<<<<<<< HEAD
     "Periphery": {
       "AxelarExecutor": "",
       "ERC20Proxy": "0xb74F109A4Aa61E814eC0A3AcbA4Da47173c772ed",
@@ -68,59 +67,6 @@
       "Receiver": "0x74674DAFd6f4495e7F63F7637E94b8B89B2f01dB",
       "RelayerCelerIM": "",
       "ServiceFeeCollector": "0x894b3e1e30Be0727eb138d2cceb0A99d2Fc4C55D"
-=======
-    "0xF5ba8Db6fEA7aF820De35C8D0c294e17DBC1b9D2": {
-      "Name": "DiamondLoupeFacet",
-      "Version": ""
-    },
-    "0x2327f3FBeC98B836012639545bE35e6e8F83892a": {
-      "Name": "OwnershipFacet",
-      "Version": ""
-    },
-    "0x756061F9c646a755233c63f5bc6e7Ad0D3B54Fc3": {
-      "Name": "WithdrawFacet",
-      "Version": ""
-    },
-    "0x4f90dC98674a7bc597E70D1D4B8D72D75Be09732": {
-      "Name": "DexManagerFacet",
-      "Version": ""
-    },
-    "0x8F1f3113DbF717A53eDFDdf3a7E4168E45Fd62F5": {
-      "Name": "AccessManagerFacet",
-      "Version": ""
-    },
-    "0x3b2B473B2e390aAEB76FF00A4278045DA25e2Bfb": {
-      "Name": "CBridgeFacet",
-      "Version": ""
-    },
-    "0x7dB3E450d818cE91CeC519425385BCf8C4CFFda9": {
-      "Name": "GenericSwapFacet",
-      "Version": ""
-    },
-    "0x4Dc509f0BB4db1faeba81f5F13583Ff3d95F938D": {
-      "Name": "HopFacet",
-      "Version": "2.0.0"
-    },
-    "0x2f7f1a1C392e58012B84cfA673df73101666314D": {
-      "Name": "HyphenFacet",
-      "Version": ""
-    },
-    "0x26cDC2C58bDC2D3028A7a37F5D7e479eB7bf025C": {
-      "Name": "NXTPFacet",
-      "Version": ""
-    },
-    "0x8E4097eCfcc60F25fF2D7EE4d472ECa4A28a8425": {
-      "Name": "PeripheryRegistryFacet",
-      "Version": ""
-    },
-    "0x0A713de704C85b67DAB6FbC88C05A773127741ea": {
-      "Name": "ArbitrumBridgeFacet",
-      "Version": ""
-    },
-    "0xbCe268B24155dF2a18982984e9716136278f38d6": {
-      "Name": "HopFacetOptimized",
-      "Version": ""
->>>>>>> f5d47c16
     }
   }
 }