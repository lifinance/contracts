--- conflicted
+++ resolved
@@ -1,5 +1,4 @@
 {
-<<<<<<< HEAD
   "LiFiDiamond": {
     "0xf7993A8df974AD022647E63402d6315137c58ABf": {
       "Name": "DiamondCutFacet",
@@ -82,28 +81,4 @@
       "Version": ""
     }
   }
-=======
-  "facets": [
-    "0xf7993A8df974AD022647E63402d6315137c58ABf",
-    "0xF5ba8Db6fEA7aF820De35C8D0c294e17DBC1b9D2",
-    "0x5D3675D698A3DD53E3457951e1dEbEF717A29A72",
-    "0x756061F9c646a755233c63f5bc6e7Ad0D3B54Fc3",
-    "0x4f90dC98674a7bc597E70D1D4B8D72D75Be09732",
-    "0x8F1f3113DbF717A53eDFDdf3a7E4168E45Fd62F5",
-    "0xb0D0Bc62FbbE8D275b308C8Ae18b7BBc52aa0e0D",
-    "0x3b2B473B2e390aAEB76FF00A4278045DA25e2Bfb",
-    "0x7dB3E450d818cE91CeC519425385BCf8C4CFFda9",
-    "0x2f7f1a1C392e58012B84cfA673df73101666314D",
-    "0x6444cC208FB4f9059813Ad795faD0c07dB8793a2",
-    "0x26cDC2C58bDC2D3028A7a37F5D7e479eB7bf025C",
-    "0x353268a8eb912BE2079876bc1faca109e89E5308",
-    "0x8E4097eCfcc60F25fF2D7EE4d472ECa4A28a8425",
-    "0x50b4cB2C152322760a8fA59105A46745CE2B7Eac",
-    "0x1D8f23CfFda7c259A1A5d2Dc776309Acb3AFDa59",
-    "0xa189A4876fAE4597DD2c191Fa03579983e258737",
-    "0xe3d4E323690c5eBDBF70F06baa6610a394300f64",
-    "0xDfEdFbD2F0e921fb15a3adcBB9F2d95D403d9018",
-    "0x54f015D8615192f0F4B42f1eEE193CAA01AD42FE"
-  ]
->>>>>>> 53c2bd8d
 }