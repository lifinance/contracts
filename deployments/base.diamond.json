{
  "LiFiDiamond": {
    "Facets": {
      "0xb09e20930242327f9aC4DA95dd0c421fbE15D4db": {
        "Name": "DiamondCutFacet",
        "Version": "1.0.0"
      },
      "0x48Fb9d260c36709D48a9DfDef7c055672e445e8C": {
        "Name": "DiamondLoupeFacet",
        "Version": "1.0.0"
      },
      "0x03106740Ec9558c8D1cb1076255E9a5c76bB1745": {
        "Name": "OwnershipFacet",
        "Version": "1.0.0"
      },
      "0x3cC42345FdbfEaAD668074ba3F8d3f664A243188": {
        "Name": "WithdrawFacet",
        "Version": "1.0.0"
      },
      "0x22B31a1a81d5e594315c866616db793E799556c5": {
        "Name": "DexManagerFacet",
        "Version": "1.0.1"
      },
      "0xFf296c17499C8eda2DdF61db580149bB819C804A": {
        "Name": "AccessManagerFacet",
        "Version": "1.0.0"
      },
      "0xf1269030deB739edB0b7dABA9b701E102116d86c": {
        "Name": "PeripheryRegistryFacet",
        "Version": "1.0.0"
      },
      "0x487a39b6c8A379E1EFA10b59ED1E39b9b1AcBa3a": {
        "Name": "LIFuelFacet",
        "Version": "1.0.0"
      },
      "0xD79087Bfc48506f4B4d0B82547d708051af0f513": {
        "Name": "GenericSwapFacet",
        "Version": "1.0.0"
      },
      "0xf7D902116142c74b064864F170B8e7d4D8eCCa84": {
        "Name": "HopFacet",
        "Version": "2.0.0"
      },
      "0xB7237563c604EE305FeAB6F275AFDe628354198A": {
        "Name": "HopFacetPacked",
        "Version": "1.0.6"
      },
      "0x31e3b5611FBb1a90d35039fCC9656649e7Fd482b": {
        "Name": "StargateFacet",
        "Version": "2.2.0"
      },
      "0xa662972b4004Ec10f5C6189DBc6E44F90149fA98": {
        "Name": "HopFacetOptimized",
        "Version": "2.0.0"
      },
      "0x2E61751366B7e006f8D53becB4b697890B30144F": {
        "Name": "StandardizedCallFacet",
        "Version": "1.0.0"
      },
      "0x7A5c119ec5dDbF9631cf40f6e5DB28f31d4332a0": {
        "Name": "CalldataVerificationFacet",
        "Version": "1.1.1"
      },
      "0x98e3E949E8310D836A625495eA70eEAa92073862": {
        "Name": "AcrossFacet",
        "Version": "2.0.0"
      },
      "0x6731C946747bA54c78e7a65d416Cde39E478ECeb": {
        "Name": "CelerCircleBridgeFacet",
        "Version": "1.0.1"
      },
      "0xc31F4392EE89d81E7303e2c1CDE210414F39E2ea": {
        "Name": "CBridgeFacet",
        "Version": "1.0.0"
      },
      "0x4f62E7a939C62316F76E2afC644A9A907Dc30D2d": {
        "Name": "CBridgeFacetPacked",
        "Version": "1.0.3"
      },
      "0xE397c4883ec89ed4Fc9D258F00C689708b2799c9": {
        "Name": "AcrossFacetPacked",
        "Version": "1.0.0"
      },
      "0x3F95b05a77FDC6D82162D86A72b156b55030627f": {
        "Name": "AmarokFacet",
        "Version": "3.0.0"
      },
      "0xF18A285f4e6f720Eb9b4e05df71f88b9552E6ADB": {
        "Name": "AmarokFacetPacked",
        "Version": "1.0.0"
      },
      "0x9b3C5C83b0E1415BA91bBc9486102e80362F0629": {
        "Name": "AllBridgeFacet",
        "Version": "2.0.0"
      },
      "0xe12b2488c71432F9a116E9ac244D3Ef4c2386d3a": {
        "Name": "SymbiosisFacet",
        "Version": "1.0.0"
      },
      "0x5C2C3F56e33F45389aa4e1DA4D3a807A532a910c": {
        "Name": "SquidFacet",
        "Version": "1.0.0"
      },
      "0x31a9b1835864706Af10103b31Ea2b79bdb995F5F": {
        "Name": "GenericSwapFacetV3",
        "Version": "1.0.0"
      },
<<<<<<< HEAD
      "0x4682d79DD4D0e7555415841b5151933AF50594A8": {
        "Name": "MayanFacet",
=======
      "0x139e0a9c4C90cC40D562859e8D6d3246C1915FD4": {
        "Name": "StargateFacetV2",
>>>>>>> f0e4d8b7
        "Version": "1.0.0"
      }
    },
    "Periphery": {
      "ERC20Proxy": "0x74a55CaDb12501A3707E9F3C5dfd8b563C6A5940",
      "Executor": "0x4DaC9d1769b9b304cb04741DCDEb2FC14aBdF110",
      "FeeCollector": "0x0A6d96E7f4D7b96CFE42185DF61E64d255c12DFf",
      "Receiver": "0xeC03B65CbDc5f8858b02F44EBa54C90664249fb1",
      "ServiceFeeCollector": "0x894b3e1e30Be0727eb138d2cceb0A99d2Fc4C55D",
      "LiFuelFeeCollector": "0xc4f7A34b8d283f66925eF0f5CCdFC2AF3030DeaE",
      "TokenWrapper": "0x5215E9fd223BC909083fbdB2860213873046e45d"
    }
  }
}<|MERGE_RESOLUTION|>--- conflicted
+++ resolved
@@ -105,13 +105,12 @@
         "Name": "GenericSwapFacetV3",
         "Version": "1.0.0"
       },
-<<<<<<< HEAD
       "0x4682d79DD4D0e7555415841b5151933AF50594A8": {
         "Name": "MayanFacet",
-=======
+        "Version": "1.0.0"
+      },
       "0x139e0a9c4C90cC40D562859e8D6d3246C1915FD4": {
         "Name": "StargateFacetV2",
->>>>>>> f0e4d8b7
         "Version": "1.0.0"
       }
     },
