{
  "LiFiDiamond": {
    "Facets": {
      "0xb09e20930242327f9aC4DA95dd0c421fbE15D4db": {
        "Name": "DiamondCutFacet",
        "Version": "1.0.0"
      },
      "0x48Fb9d260c36709D48a9DfDef7c055672e445e8C": {
        "Name": "DiamondLoupeFacet",
        "Version": "1.0.0"
      },
      "0x03106740Ec9558c8D1cb1076255E9a5c76bB1745": {
        "Name": "OwnershipFacet",
        "Version": "1.0.0"
      },
      "0x3cC42345FdbfEaAD668074ba3F8d3f664A243188": {
        "Name": "WithdrawFacet",
        "Version": "1.0.0"
      },
      "0xD19dAc7519387533C4DB1B38337EA488599Fa612": {
        "Name": "DexManagerFacet",
        "Version": "1.0.0"
      },
      "0xFf296c17499C8eda2DdF61db580149bB819C804A": {
        "Name": "AccessManagerFacet",
        "Version": "1.0.0"
      },
      "0xf1269030deB739edB0b7dABA9b701E102116d86c": {
        "Name": "PeripheryRegistryFacet",
        "Version": "1.0.0"
      },
      "0x487a39b6c8A379E1EFA10b59ED1E39b9b1AcBa3a": {
        "Name": "LIFuelFacet",
        "Version": "1.0.0"
      },
      "0xD79087Bfc48506f4B4d0B82547d708051af0f513": {
        "Name": "GenericSwapFacet",
        "Version": "1.0.0"
      },
      "0xf7D902116142c74b064864F170B8e7d4D8eCCa84": {
        "Name": "HopFacet",
        "Version": "2.0.0"
      },
      "0x6039935fc13e548517C2c3cEeb81A952C69c8A3b": {
        "Name": "HopFacetPacked",
        "Version": "1.0.6"
      },
<<<<<<< HEAD
=======
      "0x31e3b5611FBb1a90d35039fCC9656649e7Fd482b": {
        "Name": "StargateFacet",
        "Version": "2.2.0"
      },
>>>>>>> 1ccae862
      "0xa662972b4004Ec10f5C6189DBc6E44F90149fA98": {
        "Name": "HopFacetOptimized",
        "Version": "2.0.0"
      },
      "0x2E61751366B7e006f8D53becB4b697890B30144F": {
        "Name": "StandardizedCallFacet",
        "Version": "1.0.0"
      },
      "0x7A5c119ec5dDbF9631cf40f6e5DB28f31d4332a0": {
        "Name": "CalldataVerificationFacet",
        "Version": "1.1.1"
      },
      "0x98e3E949E8310D836A625495eA70eEAa92073862": {
        "Name": "AcrossFacet",
        "Version": "2.0.0"
      },
      "0xF965f52046D7095d5080bD31459601F4Eb24f72D": {
        "Name": "OFTWrapperFacet",
        "Version": "1.0.0"
      }
    },
    "Periphery": {
      "ERC20Proxy": "0x74a55CaDb12501A3707E9F3C5dfd8b563C6A5940",
      "Executor": "0x4DaC9d1769b9b304cb04741DCDEb2FC14aBdF110",
      "FeeCollector": "0x0A6d96E7f4D7b96CFE42185DF61E64d255c12DFf",
      "Receiver": "0x050e198E36A73a1e32F15C3afC58C4506d82f657",
      "RelayerCelerIM": "",
      "ServiceFeeCollector": "0x894b3e1e30Be0727eb138d2cceb0A99d2Fc4C55D",
      "LiFuelFeeCollector": "0xc4f7A34b8d283f66925eF0f5CCdFC2AF3030DeaE"
    }
  }
}<|MERGE_RESOLUTION|>--- conflicted
+++ resolved
@@ -45,13 +45,10 @@
         "Name": "HopFacetPacked",
         "Version": "1.0.6"
       },
-<<<<<<< HEAD
-=======
       "0x31e3b5611FBb1a90d35039fCC9656649e7Fd482b": {
         "Name": "StargateFacet",
         "Version": "2.2.0"
       },
->>>>>>> 1ccae862
       "0xa662972b4004Ec10f5C6189DBc6E44F90149fA98": {
         "Name": "HopFacetOptimized",
         "Version": "2.0.0"
