{
  "LiFiDiamond": {
    "Facets": {
      "0xb09e20930242327f9aC4DA95dd0c421fbE15D4db": {
        "Name": "DiamondCutFacet",
        "Version": "1.0.0"
      },
      "0x48Fb9d260c36709D48a9DfDef7c055672e445e8C": {
        "Name": "DiamondLoupeFacet",
        "Version": "1.0.0"
      },
      "0x03106740Ec9558c8D1cb1076255E9a5c76bB1745": {
        "Name": "OwnershipFacet",
        "Version": "1.0.0"
      },
      "0x3cC42345FdbfEaAD668074ba3F8d3f664A243188": {
        "Name": "WithdrawFacet",
        "Version": "1.0.0"
      },
      "0x22B31a1a81d5e594315c866616db793E799556c5": {
        "Name": "DexManagerFacet",
        "Version": "1.0.1"
      },
      "0xFf296c17499C8eda2DdF61db580149bB819C804A": {
        "Name": "AccessManagerFacet",
        "Version": "1.0.0"
      },
      "0xf1269030deB739edB0b7dABA9b701E102116d86c": {
        "Name": "PeripheryRegistryFacet",
        "Version": "1.0.0"
      },
      "0x66861f292099cAF644F4A8b6091De49BEC5E8a15": {
        "Name": "LIFuelFacet",
        "Version": "1.0.1"
      },
      "0xD79087Bfc48506f4B4d0B82547d708051af0f513": {
        "Name": "GenericSwapFacet",
        "Version": "1.0.0"
      },
      "0xf7D902116142c74b064864F170B8e7d4D8eCCa84": {
        "Name": "HopFacet",
        "Version": "2.0.0"
      },
      "0x6039935fc13e548517C2c3cEeb81A952C69c8A3b": {
        "Name": "",
        "Version": ""
      },
      "0x7D1940fDfF0B37c137B105ce7967B3B86DB42648": {
        "Name": "StargateFacet",
        "Version": "2.2.0"
      },
      "0xa662972b4004Ec10f5C6189DBc6E44F90149fA98": {
        "Name": "HopFacetOptimized",
        "Version": "2.0.0"
      },
      "0x175E7799DA0CD40E641352EaB90D8e39e02a4Ca9": {
        "Name": "StandardizedCallFacet",
        "Version": "1.1.0"
      },
      "0x7A5c119ec5dDbF9631cf40f6e5DB28f31d4332a0": {
        "Name": "CalldataVerificationFacet",
        "Version": "1.1.1"
      },
      "0x98e3E949E8310D836A625495eA70eEAa92073862": {
        "Name": "AcrossFacet",
        "Version": "2.0.0"
      },
      "0x424BDbbaEda89732443fb1B737b6Dc194a6Ddbd5": {
        "Name": "RelayFacet",
        "Version": "1.0.0"
      },
      "0x6731C946747bA54c78e7a65d416Cde39E478ECeb": {
        "Name": "CelerCircleBridgeFacet",
        "Version": "1.0.1"
      },
      "0xc31F4392EE89d81E7303e2c1CDE210414F39E2ea": {
        "Name": "CBridgeFacet",
        "Version": "1.0.0"
      },
      "0x4f62E7a939C62316F76E2afC644A9A907Dc30D2d": {
        "Name": "CBridgeFacetPacked",
        "Version": "1.0.3"
      },
      "0x9b3C5C83b0E1415BA91bBc9486102e80362F0629": {
        "Name": "AllBridgeFacet",
        "Version": "2.0.0"
      },
      "0x3F95b05a77FDC6D82162D86A72b156b55030627f": {
        "Name": "AmarokFacet",
        "Version": "3.0.0"
      },
      "0xE397c4883ec89ed4Fc9D258F00C689708b2799c9": {
        "Name": "AcrossFacetPacked",
        "Version": "1.0.0"
      },
      "0xB7237563c604EE305FeAB6F275AFDe628354198A": {
        "Name": "HopFacetPacked",
        "Version": "1.0.6"
      },
      "0xe12b2488c71432F9a116E9ac244D3Ef4c2386d3a": {
        "Name": "SymbiosisFacet",
        "Version": "1.0.0"
      },
      "0xF18A285f4e6f720Eb9b4e05df71f88b9552E6ADB": {
        "Name": "AmarokFacetPacked",
        "Version": "1.0.0"
      },
      "0x5C2C3F56e33F45389aa4e1DA4D3a807A532a910c": {
        "Name": "SquidFacet",
        "Version": "1.0.0"
      },
      "0x31a9b1835864706Af10103b31Ea2b79bdb995F5F": {
        "Name": "GenericSwapFacetV3",
        "Version": "1.0.0"
      },
      "0x6F6d8c854417F00dcB0C698B6f0724b9FCe02324": {
        "Name": "MayanFacet",
        "Version": "1.1.0"
      },
      "0x6e378C84e657C57b2a8d183CFf30ee5CC8989b61": {
        "Name": "StargateFacetV2",
        "Version": "1.0.1"
      },
      "0x21a786957c69424A4353Afe743242Bd9Db3cC07b": {
        "Name": "AcrossFacetPackedV3",
        "Version": "1.2.0"
      },
      "0x5052fc5c7486162deDf7458E1f7c6ABaFbcd6895": {
        "Name": "AcrossFacetV3",
        "Version": "1.1.0"
      },
      "0x6F2baA7cd5F156CA1B132F7FF11E0fa2aD775F61": {
        "Name": "EmergencyPauseFacet",
        "Version": "1.0.0"
      },
      "0xF5c923a087fb3c554579e2DD10AB6E37E0f6F849": {
        "Name": "GasZipFacet",
        "Version": "2.0.0"
      },
      "0x18C85B940c29ECC3c210Ea40a5B6d91F5aeE2803": {
        "Name": "DeBridgeDlnFacet",
        "Version": "1.0.0"
      },
      "0x4BE836589E666fEA7D3E75a786b39E10E59a83ac": {
<<<<<<< HEAD
        "Name": "ThorSwapFacet",
        "Version": "1.2.1"
=======
        "Name": "",
        "Version": ""
      },
      "0xdC49bca8314e7cd7C90EDb8652375a0b15EFe611": {
        "Name": "GlacisFacet",
        "Version": "1.0.0"
>>>>>>> 07310181
      }
    },
    "Periphery": {
      "ERC20Proxy": "0x74a55CaDb12501A3707E9F3C5dfd8b563C6A5940",
      "Executor": "0x4DaC9d1769b9b304cb04741DCDEb2FC14aBdF110",
      "FeeCollector": "0x0A6d96E7f4D7b96CFE42185DF61E64d255c12DFf",
      "GasZipPeriphery": "0x9a21E33F1a78b17DAd32010CeDB9Fd2F071C17d3",
      "LiFiDEXAggregator": "0x6140b987d6B51Fd75b66C3B07733Beb5167c42fc",
      "Permit2Proxy": "0x6307119078556Fc8aD77781DFC67df20d75FB4f9",
      "ReceiverAcrossV3": "0xca6e6B692F568055adA0bF72A06D1EBbC938Fb23",
      "ReceiverChainflip": "",
      "ReceiverStargateV2": "0x1493e7B8d4DfADe0a178dAD9335470337A3a219A",
      "RelayerCelerIM": "",
      "TokenWrapper": "0x5215E9fd223BC909083fbdB2860213873046e45d"
    }
  }
}<|MERGE_RESOLUTION|>--- conflicted
+++ resolved
@@ -142,17 +142,12 @@
         "Version": "1.0.0"
       },
       "0x4BE836589E666fEA7D3E75a786b39E10E59a83ac": {
-<<<<<<< HEAD
         "Name": "ThorSwapFacet",
         "Version": "1.2.1"
-=======
-        "Name": "",
-        "Version": ""
       },
       "0xdC49bca8314e7cd7C90EDb8652375a0b15EFe611": {
         "Name": "GlacisFacet",
         "Version": "1.0.0"
->>>>>>> 07310181
       }
     },
     "Periphery": {
