{
  "LiFiDiamond": {
    "Facets": {
      "0xb09e20930242327f9aC4DA95dd0c421fbE15D4db": {
        "Name": "DiamondCutFacet",
        "Version": "1.0.0"
      },
      "0x48Fb9d260c36709D48a9DfDef7c055672e445e8C": {
        "Name": "DiamondLoupeFacet",
        "Version": "1.0.0"
      },
      "0x03106740Ec9558c8D1cb1076255E9a5c76bB1745": {
        "Name": "OwnershipFacet",
        "Version": "1.0.0"
      },
      "0x3cC42345FdbfEaAD668074ba3F8d3f664A243188": {
        "Name": "WithdrawFacet",
        "Version": "1.0.0"
      },
      "0x22B31a1a81d5e594315c866616db793E799556c5": {
        "Name": "DexManagerFacet",
        "Version": "1.0.1"
      },
      "0xFf296c17499C8eda2DdF61db580149bB819C804A": {
        "Name": "AccessManagerFacet",
        "Version": "1.0.0"
      },
      "0xf1269030deB739edB0b7dABA9b701E102116d86c": {
        "Name": "PeripheryRegistryFacet",
        "Version": "1.0.0"
      },
      "0x66861f292099cAF644F4A8b6091De49BEC5E8a15": {
        "Name": "LIFuelFacet",
        "Version": "1.0.1"
      },
      "0xD79087Bfc48506f4B4d0B82547d708051af0f513": {
        "Name": "GenericSwapFacet",
        "Version": "1.0.0"
      },
      "0xf7D902116142c74b064864F170B8e7d4D8eCCa84": {
        "Name": "HopFacet",
        "Version": "2.0.0"
      },
      "0x6039935fc13e548517C2c3cEeb81A952C69c8A3b": {
        "Name": "",
        "Version": ""
      },
      "0x7D1940fDfF0B37c137B105ce7967B3B86DB42648": {
        "Name": "StargateFacet",
        "Version": "2.2.0"
      },
      "0xa662972b4004Ec10f5C6189DBc6E44F90149fA98": {
        "Name": "HopFacetOptimized",
        "Version": "2.0.0"
      },
      "0x175E7799DA0CD40E641352EaB90D8e39e02a4Ca9": {
        "Name": "StandardizedCallFacet",
        "Version": "1.1.0"
      },
      "0x7A5c119ec5dDbF9631cf40f6e5DB28f31d4332a0": {
        "Name": "CalldataVerificationFacet",
        "Version": "1.1.1"
      },
      "0x98e3E949E8310D836A625495eA70eEAa92073862": {
        "Name": "AcrossFacet",
        "Version": "2.0.0"
      },
      "0xF965f52046D7095d5080bD31459601F4Eb24f72D": {
        "Name": "",
        "Version": ""
      },
      "0x6731C946747bA54c78e7a65d416Cde39E478ECeb": {
        "Name": "CelerCircleBridgeFacet",
        "Version": "1.0.1"
      },
      "0xc31F4392EE89d81E7303e2c1CDE210414F39E2ea": {
        "Name": "CBridgeFacet",
        "Version": "1.0.0"
      },
      "0x4f62E7a939C62316F76E2afC644A9A907Dc30D2d": {
        "Name": "CBridgeFacetPacked",
        "Version": "1.0.3"
      },
      "0x9b3C5C83b0E1415BA91bBc9486102e80362F0629": {
        "Name": "AllBridgeFacet",
        "Version": "2.0.0"
      },
      "0x3F95b05a77FDC6D82162D86A72b156b55030627f": {
        "Name": "AmarokFacet",
        "Version": "3.0.0"
      },
      "0xE397c4883ec89ed4Fc9D258F00C689708b2799c9": {
        "Name": "AcrossFacetPacked",
        "Version": "1.0.0"
      },
      "0xB7237563c604EE305FeAB6F275AFDe628354198A": {
        "Name": "HopFacetPacked",
        "Version": "1.0.6"
      },
      "0xe12b2488c71432F9a116E9ac244D3Ef4c2386d3a": {
        "Name": "SymbiosisFacet",
        "Version": "1.0.0"
      },
      "0xF18A285f4e6f720Eb9b4e05df71f88b9552E6ADB": {
        "Name": "AmarokFacetPacked",
        "Version": "1.0.0"
      },
      "0x5C2C3F56e33F45389aa4e1DA4D3a807A532a910c": {
        "Name": "SquidFacet",
        "Version": "1.0.0"
      },
      "0x31a9b1835864706Af10103b31Ea2b79bdb995F5F": {
        "Name": "GenericSwapFacetV3",
        "Version": "1.0.0"
      },
      "0x4682d79DD4D0e7555415841b5151933AF50594A8": {
        "Name": "MayanFacet",
        "Version": "1.0.0"
      },
      "0x6e378C84e657C57b2a8d183CFf30ee5CC8989b61": {
        "Name": "StargateFacetV2",
        "Version": "1.0.1"
      },
      "0x20F3FFf5A89e988c4109A6e496a839480B1B558f": {
        "Name": "AcrossFacetPackedV3",
        "Version": "1.0.0"
      },
      "0x00990C0FfBB7eAB014351652aFB65AaE00db43A4": {
        "Name": "",
        "Version": ""
      },
      "0x6F2baA7cd5F156CA1B132F7FF11E0fa2aD775F61": {
        "Name": "",
        "Version": ""
      }
    },
    "Periphery": {
      "ERC20Proxy": "0x74a55CaDb12501A3707E9F3C5dfd8b563C6A5940",
      "Executor": "0x4DaC9d1769b9b304cb04741DCDEb2FC14aBdF110",
      "FeeCollector": "0x0A6d96E7f4D7b96CFE42185DF61E64d255c12DFf",
      "LiFiDEXAggregator": "0x6140b987d6B51Fd75b66C3B07733Beb5167c42fc",
      "LiFuelFeeCollector": "0xc02FFcdD914DbA646704439c6090BAbaD521d04C",
<<<<<<< HEAD
      "TokenWrapper": "0x5215E9fd223BC909083fbdB2860213873046e45d",
      "GasRebateDistributor": "",
      "LiFiDEXAggregator": "0x6140b987d6B51Fd75b66C3B07733Beb5167c42fc",
      "ReceiverAcrossV3": "0xB9CEc304899037E661F49DdFa7f64943b5920072",
      "ReceiverStargateV2": "0x1493e7B8d4DfADe0a178dAD9335470337A3a219A",
      "RelayerCelerIM": ""
=======
      "Receiver": "0xeC03B65CbDc5f8858b02F44EBa54C90664249fb1",
      "ReceiverAcrossV3": "0xB9CEc304899037E661F49DdFa7f64943b5920072",
      "ReceiverStargateV2": "0x1493e7B8d4DfADe0a178dAD9335470337A3a219A",
      "RelayerCelerIM": "",
      "TokenWrapper": "0x5215E9fd223BC909083fbdB2860213873046e45d"
>>>>>>> 657aac8d
    }
  }
}<|MERGE_RESOLUTION|>--- conflicted
+++ resolved
@@ -140,20 +140,11 @@
       "FeeCollector": "0x0A6d96E7f4D7b96CFE42185DF61E64d255c12DFf",
       "LiFiDEXAggregator": "0x6140b987d6B51Fd75b66C3B07733Beb5167c42fc",
       "LiFuelFeeCollector": "0xc02FFcdD914DbA646704439c6090BAbaD521d04C",
-<<<<<<< HEAD
-      "TokenWrapper": "0x5215E9fd223BC909083fbdB2860213873046e45d",
-      "GasRebateDistributor": "",
-      "LiFiDEXAggregator": "0x6140b987d6B51Fd75b66C3B07733Beb5167c42fc",
-      "ReceiverAcrossV3": "0xB9CEc304899037E661F49DdFa7f64943b5920072",
-      "ReceiverStargateV2": "0x1493e7B8d4DfADe0a178dAD9335470337A3a219A",
-      "RelayerCelerIM": ""
-=======
       "Receiver": "0xeC03B65CbDc5f8858b02F44EBa54C90664249fb1",
       "ReceiverAcrossV3": "0xB9CEc304899037E661F49DdFa7f64943b5920072",
       "ReceiverStargateV2": "0x1493e7B8d4DfADe0a178dAD9335470337A3a219A",
       "RelayerCelerIM": "",
       "TokenWrapper": "0x5215E9fd223BC909083fbdB2860213873046e45d"
->>>>>>> 657aac8d
     }
   }
 }