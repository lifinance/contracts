--- conflicted
+++ resolved
@@ -92,15 +92,7 @@
       "ReceiverAcrossV3": "0xB9CEc304899037E661F49DdFa7f64943b5920072",
       "ReceiverStargateV2": "",
       "RelayerCelerIM": "",
-<<<<<<< HEAD
-      "ServiceFeeCollector": "0xf3552b98BB4234B47674700A99a0308D74B40F51",
-      "TokenWrapper": "0xF2ee649caB7a0edEdED7a27821B0aCDF77778aeD",
-      "LiFiDEXAggregator": "0x6140b987d6B51Fd75b66C3B07733Beb5167c42fc",
-      "ReceiverStargateV2": "",
-      "ReceiverAcrossV3": "0xB9CEc304899037E661F49DdFa7f64943b5920072"
-=======
       "TokenWrapper": "0xF2ee649caB7a0edEdED7a27821B0aCDF77778aeD"
->>>>>>> 657aac8d
     }
   }
 }