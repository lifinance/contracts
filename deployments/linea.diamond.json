--- conflicted
+++ resolved
@@ -49,13 +49,10 @@
         "Name": "StandardizedCallFacet",
         "Version": "1.0.0"
       },
-<<<<<<< HEAD
-=======
       "0xEDB61cDace9733f9F2dD18eb414dEa613cc0226d": {
         "Name": "StargateFacet",
         "Version": "2.2.0"
       },
->>>>>>> 1ccae862
       "0x6F1330cC587a2be7eC61e04ba64267ff90cC0315": {
         "Name": "CalldataVerificationFacet",
         "Version": "1.1.1"
