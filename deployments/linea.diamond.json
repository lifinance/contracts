{
  "LiFiDiamond": {
    "Facets": {
      "0x93bb2f207B9E3D8bAa3523fA2ce3D8411fc419b8": {
        "Name": "DiamondCutFacet",
        "Version": "1.0.0"
      },
      "0xff32427f9aAb70109DEBA6ebBD9A1D4B77b5Fa9e": {
        "Name": "DiamondLoupeFacet",
        "Version": "1.0.0"
      },
      "0xF0Cf76d40E69809b4b9762C125af50F8d09073fE": {
        "Name": "OwnershipFacet",
        "Version": "1.0.0"
      },
      "0xbA2E7e3541FBf5921616E5007CdB8799C34e08E4": {
        "Name": "WithdrawFacet",
        "Version": "1.0.0"
      },
      "0x9A363320A19Dc09D0Dd6FF444bc6fD5f0900fe70": {
        "Name": "DexManagerFacet",
        "Version": "1.0.1"
      },
      "0x2619cBe40e1136C6Db74E6Ee1F2A15A95442C7AB": {
        "Name": "AccessManagerFacet",
        "Version": "1.0.0"
      },
      "0xcB62A1B9Ab262df717926B4b24D468bb5f18F24b": {
        "Name": "PeripheryRegistryFacet",
        "Version": "1.0.0"
      },
      "0x1e2a304AE9fE9757DD0b1faab2Cf8cC3AB573EB9": {
        "Name": "LIFuelFacet",
        "Version": "1.0.1"
      },
      "0x340E2d16cb0DE6F4a8bF2B8905cBA287cEE718A3": {
        "Name": "GenericSwapFacet",
        "Version": "1.0.0"
      },
      "0x1bdAcD14BD00861EA4042d4bF151731F1b239f4a": {
        "Name": "CBridgeFacet",
        "Version": "1.0.0"
      },
      "0x21972996244aa8E469F5b4c8658e9546af259683": {
        "Name": "CBridgeFacetPacked",
        "Version": "1.0.3"
      },
      "0x091F6c1722a25AC789F725eA61c9220C9032f524": {
        "Name": "StandardizedCallFacet",
        "Version": "1.1.0"
      },
      "0x5654381ec2107D418B71B8c3B4FA08746CDB39ec": {
        "Name": "StargateFacet",
        "Version": "2.2.0"
      },
      "0x6F1330cC587a2be7eC61e04ba64267ff90cC0315": {
        "Name": "CalldataVerificationFacet",
        "Version": "1.1.1"
      },
      "0xFa3f966fDf2eC20ef92d399A0012131915ccb9Fc": {
        "Name": "",
        "Version": ""
      },
      "0xf4E632a8be2164F93427603F6c9A73e182923b02": {
        "Name": "HopFacet",
        "Version": "2.0.0"
      },
      "0x71327AF4f53E8831BD7E1adDbeD9D2b6dacE64a2": {
        "Name": "HopFacetPacked",
        "Version": "1.0.6"
      },
      "0xf812bA858d9Fa57788dF0F792eF35752d54863F1": {
        "Name": "HopFacetOptimized",
        "Version": "2.0.0"
      },
      "0x14e65Dd1f9A9a0339a259d70Ec88aC034Eb2aa34": {
        "Name": "AmarokFacet",
        "Version": "3.0.0"
      },
      "0x6569c96727C85d8497CDfDC32bEE6686eD474e89": {
        "Name": "AmarokFacetPacked",
        "Version": "1.0.0"
      },
      "0x57F4d19AeC341F50BaBB55beDF73C4B87EE400ba": {
        "Name": "SymbiosisFacet",
        "Version": "1.0.0"
      },
      "0xf7B252c92e34589a062659417d3a851cc3dF043F": {
        "Name": "AcrossFacet",
        "Version": "2.0.0"
      },
      "0x29f9a4741EC691AE54068De461Ca291794aa1D05": {
        "Name": "AcrossFacetPacked",
        "Version": "1.0.0"
      },
      "0xEa8EF3E532db49915FDbDdB29244a83E76768111": {
        "Name": "SquidFacet",
        "Version": "1.0.0"
      },
      "0xf4E73E2A9cDF1F94579cda3da07aD04031359CB5": {
        "Name": "GenericSwapFacetV3",
        "Version": "1.0.0"
      },
      "0x113E97921874646413572F2C43562463c378b6f5": {
        "Name": "StargateFacetV2",
        "Version": "1.0.1"
      },
      "0x80b96CA9B47aCD6c2a888128fEb9b0F4Ea518FEc": {
        "Name": "",
        "Version": ""
      },
      "0x922D1c381Cb5b0AFAAe9E7C86ed34FDE337766b0": {
        "Name": "AcrossFacetPackedV3",
        "Version": "1.0.0"
      },
      "0xe07c030dDC7Fb9ca23b633b1028106DAA5fdbF96": {
        "Name": "EmergencyPauseFacet",
        "Version": "1.0.0"
      },
      "0x75943d7305310635945736D00235d825181018f3": {
<<<<<<< HEAD
        "Name": "GasZipFacet",
        "Version": "2.0.0"
=======
        "Name": "",
        "Version": ""
>>>>>>> 6d7fe0ed
      },
      "0x2531368BAca8c5E85031FC0a9a2f148b65da389A": {
        "Name": "AcrossFacetV3",
        "Version": "1.0.0"
      }
    },
    "Periphery": {
      "ERC20Proxy": "0x57ec2C57fA654aABAeCc63c8dad47cb6efaCCC24",
      "Executor": "0x2a202Ed587F0BC7dfa80ea1DD943d8470492Dd0F",
      "FeeCollector": "0xA4A24BdD4608D7dFC496950850f9763B674F0DB2",
      "GasZipPeriphery": "0x0ec6D2eEb94541C51620830D151995fCFf83Aa74",
      "LiFiDEXAggregator": "",
      "LiFuelFeeCollector": "0x68B21d21509446Bf5449B6F5F8aBD4b3cfcbc3f8",
      "Permit2Proxy": "",
      "Receiver": "0xdcBEcDE898c067cA58ABD01a7de51660bBD5A897",
      "ReceiverAcrossV3": "0x4BB377A1A624bDeF72d352891dc5E64087345fe6",
      "ReceiverStargateV2": "0x6CA57d9846f9a1fd48368762b743a047eC4f81A6",
      "RelayerCelerIM": "",
      "TokenWrapper": "0xf6C9605c6E231C1547b7a6545d93e7233f97322a",
      "GasZipPeriphery": ""
    }
  }
}<|MERGE_RESOLUTION|>--- conflicted
+++ resolved
@@ -118,13 +118,8 @@
         "Version": "1.0.0"
       },
       "0x75943d7305310635945736D00235d825181018f3": {
-<<<<<<< HEAD
         "Name": "GasZipFacet",
         "Version": "2.0.0"
-=======
-        "Name": "",
-        "Version": ""
->>>>>>> 6d7fe0ed
       },
       "0x2531368BAca8c5E85031FC0a9a2f148b65da389A": {
         "Name": "AcrossFacetV3",
@@ -143,8 +138,7 @@
       "ReceiverAcrossV3": "0x4BB377A1A624bDeF72d352891dc5E64087345fe6",
       "ReceiverStargateV2": "0x6CA57d9846f9a1fd48368762b743a047eC4f81A6",
       "RelayerCelerIM": "",
-      "TokenWrapper": "0xf6C9605c6E231C1547b7a6545d93e7233f97322a",
-      "GasZipPeriphery": ""
+      "TokenWrapper": "0xf6C9605c6E231C1547b7a6545d93e7233f97322a"
     }
   }
 }