{
  "LiFiDiamond": {
    "Facets": {
      "0x953ad37E0c1883c5A8b6ee5527Eb392Da18d2e64": {
        "Name": "",
        "Version": ""
      },
      "0x8b169B668f4a34647D03D79b571a56c419Fc6C7E": {
        "Name": "",
        "Version": ""
      },
      "0x898994244A182565F4167A8085bB1d9181fdA5F2": {
        "Name": "OwnershipFacet",
        "Version": "1.0.0"
      },
      "0x6C4f0E7Ef3564f6bc6FE5590B927dC053A005b04": {
        "Name": "WithdrawFacet",
        "Version": "1.0.0"
      },
      "0x7a21d604e97bfa571f1dfe4261DAa49041D7edef": {
        "Name": "DexManagerFacet",
        "Version": "1.0.2"
      },
      "0x87158BfcC84E661ddb09b461d2F83e1313d7e3F9": {
        "Name": "AccessManagerFacet",
        "Version": ""
      },
      "0xc27D55C782E00B490e15f3DBacDfD8f06c626f46": {
        "Name": "PeripheryRegistryFacet",
        "Version": "1.0.0"
      },
      "0x755eDEFef9b778aE7B975b7214F0E15915a528f4": {
        "Name": "GenericSwapFacet",
        "Version": "1.0.0"
      },
      "0xe9DAfe70244Eb4b3D4a68ca77B1b83ab719a7aBD": {
        "Name": "GenericSwapFacetV3",
        "Version": "1.0.2"
      },
      "0x50ed69FDe7A20780B5a927dCE7F694680185767e": {
        "Name": "CalldataVerificationFacet",
        "Version": "1.3.1"
      },
      "0x21a7f57A27BCde7D0B1944c7587b527d678B9cC9": {
        "Name": "EmergencyPauseFacet",
        "Version": "1.0.1"
      },
      "0xd132D79E5bf0365d85DD4e8f819D1f115e67Fa96": {
        "Name": "",
        "Version": ""
      },
      "0x225e2aB2b9a51C24BE290E622Fd40B53B535cE9c": {
        "Name": "GasZipFacet",
        "Version": "2.0.5"
      },
      "0xA77abE6A3E0Fe927d503c68fCF9B26e11A8bB1A4": {
        "Name": "MayanFacet",
        "Version": "1.2.2"
      },
<<<<<<< HEAD
      "0xA5b0446EFECBfee560a985139e232692C5AC44a1": {
        "Name": "GardenFacet",
=======
      "0x1A3c27FC0abbf9AA53F9c5CA89dE46D6CD1e5C7c": {
        "Name": "LiFiIntentEscrowFacet",
>>>>>>> d5af55c4
        "Version": "1.0.0"
      }
    },
    "Periphery": {
      "ERC20Proxy": "",
      "Executor": "",
      "FeeCollector": "",
      "FeeForwarder": "",
      "GasZipPeriphery": "",
      "LidoWrapper": "",
      "LiFiDEXAggregator": "0x8Bf50e238E8cca234073C84C926894A6f300d597",
      "Patcher": "0x18069208cA7c2D55aa0073E047dD45587B26F6D4",
      "Permit2Proxy": "",
      "ReceiverAcrossV3": "",
      "ReceiverAcrossV4": "",
      "ReceiverChainflip": "",
      "ReceiverStargateV2": "",
      "TokenWrapper": ""
    }
  }
}<|MERGE_RESOLUTION|>--- conflicted
+++ resolved
@@ -57,13 +57,12 @@
         "Name": "MayanFacet",
         "Version": "1.2.2"
       },
-<<<<<<< HEAD
       "0xA5b0446EFECBfee560a985139e232692C5AC44a1": {
         "Name": "GardenFacet",
-=======
+        "Version": "1.0.0"
+      },
       "0x1A3c27FC0abbf9AA53F9c5CA89dE46D6CD1e5C7c": {
         "Name": "LiFiIntentEscrowFacet",
->>>>>>> d5af55c4
         "Version": "1.0.0"
       }
     },
