{
  "LiFiDiamond": {
    "Facets": {
      "0xb09e20930242327f9aC4DA95dd0c421fbE15D4db": {
        "Name": "DiamondCutFacet",
        "Version": "1.0.0"
      },
      "0x519483eEC772BA34098af187Aee7b56C77927B1a": {
        "Name": "DiamondLoupeFacet",
        "Version": "1.0.0"
      },
      "0x9f8AC9248395b93220C6ABbA41d0989Aa08257Ab": {
        "Name": "OwnershipFacet",
        "Version": "1.0.0"
      },
      "0xf600Caa1468FFaa0B8Eef877A84152e2bDdDe2Fb": {
        "Name": "WithdrawFacet",
        "Version": "1.0.0"
      },
      "0x22B31a1a81d5e594315c866616db793E799556c5": {
        "Name": "DexManagerFacet",
        "Version": "1.0.1"
      },
      "0xdbffD7A135b332748Df2784D214c5f48eC706C3a": {
        "Name": "AccessManagerFacet",
        "Version": "1.0.0"
      },
      "0x36eacDF8e9CF209d84B427316839800a81a2c45A": {
        "Name": "PeripheryRegistryFacet",
        "Version": "1.0.0"
      },
      "0x3912De64539B960166940F2BCD55723f56A7358D": {
        "Name": "GenericSwapFacet",
        "Version": "1.0.0"
      },
      "0x175E7799DA0CD40E641352EaB90D8e39e02a4Ca9": {
        "Name": "StandardizedCallFacet",
        "Version": "1.1.0"
      },
      "0x9157b6550D1C3209C20aCAd12A2dC57Df34Ca48b": {
        "Name": "CalldataVerificationFacet",
        "Version": "1.1.1"
      },
      "0xb8C5408ED5f40ca8df929A50DD36b252B6b39f76": {
        "Name": "SymbiosisFacet",
        "Version": "1.0.0"
      },
      "0xc31F4392EE89d81E7303e2c1CDE210414F39E2ea": {
        "Name": "CBridgeFacet",
        "Version": "1.0.0"
      },
      "0x4f62E7a939C62316F76E2afC644A9A907Dc30D2d": {
        "Name": "CBridgeFacetPacked",
        "Version": "1.0.3"
      },
      "0xA4A8818D8d4e2EE27e960535D0a15299C5504605": {
        "Name": "StargateFacet",
        "Version": "2.2.0"
      },
      "0x66861f292099cAF644F4A8b6091De49BEC5E8a15": {
        "Name": "LIFuelFacet",
        "Version": "1.0.1"
      },
      "0x5C2C3F56e33F45389aa4e1DA4D3a807A532a910c": {
        "Name": "SquidFacet",
        "Version": "1.0.0"
      },
      "0x31a9b1835864706Af10103b31Ea2b79bdb995F5F": {
        "Name": "GenericSwapFacetV3",
        "Version": "1.0.0"
      },
      "0x6e378C84e657C57b2a8d183CFf30ee5CC8989b61": {
        "Name": "StargateFacetV2",
        "Version": "1.0.1"
      },
      "0xFd796bf7Ff74d414b99CacF6F216eAC24bF3aC8E": {
        "Name": "AcrossFacetPacked",
        "Version": "1.0.0"
      },
      "0x9535A1AFd986FA9a2D324657116F02C364edebFf": {
        "Name": "AcrossFacet",
        "Version": "2.0.0"
      },
      "0x21a786957c69424A4353Afe743242Bd9Db3cC07b": {
        "Name": "AcrossFacetPackedV3",
        "Version": "1.2.0"
      },
      "0xB3D1fB435af4E8a185a9bC68f1Cf142EF82D213E": {
        "Name": "RelayFacet",
        "Version": "1.0.0"
      },
      "0x6F2baA7cd5F156CA1B132F7FF11E0fa2aD775F61": {
        "Name": "EmergencyPauseFacet",
        "Version": "1.0.0"
      },
      "0xB391B85Fcdecf94eA5f0EE96F64fFf7D9303B5bb": {
<<<<<<< HEAD
        "Name": "GasZipFacet",
        "Version": "2.0.4"
=======
        "Name": "",
        "Version": ""
>>>>>>> b8e90ad9
      },
      "0x5052fc5c7486162deDf7458E1f7c6ABaFbcd6895": {
        "Name": "AcrossFacetV3",
        "Version": "1.1.0"
      },
      "0xdC49bca8314e7cd7C90EDb8652375a0b15EFe611": {
        "Name": "GlacisFacet",
        "Version": "1.0.0"
      }
    },
    "Periphery": {
      "ERC20Proxy": "0xA950Ac46b0b844c0564d18A54A9685e614B9086C",
      "Executor": "0x7078d1DE45C7D3e87f71D5DA663db2a8Ee1dfEbe",
      "FeeCollector": "0xF048e5816B0C7951AC179f656C5B86e5a79Bd7b5",
      "GasZipPeriphery": "0x9a21E33F1a78b17DAd32010CeDB9Fd2F071C17d3",
      "LidoWrapper": "",
      "LiFiDEXAggregator": "0x78bF01555bCF05e6B1d4dad017dBD0A105652DC9",
<<<<<<< HEAD
      "Permit2Proxy": "0xBDfF0c1C8B0b779581C4aC3bA1F29667C366C56e",
=======
      "Permit2Proxy": "0x89c6340B1a1f4b25D36cd8B063D49045caF3f818",
>>>>>>> b8e90ad9
      "ReceiverAcrossV3": "0xca6e6B692F568055adA0bF72A06D1EBbC938Fb23",
      "ReceiverChainflip": "",
      "ReceiverStargateV2": "0x1493e7B8d4DfADe0a178dAD9335470337A3a219A",
      "TokenWrapper": "0x5215E9fd223BC909083fbdB2860213873046e45d"
    }
  }
}<|MERGE_RESOLUTION|>--- conflicted
+++ resolved
@@ -94,13 +94,8 @@
         "Version": "1.0.0"
       },
       "0xB391B85Fcdecf94eA5f0EE96F64fFf7D9303B5bb": {
-<<<<<<< HEAD
         "Name": "GasZipFacet",
         "Version": "2.0.4"
-=======
-        "Name": "",
-        "Version": ""
->>>>>>> b8e90ad9
       },
       "0x5052fc5c7486162deDf7458E1f7c6ABaFbcd6895": {
         "Name": "AcrossFacetV3",
@@ -118,11 +113,7 @@
       "GasZipPeriphery": "0x9a21E33F1a78b17DAd32010CeDB9Fd2F071C17d3",
       "LidoWrapper": "",
       "LiFiDEXAggregator": "0x78bF01555bCF05e6B1d4dad017dBD0A105652DC9",
-<<<<<<< HEAD
       "Permit2Proxy": "0xBDfF0c1C8B0b779581C4aC3bA1F29667C366C56e",
-=======
-      "Permit2Proxy": "0x89c6340B1a1f4b25D36cd8B063D49045caF3f818",
->>>>>>> b8e90ad9
       "ReceiverAcrossV3": "0xca6e6B692F568055adA0bF72A06D1EBbC938Fb23",
       "ReceiverChainflip": "",
       "ReceiverStargateV2": "0x1493e7B8d4DfADe0a178dAD9335470337A3a219A",
