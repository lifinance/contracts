{
  "LiFiDiamond": {
    "Facets": {
      "0x0e4BA99C5410Eaf0C006760B68e78C126ea2aAB4": {
        "Name": "DiamondCutFacet",
        "Version": "1.0.0"
      },
      "0x6a196c72470fef25B6CFE4E94568440Bf845cb84": {
        "Name": "DiamondLoupeFacet",
        "Version": "1.0.0"
      },
      "0xbCF012C2B668F1b26d00cbF9938ABb22e8F37f45": {
        "Name": "OwnershipFacet",
        "Version": "1.0.0"
      },
      "0x12df64Bd8a45ECDa18EB47da4c4565A13C3A9E19": {
        "Name": "WithdrawFacet",
        "Version": "1.0.0"
      },
      "0xdEb77eE63B5371eA04489aC02691b998A36C20AE": {
        "Name": "DexManagerFacet",
        "Version": "1.0.2"
      },
      "0xe6280bE781f7D02A8aE756849aec1118683A93B0": {
        "Name": "AccessManagerFacet",
        "Version": "1.0.0"
      },
      "0xEcdBf25CAEbdEe6Fed2dB2dd4A206a1197618247": {
        "Name": "PeripheryRegistryFacet",
        "Version": "1.0.0"
      },
      "0x44105f5168597BF1F08530aA05fBC920727964BE": {
        "Name": "GenericSwapFacet",
        "Version": "1.0.0"
      },
      "0xF3FA0BEaC43108B1C164d4D7aCb039F61B79cCC3": {
        "Name": "GenericSwapFacetV3",
        "Version": "1.0.2"
      },
      "0x9dd3d4261f6783ec930b99a20b76b92d37149E7F": {
        "Name": "CalldataVerificationFacet",
        "Version": "1.3.0"
      },
      "0xc089A7b1D0B7e5fcBE962f9Be07e2465Fb878966": {
        "Name": "EmergencyPauseFacet",
        "Version": "1.0.1"
      },
      "0xB7107e2C31fBc7bCBe2CAB6906E5075Bf7cBf393": {
        "Name": "RelayFacet",
        "Version": "1.0.0"
      },
      "0x7667CB57CA47f7F69761113894a4dd48BEe35DFd": {
        "Name": "GlacisFacet",
        "Version": "1.0.0"
      },
      "0x50c141227b262ADBA180aC2f0Fc584f0F62a64d1": {
<<<<<<< HEAD
        "Name": "GasZipFacet",
        "Version": "2.0.4"
=======
        "Name": "",
        "Version": ""
>>>>>>> b8e90ad9
      }
    },
    "Periphery": {
      "ERC20Proxy": "0xd45f6CaE2838A06D99C0Aceec201E7bd2003d567",
      "Executor": "0x7Cceda1C526d2048AFD1C941326fb23d17b3a591",
      "FeeCollector": "0xB7ea489dB36820f0d57F1A67353AA4f5d0890ce3",
      "GasZipPeriphery": "0x6BCAF079647788ceC14f10D6601Ecb34d0b79c6E",
      "LidoWrapper": "",
      "LiFiDEXAggregator": "0x3ba2A1091b94CE230f05aC622EC9288b45Ca49D4",
      "Permit2Proxy": "0x628d684D57c73A5D8cA77F455Fdf2CC8Bd503c16",
      "ReceiverAcrossV3": "",
      "ReceiverChainflip": "",
      "ReceiverStargateV2": "",
      "TokenWrapper": "0xF4841e27093bdE680962e5f4541e22d86AC4F538"
    }
  }
}<|MERGE_RESOLUTION|>--- conflicted
+++ resolved
@@ -54,13 +54,8 @@
         "Version": "1.0.0"
       },
       "0x50c141227b262ADBA180aC2f0Fc584f0F62a64d1": {
-<<<<<<< HEAD
         "Name": "GasZipFacet",
         "Version": "2.0.4"
-=======
-        "Name": "",
-        "Version": ""
->>>>>>> b8e90ad9
       }
     },
     "Periphery": {
