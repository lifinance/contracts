--- conflicted
+++ resolved
@@ -64,21 +64,12 @@
       "FeeCollector": "",
       "GasZipPeriphery": "",
       "LidoWrapper": "",
-<<<<<<< HEAD
       "LiFiDEXAggregator": "",
       "Permit2Proxy": "",
       "ReceiverAcrossV3": "",
       "ReceiverChainflip": "",
       "ReceiverStargateV2": "",
       "TokenWrapper": ""
-=======
-      "LiFiDEXAggregator": "0xc40DF76D0Ec998cDf07dC90148Ab3FDF44e7fB96",
-      "Permit2Proxy": "0x9C1D1db1CD3EbE4727c2a4208Ca5D65624cC9b4D",
-      "ReceiverAcrossV3": "",
-      "ReceiverChainflip": "",
-      "ReceiverStargateV2": "0x120794dae6F4A2aF50ABF83A524DD4Fe5F258Dd9",
-      "TokenWrapper": "0x895eA96A8E1940463C40753CB472615fe215760A"
->>>>>>> b8e90ad9
     }
   }
 }