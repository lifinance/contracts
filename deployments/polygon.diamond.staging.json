{
  "LiFiDiamond": {
    "Facets": {
      "0xB2A8517734CDf985d53F303A1f7759A34fdC772F": {
        "Name": "DiamondCutFacet",
        "Version": "1.0.0"
      },
      "0x3B75025167b5fEc275266F43c132709d58329cf4": {
        "Name": "DiamondLoupeFacet",
        "Version": "1.0.0"
      },
      "0x050cd05AFf1367e6DC4c20dA96fFD31FCB39e219": {
        "Name": "OwnershipFacet",
        "Version": "1.0.0"
      },
      "0x61b6031B393632FFecAc921e2195831f6C549324": {
        "Name": "WithdrawFacet",
        "Version": "1.0.0"
      },
      "0x7Ea86FE59Ab35d76ba2446b09104A52E95d3267e": {
        "Name": "DexManagerFacet",
        "Version": "1.0.1"
      },
      "0x4D8Bc5FB73fB13C38de218F42467e210747c73C2": {
        "Name": "AccessManagerFacet",
        "Version": "1.0.0"
      },
      "0xD40732F1af7c7f020286e5D74F2b617A88eF0cB9": {
        "Name": "PeripheryRegistryFacet",
        "Version": "1.0.0"
      },
      "0x84a520ECB564930908CA411d2B3E41ec95cd805B": {
        "Name": "LIFuelFacet",
        "Version": "1.0.1"
      },
      "0xa3B327b4D6C7E852C551da138d85A74F973e600d": {
        "Name": "GenericSwapFacet",
        "Version": "1.0.0"
      },
      "0xFf6Fa203573Baaaa4AE375EB7ac2819d539e16FF": {
        "Name": "GenericSwapFacetV3",
        "Version": "1.0.1"
      },
      "0xA7ffe57ee70Ac4998e9E9fC6f17341173E081A8f": {
        "Name": "StandardizedCallFacet",
        "Version": "1.1.0"
      },
      "0x90B5b319cA20D9E466cB5b843952363C34d1b54E": {
        "Name": "CalldataVerificationFacet",
        "Version": "1.1.1"
      },
      "0x50C5F0e350779bf74C0d5fEd7C5D44A7Ef82eeA9": {
        "Name": "AcrossFacet",
        "Version": "2.0.0"
      },
      "0x7A3770a9504924d99D38BBba4F0116B756393Eb3": {
        "Name": "AcrossFacetPacked",
        "Version": "1.0.0"
      },
      "0x2cE0ea020872a75bdE21a7e4e97556236Eb79e02": {
        "Name": "AllBridgeFacet",
        "Version": "2.0.0"
      },
      "0x9acf1dA66EebC7601D4301539655caf95A6Eb24b": {
        "Name": "AmarokFacet",
        "Version": "3.0.0"
      },
      "0x0aB252E7b5167Be2aC7841Bdaf1689E1a475ceE7": {
        "Name": "AmarokFacetPacked",
        "Version": "1.0.0"
      },
      "0x9b3654a73f98d69E0FcaE40c0D1D00ED013FA869": {
        "Name": "CBridgeFacet",
        "Version": "1.0.0"
      },
      "0x14cc46348EC4877d7a70e0f3e228aDa34af34DF2": {
        "Name": "CBridgeFacetPacked",
        "Version": "1.0.3"
      },
      "0x371E073f6A09DCBEE1D2Ac56E940F878a0Ba9DAE": {
        "Name": "CelerCircleBridgeFacet",
        "Version": "1.0.1"
      },
      "0x2Af20933E5886aFe275c0EEE4A2e65daA4E8b169": {
        "Name": "CelerIMFacetMutable",
        "Version": ""
      },
      "0x380157643592725677F165b67642448CDCAeE026": {
        "Name": "HopFacet",
        "Version": "2.0.0"
      },
      "0xf82135385765f1324257ffF74489F16382EBBb8A": {
        "Name": "HopFacetOptimized",
        "Version": "2.0.0"
      },
      "0x5C3550CFA82803fC7342d55d8F806a2EdE675288": {
        "Name": "HopFacetPacked",
        "Version": "1.0.6"
      },
      "0x4C362E97dAcF097e0CA71309375a4C13932f6217": {
        "Name": "HyphenFacet",
        "Version": "1.0.0"
      },
      "0xB93B2804b2BC9CbE74E6479F399000Dee5A4A3f9": {
        "Name": "SquidFacet",
        "Version": "1.0.0"
      },
      "0xf0F989caC0600214B564ce07102F7e633680F0Fd": {
        "Name": "StargateFacet",
        "Version": "2.2.0"
      },
      "0x21571D628B0bCBeb954D5933A604eCac35bAF2c7": {
        "Name": "SymbiosisFacet",
        "Version": "1.0.0"
      },
      "0xaF5001e4cd39B3515B244B18A88DD5b2fE65c5cD": {
<<<<<<< HEAD
        "Name": "DeBridgeDlnFacet",
=======
        "Name": "",
        "Version": ""
      },
      "0x17Bb203F42d8e404ac7E8dB6ff972B7E8473850b": {
        "Name": "EmergencyPauseFacet",
>>>>>>> 0dda4207
        "Version": "1.0.0"
      }
    },
    "Periphery": {
      "ERC20Proxy": "",
      "Executor": "0x23f882bA2fa54A358d8599465EB471f58Cc26751",
      "FeeCollector": "",
      "GasRebateDistributor": "",
      "LiFiDEXAggregator": "",
      "LiFuelFeeCollector": "0x94EA56D8049e93E0308B9c7d1418Baf6A7C68280",
      "Receiver": "0x36E9B2E8A627474683eF3b1E9Df26D2bF04396f3",
      "ReceiverStargateV2": "",
      "RelayerCelerIM": "0xa1Ed8783AC96385482092b82eb952153998e9b70",
      "ServiceFeeCollector": "",
      "TokenWrapper": "0xF63b27AE2Dc887b88f82E2Cc597d07fBB2E78E70"
    }
  }
}<|MERGE_RESOLUTION|>--- conflicted
+++ resolved
@@ -114,15 +114,12 @@
         "Version": "1.0.0"
       },
       "0xaF5001e4cd39B3515B244B18A88DD5b2fE65c5cD": {
-<<<<<<< HEAD
         "Name": "DeBridgeDlnFacet",
-=======
         "Name": "",
         "Version": ""
       },
       "0x17Bb203F42d8e404ac7E8dB6ff972B7E8473850b": {
         "Name": "EmergencyPauseFacet",
->>>>>>> 0dda4207
         "Version": "1.0.0"
       }
     },
@@ -139,5 +136,4 @@
       "ServiceFeeCollector": "",
       "TokenWrapper": "0xF63b27AE2Dc887b88f82E2Cc597d07fBB2E78E70"
     }
-  }
-}+  }