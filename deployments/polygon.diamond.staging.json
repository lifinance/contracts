--- conflicted
+++ resolved
@@ -1,15 +1,7 @@
 {
   "LiFiDiamond": {
     "Facets": {
-<<<<<<< HEAD
-      "0x6DCDA5EEb0eb10D61eB9AAF93C3B89704955dA42": {
-        "Name": "EmergencyPauseFacet",
-        "Version": "1.0.0"
-      },
-      "0x06045F5FA6EA7c6AcEb104b55BcD6C3dE3a08831": {
-=======
       "0xB2A8517734CDf985d53F303A1f7759A34fdC772F": {
->>>>>>> e8d744a6
         "Name": "DiamondCutFacet",
         "Version": "1.0.0"
       },
