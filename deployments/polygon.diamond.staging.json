{
  "LiFiDiamond": {
    "Facets": {
      "0x06045F5FA6EA7c6AcEb104b55BcD6C3dE3a08831": {
        "Name": "DiamondCutFacet",
        "Version": "1.0.0"
      },
      "0x8938CEa23C3c5eAABb895765f5B0b2b07D680402": {
        "Name": "DiamondLoupeFacet",
        "Version": "1.0.0"
      },
      "0x53d4Bcd5BEa4e863376b7eA43D7465351a4d71B0": {
        "Name": "OwnershipFacet",
        "Version": "1.0.0"
      },
      "0x83be9a6642c41f7ef78A0B60a355B5D7f3C9A62f": {
        "Name": "WithdrawFacet",
        "Version": "1.0.0"
      },
      "0xB94Fd26F6b138E1bE6CfEa5Ec4F67C5573F5d6AD": {
        "Name": "DexManagerFacet",
        "Version": "1.0.0"
      },
      "0x1A841931913806FB7570B43bcD64A487A8E7A50c": {
        "Name": "AccessManagerFacet",
        "Version": "1.0.0"
      },
      "0x27A0B9Dd7ee2762e15CCF36DF2F54A4A7B7a9304": {
        "Name": "PeripheryRegistryFacet",
        "Version": "1.0.0"
      },
      "0x2c00664E9821a7cC454D22FD0BCF1c60d410951E": {
        "Name": "AcrossFacet",
        "Version": "2.0.0"
      },
      "0xe7072402217EfF9b73cf457731cEE2A3824360dc": {
        "Name": "AllBridgeFacet",
        "Version": "2.0.0"
      },
      "0x989e7bc2d25F5A610DEBaCc7f2ADDA3be0Fd0559": {
        "Name": "AmarokFacet",
        "Version": "2.0.0"
      },
      "0xF2296395610b782A47452d62b7Ad1188c486c147": {
        "Name": "CBridgeFacet",
        "Version": "1.0.0"
      },
      "0x7Ae8D40f4cc759F09C01DbD287a9F03b7a471F22": {
        "Name": "CBridgeFacetPacked",
        "Version": "1.0.1"
      },
      "0x4D476e7D7dbBAF55c04987523f9307Ede62b4689": {
        "Name": "CelerIMFacetMutable",
        "Version": "2.0.0"
      },
      "0x9dC5653ed59D0B927bF59b5A08FDFC4Ddd75AC3E": {
        "Name": "DeBridgeFacet",
        "Version": "1.0.0"
      },
      "0xc8B076993038Beeab5F99748265c1A95fdFd5Dc2": {
        "Name": "GenericSwapFacet",
        "Version": "2.0.0"
      },
      "0xd4A311B310Ef2B1e534F7dBdB9a0B58140fAB9E1": {
        "Name": "HopFacet",
        "Version": "2.0.0"
      },
      "0x28cbdB93Da237e55AC7bd3A19C8e6132E5eA025F": {
        "Name": "HopFacetPacked",
        "Version": "1.0.5"
      },
      "0x5f0ACC0AFE9339dF553d7bEc69536CA45973F1FD": {
        "Name": "HyphenFacet",
        "Version": "1.0.0"
      },
      "0x9a077b9dD746237d8854848BDB01521B47edC8DF": {
        "Name": "LIFuelFacet",
        "Version": "1.0.0"
      },
      "0x2735b41F96895E8e26e5a7D51c1387cC637Ef652": {
        "Name": "MultichainFacet",
        "Version": "1.0.1"
      },
      "0x7260Fd3F8D0bEb06fF5935C6eadE9f406107c270": {
        "Name": "WormholeFacet",
        "Version": "1.0.0"
      },
      "0x933A3AfE2087FB8F5c9EE9A033477C42CC14c18E": {
        "Name": "SquidFacet",
        "Version": "1.0.0"
      },
      "0xAfcC5c55d5Ec3082675D51331E7Ed9AdE195db48": {
        "Name": "StargateFacet",
        "Version": "2.2.0"
      },
      "0x57F98A94AC66e197AF6776D5c094FF0da2C0B198": {
        "Name": "SynapseBridgeFacet",
        "Version": "1.0.0"
      },
      "0x761785Cd4aC49C00c47dd698B7dBA34a8082eC4e": {
        "Name": "",
        "Version": ""
      },
      "0x8BFC9f022ACb65dfa0Eb6CCbA45c04C2a6cb9A34": {
        "Name": "SquidFacet",
        "Version": "0.0.8"
      },
      "0x85DDB7E0e0E01F3aa21E373C35e847Ec80B58Fa4": {
        "Name": "AcrossFacetPacked",
        "Version": "1.0.0"
      },
      "0x7ac3EB2D191EBAb9E925CAbFD4F8155be066b3aa": {
        "Name": "AmarokFacetPacked",
        "Version": "1.0.0"
      },
      "0xE500dED7b9C9f1020870B7a6Db076Dbd892C0fea": {
        "Name": "DeBridgeDlnFacet",
        "Version": "1.0.0"
      },
      "0x4b904ad5Ca7601595277575824B080e078e2E812": {
<<<<<<< HEAD
        "Name": "",
        "Version": ""
      },
      "0xC47B2b11C492CCd45d17406B9371E75444087724": {
        "Name": "StargateFacetV2",
=======
        "Name": "GenericSwapFacetV3",
>>>>>>> 539bdf8f
        "Version": "1.0.0"
      }
    },
    "Periphery": {
      "ERC20Proxy": "0x6c93D0F446356725E3a51906285044f8788c72f2",
      "Executor": "0x4f3B1b1075cC19daA15b7cc681b28e2fB82145eD",
      "FeeCollector": "0x0222D030e8DFAEDE2a4e7B5F181Ac1A4206A75f0",
      "GasRebateDistributor": "",
      "LiFuelFeeCollector": "0xc4f7A34b8d283f66925eF0f5CCdFC2AF3030DeaE",
      "Receiver": "0x6aDF98E613703d628361B340eC22Bf35ec3ee122",
      "ReceiverStargateV2": "",
      "RelayerCelerIM": "0x9d3573b1d85112446593f617f1f3eb5ec1778D27",
      "ServiceFeeCollector": "0x9cc3164f01ED3796Fdf7Da538484D634608D2203",
      "TokenWrapper": "0x888C42f345c25e276327504CE2F1Da6a9C60c73E"
    }
  }
}<|MERGE_RESOLUTION|>--- conflicted
+++ resolved
@@ -118,15 +118,11 @@
         "Version": "1.0.0"
       },
       "0x4b904ad5Ca7601595277575824B080e078e2E812": {
-<<<<<<< HEAD
-        "Name": "",
-        "Version": ""
+        "Name": "GenericSwapFacetV3",
+        "Version": "1.0.0"
       },
       "0xC47B2b11C492CCd45d17406B9371E75444087724": {
         "Name": "StargateFacetV2",
-=======
-        "Name": "GenericSwapFacetV3",
->>>>>>> 539bdf8f
         "Version": "1.0.0"
       }
     },
