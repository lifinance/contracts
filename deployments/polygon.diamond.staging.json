{
  "LiFiDiamond": {
    "Facets": {
      "0x06045F5FA6EA7c6AcEb104b55BcD6C3dE3a08831": {
        "Name": "DiamondCutFacet",
        "Version": "1.0.0"
      },
      "0x8938CEa23C3c5eAABb895765f5B0b2b07D680402": {
        "Name": "DiamondLoupeFacet",
        "Version": "1.0.0"
      },
      "0x53d4Bcd5BEa4e863376b7eA43D7465351a4d71B0": {
        "Name": "OwnershipFacet",
        "Version": "1.0.0"
      },
      "0x83be9a6642c41f7ef78A0B60a355B5D7f3C9A62f": {
        "Name": "WithdrawFacet",
        "Version": "1.0.0"
      },
      "0xB94Fd26F6b138E1bE6CfEa5Ec4F67C5573F5d6AD": {
        "Name": "DexManagerFacet",
        "Version": "1.0.0"
      },
      "0x1A841931913806FB7570B43bcD64A487A8E7A50c": {
        "Name": "AccessManagerFacet",
        "Version": "1.0.0"
      },
      "0x27A0B9Dd7ee2762e15CCF36DF2F54A4A7B7a9304": {
        "Name": "PeripheryRegistryFacet",
        "Version": "1.0.0"
      },
      "0x2c00664E9821a7cC454D22FD0BCF1c60d410951E": {
        "Name": "AcrossFacet",
        "Version": "2.0.0"
      },
      "0xe7072402217EfF9b73cf457731cEE2A3824360dc": {
        "Name": "AllBridgeFacet",
        "Version": "2.0.0"
      },
      "0x989e7bc2d25F5A610DEBaCc7f2ADDA3be0Fd0559": {
        "Name": "AmarokFacet",
        "Version": "2.0.0"
      },
      "0xF2296395610b782A47452d62b7Ad1188c486c147": {
        "Name": "CBridgeFacet",
        "Version": "1.0.0"
      },
      "0x7Ae8D40f4cc759F09C01DbD287a9F03b7a471F22": {
        "Name": "CBridgeFacetPacked",
        "Version": "1.0.1"
      },
      "0x4D476e7D7dbBAF55c04987523f9307Ede62b4689": {
        "Name": "CelerIMFacetMutable",
        "Version": "2.0.0"
      },
      "0x9dC5653ed59D0B927bF59b5A08FDFC4Ddd75AC3E": {
        "Name": "DeBridgeFacet",
        "Version": "1.0.0"
      },
      "0xc8B076993038Beeab5F99748265c1A95fdFd5Dc2": {
<<<<<<< HEAD
        "Name": "",
        "Version": ""
=======
        "Name": "GenericSwapFacet",
        "Version": "2.0.0"
>>>>>>> 7a0aa919
      },
      "0xd4A311B310Ef2B1e534F7dBdB9a0B58140fAB9E1": {
        "Name": "HopFacet",
        "Version": "2.0.0"
      },
      "0x28cbdB93Da237e55AC7bd3A19C8e6132E5eA025F": {
        "Name": "HopFacetPacked",
        "Version": "1.0.5"
      },
      "0x5f0ACC0AFE9339dF553d7bEc69536CA45973F1FD": {
        "Name": "HyphenFacet",
        "Version": "1.0.0"
      },
      "0x9a077b9dD746237d8854848BDB01521B47edC8DF": {
        "Name": "LIFuelFacet",
        "Version": "1.0.0"
      },
      "0x2735b41F96895E8e26e5a7D51c1387cC637Ef652": {
        "Name": "MultichainFacet",
        "Version": "1.0.1"
      },
      "0x7260Fd3F8D0bEb06fF5935C6eadE9f406107c270": {
        "Name": "WormholeFacet",
        "Version": "1.0.0"
      },
      "0x933A3AfE2087FB8F5c9EE9A033477C42CC14c18E": {
        "Name": "SquidFacet",
        "Version": "1.0.0"
      },
      "0xAfcC5c55d5Ec3082675D51331E7Ed9AdE195db48": {
        "Name": "StargateFacet",
        "Version": "2.2.0"
      },
      "0x57F98A94AC66e197AF6776D5c094FF0da2C0B198": {
        "Name": "SynapseBridgeFacet",
        "Version": "1.0.0"
      },
      "0x761785Cd4aC49C00c47dd698B7dBA34a8082eC4e": {
        "Name": "",
        "Version": ""
      },
<<<<<<< HEAD
      "0x8BFC9f022ACb65dfa0Eb6CCbA45c04C2a6cb9A34": {
        "Name": "SquidFacet",
        "Version": "0.0.8"
=======
      "0xC34b1387F1b6F6E58a2D708780934DaB84e6aA2e": {
        "Name": "",
        "Version": ""
>>>>>>> 7a0aa919
      },
      "0x85DDB7E0e0E01F3aa21E373C35e847Ec80B58Fa4": {
        "Name": "AcrossFacetPacked",
        "Version": "1.0.0"
      },
      "0x7ac3EB2D191EBAb9E925CAbFD4F8155be066b3aa": {
        "Name": "AmarokFacetPacked",
        "Version": "1.0.0"
      },
      "0xE500dED7b9C9f1020870B7a6Db076Dbd892C0fea": {
        "Name": "DeBridgeDlnFacet",
        "Version": "1.0.0"
      }
    },
    "Periphery": {
      "ERC20Proxy": "0x6c93D0F446356725E3a51906285044f8788c72f2",
      "Executor": "0x4f3B1b1075cC19daA15b7cc681b28e2fB82145eD",
      "FeeCollector": "0x0222D030e8DFAEDE2a4e7B5F181Ac1A4206A75f0",
      "GasRebateDistributor": "",
<<<<<<< HEAD
      "LiFuelFeeCollector": "0xc4f7A34b8d283f66925eF0f5CCdFC2AF3030DeaE",
=======
      "LiFuelFeeCollector": "0x86130169737b68fAF1b619A75c92205784601Da6",
>>>>>>> 7a0aa919
      "Receiver": "0x6aDF98E613703d628361B340eC22Bf35ec3ee122",
      "RelayerCelerIM": "0x9d3573b1d85112446593f617f1f3eb5ec1778D27",
      "ServiceFeeCollector": "0x9cc3164f01ED3796Fdf7Da538484D634608D2203",
      "TokenWrapper": "0x888C42f345c25e276327504CE2F1Da6a9C60c73E"
    }
  }
}<|MERGE_RESOLUTION|>--- conflicted
+++ resolved
@@ -58,13 +58,8 @@
         "Version": "1.0.0"
       },
       "0xc8B076993038Beeab5F99748265c1A95fdFd5Dc2": {
-<<<<<<< HEAD
-        "Name": "",
-        "Version": ""
-=======
         "Name": "GenericSwapFacet",
         "Version": "2.0.0"
->>>>>>> 7a0aa919
       },
       "0xd4A311B310Ef2B1e534F7dBdB9a0B58140fAB9E1": {
         "Name": "HopFacet",
@@ -106,15 +101,13 @@
         "Name": "",
         "Version": ""
       },
-<<<<<<< HEAD
       "0x8BFC9f022ACb65dfa0Eb6CCbA45c04C2a6cb9A34": {
         "Name": "SquidFacet",
         "Version": "0.0.8"
-=======
+      },
       "0xC34b1387F1b6F6E58a2D708780934DaB84e6aA2e": {
         "Name": "",
         "Version": ""
->>>>>>> 7a0aa919
       },
       "0x85DDB7E0e0E01F3aa21E373C35e847Ec80B58Fa4": {
         "Name": "AcrossFacetPacked",
@@ -134,11 +127,7 @@
       "Executor": "0x4f3B1b1075cC19daA15b7cc681b28e2fB82145eD",
       "FeeCollector": "0x0222D030e8DFAEDE2a4e7B5F181Ac1A4206A75f0",
       "GasRebateDistributor": "",
-<<<<<<< HEAD
-      "LiFuelFeeCollector": "0xc4f7A34b8d283f66925eF0f5CCdFC2AF3030DeaE",
-=======
       "LiFuelFeeCollector": "0x86130169737b68fAF1b619A75c92205784601Da6",
->>>>>>> 7a0aa919
       "Receiver": "0x6aDF98E613703d628361B340eC22Bf35ec3ee122",
       "RelayerCelerIM": "0x9d3573b1d85112446593f617f1f3eb5ec1778D27",
       "ServiceFeeCollector": "0x9cc3164f01ED3796Fdf7Da538484D634608D2203",
