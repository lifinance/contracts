--- conflicted
+++ resolved
@@ -118,13 +118,8 @@
         "Version": "1.0.0"
       },
       "0xE15C7585636e62b88bA47A40621287086E0c2E33": {
-<<<<<<< HEAD
         "Name": "DeBridgeDlnFacet",
         "Version": "1.0.0"
-=======
-        "Name": "",
-        "Version": ""
->>>>>>> 98da2268
       }
     },
     "Periphery": {
@@ -140,5 +135,4 @@
       "RelayerCelerIM": "0xa1Ed8783AC96385482092b82eb952153998e9b70",
       "TokenWrapper": "0xF63b27AE2Dc887b88f82E2Cc597d07fBB2E78E70"
     }
-  }
-}+  }