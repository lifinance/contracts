{
  "LiFiDiamond": {
    "Facets": {
      "0x06045F5FA6EA7c6AcEb104b55BcD6C3dE3a08831": {
        "Name": "DiamondCutFacet",
        "Version": "1.0.0"
      },
      "0x8938CEa23C3c5eAABb895765f5B0b2b07D680402": {
        "Name": "DiamondLoupeFacet",
        "Version": "1.0.0"
      },
      "0x53d4Bcd5BEa4e863376b7eA43D7465351a4d71B0": {
        "Name": "OwnershipFacet",
        "Version": "1.0.0"
      },
      "0x83be9a6642c41f7ef78A0B60a355B5D7f3C9A62f": {
        "Name": "WithdrawFacet",
        "Version": "1.0.0"
      },
      "0xB94Fd26F6b138E1bE6CfEa5Ec4F67C5573F5d6AD": {
        "Name": "DexManagerFacet",
        "Version": "1.0.0"
      },
      "0x1A841931913806FB7570B43bcD64A487A8E7A50c": {
        "Name": "AccessManagerFacet",
        "Version": "1.0.0"
      },
      "0x27A0B9Dd7ee2762e15CCF36DF2F54A4A7B7a9304": {
        "Name": "PeripheryRegistryFacet",
        "Version": "1.0.0"
      },
      "0x2c00664E9821a7cC454D22FD0BCF1c60d410951E": {
        "Name": "AcrossFacet",
        "Version": "2.0.0"
      },
      "0xe7072402217EfF9b73cf457731cEE2A3824360dc": {
        "Name": "AllBridgeFacet",
        "Version": "2.0.0"
      },
      "0x989e7bc2d25F5A610DEBaCc7f2ADDA3be0Fd0559": {
        "Name": "AmarokFacet",
        "Version": "2.0.0"
      },
      "0xF2296395610b782A47452d62b7Ad1188c486c147": {
        "Name": "CBridgeFacet",
        "Version": "1.0.0"
      },
      "0x7Ae8D40f4cc759F09C01DbD287a9F03b7a471F22": {
        "Name": "CBridgeFacetPacked",
        "Version": "1.0.1"
      },
      "0x4D476e7D7dbBAF55c04987523f9307Ede62b4689": {
        "Name": "CelerIMFacetMutable",
        "Version": "2.0.0"
      },
      "0x9dC5653ed59D0B927bF59b5A08FDFC4Ddd75AC3E": {
        "Name": "DeBridgeFacet",
        "Version": "1.0.0"
      },
      "0xc8B076993038Beeab5F99748265c1A95fdFd5Dc2": {
        "Name": "GenericSwapFacet",
        "Version": "2.0.0"
      },
      "0xd4A311B310Ef2B1e534F7dBdB9a0B58140fAB9E1": {
        "Name": "HopFacet",
        "Version": "2.0.0"
      },
      "0x28cbdB93Da237e55AC7bd3A19C8e6132E5eA025F": {
        "Name": "HopFacetPacked",
        "Version": "1.0.5"
      },
      "0x5f0ACC0AFE9339dF553d7bEc69536CA45973F1FD": {
        "Name": "HyphenFacet",
        "Version": "1.0.0"
      },
      "0x9a077b9dD746237d8854848BDB01521B47edC8DF": {
        "Name": "LIFuelFacet",
        "Version": "1.0.0"
      },
      "0x2735b41F96895E8e26e5a7D51c1387cC637Ef652": {
        "Name": "MultichainFacet",
        "Version": "1.0.1"
      },
      "0x7260Fd3F8D0bEb06fF5935C6eadE9f406107c270": {
        "Name": "WormholeFacet",
        "Version": "1.0.0"
      },
      "0x933A3AfE2087FB8F5c9EE9A033477C42CC14c18E": {
        "Name": "SquidFacet",
        "Version": "1.0.0"
      },
      "0xAfcC5c55d5Ec3082675D51331E7Ed9AdE195db48": {
        "Name": "StargateFacet",
        "Version": "2.2.0"
      },
      "0x57F98A94AC66e197AF6776D5c094FF0da2C0B198": {
        "Name": "SynapseBridgeFacet",
        "Version": "1.0.0"
      },
      "0x761785Cd4aC49C00c47dd698B7dBA34a8082eC4e": {
        "Name": "",
        "Version": ""
      },
      "0xC34b1387F1b6F6E58a2D708780934DaB84e6aA2e": {
        "Name": "",
        "Version": ""
      },
      "0x85DDB7E0e0E01F3aa21E373C35e847Ec80B58Fa4": {
        "Name": "AcrossFacetPacked",
        "Version": "1.0.0"
      },
      "0x7ac3EB2D191EBAb9E925CAbFD4F8155be066b3aa": {
        "Name": "AmarokFacetPacked",
        "Version": "1.0.0"
      },
      "0xE500dED7b9C9f1020870B7a6Db076Dbd892C0fea": {
        "Name": "DeBridgeDlnFacet",
        "Version": "1.0.0"
      }
    },
    "Periphery": {
      "ERC20Proxy": "0x6c93D0F446356725E3a51906285044f8788c72f2",
      "Executor": "0x4f3B1b1075cC19daA15b7cc681b28e2fB82145eD",
      "FeeCollector": "0x0222D030e8DFAEDE2a4e7B5F181Ac1A4206A75f0",
      "GasRebateDistributor": "",
      "LiFuelFeeCollector": "0x86130169737b68fAF1b619A75c92205784601Da6",
      "Receiver": "0x6aDF98E613703d628361B340eC22Bf35ec3ee122",
      "RelayerCelerIM": "0x9d3573b1d85112446593f617f1f3eb5ec1778D27",
      "ServiceFeeCollector": "0x9cc3164f01ED3796Fdf7Da538484D634608D2203",
<<<<<<< HEAD
      "LiFuelFeeCollector": "0x86130169737b68fAF1b619A75c92205784601Da6",
      "Permit2Proxy": ""
=======
      "TokenWrapper": "0x888C42f345c25e276327504CE2F1Da6a9C60c73E"
>>>>>>> 7a0aa919
    }
  }
}<|MERGE_RESOLUTION|>--- conflicted
+++ resolved
@@ -127,12 +127,8 @@
       "Receiver": "0x6aDF98E613703d628361B340eC22Bf35ec3ee122",
       "RelayerCelerIM": "0x9d3573b1d85112446593f617f1f3eb5ec1778D27",
       "ServiceFeeCollector": "0x9cc3164f01ED3796Fdf7Da538484D634608D2203",
-<<<<<<< HEAD
-      "LiFuelFeeCollector": "0x86130169737b68fAF1b619A75c92205784601Da6",
+      "TokenWrapper": "0x888C42f345c25e276327504CE2F1Da6a9C60c73E",
       "Permit2Proxy": ""
-=======
-      "TokenWrapper": "0x888C42f345c25e276327504CE2F1Da6a9C60c73E"
->>>>>>> 7a0aa919
     }
   }
 }