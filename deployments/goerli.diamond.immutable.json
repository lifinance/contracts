{
  "LiFiDiamondImmutable": {
    "Facets": {
      "0xF1d67E1dddc87E2858C87EBd5b19f99a4E297541": {
        "Name": "DiamondCutFacet",
        "Version": "1.0.0"
      },
      "0x49d195D3138D4E0E2b4ea88484C54AEE45B04B9F": {
        "Name": "DiamondLoupeFacet",
        "Version": "1.0.0"
      },
      "0x44beA2Ab010d1CedC4E60E97DA8F88b8840951B0": {
        "Name": "OwnershipFacet",
        "Version": "1.0.0"
      },
      "0x428C4abf8BB3ECc893bD3E0Be12b0f363c6e81aA": {
        "Name": "WithdrawFacet",
        "Version": "1.0.0"
      },
      "0x64D41a7B52CA910f4995b1df33ea68471138374b": {
        "Name": "DexManagerFacet",
        "Version": "1.0.0"
      },
      "0xfaA5f885a54D22C8571806fC001E53F0191f5Aff": {
        "Name": "AccessManagerFacet",
        "Version": "1.0.0"
      },
      "0x2EfC66F1ff37fc5277De5526Ab5CB7650f2DD518": {
        "Name": "PeripheryRegistryFacet",
        "Version": "1.0.0"
      },
      "0x2A7568Fd6dffA6F7578cdF010398BffAa53cc7c0": {
        "Name": "AcrossFacet",
        "Version": "2.0.0"
      },
      "0xbd8D369470169f9976c5bCc60318955836843a71": {
        "Name": "AmarokFacet",
        "Version": "1.0.1"
      },
      "0x987f67811Ef841da0466746E10B4139Daff95053": {
        "Name": "ArbitrumBridgeFacet",
        "Version": "1.0.0"
      },
<<<<<<< HEAD
=======
      "0x55c51beF79d16F5f0875E11207B17E885c21c13d": {
        "Name": "AxelarFacet",
        "Version": ""
      },
>>>>>>> 684ae7ba
      "0xA1Edc2eD671Dfa77eD2dCD2ee012F82e4807A75a": {
        "Name": "CBridgeFacet",
        "Version": "1.0.0"
      },
      "0xf72169Fb511739CeFea9eBEffc5d39Dba1b33cD3": {
        "Name": "CelerCircleBridgeFacet",
        "Version": "1.0.1"
      },
      "0x2fF4484bcaEf13e4a1Db84E6af882c9d66c97e3F": {
        "Name": "GenericSwapFacet",
        "Version": "1.0.0"
      },
      "0x5fda594b67d38E05fb4C9A1a4Cf3B22f48c8de4E": {
        "Name": "GnosisBridgeFacet",
        "Version": "1.0.0"
      },
      "0x4Dc509f0BB4db1faeba81f5F13583Ff3d95F938D": {
        "Name": "HopFacet",
        "Version": "2.0.0"
      },
      "0x6e118Db5ab7018FcF195e1310074688B8A1912B3": {
        "Name": "LIFuelFacet",
        "Version": "1.0.0"
      },
      "0x4cf6c406F004b7B588ec8638fBd2cC2215D87C90": {
        "Name": "MultichainFacet",
        "Version": "1.0.1"
      },
      "0x238502aDc8ca550723CBE78543c8B757599A21cC": {
        "Name": "NXTPFacet",
        "Version": "1.0.0"
      },
      "0xC1E20466AD79BAe875568eb08ABaaEA1F0E25b7E": {
        "Name": "OmniBridgeFacet",
        "Version": "1.0.0"
      },
      "0xE8Ff7BFEF5DacB57E87bC2d0B6CCFefBE5f546BC": {
        "Name": "OptimismBridgeFacet",
        "Version": "1.0.0"
      },
      "0x0D062790F26947074B27da07346E4FF9FDf946EE": {
        "Name": "PolygonBridgeFacet",
        "Version": "1.0.0"
      },
      "0x7E4A13BFe1200Fdc5E0FFa7eC65eFaBd8B17bc26": {
        "Name": "StargateFacet",
        "Version": "1.0.0"
      }
    },
    "Periphery": {
      "AxelarExecutor": "0x8aD0B427864f072B9416dcD06B2f653895cFE03C",
      "ERC20Proxy": "0x0654EbA982ec082036A3D0f59964D302f1ba5cdA",
      "Executor": "0x2120c7A5CCf73d6Fb5C7e9B2A0d4B3A4f587E7a4",
      "FeeCollector": "0xB49EaD76FE09967D7CA0dbCeF3C3A06eb3Aa0cB4",
      "FusePoolZap": "",
      "Receiver": "0xC4B590a0E2d7e965a2Fb3647d672B5DD97E8d068",
      "RelayerCelerIM": "",
      "ServiceFeeCollector": "0x4b0B89b90fF83247aEa12469CeA9A6222e09d54c"
    }
  }
}<|MERGE_RESOLUTION|>--- conflicted
+++ resolved
@@ -41,13 +41,10 @@
         "Name": "ArbitrumBridgeFacet",
         "Version": "1.0.0"
       },
-<<<<<<< HEAD
-=======
       "0x55c51beF79d16F5f0875E11207B17E885c21c13d": {
         "Name": "AxelarFacet",
         "Version": ""
       },
->>>>>>> 684ae7ba
       "0xA1Edc2eD671Dfa77eD2dCD2ee012F82e4807A75a": {
         "Name": "CBridgeFacet",
         "Version": "1.0.0"
