{
  "LiFiDiamondImmutable": {
    "Facets": {
      "0xF1d67E1dddc87E2858C87EBd5b19f99a4E297541": {
        "Name": "DiamondCutFacet",
        "Version": ""
      },
      "0x49d195D3138D4E0E2b4ea88484C54AEE45B04B9F": {
        "Name": "DiamondLoupeFacet",
        "Version": ""
      },
      "0x44beA2Ab010d1CedC4E60E97DA8F88b8840951B0": {
        "Name": "OwnershipFacet",
        "Version": ""
      },
      "0x428C4abf8BB3ECc893bD3E0Be12b0f363c6e81aA": {
        "Name": "WithdrawFacet",
        "Version": ""
      },
      "0x64D41a7B52CA910f4995b1df33ea68471138374b": {
        "Name": "DexManagerFacet",
        "Version": ""
      },
      "0xfaA5f885a54D22C8571806fC001E53F0191f5Aff": {
        "Name": "AccessManagerFacet",
        "Version": ""
      },
      "0x2EfC66F1ff37fc5277De5526Ab5CB7650f2DD518": {
        "Name": "PeripheryRegistryFacet",
        "Version": ""
      },
      "0xbd8D369470169f9976c5bCc60318955836843a71": {
        "Name": "AmarokFacet",
        "Version": ""
      },
      "0x55c51beF79d16F5f0875E11207B17E885c21c13d": {
        "Name": "AxelarFacet",
        "Version": ""
      },
<<<<<<< HEAD
      "0x3e08304D9e3feb632D2Ee027634785d51fBF9870": {
        "Name": "",
        "Version": ""
=======
      "0xA1Edc2eD671Dfa77eD2dCD2ee012F82e4807A75a": {
        "Name": "CBridgeFacet",
        "Version": "1.0.0"
>>>>>>> 59a26fa0
      },
      "0x2fF4484bcaEf13e4a1Db84E6af882c9d66c97e3F": {
        "Name": "GenericSwapFacet",
        "Version": ""
      },
      "0x416E2d3E39dF69bBc30244eC90477fD042812E6B": {
        "Name": "HyphenFacet",
        "Version": ""
      },
      "0x6e118Db5ab7018FcF195e1310074688B8A1912B3": {
        "Name": "LIFuelFacet",
        "Version": ""
      },
      "0x4cf6c406F004b7B588ec8638fBd2cC2215D87C90": {
        "Name": "MultichainFacet",
        "Version": ""
      },
      "0x238502aDc8ca550723CBE78543c8B757599A21cC": {
        "Name": "NXTPFacet",
        "Version": ""
      },
      "0x7E4A13BFe1200Fdc5E0FFa7eC65eFaBd8B17bc26": {
        "Name": "StargateFacet",
        "Version": ""
      },
      "0x3a60730cbcD91715E31830f125bB3eF1FA0a2c66": {
        "Name": "WormholeFacet",
        "Version": ""
      },
<<<<<<< HEAD
      "0x58FBa880b973edB5E4f6Aa4e2bD3b15c865b9B18": {
        "Name": "",
        "Version": ""
=======
      "0x0aE0a1Ae2703A27bC518fd7d9DCB3F6C69CfccD2": {
        "Name": "HopFacetPacked",
        "Version": "1.0.4"
      },
      "0x5E3DC14bfc5aF89C2c34A24E2c1ba6430B9F4Fd2": {
        "Name": "CBridgeFacetPacked",
        "Version": "1.0.1"
>>>>>>> 59a26fa0
      }
    },
    "Periphery": {
      "AxelarExecutor": "0x8aD0B427864f072B9416dcD06B2f653895cFE03C",
      "ERC20Proxy": "0x0654EbA982ec082036A3D0f59964D302f1ba5cdA",
      "Executor": "0x2120c7A5CCf73d6Fb5C7e9B2A0d4B3A4f587E7a4",
      "FeeCollector": "0xB49EaD76FE09967D7CA0dbCeF3C3A06eb3Aa0cB4",
      "FusePoolZap": "",
      "Receiver": "0xC4B590a0E2d7e965a2Fb3647d672B5DD97E8d068",
      "RelayerCelerIM": "",
      "ServiceFeeCollector": "0x4b0B89b90fF83247aEa12469CeA9A6222e09d54c"
    }
  }
}<|MERGE_RESOLUTION|>--- conflicted
+++ resolved
@@ -37,15 +37,9 @@
         "Name": "AxelarFacet",
         "Version": ""
       },
-<<<<<<< HEAD
-      "0x3e08304D9e3feb632D2Ee027634785d51fBF9870": {
-        "Name": "",
-        "Version": ""
-=======
       "0xA1Edc2eD671Dfa77eD2dCD2ee012F82e4807A75a": {
         "Name": "CBridgeFacet",
         "Version": "1.0.0"
->>>>>>> 59a26fa0
       },
       "0x2fF4484bcaEf13e4a1Db84E6af882c9d66c97e3F": {
         "Name": "GenericSwapFacet",
@@ -75,11 +69,6 @@
         "Name": "WormholeFacet",
         "Version": ""
       },
-<<<<<<< HEAD
-      "0x58FBa880b973edB5E4f6Aa4e2bD3b15c865b9B18": {
-        "Name": "",
-        "Version": ""
-=======
       "0x0aE0a1Ae2703A27bC518fd7d9DCB3F6C69CfccD2": {
         "Name": "HopFacetPacked",
         "Version": "1.0.4"
@@ -87,7 +76,6 @@
       "0x5E3DC14bfc5aF89C2c34A24E2c1ba6430B9F4Fd2": {
         "Name": "CBridgeFacetPacked",
         "Version": "1.0.1"
->>>>>>> 59a26fa0
       }
     },
     "Periphery": {
