--- conflicted
+++ resolved
@@ -62,15 +62,9 @@
       "ERC20Proxy": "0x9B112948F3c71eBFb59961657b37c21328cFb01e",
       "Executor": "0xd00DaEC49Cd4F33Fe8542050294759cD971c7116",
       "FeeCollector": "0x11d40Dc8Ff0CE92F54A315aD8e674a55a866cBEe",
-<<<<<<< HEAD
       "LiFiDEXAggregator": "0xf88F6948C8AFf60c0B011f3175CDF459c66Ed035",
       "LiFuelFeeCollector": "0x70D6cFE9146D6B6ebEb88BcB22fa220E78058D6F",
       "Permit2Proxy": "",
-=======
-      "LiFiDEXAggregator": "",
-      "LiFuelFeeCollector": "0x70D6cFE9146D6B6ebEb88BcB22fa220E78058D6F",
-      "ReceiverAcrossV3": "",
->>>>>>> 8a34562c
       "Receiver": "0x4891e076b18FccEBE62962A26e74df85BB04168b",
       "ReceiverAcrossV3": "",
       "ReceiverStargateV2": "",
