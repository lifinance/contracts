{
  "LiFiDiamond": {
    "Facets": {
      "0xA46d76EDDe76d6E30498Ca0dbddEa781bb394897": {
        "Name": "DiamondCutFacet",
        "Version": "1.0.0"
      },
      "0xAb59c19C138eF83c03D79DD93b2f863aDf9CDF81": {
        "Name": "DiamondLoupeFacet",
        "Version": "1.0.0"
      },
      "0x46C12B4E709e617c211E2C5C9Fb677890e2A3f0C": {
        "Name": "OwnershipFacet",
        "Version": "1.0.0"
      },
      "0x11074fa5A3Fa17CF2Fb589B25978e281923a7e14": {
        "Name": "WithdrawFacet",
        "Version": "1.0.0"
      },
      "0x5eBcD07ba73f32de389cc5F7B0a34989A1422cAE": {
        "Name": "DexManagerFacet",
        "Version": "1.0.1"
      },
      "0x6BC529A247af67735A7c0a2459d7df0b6A49AA0C": {
        "Name": "AccessManagerFacet",
        "Version": "1.0.0"
      },
      "0x21c5cA96Bc1164bbf3b782b0cC31B1b63711976F": {
        "Name": "PeripheryRegistryFacet",
        "Version": "1.0.0"
      },
      "0x49ce061dDb5DC3e6191E2CE6d3AD4105DDb6cA68": {
        "Name": "GenericSwapFacet",
        "Version": "1.0.0"
      },
      "0xaF11A4c4e07df3286b896047cfeE7f2439432b7E": {
        "Name": "StandardizedCallFacet",
        "Version": "1.0.0"
      },
      "0x49aC4f4Be1838090fc02AFb109DD08Da458b4227": {
        "Name": "AmarokFacet",
        "Version": "3.0.0"
      },
      "0x898Ae46530bAF99FBEe16225db8e9771B580DC0D": {
        "Name": "StargateFacet",
        "Version": "2.2.0"
      },
      "0x20aaBc10646dF4740279cd5C2a035519cac4E328": {
        "Name": "AmarokFacetPacked",
        "Version": "1.0.0"
      },
      "0xA66abf226CC230eDBDeFf85C1874Ac7A9A637072": {
        "Name": "SymbiosisFacet",
        "Version": "1.0.0"
      },
      "0x93f6D08Cd61605897eD6105b96777E720Fff5d38": {
        "Name": "LIFuelFacet",
        "Version": "1.0.1"
      },
      "0x6f862c35A2eDAa23DF8949b77F3E828bCBBE48dA": {
        "Name": "GenericSwapFacetV3",
        "Version": "1.0.0"
      },
      "0x7865919678265435472756b59D5141D0F76312E1": {
<<<<<<< HEAD
        "Name": "",
        "Version": ""
      },
      "0x8a0e4Ffcc4B847A452011213cFb5cA9636fF228A": {
        "Name": "StargateFacetV2",
        "Version": "1.0.0"
=======
        "Name": "CalldataVerificationFacet",
        "Version": "1.1.1"
      },
      "0x8a0e4Ffcc4B847A452011213cFb5cA9636fF228A": {
        "Name": "",
        "Version": ""
>>>>>>> 6aa863de
      }
    },
    "Periphery": {
      "ERC20Proxy": "0x88BFF60dFB4382dfb8da7dD5caC23397350D2078",
      "Executor": "0x6696F031C099dE6089427ceBFb38258feA6fdaFE",
      "FeeCollector": "0x27f0e36dE6B1BA8232f6c2e87E00A50731048C6B",
      "GasRebateDistributor": "",
      "LiFuelFeeCollector": "0x851450e3b624ea4b068c3E8cFBcf79cD03D31C54",
      "Receiver": "0x0a4D7f27e8d24625eCb8d29d6445934a440A05E0",
      "ReceiverStargateV2": "",
      "RelayerCelerIM": "",
      "ServiceFeeCollector": "0x0000000000000000000000000000000000001234",
      "TokenWrapper": "0x01bDf46A673FC3c081ddBD21cb51fBA4972d00aC"
    }
  }
}<|MERGE_RESOLUTION|>--- conflicted
+++ resolved
@@ -62,21 +62,12 @@
         "Version": "1.0.0"
       },
       "0x7865919678265435472756b59D5141D0F76312E1": {
-<<<<<<< HEAD
         "Name": "",
         "Version": ""
       },
       "0x8a0e4Ffcc4B847A452011213cFb5cA9636fF228A": {
         "Name": "StargateFacetV2",
         "Version": "1.0.0"
-=======
-        "Name": "CalldataVerificationFacet",
-        "Version": "1.1.1"
-      },
-      "0x8a0e4Ffcc4B847A452011213cFb5cA9636fF228A": {
-        "Name": "",
-        "Version": ""
->>>>>>> 6aa863de
       }
     },
     "Periphery": {
