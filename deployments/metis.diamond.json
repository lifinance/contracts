{
  "LiFiDiamond": {
    "Facets": {
      "0xA46d76EDDe76d6E30498Ca0dbddEa781bb394897": {
        "Name": "DiamondCutFacet",
        "Version": "1.0.0"
      },
      "0xAb59c19C138eF83c03D79DD93b2f863aDf9CDF81": {
        "Name": "DiamondLoupeFacet",
        "Version": "1.0.0"
      },
      "0x46C12B4E709e617c211E2C5C9Fb677890e2A3f0C": {
        "Name": "OwnershipFacet",
        "Version": "1.0.0"
      },
      "0x11074fa5A3Fa17CF2Fb589B25978e281923a7e14": {
        "Name": "WithdrawFacet",
        "Version": "1.0.0"
      },
      "0x5eBcD07ba73f32de389cc5F7B0a34989A1422cAE": {
        "Name": "DexManagerFacet",
        "Version": "1.0.1"
      },
      "0x6BC529A247af67735A7c0a2459d7df0b6A49AA0C": {
        "Name": "AccessManagerFacet",
        "Version": "1.0.0"
      },
      "0x21c5cA96Bc1164bbf3b782b0cC31B1b63711976F": {
        "Name": "PeripheryRegistryFacet",
        "Version": "1.0.0"
      },
      "0x49ce061dDb5DC3e6191E2CE6d3AD4105DDb6cA68": {
        "Name": "GenericSwapFacet",
        "Version": "1.0.0"
      },
      "0xaF11A4c4e07df3286b896047cfeE7f2439432b7E": {
        "Name": "StandardizedCallFacet",
        "Version": "1.0.0"
      },
      "0x49aC4f4Be1838090fc02AFb109DD08Da458b4227": {
        "Name": "AmarokFacet",
        "Version": "3.0.0"
      },
      "0x898Ae46530bAF99FBEe16225db8e9771B580DC0D": {
        "Name": "StargateFacet",
        "Version": "2.2.0"
      },
      "0x20aaBc10646dF4740279cd5C2a035519cac4E328": {
        "Name": "AmarokFacetPacked",
        "Version": "1.0.0"
      },
      "0xA66abf226CC230eDBDeFf85C1874Ac7A9A637072": {
        "Name": "SymbiosisFacet",
        "Version": "1.0.0"
      },
      "0x93f6D08Cd61605897eD6105b96777E720Fff5d38": {
        "Name": "LIFuelFacet",
        "Version": "1.0.1"
      },
      "0xECb6035CD0393ebE016821EAE28bA9c57efBd5c6": {
        "Name": "GenericSwapFacetV3",
        "Version": "1.0.1"
      },
      "0x7865919678265435472756b59D5141D0F76312E1": {
        "Name": "CalldataVerificationFacet",
        "Version": "1.1.1"
      },
      "0xCb667deA2894ab64e8e75EACB0d5d027AC672e25": {
        "Name": "StargateFacetV2",
        "Version": "1.0.1"
      },
      "0xD5734b44Bb7Ada52ea6503088612E70a2a612371": {
        "Name": "EmergencyPauseFacet",
        "Version": "1.0.0"
      },
      "0xb518364B2F4e480eCc64998Da12F072A63a25093": {
        "Name": "GasZipFacet",
        "Version": "2.0.0"
      },
      "0x25B14BB3C349cc8B4076B5D75bfF2Ddebc7daE6D": {
        "Name": "DeBridgeDlnFacet",
        "Version": "1.0.0"
      },
      "0x44a1f8744c85665553eFb8C24fd4428B1D3D8e1B": {
        "Name": "RelayFacet",
        "Version": "1.0.0"
      }
    },
    "Periphery": {
      "ERC20Proxy": "0x88BFF60dFB4382dfb8da7dD5caC23397350D2078",
      "Executor": "0x6696F031C099dE6089427ceBFb38258feA6fdaFE",
      "FeeCollector": "0x27f0e36dE6B1BA8232f6c2e87E00A50731048C6B",
      "GasZipPeriphery": "0x799525cE72B5cc9eb310dc8c7b9e7A3128a6dA79",
      "LidoWrapper": "",
      "LiFiDEXAggregator": "0x9E4c63c9a0EDE2Ca2e772ee48C819Ca5CB4529AC",
      "Permit2Proxy": "0xEe25B50293020f4e7A4376Cc5F491C843A4a9Cd1",
      "ReceiverAcrossV3": "",
      "ReceiverChainflip": "",
      "ReceiverStargateV2": "0xe7392Fc0f61503dB53C70789c6F2c34C0675C929",
      "RelayerCelerIM": "",
<<<<<<< HEAD
      "TokenWrapper": "0x01bDf46A673FC3c081ddBD21cb51fBA4972d00aC",
      "GasZipPeriphery": "0x799525cE72B5cc9eb310dc8c7b9e7A3128a6dA79",
      "Permit2Proxy.flattened": "",
      "ReceiverChainflip": ""
=======
      "TokenWrapper": "0x01bDf46A673FC3c081ddBD21cb51fBA4972d00aC"
>>>>>>> 31c6a501
    }
  }
}<|MERGE_RESOLUTION|>--- conflicted
+++ resolved
@@ -98,14 +98,7 @@
       "ReceiverChainflip": "",
       "ReceiverStargateV2": "0xe7392Fc0f61503dB53C70789c6F2c34C0675C929",
       "RelayerCelerIM": "",
-<<<<<<< HEAD
-      "TokenWrapper": "0x01bDf46A673FC3c081ddBD21cb51fBA4972d00aC",
-      "GasZipPeriphery": "0x799525cE72B5cc9eb310dc8c7b9e7A3128a6dA79",
-      "Permit2Proxy.flattened": "",
-      "ReceiverChainflip": ""
-=======
       "TokenWrapper": "0x01bDf46A673FC3c081ddBD21cb51fBA4972d00aC"
->>>>>>> 31c6a501
     }
   }
 }