--- conflicted
+++ resolved
@@ -70,13 +70,8 @@
         "Version": "1.0.1"
       },
       "0xD5734b44Bb7Ada52ea6503088612E70a2a612371": {
-<<<<<<< HEAD
         "Name": "EmergencyPauseFacet",
         "Version": "1.0.0"
-=======
-        "Name": "",
-        "Version": ""
->>>>>>> 740a1766
       }
     },
     "Periphery": {
