--- conflicted
+++ resolved
@@ -57,12 +57,8 @@
       "LiFuelFeeCollector": "0x0000000000000000000000000000000000001234",
       "Receiver": "0x0a4D7f27e8d24625eCb8d29d6445934a440A05E0",
       "RelayerCelerIM": "",
-<<<<<<< HEAD
-      "ServiceFeeCollector": "0x0000000000000000000000000000000000001234"
-=======
       "ServiceFeeCollector": "",
       "TokenWrapper": "0x01bDf46A673FC3c081ddBD21cb51fBA4972d00aC"
->>>>>>> f799dec8
     }
   }
 }