{
  "LiFiDiamond": {
    "Facets": {
      "0xA46d76EDDe76d6E30498Ca0dbddEa781bb394897": {
        "Name": "DiamondCutFacet",
        "Version": "1.0.0"
      },
      "0xAb59c19C138eF83c03D79DD93b2f863aDf9CDF81": {
        "Name": "DiamondLoupeFacet",
        "Version": "1.0.0"
      },
      "0x46C12B4E709e617c211E2C5C9Fb677890e2A3f0C": {
        "Name": "OwnershipFacet",
        "Version": "1.0.0"
      },
      "0x11074fa5A3Fa17CF2Fb589B25978e281923a7e14": {
        "Name": "WithdrawFacet",
        "Version": "1.0.0"
      },
      "0x5eBcD07ba73f32de389cc5F7B0a34989A1422cAE": {
        "Name": "DexManagerFacet",
        "Version": "1.0.1"
      },
      "0x6BC529A247af67735A7c0a2459d7df0b6A49AA0C": {
        "Name": "AccessManagerFacet",
        "Version": "1.0.0"
      },
      "0x21c5cA96Bc1164bbf3b782b0cC31B1b63711976F": {
        "Name": "PeripheryRegistryFacet",
        "Version": "1.0.0"
      },
      "0x49ce061dDb5DC3e6191E2CE6d3AD4105DDb6cA68": {
        "Name": "GenericSwapFacet",
        "Version": "1.0.0"
      },
      "0xaF11A4c4e07df3286b896047cfeE7f2439432b7E": {
        "Name": "StandardizedCallFacet",
        "Version": "1.0.0"
      },
      "0x49aC4f4Be1838090fc02AFb109DD08Da458b4227": {
        "Name": "AmarokFacet",
        "Version": "3.0.0"
      },
      "0x898Ae46530bAF99FBEe16225db8e9771B580DC0D": {
        "Name": "StargateFacet",
        "Version": "2.2.0"
      },
      "0x20aaBc10646dF4740279cd5C2a035519cac4E328": {
        "Name": "AmarokFacetPacked",
        "Version": "1.0.0"
      },
      "0xA66abf226CC230eDBDeFf85C1874Ac7A9A637072": {
        "Name": "SymbiosisFacet",
        "Version": "1.0.0"
      },
      "0x93f6D08Cd61605897eD6105b96777E720Fff5d38": {
        "Name": "LIFuelFacet",
        "Version": "1.0.1"
      },
      "0xECb6035CD0393ebE016821EAE28bA9c57efBd5c6": {
        "Name": "GenericSwapFacetV3",
        "Version": "1.0.1"
      },
      "0x7865919678265435472756b59D5141D0F76312E1": {
        "Name": "CalldataVerificationFacet",
        "Version": "1.1.1"
      },
      "0xCb667deA2894ab64e8e75EACB0d5d027AC672e25": {
        "Name": "StargateFacetV2",
        "Version": "1.0.1"
      },
      "0xD5734b44Bb7Ada52ea6503088612E70a2a612371": {
        "Name": "EmergencyPauseFacet",
        "Version": "1.0.0"
      },
      "0x3e33b8AF89eCd766728993356026f9306C7d5778": {
<<<<<<< HEAD
        "Name": "GasZipFacet",
        "Version": "2.0.4"
=======
        "Name": "",
        "Version": ""
>>>>>>> b8e90ad9
      },
      "0x25B14BB3C349cc8B4076B5D75bfF2Ddebc7daE6D": {
        "Name": "DeBridgeDlnFacet",
        "Version": "1.0.0"
      },
      "0x44a1f8744c85665553eFb8C24fd4428B1D3D8e1B": {
        "Name": "RelayFacet",
        "Version": "1.0.0"
      }
    },
    "Periphery": {
      "ERC20Proxy": "0x88BFF60dFB4382dfb8da7dD5caC23397350D2078",
      "Executor": "0x6696F031C099dE6089427ceBFb38258feA6fdaFE",
      "FeeCollector": "0x27f0e36dE6B1BA8232f6c2e87E00A50731048C6B",
      "GasZipPeriphery": "0x799525cE72B5cc9eb310dc8c7b9e7A3128a6dA79",
      "LidoWrapper": "",
      "LiFiDEXAggregator": "0x9E4c63c9a0EDE2Ca2e772ee48C819Ca5CB4529AC",
      "Permit2Proxy": "0x82D7dD86603A6344b82a3914Fe02fEF7b6CDe2E2",
      "ReceiverAcrossV3": "",
      "ReceiverChainflip": "",
      "ReceiverStargateV2": "0xe7392Fc0f61503dB53C70789c6F2c34C0675C929",
      "TokenWrapper": "0x01bDf46A673FC3c081ddBD21cb51fBA4972d00aC"
    }
  }
}<|MERGE_RESOLUTION|>--- conflicted
+++ resolved
@@ -74,13 +74,8 @@
         "Version": "1.0.0"
       },
       "0x3e33b8AF89eCd766728993356026f9306C7d5778": {
-<<<<<<< HEAD
         "Name": "GasZipFacet",
         "Version": "2.0.4"
-=======
-        "Name": "",
-        "Version": ""
->>>>>>> b8e90ad9
       },
       "0x25B14BB3C349cc8B4076B5D75bfF2Ddebc7daE6D": {
         "Name": "DeBridgeDlnFacet",
