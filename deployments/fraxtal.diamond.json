--- conflicted
+++ resolved
@@ -62,13 +62,12 @@
         "Version": "1.0.0"
       },
       "0x2cCd505656e0f5ba1611b5D67677bB2E22667cb2": {
-<<<<<<< HEAD
         "Name": "GasZipFacet",
         "Version": "2.0.4"
-=======
+      },
+      "0x2cCd505656e0f5ba1611b5D67677bB2E22667cb2": {
         "Name": "",
         "Version": ""
->>>>>>> b8e90ad9
       }
     },
     "Periphery": {
@@ -78,11 +77,8 @@
       "GasZipPeriphery": "",
       "LidoWrapper": "",
       "LiFiDEXAggregator": "0xE38621607316cB43367c134C65dca3f41B61250f",
-<<<<<<< HEAD
       "Permit2Proxy": "0xBDfF0c1C8B0b779581C4aC3bA1F29667C366C56e",
-=======
       "Permit2Proxy": "0x89c6340B1a1f4b25D36cd8B063D49045caF3f818",
->>>>>>> b8e90ad9
       "ReceiverAcrossV3": "",
       "ReceiverChainflip": "",
       "ReceiverStargateV2": "",
