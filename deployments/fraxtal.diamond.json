{
  "LiFiDiamond": {
    "Facets": {
      "0xc00507d91cD2d4EBb8694E553ba70Cf416C0779C": {
        "Name": "DiamondCutFacet",
        "Version": "1.0.0"
      },
      "0x4A8b4d675143116c523068476f8CEdd99Ed50A42": {
        "Name": "DiamondLoupeFacet",
        "Version": "1.0.0"
      },
      "0x1563FE796907bd6ef6F98e035593072F4BEeF605": {
        "Name": "OwnershipFacet",
        "Version": "1.0.0"
      },
      "0x8C65D3Be9B0A98492538068f95A4150b29c8e701": {
        "Name": "WithdrawFacet",
        "Version": "1.0.0"
      },
      "0x22B31a1a81d5e594315c866616db793E799556c5": {
        "Name": "DexManagerFacet",
        "Version": "1.0.1"
      },
      "0x4bDCd7FC26078E492b89763871163CCBca62c6D6": {
        "Name": "AccessManagerFacet",
        "Version": "1.0.0"
      },
      "0xc844D2E52C0fB544E68f2A48D39F0bFfE424d37F": {
        "Name": "PeripheryRegistryFacet",
        "Version": "1.0.0"
      },
      "0x8B3673b9b757aFc8a86010889cd8657AF5c34f06": {
        "Name": "LIFuelFacet",
        "Version": "1.0.1"
      },
      "0xeA6e6EDEf3e153960B3baabfC145FA84BDFa1A46": {
        "Name": "GenericSwapFacet",
        "Version": "1.0.0"
      },
      "0xeB98530f99e1c4406d24FdE4b590C96Ac7143aEe": {
        "Name": "StandardizedCallFacet",
        "Version": "1.1.0"
      },
      "0x787E4Eb9af1F7a8c62AD3B0db15ba48896fC87eC": {
        "Name": "CalldataVerificationFacet",
        "Version": "1.1.1"
      },
      "0x333c7Ed1B5E3a1C5E8E41735a40D7b249C4397ee": {
        "Name": "GenericSwapFacetV3",
        "Version": "1.0.0"
      },
      "0xD89381BfFC3b1662AaAe4C4475353FA0ff10A83e": {
        "Name": "SquidFacet",
        "Version": "1.0.0"
      },
      "0x095857146B116802fBf4f75D96CC1b35c5F3ad1a": {
        "Name": "SymbiosisFacet",
        "Version": "1.0.0"
      },
      "0x6F2baA7cd5F156CA1B132F7FF11E0fa2aD775F61": {
        "Name": "EmergencyPauseFacet",
        "Version": "1.0.0"
      }
    },
    "Periphery": {
      "ERC20Proxy": "0xEd170C587Ccb4DaD6986798c8E7cC66fBb564AC5",
      "Executor": "0x6d425eAb1Eb6e002Bf40c44e5d9Ff7fC6a38824a",
      "FeeCollector": "0x7956280Ec4B4d651C4083Ca737a1fa808b5319D8",
      "LiFiDEXAggregator": "0xE38621607316cB43367c134C65dca3f41B61250f",
      "LiFuelFeeCollector": "0x9870F0C91D722B3393383722968269496d919bD8",
      "Receiver": "0xf22c55c50fF14d9AB1fa4D9DCA832085D143E854",
      "ReceiverAcrossV3": "",
      "ReceiverStargateV2": "",
      "RelayerCelerIM": "",
<<<<<<< HEAD
      "ServiceFeeCollector": "0x45d69A8a07F79DE2364F0B80F78af86e99015162",
      "TokenWrapper": "0xC82fd49be3F3D851b9E10589C50784cEAC7114a5",
      "LiFiDEXAggregator": "0xE38621607316cB43367c134C65dca3f41B61250f",
      "ReceiverStargateV2": ""
=======
      "TokenWrapper": "0xC82fd49be3F3D851b9E10589C50784cEAC7114a5"
>>>>>>> ee1ab945
    }
  }
}<|MERGE_RESOLUTION|>--- conflicted
+++ resolved
@@ -72,14 +72,8 @@
       "ReceiverAcrossV3": "",
       "ReceiverStargateV2": "",
       "RelayerCelerIM": "",
-<<<<<<< HEAD
       "ServiceFeeCollector": "0x45d69A8a07F79DE2364F0B80F78af86e99015162",
-      "TokenWrapper": "0xC82fd49be3F3D851b9E10589C50784cEAC7114a5",
-      "LiFiDEXAggregator": "0xE38621607316cB43367c134C65dca3f41B61250f",
-      "ReceiverStargateV2": ""
-=======
       "TokenWrapper": "0xC82fd49be3F3D851b9E10589C50784cEAC7114a5"
->>>>>>> ee1ab945
     }
   }
 }