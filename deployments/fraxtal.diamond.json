{
  "LiFiDiamond": {
    "Facets": {
      "0xc00507d91cD2d4EBb8694E553ba70Cf416C0779C": {
        "Name": "DiamondCutFacet",
        "Version": "1.0.0"
      },
      "0x4A8b4d675143116c523068476f8CEdd99Ed50A42": {
        "Name": "DiamondLoupeFacet",
        "Version": "1.0.0"
      },
      "0x1563FE796907bd6ef6F98e035593072F4BEeF605": {
        "Name": "OwnershipFacet",
        "Version": "1.0.0"
      },
      "0x8C65D3Be9B0A98492538068f95A4150b29c8e701": {
        "Name": "WithdrawFacet",
        "Version": "1.0.0"
      },
      "0x22B31a1a81d5e594315c866616db793E799556c5": {
        "Name": "DexManagerFacet",
        "Version": "1.0.1"
      },
      "0x4bDCd7FC26078E492b89763871163CCBca62c6D6": {
        "Name": "AccessManagerFacet",
        "Version": "1.0.0"
      },
      "0xc844D2E52C0fB544E68f2A48D39F0bFfE424d37F": {
        "Name": "PeripheryRegistryFacet",
        "Version": "1.0.0"
      },
      "0x8B3673b9b757aFc8a86010889cd8657AF5c34f06": {
        "Name": "LIFuelFacet",
        "Version": "1.0.1"
      },
      "0xeA6e6EDEf3e153960B3baabfC145FA84BDFa1A46": {
        "Name": "GenericSwapFacet",
        "Version": "1.0.0"
      },
      "0xeB98530f99e1c4406d24FdE4b590C96Ac7143aEe": {
        "Name": "StandardizedCallFacet",
        "Version": "1.1.0"
      },
      "0x787E4Eb9af1F7a8c62AD3B0db15ba48896fC87eC": {
        "Name": "CalldataVerificationFacet",
        "Version": "1.1.1"
      },
      "0x333c7Ed1B5E3a1C5E8E41735a40D7b249C4397ee": {
        "Name": "GenericSwapFacetV3",
        "Version": "1.0.0"
      },
      "0xD89381BfFC3b1662AaAe4C4475353FA0ff10A83e": {
        "Name": "SquidFacet",
        "Version": "1.0.0"
      },
      "0x095857146B116802fBf4f75D96CC1b35c5F3ad1a": {
        "Name": "SymbiosisFacet",
        "Version": "1.0.0"
      },
      "0x6F2baA7cd5F156CA1B132F7FF11E0fa2aD775F61": {
        "Name": "EmergencyPauseFacet",
        "Version": "1.0.0"
      },
      "0x2cCd505656e0f5ba1611b5D67677bB2E22667cb2": {
        "Name": "GasZipFacet",
        "Version": "2.0.4"
      }
    },
    "Periphery": {
      "ERC20Proxy": "0xEd170C587Ccb4DaD6986798c8E7cC66fBb564AC5",
      "Executor": "0x6d425eAb1Eb6e002Bf40c44e5d9Ff7fC6a38824a",
      "FeeCollector": "0x7956280Ec4B4d651C4083Ca737a1fa808b5319D8",
      "GasZipPeriphery": "",
      "LidoWrapper": "",
      "LiFiDEXAggregator": "0xE38621607316cB43367c134C65dca3f41B61250f",
      "Permit2Proxy": "0x89c6340B1a1f4b25D36cd8B063D49045caF3f818",
      "ReceiverAcrossV3": "",
      "ReceiverChainflip": "",
      "ReceiverStargateV2": "",
<<<<<<< HEAD
      "RelayerCelerIM": "",
      "TokenWrapper": "0xC82fd49be3F3D851b9E10589C50784cEAC7114a5",
      "GasZipPeriphery": "",
      "ReceiverChainflip": ""
=======
      "TokenWrapper": "0xC82fd49be3F3D851b9E10589C50784cEAC7114a5"
>>>>>>> cec17c9e
    }
  }
}<|MERGE_RESOLUTION|>--- conflicted
+++ resolved
@@ -77,14 +77,7 @@
       "ReceiverAcrossV3": "",
       "ReceiverChainflip": "",
       "ReceiverStargateV2": "",
-<<<<<<< HEAD
-      "RelayerCelerIM": "",
-      "TokenWrapper": "0xC82fd49be3F3D851b9E10589C50784cEAC7114a5",
-      "GasZipPeriphery": "",
-      "ReceiverChainflip": ""
-=======
       "TokenWrapper": "0xC82fd49be3F3D851b9E10589C50784cEAC7114a5"
->>>>>>> cec17c9e
     }
   }
 }