{
  "LiFiDiamondImmutable": {
<<<<<<< HEAD
    "0xF1d67E1dddc87E2858C87EBd5b19f99a4E297541": {
      "Name": "DiamondCutFacet",
      "Version": "1.0.0"
    },
    "0x49d195D3138D4E0E2b4ea88484C54AEE45B04B9F": {
      "Name": "DiamondLoupeFacet",
      "Version": "1.0.0"
    },
    "0x44beA2Ab010d1CedC4E60E97DA8F88b8840951B0": {
      "Name": "OwnershipFacet",
      "Version": "1.0.0"
    },
    "0x428C4abf8BB3ECc893bD3E0Be12b0f363c6e81aA": {
      "Name": "WithdrawFacet",
      "Version": "1.0.0"
    },
    "0x64D41a7B52CA910f4995b1df33ea68471138374b": {
      "Name": "DexManagerFacet",
      "Version": "1.0.0"
    },
    "0xfaA5f885a54D22C8571806fC001E53F0191f5Aff": {
      "Name": "AccessManagerFacet",
      "Version": "1.0.0"
    },
    "0x2EfC66F1ff37fc5277De5526Ab5CB7650f2DD518": {
      "Name": "PeripheryRegistryFacet",
      "Version": "1.0.0"
    },
    "0xCd063F35ed6f6d9B036284475B7779FdCf1Dd76C": {
      "Name": "AcrossFacet",
      "Version": "1.0.0"
    },
    "0xbd8D369470169f9976c5bCc60318955836843a71": {
      "Name": "AmarokFacet",
      "Version": ""
    },
    "0xA1Edc2eD671Dfa77eD2dCD2ee012F82e4807A75a": {
      "Name": "CBridgeFacet",
      "Version": "1.0.0"
    },
    "0x2fF4484bcaEf13e4a1Db84E6af882c9d66c97e3F": {
      "Name": "GenericSwapFacet",
      "Version": "1.0.0"
    },
    "0xc21228EFF985D5648DBe46B986653CE66f9F7B7B": {
      "Name": "HopFacetOptimized",
      "Version": "1.0.0"
    },
    "0xA57862295BdF8A680fda893B9bd3b935236d18bA": {
      "Name": "HopFacetPacked",
      "Version": "1.0.1"
    },
    "0x8dc41bf0F9D2D9c3118bcE5DD81f4e0d122fE4EB": {
      "Name": "",
      "Version": ""
    },
    "0x416E2d3E39dF69bBc30244eC90477fD042812E6B": {
      "Name": "HyphenFacet",
      "Version": "1.0.0"
    },
    "0x6e118Db5ab7018FcF195e1310074688B8A1912B3": {
      "Name": "LIFuelFacet",
      "Version": "1.0.0"
    },
    "0x4cf6c406F004b7B588ec8638fBd2cC2215D87C90": {
      "Name": "MultichainFacet",
      "Version": "1.0.1"
    },
    "0x238502aDc8ca550723CBE78543c8B757599A21cC": {
      "Name": "NXTPFacet",
      "Version": "1.0.0"
    },
    "0x7E4A13BFe1200Fdc5E0FFa7eC65eFaBd8B17bc26": {
      "Name": "StargateFacet",
      "Version": "1.0.0"
    },
    "0xb0199ce3c4fD19aF0AdCbe8C589ea1f699c295fb": {
      "Name": "AcrossFacet",
      "Version": ""
=======
    "Facets": {
      "0xF1d67E1dddc87E2858C87EBd5b19f99a4E297541": {
        "Name": "DiamondCutFacet",
        "Version": "1.0.0"
      },
      "0x49d195D3138D4E0E2b4ea88484C54AEE45B04B9F": {
        "Name": "DiamondLoupeFacet",
        "Version": "1.0.0"
      },
      "0x44beA2Ab010d1CedC4E60E97DA8F88b8840951B0": {
        "Name": "OwnershipFacet",
        "Version": "1.0.0"
      },
      "0x428C4abf8BB3ECc893bD3E0Be12b0f363c6e81aA": {
        "Name": "WithdrawFacet",
        "Version": "1.0.0"
      },
      "0x64D41a7B52CA910f4995b1df33ea68471138374b": {
        "Name": "DexManagerFacet",
        "Version": "1.0.0"
      },
      "0xfaA5f885a54D22C8571806fC001E53F0191f5Aff": {
        "Name": "AccessManagerFacet",
        "Version": "1.0.0"
      },
      "0x2EfC66F1ff37fc5277De5526Ab5CB7650f2DD518": {
        "Name": "PeripheryRegistryFacet",
        "Version": "1.0.0"
      },
      "0xCd063F35ed6f6d9B036284475B7779FdCf1Dd76C": {
        "Name": "AcrossFacet",
        "Version": "1.0.0"
      },
      "0xbd8D369470169f9976c5bCc60318955836843a71": {
        "Name": "AmarokFacet",
        "Version": ""
      },
      "0xA1Edc2eD671Dfa77eD2dCD2ee012F82e4807A75a": {
        "Name": "CBridgeFacet",
        "Version": "1.0.0"
      },
      "0x2fF4484bcaEf13e4a1Db84E6af882c9d66c97e3F": {
        "Name": "GenericSwapFacet",
        "Version": "1.0.0"
      },
      "0xc21228EFF985D5648DBe46B986653CE66f9F7B7B": {
        "Name": "HopFacetOptimized",
        "Version": "1.0.0"
      },
      "0xA57862295BdF8A680fda893B9bd3b935236d18bA": {
        "Name": "HopFacetPacked",
        "Version": "1.0.1"
      },
      "0x8dc41bf0F9D2D9c3118bcE5DD81f4e0d122fE4EB": {
        "Name": "HopFacet",
        "Version": "1.0.0"
      },
      "0x416E2d3E39dF69bBc30244eC90477fD042812E6B": {
        "Name": "HyphenFacet",
        "Version": "1.0.0"
      },
      "0x6e118Db5ab7018FcF195e1310074688B8A1912B3": {
        "Name": "LIFuelFacet",
        "Version": "1.0.0"
      },
      "0x4cf6c406F004b7B588ec8638fBd2cC2215D87C90": {
        "Name": "MultichainFacet",
        "Version": "1.0.1"
      },
      "0x238502aDc8ca550723CBE78543c8B757599A21cC": {
        "Name": "NXTPFacet",
        "Version": "1.0.0"
      },
      "0x7E4A13BFe1200Fdc5E0FFa7eC65eFaBd8B17bc26": {
        "Name": "StargateFacet",
        "Version": "1.0.0"
      },
      "0xb0199ce3c4fD19aF0AdCbe8C589ea1f699c295fb": {
        "Name": "",
        "Version": ""
      }
    },
    "Periphery": {
      "AxelarExecutor": "",
      "ERC20Proxy": "0x0654EbA982ec082036A3D0f59964D302f1ba5cdA",
      "Executor": "0x2120c7A5CCf73d6Fb5C7e9B2A0d4B3A4f587E7a4",
      "FeeCollector": "0xB49EaD76FE09967D7CA0dbCeF3C3A06eb3Aa0cB4",
      "FusePoolZap": "",
      "Receiver": "0xC4B590a0E2d7e965a2Fb3647d672B5DD97E8d068",
      "RelayerCelerIM": "0x34D16bE69CB282c7160abaB1dC02ACfA45f7006c",
      "ServiceFeeCollector": "0x4b0B89b90fF83247aEa12469CeA9A6222e09d54c"
>>>>>>> 3b16a29c
    }
  }
}<|MERGE_RESOLUTION|>--- conflicted
+++ resolved
@@ -1,6 +1,5 @@
 {
   "LiFiDiamondImmutable": {
-<<<<<<< HEAD
     "0xF1d67E1dddc87E2858C87EBd5b19f99a4E297541": {
       "Name": "DiamondCutFacet",
       "Version": "1.0.0"
@@ -54,8 +53,8 @@
       "Version": "1.0.1"
     },
     "0x8dc41bf0F9D2D9c3118bcE5DD81f4e0d122fE4EB": {
-      "Name": "",
-      "Version": ""
+      "Name": "HopFacet",
+      "Version": "1.0.0"
     },
     "0x416E2d3E39dF69bBc30244eC90477fD042812E6B": {
       "Name": "HyphenFacet",
@@ -76,103 +75,6 @@
     "0x7E4A13BFe1200Fdc5E0FFa7eC65eFaBd8B17bc26": {
       "Name": "StargateFacet",
       "Version": "1.0.0"
-    },
-    "0xb0199ce3c4fD19aF0AdCbe8C589ea1f699c295fb": {
-      "Name": "AcrossFacet",
-      "Version": ""
-=======
-    "Facets": {
-      "0xF1d67E1dddc87E2858C87EBd5b19f99a4E297541": {
-        "Name": "DiamondCutFacet",
-        "Version": "1.0.0"
-      },
-      "0x49d195D3138D4E0E2b4ea88484C54AEE45B04B9F": {
-        "Name": "DiamondLoupeFacet",
-        "Version": "1.0.0"
-      },
-      "0x44beA2Ab010d1CedC4E60E97DA8F88b8840951B0": {
-        "Name": "OwnershipFacet",
-        "Version": "1.0.0"
-      },
-      "0x428C4abf8BB3ECc893bD3E0Be12b0f363c6e81aA": {
-        "Name": "WithdrawFacet",
-        "Version": "1.0.0"
-      },
-      "0x64D41a7B52CA910f4995b1df33ea68471138374b": {
-        "Name": "DexManagerFacet",
-        "Version": "1.0.0"
-      },
-      "0xfaA5f885a54D22C8571806fC001E53F0191f5Aff": {
-        "Name": "AccessManagerFacet",
-        "Version": "1.0.0"
-      },
-      "0x2EfC66F1ff37fc5277De5526Ab5CB7650f2DD518": {
-        "Name": "PeripheryRegistryFacet",
-        "Version": "1.0.0"
-      },
-      "0xCd063F35ed6f6d9B036284475B7779FdCf1Dd76C": {
-        "Name": "AcrossFacet",
-        "Version": "1.0.0"
-      },
-      "0xbd8D369470169f9976c5bCc60318955836843a71": {
-        "Name": "AmarokFacet",
-        "Version": ""
-      },
-      "0xA1Edc2eD671Dfa77eD2dCD2ee012F82e4807A75a": {
-        "Name": "CBridgeFacet",
-        "Version": "1.0.0"
-      },
-      "0x2fF4484bcaEf13e4a1Db84E6af882c9d66c97e3F": {
-        "Name": "GenericSwapFacet",
-        "Version": "1.0.0"
-      },
-      "0xc21228EFF985D5648DBe46B986653CE66f9F7B7B": {
-        "Name": "HopFacetOptimized",
-        "Version": "1.0.0"
-      },
-      "0xA57862295BdF8A680fda893B9bd3b935236d18bA": {
-        "Name": "HopFacetPacked",
-        "Version": "1.0.1"
-      },
-      "0x8dc41bf0F9D2D9c3118bcE5DD81f4e0d122fE4EB": {
-        "Name": "HopFacet",
-        "Version": "1.0.0"
-      },
-      "0x416E2d3E39dF69bBc30244eC90477fD042812E6B": {
-        "Name": "HyphenFacet",
-        "Version": "1.0.0"
-      },
-      "0x6e118Db5ab7018FcF195e1310074688B8A1912B3": {
-        "Name": "LIFuelFacet",
-        "Version": "1.0.0"
-      },
-      "0x4cf6c406F004b7B588ec8638fBd2cC2215D87C90": {
-        "Name": "MultichainFacet",
-        "Version": "1.0.1"
-      },
-      "0x238502aDc8ca550723CBE78543c8B757599A21cC": {
-        "Name": "NXTPFacet",
-        "Version": "1.0.0"
-      },
-      "0x7E4A13BFe1200Fdc5E0FFa7eC65eFaBd8B17bc26": {
-        "Name": "StargateFacet",
-        "Version": "1.0.0"
-      },
-      "0xb0199ce3c4fD19aF0AdCbe8C589ea1f699c295fb": {
-        "Name": "",
-        "Version": ""
-      }
-    },
-    "Periphery": {
-      "AxelarExecutor": "",
-      "ERC20Proxy": "0x0654EbA982ec082036A3D0f59964D302f1ba5cdA",
-      "Executor": "0x2120c7A5CCf73d6Fb5C7e9B2A0d4B3A4f587E7a4",
-      "FeeCollector": "0xB49EaD76FE09967D7CA0dbCeF3C3A06eb3Aa0cB4",
-      "FusePoolZap": "",
-      "Receiver": "0xC4B590a0E2d7e965a2Fb3647d672B5DD97E8d068",
-      "RelayerCelerIM": "0x34D16bE69CB282c7160abaB1dC02ACfA45f7006c",
-      "ServiceFeeCollector": "0x4b0B89b90fF83247aEa12469CeA9A6222e09d54c"
->>>>>>> 3b16a29c
     }
   }
 }