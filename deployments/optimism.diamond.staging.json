{
  "LiFiDiamond": {
    "Facets": {
<<<<<<< HEAD
      "0xb402351A057c4A850831CB6AE258e994251e8268": {
        "Name": "DiamondCutFacet",
        "Version": "1.0.0"
      },
      "0xC5F227033277f2eAbDA193eEF81704a605A23FE4": {
        "Name": "DiamondLoupeFacet",
        "Version": "1.0.0"
      },
      "0x0f121a9E2bd75488d766B86f62b152b11aA177B7": {
        "Name": "AccessManagerFacet",
        "Version": "1.0.0"
      },
      "0x36DEac1896a96D7F57D3F7c0bbbFBF049b524e9f": {
        "Name": "CalldataVerificationFacet",
        "Version": "1.3.1"
      },
      "0xe33043c523b177046911430053bF4D8A6A9AdbF7": {
        "Name": "DexManagerFacet",
        "Version": "1.0.2"
      },
      "0x9C9138d681f0D7167BE975A166F00B4cA5A87148": {
        "Name": "EmergencyPauseFacet",
        "Version": "1.0.1"
      },
      "0x6c8Fd095e8ac2e999A46a57D01EbdFD94d93eD72": {
        "Name": "GasZipFacet",
        "Version": "2.0.5"
      },
      "0xD8C3016De12591fd08eC1F97D65046d61c1DEfE4": {
        "Name": "GenericSwapFacet",
        "Version": "1.0.0"
      },
      "0x568Bef361eC25D6Da4C3bc608e6283059AB832D9": {
        "Name": "GenericSwapFacetV3",
        "Version": "1.0.2"
      },
      "0x746DCB34012311867dfdea787E98EA05F0F9Bb01": {
        "Name": "OwnershipFacet",
        "Version": "1.0.0"
      },
      "0x9b94dec1A8d8f62e6216a3aBBD982E4BDdFb71a9": {
        "Name": "PeripheryRegistryFacet",
        "Version": "1.0.0"
      },
      "0xFfAfb72430852940DBa6EbE429879DEEc812892A": {
        "Name": "WithdrawFacet",
        "Version": "1.0.0"
      },
      "0xa0c303400685Cfc819a109642d0D816a95708e12": {
        "Name": "WhitelistManagerFacet",
=======
      "0x1f372cab431d2Cb4974876B18B9A98755b16C8EE": {
        "Name": "DiamondCutFacet",
        "Version": "1.0.0"
      },
      "0x86C14414D6Ec47B3462Df1ba9810cc043C23ed9b": {
        "Name": "DiamondLoupeFacet",
        "Version": "1.0.0"
      },
      "0xA83Baf23e1fdCF8C0C6Ea599F874a3321A459AF2": {
        "Name": "AccessManagerFacet",
        "Version": "1.0.0"
      },
      "0x1AAcdCAAf97FD6d2bC466fDAD656844e8B731948": {
        "Name": "CalldataVerificationFacet",
        "Version": "1.3.1"
      },
      "0x1969DC523Ad5FA4D77a9f2Fb413eD6B8DE3eF0bE": {
        "Name": "DexManagerFacet",
        "Version": "1.0.2"
      },
      "0x2D9dfB0335daC1062838087D7142b7852CC990db": {
        "Name": "EmergencyPauseFacet",
        "Version": "1.0.1"
      },
      "0x23C5994D4a3e00daC092E1331c5e09CF7517e303": {
        "Name": "GasZipFacet",
        "Version": "2.0.5"
      },
      "0x3e5cf51D9394823dc6C45CcC3134e6972bee1c7b": {
        "Name": "GenericSwapFacet",
        "Version": "1.0.0"
      },
      "0x0651bE1b2e97ef675f78B08Ae7BFF4761B27E4eC": {
        "Name": "GenericSwapFacetV3",
        "Version": "1.0.2"
      },
      "0xb1a2974072fE4a40BEDA27E21a279e600951BEB7": {
        "Name": "OwnershipFacet",
        "Version": "1.0.0"
      },
      "0x1437df4629787d08c06003E7C496164057745B11": {
        "Name": "PeripheryRegistryFacet",
        "Version": "1.0.0"
      },
      "0x28d53D5b4F49DECC735512830EF1c1328b87F357": {
        "Name": "WithdrawFacet",
>>>>>>> 176b1b60
        "Version": "1.0.0"
      }
    },
    "Periphery": {
      "ERC20Proxy": "0xF6d5cf7a12d89BC0fD34E27d2237875b564A6ADf",
      "Executor": "0x23f882bA2fa54A358d8599465EB471f58Cc26751",
      "FeeCollector": "0x7F8E9bEBd1Dea263A36a6916B99bd84405B9654a",
      "FeeForwarder": "",
      "GasZipPeriphery": "",
      "LiFiDEXAggregator": "",
      "LidoWrapper": "0x462A9B6879770050021823D63aE62470E65Af8D4",
      "Patcher": "",
      "Permit2Proxy": "0x808eb38763f3F51F9C47bc93Ef8d5aB7E6241F46",
      "ReceiverAcrossV3": "0x3877f47B560819E96BBD7e7700a02dfACe36D696",
      "ReceiverAcrossV4": "0x1d5bD612Ce761060A4bEd77b606ab7e723D4E91E",
      "ReceiverChainflip": "",
      "ReceiverStargateV2": "0xCcC863C0BDae52EA076C44711f3C92D65f07DEb9",
      "TokenWrapper": "0xF63b27AE2Dc887b88f82E2Cc597d07fBB2E78E70"
    }
  }
}<|MERGE_RESOLUTION|>--- conflicted
+++ resolved
@@ -1,58 +1,6 @@
 {
   "LiFiDiamond": {
     "Facets": {
-<<<<<<< HEAD
-      "0xb402351A057c4A850831CB6AE258e994251e8268": {
-        "Name": "DiamondCutFacet",
-        "Version": "1.0.0"
-      },
-      "0xC5F227033277f2eAbDA193eEF81704a605A23FE4": {
-        "Name": "DiamondLoupeFacet",
-        "Version": "1.0.0"
-      },
-      "0x0f121a9E2bd75488d766B86f62b152b11aA177B7": {
-        "Name": "AccessManagerFacet",
-        "Version": "1.0.0"
-      },
-      "0x36DEac1896a96D7F57D3F7c0bbbFBF049b524e9f": {
-        "Name": "CalldataVerificationFacet",
-        "Version": "1.3.1"
-      },
-      "0xe33043c523b177046911430053bF4D8A6A9AdbF7": {
-        "Name": "DexManagerFacet",
-        "Version": "1.0.2"
-      },
-      "0x9C9138d681f0D7167BE975A166F00B4cA5A87148": {
-        "Name": "EmergencyPauseFacet",
-        "Version": "1.0.1"
-      },
-      "0x6c8Fd095e8ac2e999A46a57D01EbdFD94d93eD72": {
-        "Name": "GasZipFacet",
-        "Version": "2.0.5"
-      },
-      "0xD8C3016De12591fd08eC1F97D65046d61c1DEfE4": {
-        "Name": "GenericSwapFacet",
-        "Version": "1.0.0"
-      },
-      "0x568Bef361eC25D6Da4C3bc608e6283059AB832D9": {
-        "Name": "GenericSwapFacetV3",
-        "Version": "1.0.2"
-      },
-      "0x746DCB34012311867dfdea787E98EA05F0F9Bb01": {
-        "Name": "OwnershipFacet",
-        "Version": "1.0.0"
-      },
-      "0x9b94dec1A8d8f62e6216a3aBBD982E4BDdFb71a9": {
-        "Name": "PeripheryRegistryFacet",
-        "Version": "1.0.0"
-      },
-      "0xFfAfb72430852940DBa6EbE429879DEEc812892A": {
-        "Name": "WithdrawFacet",
-        "Version": "1.0.0"
-      },
-      "0xa0c303400685Cfc819a109642d0D816a95708e12": {
-        "Name": "WhitelistManagerFacet",
-=======
       "0x1f372cab431d2Cb4974876B18B9A98755b16C8EE": {
         "Name": "DiamondCutFacet",
         "Version": "1.0.0"
@@ -99,7 +47,6 @@
       },
       "0x28d53D5b4F49DECC735512830EF1c1328b87F357": {
         "Name": "WithdrawFacet",
->>>>>>> 176b1b60
         "Version": "1.0.0"
       }
     },
