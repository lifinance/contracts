{
  "LiFiDiamond": {
    "Facets": {
      "0xc8d63AAbfaDEAF927fb1b7D1dF62974C3CB4af48": {
        "Name": "DiamondCutFacet",
        "Version": "1.0.0"
      },
      "0x92f1a2Db76a8d874563d7641253b65f8b9c1822E": {
        "Name": "DiamondLoupeFacet",
        "Version": "1.0.0"
      },
      "0x420631E4D63Ce2D0609BDC0eb1aD3aBD93575611": {
        "Name": "AccessManagerFacet",
        "Version": "1.0.0"
      },
      "0x6f94e6760DA419A0243d046660ccF34309a6dBD3": {
        "Name": "CalldataVerificationFacet",
        "Version": "1.3.1"
      },
      "0x4DB6eE4cDEEeB20cDb702313E1dc12B63B6d93D0": {
        "Name": "DexManagerFacet",
        "Version": "1.0.2"
      },
      "0x32aAa3d5a7541E2c845B00b6EEd5B9bdb8df7320": {
        "Name": "EmergencyPauseFacet",
        "Version": "1.0.1"
      },
<<<<<<< HEAD
      "0x2Af20933E5886aFe275c0EEE4A2e65daA4E8b169": {
        "Name": "CelerIMFacetMutable",
        "Version": ""
      },
      "0x380157643592725677F165b67642448CDCAeE026": {
        "Name": "HopFacet",
        "Version": "2.0.0"
      },
      "0xf82135385765f1324257ffF74489F16382EBBb8A": {
        "Name": "HopFacetOptimized",
        "Version": "2.0.0"
      },
      "0x5C3550CFA82803fC7342d55d8F806a2EdE675288": {
        "Name": "HopFacetPacked",
        "Version": "1.0.6"
      },
      "0x4C362E97dAcF097e0CA71309375a4C13932f6217": {
        "Name": "HyphenFacet",
        "Version": "1.0.0"
      },
      "0xf0F989caC0600214B564ce07102F7e633680F0Fd": {
        "Name": "StargateFacet",
        "Version": "2.2.0"
      },
      "0x75ED316dF2dCb48ef6876aEfc13d44D088BE5932": {
        "Name": "SymbiosisFacet",
        "Version": "1.0.0"
      },
      "0xa137Fe4C41A2E04ca34578DC9023ad45cC194389": {
        "Name": "",
        "Version": ""
=======
      "0x843A1AA0131CBD55F188de709806B8046848E392": {
        "Name": "GasZipFacet",
        "Version": "2.0.5"
>>>>>>> d10c5530
      },
      "0xe5eeeEa1D4F01764EAee98dec0bf9C591eAE53bB": {
        "Name": "GenericSwapFacet",
        "Version": "1.0.0"
      },
      "0xE9F99310851AA07D320403FC7Dfa47bB731678cd": {
        "Name": "GenericSwapFacetV3",
        "Version": "1.0.2"
      },
      "0xAf3d3D101F8a75E16B24E7dA5cdd43935d9D8b67": {
        "Name": "OwnershipFacet",
        "Version": "1.0.0"
      },
      "0xE5FEE40E92D16e655F1e195158b13A66FA51C3A0": {
        "Name": "PeripheryRegistryFacet",
        "Version": "1.0.0"
      },
      "0xA759CCd09b263b6348c570Daa91C7Ff713e03965": {
        "Name": "WithdrawFacet",
        "Version": "1.0.0"
      },
      "0xF8875Bee262eA56113257B4035ab545bef2C38b6": {
        "Name": "WhitelistManagerFacet",
        "Version": "1.0.0"
      },
      "0x2A6DB28EEe8d006d4F0781b57af3B24603b65A70": {
        "Name": "WhitelistManagerFacet",
        "Version": "1.0.0"
<<<<<<< HEAD
      },
      "0xf536ed5A4310455FF39dBf90336e17d11550E7b4": {
        "Name": "",
        "Version": ""
      },
      "0x36e1375B0755162d720276dFF6893DF02bd49225": {
        "Name": "GlacisFacet",
        "Version": "1.1.0"
      },
      "0x0f4D0D8890bAF9036D3895315559a6F0d573e2EC": {
        "Name": "",
        "Version": ""
      },
      "0x59A1Bcaa32EdB1a233fEF945857529BBD6df247f": {
        "Name": "MayanFacet",
        "Version": "1.2.2"
      },
      "0xc4884225aeFe7218f9f489A5Eb8beB504ab272AA": {
        "Name": "",
        "Version": ""
=======
>>>>>>> d10c5530
      }
    },
    "Periphery": {
      "ERC20Proxy": "0xF6d5cf7a12d89BC0fD34E27d2237875b564A6ADf",
      "Executor": "0x23f882bA2fa54A358d8599465EB471f58Cc26751",
      "FeeCollector": "0x7F8E9bEBd1Dea263A36a6916B99bd84405B9654a",
      "FeeForwarder": "",
      "GasZipPeriphery": "",
<<<<<<< HEAD
      "LidoWrapper": "",
=======
      "LidoWrapper": "0x462A9B6879770050021823D63aE62470E65Af8D4",
      "LiFiDEXAggregator": "",
>>>>>>> d10c5530
      "Patcher": "",
      "Permit2Proxy": "0x808eb38763f3F51F9C47bc93Ef8d5aB7E6241F46",
      "ReceiverAcrossV3": "0x3877f47B560819E96BBD7e7700a02dfACe36D696",
      "ReceiverAcrossV4": "0x1d5bD612Ce761060A4bEd77b606ab7e723D4E91E",
      "ReceiverChainflip": "",
      "ReceiverStargateV2": "0xCcC863C0BDae52EA076C44711f3C92D65f07DEb9",
      "TokenWrapper": "0xF63b27AE2Dc887b88f82E2Cc597d07fBB2E78E70"
    }
  }
}<|MERGE_RESOLUTION|>--- conflicted
+++ resolved
@@ -25,43 +25,9 @@
         "Name": "EmergencyPauseFacet",
         "Version": "1.0.1"
       },
-<<<<<<< HEAD
-      "0x2Af20933E5886aFe275c0EEE4A2e65daA4E8b169": {
-        "Name": "CelerIMFacetMutable",
-        "Version": ""
-      },
-      "0x380157643592725677F165b67642448CDCAeE026": {
-        "Name": "HopFacet",
-        "Version": "2.0.0"
-      },
-      "0xf82135385765f1324257ffF74489F16382EBBb8A": {
-        "Name": "HopFacetOptimized",
-        "Version": "2.0.0"
-      },
-      "0x5C3550CFA82803fC7342d55d8F806a2EdE675288": {
-        "Name": "HopFacetPacked",
-        "Version": "1.0.6"
-      },
-      "0x4C362E97dAcF097e0CA71309375a4C13932f6217": {
-        "Name": "HyphenFacet",
-        "Version": "1.0.0"
-      },
-      "0xf0F989caC0600214B564ce07102F7e633680F0Fd": {
-        "Name": "StargateFacet",
-        "Version": "2.2.0"
-      },
-      "0x75ED316dF2dCb48ef6876aEfc13d44D088BE5932": {
-        "Name": "SymbiosisFacet",
-        "Version": "1.0.0"
-      },
-      "0xa137Fe4C41A2E04ca34578DC9023ad45cC194389": {
-        "Name": "",
-        "Version": ""
-=======
       "0x843A1AA0131CBD55F188de709806B8046848E392": {
         "Name": "GasZipFacet",
         "Version": "2.0.5"
->>>>>>> d10c5530
       },
       "0xe5eeeEa1D4F01764EAee98dec0bf9C591eAE53bB": {
         "Name": "GenericSwapFacet",
@@ -83,6 +49,32 @@
         "Name": "WithdrawFacet",
         "Version": "1.0.0"
       },
+      "0x14cc46348EC4877d7a70e0f3e228aDa34af34DF2": {
+        "Name": "CBridgeFacetPacked",
+        "Version": "1.0.3"
+      },
+      "0x371E073f6A09DCBEE1D2Ac56E940F878a0Ba9DAE": {
+        "Name": "CelerCircleBridgeFacet",
+        "Version": "1.0.1"
+      },
+      "0x2Af20933E5886aFe275c0EEE4A2e65daA4E8b169": {
+        "Name": "CelerIMFacetMutable",
+        "Version": ""
+      },
+      "0x380157643592725677F165b67642448CDCAeE026": {
+        "Name": "HopFacet",
+        "Version": "2.0.0"
+      },
+      "0xf82135385765f1324257ffF74489F16382EBBb8A": {
+        "Name": "HopFacetOptimized",
+        "Version": "2.0.0"
+      },
+      "0x5C3550CFA82803fC7342d55d8F806a2EdE675288": {
+        "Name": "HopFacetPacked",
+        "Version": "1.0.6"
+      },
+      "0x4C362E97dAcF097e0CA71309375a4C13932f6217": {
+        "Name": "HyphenFacet",
       "0xF8875Bee262eA56113257B4035ab545bef2C38b6": {
         "Name": "WhitelistManagerFacet",
         "Version": "1.0.0"
@@ -90,7 +82,46 @@
       "0x2A6DB28EEe8d006d4F0781b57af3B24603b65A70": {
         "Name": "WhitelistManagerFacet",
         "Version": "1.0.0"
-<<<<<<< HEAD
+      },
+      "0xa137Fe4C41A2E04ca34578DC9023ad45cC194389": {
+        "Name": "",
+        "Version": ""
+      },
+      "0x6124C65B6264bE13f059b7C3A891a5b77DA8Bd95": {
+        "Name": "AcrossFacetV3",
+        "Version": "1.0.0"
+      },
+      "0x4352459F6BE1C7D1278F8c34Bb598b0feeB50f8b": {
+        "Name": "AcrossFacetPackedV3",
+        "Version": "1.0.0"
+      },
+      "0x3cf7dE0e31e13C93c8Aada774ADF1C7eD58157f5": {
+        "Name": "RelayFacet",
+        "Version": "1.0.0"
+      },
+      "0x605Daee0FF23B5d678D47BF17037789115bF5750": {
+        "Name": "AcrossFacetV3",
+        "Version": "1.0.0"
+      },
+      "0x7A7dA456a99B5C8fef3D3E3c032a9F13949AdF07": {
+        "Name": "AcrossFacetV3",
+        "Version": "1.1.0"
+      },
+      "0x371E61d9DC497C506837DFA47B8dccEF1da30459": {
+        "Name": "PioneerFacet",
+        "Version": "1.0.0"
+      },
+      "0xfEeCe7B3e68B9cBeADB60598973704a776ac3ca1": {
+        "Name": "GasZipFacet",
+        "Version": "2.0.4"
+      },
+      "0x91559A75bd9045681265C77922b3cAeDB3D5120d": {
+        "Name": "AcrossFacetV4",
+        "Version": "1.0.0"
+      },
+      "0xf536ed5A4310455FF39dBf90336e17d11550E7b4": {
+        "Name": "AcrossFacetPackedV4",
+        "Version": "1.0.0"
       },
       "0xf536ed5A4310455FF39dBf90336e17d11550E7b4": {
         "Name": "",
@@ -111,8 +142,6 @@
       "0xc4884225aeFe7218f9f489A5Eb8beB504ab272AA": {
         "Name": "",
         "Version": ""
-=======
->>>>>>> d10c5530
       }
     },
     "Periphery": {
@@ -121,12 +150,8 @@
       "FeeCollector": "0x7F8E9bEBd1Dea263A36a6916B99bd84405B9654a",
       "FeeForwarder": "",
       "GasZipPeriphery": "",
-<<<<<<< HEAD
-      "LidoWrapper": "",
-=======
       "LidoWrapper": "0x462A9B6879770050021823D63aE62470E65Af8D4",
       "LiFiDEXAggregator": "",
->>>>>>> d10c5530
       "Patcher": "",
       "Permit2Proxy": "0x808eb38763f3F51F9C47bc93Ef8d5aB7E6241F46",
       "ReceiverAcrossV3": "0x3877f47B560819E96BBD7e7700a02dfACe36D696",
