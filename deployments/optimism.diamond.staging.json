--- conflicted
+++ resolved
@@ -64,13 +64,10 @@
       "0xE2Bf645a908A5515C2FEC03d3edDb59c6eF606Fe": {
         "Name": "GlacisFacet",
         "Version": "1.2.0"
-<<<<<<< HEAD
-=======
       },
       "0x12B47a94737D8c45793CFC8690716B600E1C2D31": {
         "Name": "PolymerCCTPFacet",
         "Version": "1.0.0"
->>>>>>> 33c07967
       }
     },
     "Periphery": {
