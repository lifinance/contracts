{
  "LiFiDiamond": {
    "Facets": {
      "0x17Bb203F42d8e404ac7E8dB6ff972B7E8473850b": {
        "Name": "EmergencyPauseFacet",
        "Version": "1.0.0"
      },
      "0xB2A8517734CDf985d53F303A1f7759A34fdC772F": {
        "Name": "DiamondCutFacet",
        "Version": "1.0.0"
      },
      "0x3B75025167b5fEc275266F43c132709d58329cf4": {
        "Name": "DiamondLoupeFacet",
        "Version": "1.0.0"
      },
      "0x050cd05AFf1367e6DC4c20dA96fFD31FCB39e219": {
        "Name": "OwnershipFacet",
        "Version": "1.0.0"
      },
      "0x61b6031B393632FFecAc921e2195831f6C549324": {
        "Name": "WithdrawFacet",
        "Version": "1.0.0"
      },
      "0x7Ea86FE59Ab35d76ba2446b09104A52E95d3267e": {
        "Name": "DexManagerFacet",
        "Version": "1.0.1"
      },
      "0x4D8Bc5FB73fB13C38de218F42467e210747c73C2": {
        "Name": "AccessManagerFacet",
        "Version": "1.0.0"
      },
      "0xD40732F1af7c7f020286e5D74F2b617A88eF0cB9": {
        "Name": "PeripheryRegistryFacet",
        "Version": "1.0.0"
      },
      "0x84a520ECB564930908CA411d2B3E41ec95cd805B": {
        "Name": "LIFuelFacet",
        "Version": "1.0.1"
      },
      "0xa3B327b4D6C7E852C551da138d85A74F973e600d": {
        "Name": "GenericSwapFacet",
        "Version": "1.0.0"
      },
      "0xFf6Fa203573Baaaa4AE375EB7ac2819d539e16FF": {
        "Name": "GenericSwapFacetV3",
        "Version": "1.0.1"
      },
      "0xA7ffe57ee70Ac4998e9E9fC6f17341173E081A8f": {
        "Name": "StandardizedCallFacet",
        "Version": "1.1.0"
      },
      "0x90B5b319cA20D9E466cB5b843952363C34d1b54E": {
        "Name": "CalldataVerificationFacet",
        "Version": "1.1.1"
      },
      "0x50C5F0e350779bf74C0d5fEd7C5D44A7Ef82eeA9": {
        "Name": "AcrossFacet",
        "Version": "2.0.0"
      },
      "0x7A3770a9504924d99D38BBba4F0116B756393Eb3": {
        "Name": "AcrossFacetPacked",
        "Version": "1.0.0"
      },
      "0x2cE0ea020872a75bdE21a7e4e97556236Eb79e02": {
        "Name": "AllBridgeFacet",
        "Version": "2.0.0"
      },
      "0x9acf1dA66EebC7601D4301539655caf95A6Eb24b": {
        "Name": "AmarokFacet",
        "Version": "3.0.0"
      },
      "0x0aB252E7b5167Be2aC7841Bdaf1689E1a475ceE7": {
        "Name": "AmarokFacetPacked",
        "Version": "1.0.0"
      },
      "0x9b3654a73f98d69E0FcaE40c0D1D00ED013FA869": {
        "Name": "CBridgeFacet",
        "Version": "1.0.0"
      },
      "0x14cc46348EC4877d7a70e0f3e228aDa34af34DF2": {
        "Name": "CBridgeFacetPacked",
        "Version": "1.0.3"
      },
      "0x371E073f6A09DCBEE1D2Ac56E940F878a0Ba9DAE": {
        "Name": "CelerCircleBridgeFacet",
        "Version": "1.0.1"
      },
      "0x2Af20933E5886aFe275c0EEE4A2e65daA4E8b169": {
        "Name": "CelerIMFacetMutable",
        "Version": ""
      },
      "0x380157643592725677F165b67642448CDCAeE026": {
        "Name": "HopFacet",
        "Version": "2.0.0"
      },
      "0xf82135385765f1324257ffF74489F16382EBBb8A": {
        "Name": "HopFacetOptimized",
        "Version": "2.0.0"
      },
      "0x5C3550CFA82803fC7342d55d8F806a2EdE675288": {
        "Name": "HopFacetPacked",
        "Version": "1.0.6"
      },
      "0x4C362E97dAcF097e0CA71309375a4C13932f6217": {
        "Name": "HyphenFacet",
        "Version": "1.0.0"
      },
      "0xf0F989caC0600214B564ce07102F7e633680F0Fd": {
        "Name": "StargateFacet",
        "Version": "2.2.0"
      },
      "0x21571D628B0bCBeb954D5933A604eCac35bAF2c7": {
        "Name": "SymbiosisFacet",
        "Version": "1.0.0"
      },
      "0xa137Fe4C41A2E04ca34578DC9023ad45cC194389": {
        "Name": "",
        "Version": ""
      },
      "0x6124C65B6264bE13f059b7C3A891a5b77DA8Bd95": {
        "Name": "AcrossFacetV3",
        "Version": "1.0.0"
      },
      "0x4352459F6BE1C7D1278F8c34Bb598b0feeB50f8b": {
<<<<<<< HEAD
        "Name": "",
        "Version": ""
      },
      "0x9a0988b17D4419807DfC8E8fd2182A21eabB1361": {
        "Name": "EmergencyPauseFacet",
        "Version": "1.0.0"
      },
      "0x6124C65B6264bE13f059b7C3A891a5b77DA8Bd95": {
        "Name": "AcrossFacetV3",
        "Version": "1.0.0"
      },
      "0x4352459F6BE1C7D1278F8c34Bb598b0feeB50f8b": {
=======
>>>>>>> 657aac8d
        "Name": "AcrossFacetPackedV3",
        "Version": "1.0.0"
      }
    },
    "Periphery": {
      "ERC20Proxy": "0xF6d5cf7a12d89BC0fD34E27d2237875b564A6ADf",
      "Executor": "0x23f882bA2fa54A358d8599465EB471f58Cc26751",
      "FeeCollector": "0x7F8E9bEBd1Dea263A36a6916B99bd84405B9654a",
      "LiFiDEXAggregator": "",
      "LiFuelFeeCollector": "0x94EA56D8049e93E0308B9c7d1418Baf6A7C68280",
      "Receiver": "0x36E9B2E8A627474683eF3b1E9Df26D2bF04396f3",
      "ReceiverAcrossV3": "0x3877f47B560819E96BBD7e7700a02dfACe36D696",
      "ReceiverStargateV2": "",
      "RelayerCelerIM": "0xa1Ed8783AC96385482092b82eb952153998e9b70",
      "TokenWrapper": "0xF63b27AE2Dc887b88f82E2Cc597d07fBB2E78E70"
    }
  }
}<|MERGE_RESOLUTION|>--- conflicted
+++ resolved
@@ -122,21 +122,6 @@
         "Version": "1.0.0"
       },
       "0x4352459F6BE1C7D1278F8c34Bb598b0feeB50f8b": {
-<<<<<<< HEAD
-        "Name": "",
-        "Version": ""
-      },
-      "0x9a0988b17D4419807DfC8E8fd2182A21eabB1361": {
-        "Name": "EmergencyPauseFacet",
-        "Version": "1.0.0"
-      },
-      "0x6124C65B6264bE13f059b7C3A891a5b77DA8Bd95": {
-        "Name": "AcrossFacetV3",
-        "Version": "1.0.0"
-      },
-      "0x4352459F6BE1C7D1278F8c34Bb598b0feeB50f8b": {
-=======
->>>>>>> 657aac8d
         "Name": "AcrossFacetPackedV3",
         "Version": "1.0.0"
       }
