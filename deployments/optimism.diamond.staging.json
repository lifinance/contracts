{
  "LiFiDiamond": {
    "Facets": {
      "0x17Bb203F42d8e404ac7E8dB6ff972B7E8473850b": {
        "Name": "EmergencyPauseFacet",
        "Version": "1.0.0"
      },
      "0xB2A8517734CDf985d53F303A1f7759A34fdC772F": {
        "Name": "DiamondCutFacet",
        "Version": "1.0.0"
      },
      "0x3B75025167b5fEc275266F43c132709d58329cf4": {
        "Name": "DiamondLoupeFacet",
        "Version": "1.0.0"
      },
      "0x050cd05AFf1367e6DC4c20dA96fFD31FCB39e219": {
        "Name": "OwnershipFacet",
        "Version": "1.0.0"
      },
      "0x61b6031B393632FFecAc921e2195831f6C549324": {
        "Name": "WithdrawFacet",
        "Version": "1.0.0"
      },
      "0x7Ea86FE59Ab35d76ba2446b09104A52E95d3267e": {
        "Name": "DexManagerFacet",
        "Version": "1.0.1"
      },
      "0x4D8Bc5FB73fB13C38de218F42467e210747c73C2": {
        "Name": "AccessManagerFacet",
        "Version": "1.0.0"
      },
      "0xD40732F1af7c7f020286e5D74F2b617A88eF0cB9": {
        "Name": "PeripheryRegistryFacet",
        "Version": "1.0.0"
      },
      "0x84a520ECB564930908CA411d2B3E41ec95cd805B": {
        "Name": "LIFuelFacet",
        "Version": "1.0.1"
      },
      "0xa3B327b4D6C7E852C551da138d85A74F973e600d": {
        "Name": "GenericSwapFacet",
        "Version": "1.0.0"
      },
      "0xb6Db46D685c12D73AaD521307D491e175cbFB07a": {
        "Name": "GenericSwapFacetV3",
        "Version": "1.0.1"
      },
      "0xA7ffe57ee70Ac4998e9E9fC6f17341173E081A8f": {
        "Name": "StandardizedCallFacet",
        "Version": "1.1.0"
      },
      "0x90B5b319cA20D9E466cB5b843952363C34d1b54E": {
        "Name": "CalldataVerificationFacet",
        "Version": "1.1.1"
      },
      "0x50C5F0e350779bf74C0d5fEd7C5D44A7Ef82eeA9": {
        "Name": "AcrossFacet",
        "Version": "2.0.0"
      },
      "0x7A3770a9504924d99D38BBba4F0116B756393Eb3": {
        "Name": "AcrossFacetPacked",
        "Version": "1.0.0"
      },
      "0x2cE0ea020872a75bdE21a7e4e97556236Eb79e02": {
        "Name": "AllBridgeFacet",
        "Version": "2.0.0"
      },
      "0x9acf1dA66EebC7601D4301539655caf95A6Eb24b": {
        "Name": "AmarokFacet",
        "Version": "3.0.0"
      },
      "0x0aB252E7b5167Be2aC7841Bdaf1689E1a475ceE7": {
        "Name": "AmarokFacetPacked",
        "Version": "1.0.0"
      },
      "0x9b3654a73f98d69E0FcaE40c0D1D00ED013FA869": {
        "Name": "CBridgeFacet",
        "Version": "1.0.0"
      },
      "0x14cc46348EC4877d7a70e0f3e228aDa34af34DF2": {
        "Name": "CBridgeFacetPacked",
        "Version": "1.0.3"
      },
      "0x371E073f6A09DCBEE1D2Ac56E940F878a0Ba9DAE": {
        "Name": "CelerCircleBridgeFacet",
        "Version": "1.0.1"
      },
      "0x380157643592725677F165b67642448CDCAeE026": {
        "Name": "HopFacet",
        "Version": "2.0.0"
      },
      "0xf82135385765f1324257ffF74489F16382EBBb8A": {
        "Name": "HopFacetOptimized",
        "Version": "2.0.0"
      },
      "0x5C3550CFA82803fC7342d55d8F806a2EdE675288": {
        "Name": "HopFacetPacked",
        "Version": "1.0.6"
      },
      "0x4C362E97dAcF097e0CA71309375a4C13932f6217": {
        "Name": "HyphenFacet",
        "Version": "1.0.0"
      },
      "0xf0F989caC0600214B564ce07102F7e633680F0Fd": {
        "Name": "StargateFacet",
        "Version": "2.2.0"
      },
      "0x75ED316dF2dCb48ef6876aEfc13d44D088BE5932": {
        "Name": "SymbiosisFacet",
        "Version": "1.0.0"
      },
      "0xa137Fe4C41A2E04ca34578DC9023ad45cC194389": {
        "Name": "",
        "Version": ""
      },
      "0x6124C65B6264bE13f059b7C3A891a5b77DA8Bd95": {
        "Name": "AcrossFacetV3",
        "Version": "1.0.0"
      },
      "0x4352459F6BE1C7D1278F8c34Bb598b0feeB50f8b": {
        "Name": "AcrossFacetPackedV3",
        "Version": "1.0.0"
      },
      "0x3cf7dE0e31e13C93c8Aada774ADF1C7eD58157f5": {
        "Name": "RelayFacet",
        "Version": "1.0.0"
      },
      "0x605Daee0FF23B5d678D47BF17037789115bF5750": {
        "Name": "AcrossFacetV3",
        "Version": "1.0.0"
      },
      "0x7A7dA456a99B5C8fef3D3E3c032a9F13949AdF07": {
        "Name": "AcrossFacetV3",
        "Version": "1.1.0"
      },
      "0x371E61d9DC497C506837DFA47B8dccEF1da30459": {
        "Name": "PioneerFacet",
        "Version": "1.0.0"
      },
      "0xfEeCe7B3e68B9cBeADB60598973704a776ac3ca1": {
        "Name": "GasZipFacet",
        "Version": "2.0.4"
      },
      "0x91559A75bd9045681265C77922b3cAeDB3D5120d": {
<<<<<<< HEAD
        "Name": "AcrossFacetV4",
        "Version": "1.0.0"
      },
      "0x8962d191Ba0f2Bc29b949ACA222f8251B241190b": {
        "Name": "AcrossFacetPackedV4",
        "Version": "1.0.0"
=======
        "Name": "",
        "Version": ""
>>>>>>> dc6cdb81
      },
      "0x36e1375B0755162d720276dFF6893DF02bd49225": {
        "Name": "GlacisFacet",
        "Version": "1.1.0"
      },
      "0x0f4D0D8890bAF9036D3895315559a6F0d573e2EC": {
        "Name": "",
        "Version": ""
<<<<<<< HEAD
=======
      },
      "0x59A1Bcaa32EdB1a233fEF945857529BBD6df247f": {
        "Name": "MayanFacet",
        "Version": "1.2.2"
      },
      "0xc2A0D799744536C621Af9B2933CdB4Ad959980bF": {
        "Name": "AcrossFacetV4",
        "Version": "1.0.0"
      },
      "0x8962d191Ba0f2Bc29b949ACA222f8251B241190b": {
        "Name": "AcrossFacetPackedV4",
        "Version": "1.0.0"
>>>>>>> dc6cdb81
      }
    },
    "Periphery": {
      "ERC20Proxy": "0xF6d5cf7a12d89BC0fD34E27d2237875b564A6ADf",
      "Executor": "0x23f882bA2fa54A358d8599465EB471f58Cc26751",
      "FeeCollector": "0x7F8E9bEBd1Dea263A36a6916B99bd84405B9654a",
      "GasZipPeriphery": "",
      "LidoWrapper": "",
      "LiFiDEXAggregator": "",
      "Patcher": "",
      "Permit2Proxy": "0x808eb38763f3F51F9C47bc93Ef8d5aB7E6241F46",
      "ReceiverAcrossV3": "0x3877f47B560819E96BBD7e7700a02dfACe36D696",
      "ReceiverAcrossV4": "0x1d5bD612Ce761060A4bEd77b606ab7e723D4E91E",
      "ReceiverChainflip": "",
      "ReceiverStargateV2": "",
      "TokenWrapper": "0xF63b27AE2Dc887b88f82E2Cc597d07fBB2E78E70"
    }
  }
}<|MERGE_RESOLUTION|>--- conflicted
+++ resolved
@@ -142,17 +142,8 @@
         "Version": "2.0.4"
       },
       "0x91559A75bd9045681265C77922b3cAeDB3D5120d": {
-<<<<<<< HEAD
-        "Name": "AcrossFacetV4",
-        "Version": "1.0.0"
-      },
-      "0x8962d191Ba0f2Bc29b949ACA222f8251B241190b": {
-        "Name": "AcrossFacetPackedV4",
-        "Version": "1.0.0"
-=======
         "Name": "",
         "Version": ""
->>>>>>> dc6cdb81
       },
       "0x36e1375B0755162d720276dFF6893DF02bd49225": {
         "Name": "GlacisFacet",
@@ -161,8 +152,6 @@
       "0x0f4D0D8890bAF9036D3895315559a6F0d573e2EC": {
         "Name": "",
         "Version": ""
-<<<<<<< HEAD
-=======
       },
       "0x59A1Bcaa32EdB1a233fEF945857529BBD6df247f": {
         "Name": "MayanFacet",
@@ -175,7 +164,6 @@
       "0x8962d191Ba0f2Bc29b949ACA222f8251B241190b": {
         "Name": "AcrossFacetPackedV4",
         "Version": "1.0.0"
->>>>>>> dc6cdb81
       }
     },
     "Periphery": {
