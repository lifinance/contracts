{
  "LiFiDiamond": {
    "Facets": {
      "0x17Bb203F42d8e404ac7E8dB6ff972B7E8473850b": {
        "Name": "EmergencyPauseFacet",
        "Version": "1.0.0"
      },
      "0xB2A8517734CDf985d53F303A1f7759A34fdC772F": {
        "Name": "DiamondCutFacet",
        "Version": "1.0.0"
      },
      "0x3B75025167b5fEc275266F43c132709d58329cf4": {
        "Name": "DiamondLoupeFacet",
        "Version": "1.0.0"
      },
      "0x050cd05AFf1367e6DC4c20dA96fFD31FCB39e219": {
        "Name": "OwnershipFacet",
        "Version": "1.0.0"
      },
      "0x61b6031B393632FFecAc921e2195831f6C549324": {
        "Name": "WithdrawFacet",
        "Version": "1.0.0"
      },
      "0x7Ea86FE59Ab35d76ba2446b09104A52E95d3267e": {
        "Name": "DexManagerFacet",
        "Version": "1.0.1"
      },
      "0x4D8Bc5FB73fB13C38de218F42467e210747c73C2": {
        "Name": "AccessManagerFacet",
        "Version": "1.0.0"
      },
      "0xD40732F1af7c7f020286e5D74F2b617A88eF0cB9": {
        "Name": "PeripheryRegistryFacet",
        "Version": "1.0.0"
      },
      "0x84a520ECB564930908CA411d2B3E41ec95cd805B": {
        "Name": "LIFuelFacet",
        "Version": "1.0.1"
      },
      "0xa3B327b4D6C7E852C551da138d85A74F973e600d": {
        "Name": "GenericSwapFacet",
        "Version": "1.0.0"
      },
      "0xb6Db46D685c12D73AaD521307D491e175cbFB07a": {
        "Name": "GenericSwapFacetV3",
        "Version": "1.0.1"
      },
      "0xA7ffe57ee70Ac4998e9E9fC6f17341173E081A8f": {
        "Name": "StandardizedCallFacet",
        "Version": "1.1.0"
      },
      "0x90B5b319cA20D9E466cB5b843952363C34d1b54E": {
        "Name": "CalldataVerificationFacet",
        "Version": "1.1.1"
      },
      "0x50C5F0e350779bf74C0d5fEd7C5D44A7Ef82eeA9": {
        "Name": "AcrossFacet",
        "Version": "2.0.0"
      },
      "0x7A3770a9504924d99D38BBba4F0116B756393Eb3": {
        "Name": "AcrossFacetPacked",
        "Version": "1.0.0"
      },
      "0x2cE0ea020872a75bdE21a7e4e97556236Eb79e02": {
        "Name": "AllBridgeFacet",
        "Version": "2.0.0"
      },
      "0x9acf1dA66EebC7601D4301539655caf95A6Eb24b": {
        "Name": "AmarokFacet",
        "Version": "3.0.0"
      },
      "0x0aB252E7b5167Be2aC7841Bdaf1689E1a475ceE7": {
        "Name": "AmarokFacetPacked",
        "Version": "1.0.0"
      },
      "0x9b3654a73f98d69E0FcaE40c0D1D00ED013FA869": {
        "Name": "CBridgeFacet",
        "Version": "1.0.0"
      },
      "0x14cc46348EC4877d7a70e0f3e228aDa34af34DF2": {
        "Name": "CBridgeFacetPacked",
        "Version": "1.0.3"
      },
      "0x371E073f6A09DCBEE1D2Ac56E940F878a0Ba9DAE": {
        "Name": "CelerCircleBridgeFacet",
        "Version": "1.0.1"
      },
      "0x380157643592725677F165b67642448CDCAeE026": {
        "Name": "HopFacet",
        "Version": "2.0.0"
      },
      "0xf82135385765f1324257ffF74489F16382EBBb8A": {
        "Name": "HopFacetOptimized",
        "Version": "2.0.0"
      },
      "0x5C3550CFA82803fC7342d55d8F806a2EdE675288": {
        "Name": "HopFacetPacked",
        "Version": "1.0.6"
      },
      "0x4C362E97dAcF097e0CA71309375a4C13932f6217": {
        "Name": "HyphenFacet",
        "Version": "1.0.0"
      },
      "0xf0F989caC0600214B564ce07102F7e633680F0Fd": {
        "Name": "StargateFacet",
        "Version": "2.2.0"
      },
      "0x75ED316dF2dCb48ef6876aEfc13d44D088BE5932": {
        "Name": "SymbiosisFacet",
        "Version": "1.0.0"
      },
      "0xa137Fe4C41A2E04ca34578DC9023ad45cC194389": {
        "Name": "",
        "Version": ""
      },
      "0x6124C65B6264bE13f059b7C3A891a5b77DA8Bd95": {
        "Name": "AcrossFacetV3",
        "Version": "1.0.0"
      },
      "0x4352459F6BE1C7D1278F8c34Bb598b0feeB50f8b": {
        "Name": "AcrossFacetPackedV3",
        "Version": "1.0.0"
      },
      "0x3cf7dE0e31e13C93c8Aada774ADF1C7eD58157f5": {
        "Name": "RelayFacet",
        "Version": "1.0.0"
      },
      "0x605Daee0FF23B5d678D47BF17037789115bF5750": {
        "Name": "AcrossFacetV3",
        "Version": "1.0.0"
      },
      "0x7A7dA456a99B5C8fef3D3E3c032a9F13949AdF07": {
        "Name": "AcrossFacetV3",
        "Version": "1.1.0"
      },
      "0x371E61d9DC497C506837DFA47B8dccEF1da30459": {
        "Name": "PioneerFacet",
        "Version": "1.0.0"
      },
      "0xfEeCe7B3e68B9cBeADB60598973704a776ac3ca1": {
        "Name": "GasZipFacet",
        "Version": "2.0.4"
      },
      "0xc2A0D799744536C621Af9B2933CdB4Ad959980bF": {
        "Name": "AcrossFacetV4",
        "Version": "1.0.0"
      },
      "0x8962d191Ba0f2Bc29b949ACA222f8251B241190b": {
        "Name": "AcrossFacetPackedV4",
        "Version": "1.0.0"
      },
      "0x36e1375B0755162d720276dFF6893DF02bd49225": {
        "Name": "GlacisFacet",
        "Version": "1.1.0"
      }
    },
    "Periphery": {
      "ERC20Proxy": "0xF6d5cf7a12d89BC0fD34E27d2237875b564A6ADf",
      "Executor": "0x23f882bA2fa54A358d8599465EB471f58Cc26751",
      "FeeCollector": "0x7F8E9bEBd1Dea263A36a6916B99bd84405B9654a",
      "GasZipPeriphery": "",
      "LidoWrapper": "",
      "LiFiDEXAggregator": "",
      "Permit2Proxy": "0x808eb38763f3F51F9C47bc93Ef8d5aB7E6241F46",
      "ReceiverAcrossV3": "0x3877f47B560819E96BBD7e7700a02dfACe36D696",
      "ReceiverChainflip": "",
      "ReceiverStargateV2": "",
<<<<<<< HEAD
      "RelayerCelerIM": "0xa1Ed8783AC96385482092b82eb952153998e9b70",
      "TokenWrapper": "0xF63b27AE2Dc887b88f82E2Cc597d07fBB2E78E70",
      "OutputValidator": "0xd54C00CA32eC8Db51B7dBbC73124De83096C850A",
      "Patcher": ""
=======
      "TokenWrapper": "0xF63b27AE2Dc887b88f82E2Cc597d07fBB2E78E70"
>>>>>>> ba4425a2
    }
  }
}<|MERGE_RESOLUTION|>--- conflicted
+++ resolved
@@ -165,14 +165,10 @@
       "ReceiverAcrossV3": "0x3877f47B560819E96BBD7e7700a02dfACe36D696",
       "ReceiverChainflip": "",
       "ReceiverStargateV2": "",
-<<<<<<< HEAD
       "RelayerCelerIM": "0xa1Ed8783AC96385482092b82eb952153998e9b70",
       "TokenWrapper": "0xF63b27AE2Dc887b88f82E2Cc597d07fBB2E78E70",
       "OutputValidator": "0xd54C00CA32eC8Db51B7dBbC73124De83096C850A",
       "Patcher": ""
-=======
-      "TokenWrapper": "0xF63b27AE2Dc887b88f82E2Cc597d07fBB2E78E70"
->>>>>>> ba4425a2
     }
   }
 }