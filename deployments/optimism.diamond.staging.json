--- conflicted
+++ resolved
@@ -138,17 +138,12 @@
         "Version": "1.1.0"
       },
       "0xFE67537CBDbdfE685826f0719D994E70b252e0f9": {
-<<<<<<< HEAD
         "Name": "PioneerFacet",
         "Version": "1.0.0"
-=======
-        "Name": "",
-        "Version": ""
       },
       "0xfEeCe7B3e68B9cBeADB60598973704a776ac3ca1": {
         "Name": "GasZipFacet",
         "Version": "2.0.4"
->>>>>>> 00e95bc8
       }
     },
     "Periphery": {
