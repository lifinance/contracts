--- conflicted
+++ resolved
@@ -110,13 +110,8 @@
         "Version": "1.0.0"
       },
       "0xa137Fe4C41A2E04ca34578DC9023ad45cC194389": {
-<<<<<<< HEAD
         "Name": "AcrossFacetV3",
         "Version": "1.0.0"
-=======
-        "Name": "",
-        "Version": ""
->>>>>>> 0edaecaa
       }
     },
     "Periphery": {
