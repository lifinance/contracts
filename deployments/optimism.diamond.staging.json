--- conflicted
+++ resolved
@@ -169,27 +169,17 @@
         "Name": "MayanFacet",
         "Version": "1.2.2"
       },
-<<<<<<< HEAD
       "0xc2A0D799744536C621Af9B2933CdB4Ad959980bF": {
         "Name": "AcrossFacetV4",
         "Version": "1.0.0"
       },
-      "0xc4884225aeFe7218f9f489A5Eb8beB504ab272AA": {
-        "Name": "",
-        "Version": ""
-      },
-      "0xf536ed5A4310455FF39dBf90336e17d11550E7b4": {
-        "Name": "",
-        "Version": ""
-      },
       "0x5b932C7566AeEBaA00bD14fBF6678F7f721BDD97": {
         "Name": "EcoFacet",
         "Version": "1.0.0"
-=======
+      },
       "0xc4884225aeFe7218f9f489A5Eb8beB504ab272AA": {
         "Name": "",
         "Version": ""
->>>>>>> ec4c49b5
       }
     },
     "Periphery": {
