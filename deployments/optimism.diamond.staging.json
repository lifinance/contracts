--- conflicted
+++ resolved
@@ -58,17 +58,12 @@
         "Version": "1.0.0"
       },
       "0x9ae70675f7d99231A6f917CA36F45c03a17F0417": {
-<<<<<<< HEAD
-        "Name": "",
-        "Version": ""
+        "Name": "PolymerCCTPFacet",
+        "Version": "1.0.0"
       },
       "0xE2Bf645a908A5515C2FEC03d3edDb59c6eF606Fe": {
         "Name": "GlacisFacet",
         "Version": "1.2.0"
-=======
-        "Name": "PolymerCCTPFacet",
-        "Version": "1.0.0"
->>>>>>> 0e876338
       }
     },
     "Periphery": {
