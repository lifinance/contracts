{
  "LiFiDiamond": {
    "Facets": {
      "0x091dA2845e4f4f5c1B289Be8e6B7D1C493dbcD79": {
        "Name": "DiamondCutFacet",
        "Version": "1.0.0"
      },
      "0xf3bF65D758C94f1F0ad38c6dFdCb19Aa5Ce664b4": {
        "Name": "DiamondLoupeFacet",
        "Version": "1.0.0"
      },
      "0x0fE50ef18e23c4e969d58a24a46815581d15BD60": {
        "Name": "OwnershipFacet",
        "Version": "1.0.0"
      },
      "0x6b76703aa3e6e8d51438C9f155cCa42a22b31f44": {
        "Name": "WithdrawFacet",
        "Version": "1.0.0"
      },
      "0xfC7Ab84ec085BFcF9fBeA6FD95884e6F29Fd38A2": {
        "Name": "DexManagerFacet",
        "Version": "1.0.1"
      },
      "0xD4FB1138267a9C27720009b63E6E1d1d3153E733": {
        "Name": "AccessManagerFacet",
        "Version": "1.0.0"
      },
      "0xeCDB6F95B77Bf046849c63eb16851B245a8DbA13": {
        "Name": "PeripheryRegistryFacet",
        "Version": "1.0.0"
      },
      "0x407EbFE85B1f4859d5e053BFF69407C60f6E5ceF": {
        "Name": "GenericSwapFacet",
        "Version": "1.0.0"
      },
      "0xeB3de0B535A37ce44FA489Ed727b64dD2dF1FB9d": {
        "Name": "GenericSwapFacetV3",
        "Version": "1.0.1"
      },
      "0x68D7F25c0128462f71d9Df989992563030D3c6C6": {
        "Name": "CalldataVerificationFacet",
        "Version": "1.3.0"
      },
      "0xCA493c0204f219F22d1588dCcef38bf89a2E6292": {
        "Name": "EmergencyPauseFacet",
        "Version": "1.0.1"
      },
      "0x2394274dda320dB4E216Ee0EBF213B2479971E56": {
        "Name": "RelayFacet",
        "Version": "1.0.0"
      },
      "0x966bF0b793a3039707f15083A12b37E7c31C176c": {
        "Name": "GlacisFacet",
        "Version": "1.0.0"
      },
      "0x39B717fc6058D56D95eBd1aAe58d9bE15D44F2a5": {
<<<<<<< HEAD
        "Name": "GasZipFacet",
        "Version": "2.0.4"
=======
        "Name": "",
        "Version": ""
>>>>>>> b8e90ad9
      }
    },
    "Periphery": {
      "ERC20Proxy": "0x29d8806E0F0f71Fb3dD14633ab04c17163f0eC10",
      "Executor": "0x852C8422e0d4968c5B32787432ce3eB908AfFBDB",
      "FeeCollector": "0xC1eFd4D0284e45F23F1cA461e7B45b7Ed8b8713D",
      "GasZipPeriphery": "0x2072a74F97c12808295636C0FbfF35054B15d832",
      "LidoWrapper": "",
      "LiFiDEXAggregator": "0xEe2083f7f08df8492898307617f84477E4598BAb",
      "Permit2Proxy": "0x9C1D1db1CD3EbE4727c2a4208Ca5D65624cC9b4D",
      "ReceiverAcrossV3": "",
      "ReceiverChainflip": "",
      "ReceiverStargateV2": "",
      "TokenWrapper": "0x626391004E18ad5Aa7e36E8b810D77b7DC19aD59"
    }
  }
}<|MERGE_RESOLUTION|>--- conflicted
+++ resolved
@@ -54,13 +54,8 @@
         "Version": "1.0.0"
       },
       "0x39B717fc6058D56D95eBd1aAe58d9bE15D44F2a5": {
-<<<<<<< HEAD
         "Name": "GasZipFacet",
         "Version": "2.0.4"
-=======
-        "Name": "",
-        "Version": ""
->>>>>>> b8e90ad9
       }
     },
     "Periphery": {
