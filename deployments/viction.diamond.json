{
  "LiFiDiamond": {
    "Facets": {
      "0x9640977264aec6d4e9af381F548eee11b9e27aAe": {
        "Name": "DiamondCutFacet",
        "Version": "1.0.0"
      },
      "0x395db83A04cC3d3F6C5eFc73896929Cf10D0F301": {
        "Name": "DiamondLoupeFacet",
        "Version": "1.0.0"
      },
      "0xC6F7b47F870024B0E2DF6DFd551E10c4A37A1cEa": {
        "Name": "OwnershipFacet",
        "Version": "1.0.0"
      },
      "0xc1f27c1f6c87e73e089Ffac23C236Fc4A9E3fccc": {
        "Name": "WithdrawFacet",
        "Version": "1.0.0"
      },
      "0x70e272A93bc8344277a1f4390Ea6153A1D5fe450": {
        "Name": "DexManagerFacet",
        "Version": "1.0.2"
      },
      "0x662BCADB7A2CBb22367b2471d8A91E5b13FCe96B": {
        "Name": "AccessManagerFacet",
        "Version": "1.0.0"
      },
      "0x190e03D49Ce76DDabC634a98629EDa6246aB5196": {
        "Name": "PeripheryRegistryFacet",
        "Version": "1.0.0"
      },
      "0xAF69C0E3BBBf6AdE78f1466f86DfF86d64C8dA2A": {
        "Name": "GenericSwapFacet",
        "Version": "1.0.0"
      },
      "0xD1317DA862AC5C145519E60D24372dc186EF7426": {
        "Name": "GenericSwapFacetV3",
        "Version": "1.0.1"
      },
      "0x176f558949e2a7C5217dD9C27Bf7A43c6783ee28": {
        "Name": "CalldataVerificationFacet",
        "Version": "1.3.0"
      },
      "0x531d69A3fAb6CB56A77B8402E6c217cB9cC902A9": {
        "Name": "EmergencyPauseFacet",
        "Version": "1.0.1"
      },
      "0x4b67f2bB8855c5d222dF8159B57C54b795403452": {
        "Name": "GlacisFacet",
        "Version": "1.0.0"
      },
      "0xdEf2DFaAec9CE0DE50efc0663Cd2962C6bc88498": {
<<<<<<< HEAD
        "Name": "GasZipFacet",
        "Version": "2.0.4"
=======
        "Name": "",
        "Version": ""
>>>>>>> b8e90ad9
      }
    },
    "Periphery": {
      "ERC20Proxy": "0x82a00cB7D1FB1e1ad4ec2F344Bd1Ad2eAB338B73",
      "Executor": "0xebd9da7A70a51120e2513c11E2Fc38B5FD1DE8DD",
      "FeeCollector": "0xD4B739284A79995D1c2689BF08747b8bF98b57c1",
      "GasZipPeriphery": "0xbd0196bE158d5c5da204839ecc1827C1Ed7e66C3",
      "LidoWrapper": "",
      "LiFiDEXAggregator": "0x84963B51A16B49E09E827614D07A7aa4b477b936",
      "Permit2Proxy": "0xac08C219Fd4856A33a090503BCbc14733d588588",
      "ReceiverAcrossV3": "",
      "ReceiverChainflip": "",
      "ReceiverStargateV2": "",
      "TokenWrapper": "0x0B4c7336AE02Bd3f1648dE8eb6B79a71300260a1"
    }
  }
}<|MERGE_RESOLUTION|>--- conflicted
+++ resolved
@@ -50,13 +50,8 @@
         "Version": "1.0.0"
       },
       "0xdEf2DFaAec9CE0DE50efc0663Cd2962C6bc88498": {
-<<<<<<< HEAD
         "Name": "GasZipFacet",
         "Version": "2.0.4"
-=======
-        "Name": "",
-        "Version": ""
->>>>>>> b8e90ad9
       }
     },
     "Periphery": {
