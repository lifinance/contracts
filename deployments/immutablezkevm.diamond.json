{
  "LiFiDiamond": {
    "Facets": {
      "0xC9E3d116262E93c14f87032fBE0C43791e0fAfCB": {
        "Name": "DiamondCutFacet",
        "Version": "1.0.0"
      },
      "0xa521DD4f0e6df9d56d740D0fa4f7fA2F0BC88bA7": {
        "Name": "DiamondLoupeFacet",
        "Version": "1.0.0"
      },
      "0xf09eF957165a5265613c5a57bDe781d363d519f0": {
        "Name": "OwnershipFacet",
        "Version": "1.0.0"
      },
      "0xddb090dD35ad8642DC5c79137147A6B34485B126": {
        "Name": "WithdrawFacet",
        "Version": "1.0.0"
      },
      "0x38aDe624ebAF11ee35190046fbdF2d42e03e869a": {
        "Name": "DexManagerFacet",
        "Version": "1.0.1"
      },
      "0xdD6CEa60F2Bb19fA5a03F0856054E2803221c3E4": {
        "Name": "AccessManagerFacet",
        "Version": "1.0.0"
      },
      "0xdd400e751B3A9D2bF02CF1EEc245c1BDFb8e0E56": {
        "Name": "PeripheryRegistryFacet",
        "Version": "1.0.0"
      },
      "0x75F9eaC5c368Ed9277b8952C83A063e435051332": {
        "Name": "LIFuelFacet",
        "Version": "1.0.1"
      },
      "0xa27992F9ef326527F85898E645AFF1d99E9609E3": {
        "Name": "GenericSwapFacet",
        "Version": "1.0.0"
      },
      "0x51504500fBFB459684E020154Dc9B2DE912d0B92": {
        "Name": "GenericSwapFacetV3",
        "Version": "1.0.1"
      },
      "0x4CA4226Ea534F2Ece75A4FcDAD0bBe5AbaEA9820": {
        "Name": "StandardizedCallFacet",
        "Version": "1.1.0"
      },
      "0x93b22CF8C50f87C394837DdE0fD84E8add3100e9": {
        "Name": "CalldataVerificationFacet",
        "Version": "1.1.1"
      },
      "0xB6faa3155683d6856ae196c4f3847D68D478E5eA": {
        "Name": "SquidFacet",
        "Version": "1.0.0"
      },
      "0x6F2baA7cd5F156CA1B132F7FF11E0fa2aD775F61": {
        "Name": "EmergencyPauseFacet",
        "Version": "1.0.0"
      },
      "0xB391B85Fcdecf94eA5f0EE96F64fFf7D9303B5bb": {
        "Name": "",
        "Version": ""
      }
    },
    "Periphery": {
      "ERC20Proxy": "0xB59Cb9E4087c841577ACE23B0168CCDdf9450290",
      "Executor": "0xdC55d8b59441f75e32FDD2356139DC8402e52048",
      "FeeCollector": "0x1a4E99aB56BBac95810C0A957F173054f6FA8fDc",
      "GasZipPeriphery": "",
      "LidoWrapper": "",
      "LiFiDEXAggregator": "0xAcD913Ad6936Bb662395ac9a66D75bFc77c165fF",
<<<<<<< HEAD
      "Permit2Proxy": "",
=======
      "Permit2Proxy": "0x89c6340B1a1f4b25D36cd8B063D49045caF3f818",
>>>>>>> b8e90ad9
      "ReceiverAcrossV3": "",
      "ReceiverChainflip": "",
      "ReceiverStargateV2": "",
      "TokenWrapper": "0x5C6Dd0170348666A3e07fD033C12D9D15c83e360"
    }
  }
}<|MERGE_RESOLUTION|>--- conflicted
+++ resolved
@@ -69,11 +69,7 @@
       "GasZipPeriphery": "",
       "LidoWrapper": "",
       "LiFiDEXAggregator": "0xAcD913Ad6936Bb662395ac9a66D75bFc77c165fF",
-<<<<<<< HEAD
       "Permit2Proxy": "",
-=======
-      "Permit2Proxy": "0x89c6340B1a1f4b25D36cd8B063D49045caF3f818",
->>>>>>> b8e90ad9
       "ReceiverAcrossV3": "",
       "ReceiverChainflip": "",
       "ReceiverStargateV2": "",
