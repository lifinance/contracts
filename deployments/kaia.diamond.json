{
  "LiFiDiamond": {
    "Facets": {
      "0x8176C5502f1A01fCeB8d14fdc7ad15867ca562C1": {
        "Name": "DiamondCutFacet",
        "Version": "1.0.0"
      },
      "0x8D53d2d1c4E834141D3F8c84F8E74B66DbFaB973": {
        "Name": "DiamondLoupeFacet",
        "Version": "1.0.0"
      },
      "0xA09f6911434271AaBB76301AC19E1045a8A22636": {
        "Name": "OwnershipFacet",
        "Version": "1.0.0"
      },
      "0xe1cdF4b5e6dc70D0f5ea2E66b4E0cAA77bE3C8c5": {
        "Name": "WithdrawFacet",
        "Version": "1.0.0"
      },
      "0xCD500825d5fbac2A5686474287D8292B3EC03535": {
        "Name": "DexManagerFacet",
        "Version": "1.0.1"
      },
      "0x7953BF679A052FBeD11C414afBDdD46fF4D71B3a": {
        "Name": "AccessManagerFacet",
        "Version": "1.0.0"
      },
      "0x3588B3e6cF119061390e33d191441E46635398b1": {
        "Name": "PeripheryRegistryFacet",
        "Version": "1.0.0"
      },
      "0x9995C5B347a2DD869c8356cC256B11Be2f966374": {
        "Name": "LIFuelFacet",
        "Version": "1.0.1"
      },
      "0x1b5b4097ecA753c3F202c22A0D26bA3893EC1a43": {
        "Name": "GenericSwapFacet",
        "Version": "1.0.0"
      },
      "0x7c26a462c1499EB87259B51474197AF241f60FFA": {
        "Name": "GenericSwapFacetV3",
        "Version": "1.0.1"
      },
      "0xa5d9075424d0FCB81de1745c2b191DdC2cD6CE27": {
        "Name": "StandardizedCallFacet",
        "Version": "1.1.0"
      },
      "0x88174029c74B247657FEB4d1F552436407826afC": {
        "Name": "CalldataVerificationFacet",
        "Version": "1.1.1"
      },
      "0x0DE8de1D00B7329080aea92F241BEF9152CC88D0": {
        "Name": "CBridgeFacetPacked",
        "Version": "1.0.3"
      },
      "0xe34046E9524C55f0bccDcc8108e0773001823270": {
        "Name": "CBridgeFacet",
        "Version": "1.0.0"
      },
      "0xaFC4b6A093F2066c314922E92Fe2118d569C73aB": {
        "Name": "StargateFacetV2",
        "Version": "1.0.1"
      },
      "0x5b4dd05850A3f373500e7fC90E94b581A45ACBFa": {
        "Name": "EmergencyPauseFacet",
        "Version": "1.0.0"
      },
      "0x7AbF00987740d6db0d1180171B6ad41bE2b6b85C": {
        "Name": "",
        "Version": ""
      }
    },
    "Periphery": {
      "ERC20Proxy": "0x6bb99Db9a03fa178F4F74F3A76204a4E9F9fD843",
      "Executor": "0x416b199B9E6e4254c01ECFcdDDb6585D10AF873D",
      "FeeCollector": "0x5e6525c873D6FD3D6BE0D9845018F6298583981d",
      "GasZipPeriphery": "",
      "LidoWrapper": "",
      "LiFiDEXAggregator": "0xE275759e85e5497A1B07EA65529187FD7E987509",
<<<<<<< HEAD
      "Permit2Proxy": "0x7FB65045175c847C075054CCf91b64B406822766",
=======
      "Permit2Proxy": "0x56E3B9Cf704991cc554902b16610255568A58B12",
>>>>>>> b8e90ad9
      "ReceiverAcrossV3": "",
      "ReceiverChainflip": "",
      "ReceiverStargateV2": "0x63f1Ab534d2612702796c44d1728133F0Af56e16",
      "TokenWrapper": "0xaB359008620d9368DD0D67A61D654DcdF095155c"
    }
  }
}<|MERGE_RESOLUTION|>--- conflicted
+++ resolved
@@ -77,11 +77,7 @@
       "GasZipPeriphery": "",
       "LidoWrapper": "",
       "LiFiDEXAggregator": "0xE275759e85e5497A1B07EA65529187FD7E987509",
-<<<<<<< HEAD
       "Permit2Proxy": "0x7FB65045175c847C075054CCf91b64B406822766",
-=======
-      "Permit2Proxy": "0x56E3B9Cf704991cc554902b16610255568A58B12",
->>>>>>> b8e90ad9
       "ReceiverAcrossV3": "",
       "ReceiverChainflip": "",
       "ReceiverStargateV2": "0x63f1Ab534d2612702796c44d1728133F0Af56e16",
