--- conflicted
+++ resolved
@@ -77,24 +77,11 @@
       "GasZipPeriphery": "",
       "LidoWrapper": "",
       "LiFiDEXAggregator": "0x6140b987d6B51Fd75b66C3B07733Beb5167c42fc",
-<<<<<<< HEAD
-      "LiFuelFeeCollector": "0xc02FFcdD914DbA646704439c6090BAbaD521d04C",
       "Permit2Proxy": "0x15913A4C92F92039F45519639Ded5b0A2062b0d8",
-      "Receiver": "0x5439f8ca43f832DD21a28C5BF038dad4c07ad02c",
-=======
-      "Permit2Proxy": "0x15913A4C92F92039F45519639Ded5b0A2062b0d8",
->>>>>>> 2b18b0a4
       "ReceiverAcrossV3": "",
       "ReceiverChainflip": "",
       "ReceiverStargateV2": "",
-<<<<<<< HEAD
-      "RelayerCelerIM": "",
-      "TokenWrapper": "0x5215E9fd223BC909083fbdB2860213873046e45d",
-      "GasZipPeriphery": "",
-      "ReceiverChainflip": ""
-=======
       "TokenWrapper": "0x5215E9fd223BC909083fbdB2860213873046e45d"
->>>>>>> 2b18b0a4
     }
   }
 }