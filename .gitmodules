[submodule "lib/ds-test"]
	path = lib/ds-test
	url = https://github.com/dapphub/ds-test
[submodule "lib/solmate"]
	path = lib/solmate
	url = https://github.com/rari-capital/solmate
[submodule "lib/forge-std"]
	path = lib/forge-std
	url = https://github.com/foundry-rs/forge-std
[submodule "lib/create3-factory"]
	path = lib/create3-factory
	url = https://github.com/lifinance/create3-factory
[submodule "lib/sgn-v2-contracts"]
	path = lib/sgn-v2-contracts
	url = https://github.com/celer-network/sgn-v2-contracts
[submodule "lib/safe-tx-cli"]
	path = lib/safe-tx-cli
	url = https://github.com/sambacha/safe-tx-cli
[submodule "lib/openzeppelin-contracts"]
	path = lib/openzeppelin-contracts
	url = https://github.com/openzeppelin/openzeppelin-contracts
[submodule "lib/solady"]
	path = lib/solady
	url = https://github.com/Vectorized/solady
<<<<<<< HEAD
=======
[submodule "lib/Permit2"]
	path = lib/Permit2
	url = https://github.com/Uniswap/Permit2
>>>>>>> 6d7fe0ed
<|MERGE_RESOLUTION|>--- conflicted
+++ resolved
@@ -22,9 +22,6 @@
 [submodule "lib/solady"]
 	path = lib/solady
 	url = https://github.com/Vectorized/solady
-<<<<<<< HEAD
-=======
 [submodule "lib/Permit2"]
 	path = lib/Permit2
-	url = https://github.com/Uniswap/Permit2
->>>>>>> 6d7fe0ed
+	url = https://github.com/Uniswap/Permit2