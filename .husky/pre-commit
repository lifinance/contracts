--- conflicted
+++ resolved
@@ -1,16 +1,11 @@
 #!/usr/bin/env sh
 . "$(dirname -- "$0")/_/husky.sh"
 echo ""
-<<<<<<< HEAD
-echo "Running 'forge build' now"
-forge build
-=======
 echo "Running 'forge build' and 'typechain generation'..."
 
 # Run forge build first (required for typechain)
 echo "Building contracts with forge..."
 forge build --skip test
->>>>>>> 98bde039
 
 # If the build fails, abort the commit
 if [ $? -ne 0 ]; then
