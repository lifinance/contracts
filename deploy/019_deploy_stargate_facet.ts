--- conflicted
+++ resolved
@@ -30,9 +30,6 @@
 
   await addOrReplaceFacets([stargetFacet], diamond.address)
 
-<<<<<<< HEAD
-  await verifyContract(hre, 'StargateFacet', { address: stargetFacet.address })
-
   const stargate = <StargateFacet>(
     await ethers.getContractAt('StargateFacet', diamond.address)
   )
@@ -57,12 +54,10 @@
       })
     })
   )
-=======
   await verifyContract(hre, 'StargateFacet', {
     address: stargetFacet.address,
     args: [ROUTER_ADDR],
   })
->>>>>>> 6713488d
 }
 
 export default func
