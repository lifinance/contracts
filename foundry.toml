[profile.default]
test = 'test/solidity'
solc_version = '0.8.29'
evm_version = 'cancun'
auto_detect_solc = false
optimizer = true
optimizer_runs = 1000000
# use a known address with a balance so ZkEVM scripts work
sender = '0x00a329c0648769a73afac7f9381e08fb43dbea73'
tx_origin = '0x00a329c0648769a73afac7f9381e08fb43dbea73'
out = 'out'
fs_permissions = [
  { access = "read", path = "./deployments/" },
  { access = "read", path = "./config/" },
  { access = "read-write", path = "./test/logs/" },
  { access = "read", path = "./zkout/" },
]
ffi = true
libs = ["node_modules", "lib"]
cache = true

[profile.zksync]
solc_version = '0.8.29'
evm_version = 'cancun'
sender = '0x00a329c0648769a73afac7f9381e08fb43dbea73'
tx_origin = '0x00a329c0648769a73afac7f9381e08fb43dbea73'
test = "notest"
script = "script/deploy/zksync"
cache_path = "./zkcache"
out = "out/zksync"

# zksolc needs to be defined here as foundry can't detect it if it's under [profile.zksync]
[profile.default.zksync]
zksolc = '1.5.15'

[rpc_endpoints]
mainnet = "${ETH_NODE_URI_MAINNET}"
abstract = "${ETH_NODE_URI_ABSTRACT}"
apechain = "${ETH_NODE_URI_APECHAIN}"
arbitrum = "${ETH_NODE_URI_ARBITRUM}"
aurora = "${ETH_NODE_URI_AURORA}"
avalanche = "${ETH_NODE_URI_AVALANCHE}"
base = "${ETH_NODE_URI_BASE}"
berachain = "${ETH_NODE_URI_BERACHAIN}"
blast = "${ETH_NODE_URI_BLAST}"
boba = "${ETH_NODE_URI_BOBA}"
bob = "${ETH_NODE_URI_BOB}"
botanix = "${ETH_NODE_URI_BOTANIX}"
bsc = "${ETH_NODE_URI_BSC}"
celo = "${ETH_NODE_URI_CELO}"
corn = "${ETH_NODE_URI_CORN}"
cronos = "${ETH_NODE_URI_CRONOS}"
evmos = "${ETH_NODE_URI_EVMOS}"
fantom = "${ETH_NODE_URI_FANTOM}"
flare = "${ETH_NODE_URI_FLARE}"
flow = "${ETH_NODE_URI_FLOW}"
fraxtal = "${ETH_NODE_URI_FRAXTAL}"
fuse = "${ETH_NODE_URI_FUSE}"
harmony = "${ETH_NODE_URI_HARMONY}"
hemi = "${ETH_NODE_URI_HEMI}"
hyperevm = "${ETH_NODE_URI_HYPEREVM}"
gnosis = "${ETH_NODE_URI_GNOSIS}"
gravity = "${ETH_NODE_URI_GRAVITY}"
etherlink = "${ETH_NODE_URI_ETHERLINK}"
immutablezkevm = "${ETH_NODE_URI_IMMUTABLEZKEVM}"
ink = "${ETH_NODE_URI_INK}"
kaia = "${ETH_NODE_URI_KAIA}"
katana = "${ETH_NODE_URI_KATANA}"
lens = "${ETH_NODE_URI_LENS}"
linea = "${ETH_NODE_URI_LINEA}"
lisk = "${ETH_NODE_URI_LISK}"
monad= "${ETH_NODE_URI_MONAD}"
moonbeam = "${ETH_NODE_URI_MOONBEAM}"
moonriver = "${ETH_NODE_URI_MOONRIVER}"
nova = "${ETH_NODE_URI_NOVA}"
mantle = "${ETH_NODE_URI_MANTLE}"
metis = "${ETH_NODE_URI_METIS}"
mode = "${ETH_NODE_URI_MODE}"
nibiru = "${ETH_NODE_URI_NIBIRU}"
okx = "${ETH_NODE_URI_OKX}"
opbnb = "${ETH_NODE_URI_OPBNB}"
optimism = "${ETH_NODE_URI_OPTIMISM}"
plasma = "${ETH_NODE_URI_PLASMA}"
plume = "${ETH_NODE_URI_PLUME}"
polygon = "${ETH_NODE_URI_POLYGON}"
polygonzkevm = "${ETH_NODE_URI_POLYGONZKEVM}"
rootstock = "${ETH_NODE_URI_ROOTSTOCK}"
ronin = "${ETH_NODE_URI_RONIN}"
sei = "${ETH_NODE_URI_SEI}"
soneium = "${ETH_NODE_URI_SONEIUM}"
sonic = "${ETH_NODE_URI_SONIC}"
sophon = "${ETH_NODE_URI_SOPHON}"
superposition = "${ETH_NODE_URI_SUPERPOSITION}"
swellchain = "${ETH_NODE_URI_SWELLCHAIN}"
taiko = "${ETH_NODE_URI_TAIKO}"
velas = "${ETH_NODE_URI_VELAS}"
unichain = "${ETH_NODE_URI_UNICHAIN}"
vana = "${ETH_NODE_URI_VANA}"
viction = "${ETH_NODE_URI_VICTION}"
worldchain = "${ETH_NODE_URI_WORLDCHAIN}"
xdc = "${ETH_NODE_URI_XDC}"
xlayer = "${ETH_NODE_URI_XLAYER}"
zksync = "${ETH_NODE_URI_ZKSYNC}"
scroll = "${ETH_NODE_URI_SCROLL}"

# testnets
localanvil = "${ETH_NODE_URI_LOCALANVIL}"

[etherscan]
mainnet = { key = "${MAINNET_ETHERSCAN_API_KEY}", url = "https://api.etherscan.io/v2/api?chainid=1", chain = "1" }
abstract = { key = "${MAINNET_ETHERSCAN_API_KEY}", url = "https://api.etherscan.io/v2/api?chainid=2741", chain = "2741" }
apechain = { key = "${MAINNET_ETHERSCAN_API_KEY}", url = "https://api.etherscan.io/v2/api?chainid=33139", chain = "33139" }
arbitrum = { key = "${MAINNET_ETHERSCAN_API_KEY}", url = "https://api.etherscan.io/v2/api?chainid=42161", chain = "42161" }
aurora = { key = "${BLOCKSCOUT_API_KEY}", url = "https://explorer.mainnet.aurora.dev/api", chain = "1313161554", verifier = "blockscout" }
avalanche = { key = "${MAINNET_ETHERSCAN_API_KEY}", url = "https://api.etherscan.io/v2/api?chainid=43114", chain = "43114" }
base = { key = "${MAINNET_ETHERSCAN_API_KEY}", url = "https://api.etherscan.io/v2/api?chainid=8453", chain = "8453" }
berachain = { key = "${MAINNET_ETHERSCAN_API_KEY}", url = "https://api.etherscan.io/v2/api?chainid=80094", chain = "80094" }
blast = { key = "${MAINNET_ETHERSCAN_API_KEY}", url = "https://api.etherscan.io/v2/api?chainid=81457", chain = "81457" }
bob = { key = "${BLOCKSCOUT_API_KEY}", url = "https://explorer.gobob.xyz/api", verifier = "blockscout", chain = "60808" }
boba = { key = "${BOBA_ETHERSCAN_API_KEY}", url = "https://api.routescan.io/v2/network/mainnet/evm/288/etherscan/api", chain = "288" }
botanix = { key = "${VERIFY_CONTRACT_API_KEY}", url = "https://api.routescan.io/v2/network/mainnet/evm/3637/etherscan", chain = "3637" }
bsc = { key = "${MAINNET_ETHERSCAN_API_KEY}", url = "https://api.etherscan.io/v2/api?chainid=56", chain = "56" }
celo = { key = "${MAINNET_ETHERSCAN_API_KEY}", url = "https://api.etherscan.io/v2/api?chainid=42220", chain = "42220" }
corn = { key = "${CORN_ETHERSCAN_API_KEY}", url = "https://api.routescan.io/v2/network/mainnet/evm/21000000/etherscan", chain = "21000000" }
cronos = { key = "${MAINNET_ETHERSCAN_API_KEY}", url = "https://api.etherscan.io/v2/api?chainid=25", chain = "25" }
fantom = { key = "${MAINNET_ETHERSCAN_API_KEY}", url = "https://api.etherscan.io/v2/api?chainid=250", chain = "250" }
flare = { key = "${NO_ETHERSCAN_API_KEY_REQUIRED}", url = "https://api.routescan.io/v2/network/mainnet/evm/14/etherscan", chain = "14" }
flow = { key = "${BLOCKSCOUT_API_KEY}", url = "https://evm.flowscan.io/api", chain = "747" , verifier = "blockscout"}
fraxtal = { key = "${MAINNET_ETHERSCAN_API_KEY}", url = "https://api.etherscan.io/v2/api?chainid=252", chain = "252" }
fuse = { key = "${BLOCKSCOUT_API_KEY}", url = "https://explorer.fuse.io/api?", chain = "122" , verifier = "blockscout"}
gnosis = { key = "${MAINNET_ETHERSCAN_API_KEY}", url = "https://api.etherscan.io/v2/api?chainid=100", chain = "100" }
gravity = { key = "${GRAVITY_ETHERSCAN_API_KEY}", url = "https://www.oklink.com/api/v5/explorer/contract/verify-source-code-plugin/GRAVITY", chain = "1625", verifier = "oklink" }
hemi = { key = "${BLOCKSCOUT_API_KEY}", url = "https://explorer.hemi.xyz/api", chain = "43111", verifier = "blockscout" }
hyperevm = { key = "${MAINNET_ETHERSCAN_API_KEY}", url = "https://api.etherscan.io/v2/api?chainid=999", chain = "999" }
etherlink = { key = "${BLOCKSCOUT_API_KEY}", url = "https://explorer.etherlink.com/api", chain = "42793", verifier = "blockscout" }
ink = { key = "${BLOCKSCOUT_API_KEY}", url = "https://explorer.inkonchain.com/api", verifier = "blockscout", chain = "57073"}
immutablezkevm = { key = "${BLOCKSCOUT_API_KEY}", url = "https://explorer.immutable.com/api", chain = "13371", verifier = "blockscout" }
kaia = { key = "${NO_ETHERSCAN_API_KEY_REQUIRED}", url = "https://www.oklink.com/api/v5/explorer/contract/verify-source-code-plugin/kaia", chain = "8217", verifier = "oklink" }
katana = { key = "${MAINNET_ETHERSCAN_API_KEY}", url = "https://api.etherscan.io/v2/api?chainid=747474", chain = "747474" }
lens = { key = "${LENS_ETHERSCAN_API_KEY}", url = "https://api-explorer-verify.lens.matterhosted.dev/contract_verification", chain = "232", verifier = "zksync" }
linea = { key = "${MAINNET_ETHERSCAN_API_KEY}", url = "https://api.etherscan.io/v2/api?chainid=59144", chain = "59144" }
lisk = { key = "${BLOCKSCOUT_API_KEY}", url = "https://blockscout.lisk.com/api", chain = "1135", verifier = "blockscout" }
mantle = { key = "${MAINNET_ETHERSCAN_API_KEY}", url = "https://api.etherscan.io/v2/api?chainid=5000", chain = "5000" }
metis = { key = "${VERIFY_CONTRACT_API_KEY}", url = "https://api.routescan.io/v2/network/mainnet/evm/1088/etherscan", chain = "1088" }
mode = { key = "${MODE_ETHERSCAN_API_KEY}", url = "https://api.routescan.io/v2/network/mainnet/evm/34443/etherscan", chain = "34443" }
<<<<<<< HEAD
monad = { key = "${SOURCIFY_API_KEY}", url = "https://sourcify-api-monad.blockvision.org", verifier = "sourcify", chain = "143" }
=======
monad = { key = "${MAINNET_ETHERSCAN_API_KEY}", url = "https://api.etherscan.io/v2/api?chainid=143", verifier = "custom", chain = "143" }
>>>>>>> 78ae369a
moonbeam = { key = "${MAINNET_ETHERSCAN_API_KEY}", url = "https://api.etherscan.io/v2/api?chainid=1284", chain = "1284" }
moonriver = { key = "${MAINNET_ETHERSCAN_API_KEY}", url = "https://api.etherscan.io/v2/api?chainid=1285", chain = "1285" }
nibiru = { key = "${NO_ETHERSCAN_API_KEY_REQUIRED}", url = "https://api.routescan.io/v2/network/mainnet/evm/6900/etherscan", chain = "6900" }
optimism = { key = "${MAINNET_ETHERSCAN_API_KEY}", url = "https://api.etherscan.io/v2/api?chainid=10", chain = "10" }
opbnb = { key = "${MAINNET_ETHERSCAN_API_KEY}", url = "https://api.etherscan.io/v2/api?chainid=204", chain = "204" }
plasma = { key = "${VERIFY_CONTRACT_API_KEY}", url = "https://api.routescan.io/v2/network/mainnet/evm/9745/etherscan", chain = "9745" }
plume = { key = "${BLOCKSCOUT_API_KEY}", url = "https://explorer-plume-mainnet-1.t.conduit.xyz/api", verifier = "blockscout", chain = "98866" }
polygon = { key = "${MAINNET_ETHERSCAN_API_KEY}", url = "https://api.etherscan.io/v2/api?chainid=137", chain = "137" }
polygonzkevm = { key = "${NO_ETHERSCAN_API_KEY_REQUIRED}", url = "https://www.oklink.com/api/v5/explorer/contract/verify-source-code-plugin/polygon-zkevm", chain = "1101", verifier = "oklink" }
ronin= { key = "${SOURCIFY_API_KEY}", url = "https://sourcify.roninchain.com/server", chain = "2020", verifier = "sourcify" }
rootstock= { key = "${BLOCKSCOUT_API_KEY}", url = "https://rootstock.blockscout.com/api", chain = "30", verifier = "blockscout" }
scroll = { key = "${MAINNET_ETHERSCAN_API_KEY}", url = "https://api.etherscan.io/v2/api?chainid=534352", chain = "534352" }
sei = { key = "${MAINNET_ETHERSCAN_API_KEY}", url = "https://api.etherscan.io/v2/api?chainid=1329", chain = "1329" }
soneium = { key = "${BLOCKSCOUT_API_KEY}", url = "https://soneium.blockscout.com/api", verifier = "blockscout", chain = "1868" }
sonic = { key = "${MAINNET_ETHERSCAN_API_KEY}", url = "https://api.etherscan.io/v2/api?chainid=146", chain = "146" }
sophon = { key = "${MAINNET_ETHERSCAN_API_KEY}", url = "https://api.etherscan.io/v2/api?chainid=50104", chain = "50104" }
superposition = { key = "${BLOCKSCOUT_API_KEY}", url = "https://explorer-superposition-1v9rjalnat.t.conduit.xyz/api/", chain = "55244", verifier = "blockscout" }
swellchain = { key = "${MAINNET_ETHERSCAN_API_KEY}", url = "https://api.etherscan.io/v2/api?chainid=1923", chain = "1923" }
taiko = { key = "${MAINNET_ETHERSCAN_API_KEY}", url = "https://api.etherscan.io/v2/api?chainid=167000", chain = "167000" }
unichain = { key = "${BLOCKSCOUT_API_KEY}", url = "https://unichain.blockscout.com/api?", chain = "130" , verifier = "blockscout" }
vana = { key = "${BLOCKSCOUT_API_KEY}", url = "https://vanascan.io/api", chain = "1480", verifier = "blockscout" }
viction = { key = "${NO_ETHERSCAN_API_KEY_REQUIRED}", url = "https://www.vicscan.xyz/api/contract/foundry/verify", chain = "88" }
worldchain = { key = "${MAINNET_ETHERSCAN_API_KEY}", url = "https://api.etherscan.io/v2/api?chainid=480", chain = "480" }
xdc = { key = "${MAINNET_ETHERSCAN_API_KEY}", url = "https://api.etherscan.io/v2/api?chainid=50", chain = "50" }
xlayer = { key = "${OKLINK_ETHERSCAN_API_KEY}", url = "https://www.oklink.com/api/v5/explorer/contract/verify-source-code-plugin/xlayer", chain = "196", verifier = "oklink" }
zksync = { key = "${MAINNET_ETHERSCAN_API_KEY}", url = "https://api.etherscan.io/v2/api?chainid=324", chain = "324" }<|MERGE_RESOLUTION|>--- conflicted
+++ resolved
@@ -143,11 +143,7 @@
 mantle = { key = "${MAINNET_ETHERSCAN_API_KEY}", url = "https://api.etherscan.io/v2/api?chainid=5000", chain = "5000" }
 metis = { key = "${VERIFY_CONTRACT_API_KEY}", url = "https://api.routescan.io/v2/network/mainnet/evm/1088/etherscan", chain = "1088" }
 mode = { key = "${MODE_ETHERSCAN_API_KEY}", url = "https://api.routescan.io/v2/network/mainnet/evm/34443/etherscan", chain = "34443" }
-<<<<<<< HEAD
-monad = { key = "${SOURCIFY_API_KEY}", url = "https://sourcify-api-monad.blockvision.org", verifier = "sourcify", chain = "143" }
-=======
 monad = { key = "${MAINNET_ETHERSCAN_API_KEY}", url = "https://api.etherscan.io/v2/api?chainid=143", verifier = "custom", chain = "143" }
->>>>>>> 78ae369a
 moonbeam = { key = "${MAINNET_ETHERSCAN_API_KEY}", url = "https://api.etherscan.io/v2/api?chainid=1284", chain = "1284" }
 moonriver = { key = "${MAINNET_ETHERSCAN_API_KEY}", url = "https://api.etherscan.io/v2/api?chainid=1285", chain = "1285" }
 nibiru = { key = "${NO_ETHERSCAN_API_KEY_REQUIRED}", url = "https://api.routescan.io/v2/network/mainnet/evm/6900/etherscan", chain = "6900" }
