[profile.default]
test = 'test/solidity'
solc_version = '0.8.28'
evm_version = 'cancun'
optimizer = true
optimizer_runs = 1000000
sender = '0x00a329c0648769a73afac7f9381e08fb43dbea73'
tx_origin = '0x00a329c0648769a73afac7f9381e08fb43dbea73'
out = 'out'
fs_permissions = [
  { access = "read", path = "./deployments/" },
  { access = "read", path = "./config/" },
  { access = "read-write", path = "./test/logs/" },
  { access = "read", path = "./zkout/" },
]
ffi = true
libs = ["node_modules", "lib"]
cache = true

[profile.zksync]
solc_version = '0.8.26'
test = "notest"
script = "script/deploy/zksync"

[rpc_endpoints]
mainnet = "${ETH_NODE_URI_MAINNET}"
abstract = "${ETH_NODE_URI_ABSTRACT}"
apechain = "${ETH_NODE_URI_APECHAIN}"
arbitrum = "${ETH_NODE_URI_ARBITRUM}"
aurora = "${ETH_NODE_URI_AURORA}"
avalanche = "${ETH_NODE_URI_AVALANCHE}"
base = "${ETH_NODE_URI_BASE}"
berachain = "${ETH_NODE_URI_BERACHAIN}"
blast = "${ETH_NODE_URI_BLAST}"
boba = "${ETH_NODE_URI_BOBA}"
bsc = "${ETH_NODE_URI_BSC}"
celo = "${ETH_NODE_URI_CELO}"
cronos = "${ETH_NODE_URI_CRONOS}"
evmos = "${ETH_NODE_URI_EVMOS}"
fantom = "${ETH_NODE_URI_FANTOM}"
fraxtal = "${ETH_NODE_URI_FRAXTAL}"
fuse = "${ETH_NODE_URI_FUSE}"
harmony = "${ETH_NODE_URI_HARMONY}"
gnosis = "${ETH_NODE_URI_GNOSIS}"
gravity = "${ETH_NODE_URI_GRAVITY}"
immutablezkevm = "${ETH_NODE_URI_IMMUTABLEZKEVM}"
kaia = "${ETH_NODE_URI_KAIA}"
linea = "${ETH_NODE_URI_LINEA}"
lisk = "${ETH_NODE_URI_LISK}"
moonbeam = "${ETH_NODE_URI_MOONBEAM}"
moonriver = "${ETH_NODE_URI_MOONRIVER}"
nova = "${ETH_NODE_URI_NOVA}"
mantle = "${ETH_NODE_URI_MANTLE}"
metis = "${ETH_NODE_URI_METIS}"
mode = "${ETH_NODE_URI_MODE}"
okx = "${ETH_NODE_URI_OKX}"
opbnb = "${ETH_NODE_URI_OPBNB}"
optimism = "${ETH_NODE_URI_OPTIMISM}"
polygon = "${ETH_NODE_URI_POLYGON}"
polygonzkevm = "${ETH_NODE_URI_POLYGONZKEVM}"
rootstock = "${ETH_NODE_URI_ROOTSTOCK}"
sei = "${ETH_NODE_URI_SEI}"
sonic = "${ETH_NODE_URI_SONIC}"
taiko = "${ETH_NODE_URI_TAIKO}"
velas = "${ETH_NODE_URI_VELAS}"
unichain = "${ETH_NODE_URI_UNICHAIN}"
worldchain = "${ETH_NODE_URI_WORLDCHAIN}"
xlayer = "${ETH_NODE_URI_XLAYER}"
zksync = "${ETH_NODE_URI_ZKSYNC}"
scroll = "${ETH_NODE_URI_SCROLL}"

# testnets
localanvil = "${ETH_NODE_URI_LOCALANVIL}"


[etherscan]
mainnet = { key = "${MAINNET_ETHERSCAN_API_KEY}", url = "https://api.etherscan.io/v2/api?chainid=1", chain = "1" }
abstract = { key = "${ABSTRACT_ETHERSCAN_API_KEY}", url = "https://api.abscan.org/api", chain = "2741" }
apechain = { key = "${APECHAIN_ETHERSCAN_API_KEY}", url = "https://api.apescan.io/api", chain = "33139" }
arbitrum = { key = "${MAINNET_ETHERSCAN_API_KEY}", url = "https://api.etherscan.io/v2/api?chainid=42161", chain = "42161" }
aurora = { key = "${AURORA_ETHERSCAN_API_KEY}", url = "https://explorer.mainnet.aurora.dev/api", chain = "1313161554", verifier = "blockscout" }
avalanche = { key = "${MAINNET_ETHERSCAN_API_KEY}", url = "https://api.etherscan.io/v2/api?chainid=43114", chain = "43114" }
base = { key = "${MAINNET_ETHERSCAN_API_KEY}", url = "https://api.etherscan.io/v2/api?chainid=8453", chain = "8453" }
<<<<<<< HEAD
berachain = { key = "${BERACHAIN_ETHERSCAN_API_KEY}", url = "https://api.routescan.io/v2/network/mainnet/evm/80094/etherscan", chain = "80094" }
=======
berachain = { key = "${BERACHAIN_ETHERSCAN_API_KEY}", url = "https://api.berascan.com", chain = "80094" }
>>>>>>> 84218afd
blast = { key = "${MAINNET_ETHERSCAN_API_KEY}", url = "https://api.etherscan.io/v2/api?chainid=81457", chain = "81457" }
boba = { key = "${BOBA_ETHERSCAN_API_KEY}", url = "https://api.bobascan.com/api", chain = "288" }
bsc = { key = "${MAINNET_ETHERSCAN_API_KEY}", url = "https://api.etherscan.io/v2/api?chainid=56", chain = "56" }
celo = { key = "${MAINNET_ETHERSCAN_API_KEY}", url = "https://api.etherscan.io/v2/api?chainid=42220", chain = "42220" }
cronos = { key = "${MAINNET_ETHERSCAN_API_KEY}", url = "https://api.etherscan.io/v2/api?chainid=25", chain = "25" }
fantom = { key = "${MAINNET_ETHERSCAN_API_KEY}", url = "https://api.etherscan.io/v2/api?chainid=250", chain = "250" }
fraxtal = { key = "${MAINNET_ETHERSCAN_API_KEY}", url = "https://api.etherscan.io/v2/api?chainid=252", chain = "252" }
fuse = { key = "${FUSE_ETHERSCAN_API_KEY}", url = "https://explorer.fuse.io/api", chain = "122" }
gnosis = { key = "${MAINNET_ETHERSCAN_API_KEY}", url = "https://api.etherscan.io/v2/api?chainid=100", chain = "100" }
gravity = { key = "${GRAVITY_ETHERSCAN_API_KEY}", url = "https://www.oklink.com/api/v5/explorer/contract/verify-source-code-plugin/GRAVITY", chain = "1625", verifier = "oklink" }
immutablezkevm = { key = "${IMMUTABLEZKEVM_ETHERSCAN_API_KEY}", url = "https://explorer.immutable.com/api", chain = "13371", verifier = "blockscout" }
kaia = { key = "${KAIA_ETHERSCAN_API_KEY}", url = "https://api-cypress.klaytnscope.com/api", chain = "8217", verifier = "blockscout" }
linea = { key = "${MAINNET_ETHERSCAN_API_KEY}", url = "https://api.etherscan.io/v2/api?chainid=59144", chain = "59144" }
lisk = { key = "${LISK_ETHERSCAN_API_KEY}", url = "https://blockscout.lisk.com/api", chain = "1135", verifier = "blockscout" }
mantle = { key = "${MANTLE_ETHERSCAN_API_KEY}", url = "https://api.routescan.io/v2/network/mainnet/evm/5000/etherscan", chain = "5000" }
metis = { key = "${METIS_ETHERSCAN_API_KEY}", url = "https://api.routescan.io/v2/network/mainnet/evm/1088/etherscan", chain = "1088" }
mode = { key = "${MODE_ETHERSCAN_API_KEY}", url = "https://api.routescan.io/v2/network/mainnet/evm/34443/etherscan", chain = "34443" }
moonbeam = { key = "${MAINNET_ETHERSCAN_API_KEY}", url = "https://api.etherscan.io/v2/api?chainid=1284", chain = "1284" }
moonriver = { key = "${MAINNET_ETHERSCAN_API_KEY}", url = "https://api.etherscan.io/v2/api?chainid=1285", chain = "1285" }
optimism = { key = "${MAINNET_ETHERSCAN_API_KEY}", url = "https://api.etherscan.io/v2/api?chainid=10", chain = "10" }
opbnb = { key = "${OPBNB_ETHERSCAN_API_KEY}", url = "https://api-opbnb.bscscan.com/api", chain = "204" }
polygon = { key = "${MAINNET_ETHERSCAN_API_KEY}", url = "https://api.etherscan.io/v2/api?chainid=137", chain = "137" }
polygonzkevm = { key = "${MAINNET_ETHERSCAN_API_KEY}", url = "https://api.etherscan.io/v2/api?chainid=1101", chain = "1101" }
rootstock= { key = "${ROOTSTOCK_ETHERSCAN_API_KEY}", url = "https://rootstock.blockscout.com/api", chain = "30", verifier = "blockscout" }
scroll = { key = "${MAINNET_ETHERSCAN_API_KEY}", url = "https://api.etherscan.io/v2/api?chainid=534352", chain = "534352" }
sonic = { key = "${MAINNET_ETHERSCAN_API_KEY}", url = "https://api.etherscan.io/v2/api?chainid=146", chain = "146" }
sei = { key = "${SEI_ETHERSCAN_API_KEY}", url = "https://seitrace.com/pacific-1/api", chain = "1329" }
taiko = { key = "${MAINNET_ETHERSCAN_API_KEY}", url = "https://api.etherscan.io/v2/api?chainid=167000", chain = "167000" }
unichain = { key = "${UNICHAIN_ETHERSCAN_API_KEY}", url = "https://unichain.blockscout.com/api?", chain = 130 , verifier = "blockscout" }
worldchain = { key = "${MAINNET_ETHERSCAN_API_KEY}", url = "https://api.etherscan.io/v2/api?chainid=480", chain = "480" }
xlayer = { key = "${XLAYER_ETHERSCAN_API_KEY}", url = "https://www.oklink.com/api/v5/explorer/xlayer/api", chain = "196" }<|MERGE_RESOLUTION|>--- conflicted
+++ resolved
@@ -81,11 +81,7 @@
 aurora = { key = "${AURORA_ETHERSCAN_API_KEY}", url = "https://explorer.mainnet.aurora.dev/api", chain = "1313161554", verifier = "blockscout" }
 avalanche = { key = "${MAINNET_ETHERSCAN_API_KEY}", url = "https://api.etherscan.io/v2/api?chainid=43114", chain = "43114" }
 base = { key = "${MAINNET_ETHERSCAN_API_KEY}", url = "https://api.etherscan.io/v2/api?chainid=8453", chain = "8453" }
-<<<<<<< HEAD
-berachain = { key = "${BERACHAIN_ETHERSCAN_API_KEY}", url = "https://api.routescan.io/v2/network/mainnet/evm/80094/etherscan", chain = "80094" }
-=======
 berachain = { key = "${BERACHAIN_ETHERSCAN_API_KEY}", url = "https://api.berascan.com", chain = "80094" }
->>>>>>> 84218afd
 blast = { key = "${MAINNET_ETHERSCAN_API_KEY}", url = "https://api.etherscan.io/v2/api?chainid=81457", chain = "81457" }
 boba = { key = "${BOBA_ETHERSCAN_API_KEY}", url = "https://api.bobascan.com/api", chain = "288" }
 bsc = { key = "${MAINNET_ETHERSCAN_API_KEY}", url = "https://api.etherscan.io/v2/api?chainid=56", chain = "56" }
