[profile.default]
test = 'test/solidity'
solc_version = '0.8.29'
evm_version = 'cancun'
optimizer = true
optimizer_runs = 1000000
# use a known address with a balance so ZkEVM scripts work
sender = '0x00a329c0648769a73afac7f9381e08fb43dbea73'
tx_origin = '0x00a329c0648769a73afac7f9381e08fb43dbea73'
out = 'out'
fs_permissions = [
  { access = "read", path = "./deployments/" },
  { access = "read", path = "./config/" },
  { access = "read-write", path = "./test/logs/" },
  { access = "read", path = "./zkout/" },
]
ffi = true
libs = ["node_modules", "lib"]
cache = true

[profile.zksync]
solc_version = '0.8.26'
test = "notest"
script = "script/deploy/zksync"
cache_path = "./zkcache"
out = "out/zksync"

[rpc_endpoints]
mainnet = "${ETH_NODE_URI_MAINNET}"
abstract = "${ETH_NODE_URI_ABSTRACT}"
apechain = "${ETH_NODE_URI_APECHAIN}"
arbitrum = "${ETH_NODE_URI_ARBITRUM}"
aurora = "${ETH_NODE_URI_AURORA}"
avalanche = "${ETH_NODE_URI_AVALANCHE}"
base = "${ETH_NODE_URI_BASE}"
berachain = "${ETH_NODE_URI_BERACHAIN}"
blast = "${ETH_NODE_URI_BLAST}"
boba = "${ETH_NODE_URI_BOBA}"
bob = "${ETH_NODE_URI_BOB}"
bsc = "${ETH_NODE_URI_BSC}"
celo = "${ETH_NODE_URI_CELO}"
corn = "${ETH_NODE_URI_CORN}"
cronos = "${ETH_NODE_URI_CRONOS}"
evmos = "${ETH_NODE_URI_EVMOS}"
fantom = "${ETH_NODE_URI_FANTOM}"
flare = "${ETH_NODE_URI_FLARE}"
fraxtal = "${ETH_NODE_URI_FRAXTAL}"
fuse = "${ETH_NODE_URI_FUSE}"
harmony = "${ETH_NODE_URI_HARMONY}"
hyperevm = "${ETH_NODE_URI_HYPEREVM}"
gnosis = "${ETH_NODE_URI_GNOSIS}"
gravity = "${ETH_NODE_URI_GRAVITY}"
etherlink = "${ETH_NODE_URI_ETHERLINK}"
immutablezkevm = "${ETH_NODE_URI_IMMUTABLEZKEVM}"
ink = "${ETH_NODE_URI_INK}"
kaia = "${ETH_NODE_URI_KAIA}"
lens = "${ETH_NODE_URI_LENS}"
linea = "${ETH_NODE_URI_LINEA}"
lisk = "${ETH_NODE_URI_LISK}"
moonbeam = "${ETH_NODE_URI_MOONBEAM}"
moonriver = "${ETH_NODE_URI_MOONRIVER}"
nova = "${ETH_NODE_URI_NOVA}"
mantle = "${ETH_NODE_URI_MANTLE}"
metis = "${ETH_NODE_URI_METIS}"
mode = "${ETH_NODE_URI_MODE}"
nibiru = "${ETH_NODE_URI_NIBIRU}"
okx = "${ETH_NODE_URI_OKX}"
opbnb = "${ETH_NODE_URI_OPBNB}"
optimism = "${ETH_NODE_URI_OPTIMISM}"
polygon = "${ETH_NODE_URI_POLYGON}"
polygonzkevm = "${ETH_NODE_URI_POLYGONZKEVM}"
rootstock = "${ETH_NODE_URI_ROOTSTOCK}"
sei = "${ETH_NODE_URI_SEI}"
soneium = "${ETH_NODE_URI_SONEIUM}"
sonic = "${ETH_NODE_URI_SONIC}"
superposition = "${ETH_NODE_URI_SUPERPOSITION}"
swellchain = "${ETH_NODE_URI_SWELLCHAIN}"
taiko = "${ETH_NODE_URI_TAIKO}"
velas = "${ETH_NODE_URI_VELAS}"
unichain = "${ETH_NODE_URI_UNICHAIN}"
viction = "${ETH_NODE_URI_VICTION}"
worldchain = "${ETH_NODE_URI_WORLDCHAIN}"
xdc = "${ETH_NODE_URI_XDC}"
xlayer = "${ETH_NODE_URI_XLAYER}"
zksync = "${ETH_NODE_URI_ZKSYNC}"
scroll = "${ETH_NODE_URI_SCROLL}"

# testnets
localanvil = "${ETH_NODE_URI_LOCALANVIL}"


[etherscan]
mainnet = { key = "${MAINNET_ETHERSCAN_API_KEY}", url = "https://api.etherscan.io/v2/api?chainid=1", chain = "1" }
abstract = { key = "${ABSTRACT_ETHERSCAN_API_KEY}", url = "https://api.abscan.org/api", chain = "2741" }
apechain = { key = "${APECHAIN_ETHERSCAN_API_KEY}", url = "https://api.apescan.io/api", chain = "33139" }
arbitrum = { key = "${MAINNET_ETHERSCAN_API_KEY}", url = "https://api.etherscan.io/v2/api?chainid=42161", chain = "42161" }
aurora = { key = "${AURORA_ETHERSCAN_API_KEY}", url = "https://explorer.mainnet.aurora.dev/api", chain = "1313161554", verifier = "blockscout" }
avalanche = { key = "${MAINNET_ETHERSCAN_API_KEY}", url = "https://api.etherscan.io/v2/api?chainid=43114", chain = "43114" }
base = { key = "${MAINNET_ETHERSCAN_API_KEY}", url = "https://api.etherscan.io/v2/api?chainid=8453", chain = "8453" }
berachain = { key = "${BERACHAIN_ETHERSCAN_API_KEY}", url = "https://api.berascan.com", chain = "80094" }
blast = { key = "${MAINNET_ETHERSCAN_API_KEY}", url = "https://api.etherscan.io/v2/api?chainid=81457", chain = "81457" }
bob = { key = "${BOB_ETHERSCAN_API_KEY}", url = "https://explorer.gobob.xyz/api", verifier = "blockscout", chain = "60808" }
boba = { key = "${BOBA_ETHERSCAN_API_KEY}", url = "https://api.bobascan.com/api", chain = "288" }
bsc = { key = "${MAINNET_ETHERSCAN_API_KEY}", url = "https://api.etherscan.io/v2/api?chainid=56", chain = "56" }
celo = { key = "${MAINNET_ETHERSCAN_API_KEY}", url = "https://api.etherscan.io/v2/api?chainid=42220", chain = "42220" }
corn = { key = "${CORN_ETHERSCAN_API_KEY}", url = "https://api.routescan.io/v2/network/mainnet/evm/21000000/etherscan", chain = "21000000" }
cronos = { key = "${MAINNET_ETHERSCAN_API_KEY}", url = "https://api.etherscan.io/v2/api?chainid=25", chain = "25" }
fantom = { key = "${MAINNET_ETHERSCAN_API_KEY}", url = "https://api.etherscan.io/v2/api?chainid=250", chain = "250" }
flare = { key = "${NO_ETHERSCAN_API_KEY_REQUIRED}", url = "https://api.routescan.io/v2/network/mainnet/evm/14/etherscan", chain = "14" }
fraxtal = { key = "${MAINNET_ETHERSCAN_API_KEY}", url = "https://api.etherscan.io/v2/api?chainid=252", chain = "252" }
fuse = { key = "${FUSE_ETHERSCAN_API_KEY}", url = "https://explorer.fuse.io/api", chain = "122" }
gnosis = { key = "${MAINNET_ETHERSCAN_API_KEY}", url = "https://api.etherscan.io/v2/api?chainid=100", chain = "100" }
gravity = { key = "${GRAVITY_ETHERSCAN_API_KEY}", url = "https://www.oklink.com/api/v5/explorer/contract/verify-source-code-plugin/GRAVITY", chain = "1625", verifier = "oklink" }
hyperevm = { key = "${HYPEREVM_ETHERSCAN_API_KEY}", url = "https://www.hyperscan.com/api", chain = "999", verifier = "blockscout" }
etherlink = { key = "${ETHERLINK_ETHERSCAN_API_KEY}", url = "https://explorer.etherlink.com/api", chain = "42793", verifier = "blockscout" }
ink = { key = "${INK_ETHERSCAN_API_KEY}", url = "https://explorer.inkonchain.com/api", verifier = "blockscout", chain = "57073"}
immutablezkevm = { key = "${IMMUTABLEZKEVM_ETHERSCAN_API_KEY}", url = "https://explorer.immutable.com/api", chain = "13371", verifier = "blockscout" }
kaia = { key = "${KAIA_ETHERSCAN_API_KEY}", url = "https://api-cypress.klaytnscope.com/api", chain = "8217", verifier = "blockscout" }
lens = { key = "${LENS_ETHERSCAN_API_KEY}", url = "https://api-explorer-verify.lens.matterhosted.dev/contract_verification", chain = "232", verifier = "zksync" }
linea = { key = "${MAINNET_ETHERSCAN_API_KEY}", url = "https://api.etherscan.io/v2/api?chainid=59144", chain = "59144" }
lisk = { key = "${LISK_ETHERSCAN_API_KEY}", url = "https://blockscout.lisk.com/api", chain = "1135", verifier = "blockscout" }
mantle = { key = "${MANTLE_ETHERSCAN_API_KEY}", url = "https://api.routescan.io/v2/network/mainnet/evm/5000/etherscan", chain = "5000" }
metis = { key = "${METIS_ETHERSCAN_API_KEY}", url = "https://api.routescan.io/v2/network/mainnet/evm/1088/etherscan", chain = "1088" }
mode = { key = "${MODE_ETHERSCAN_API_KEY}", url = "https://api.routescan.io/v2/network/mainnet/evm/34443/etherscan", chain = "34443" }
moonbeam = { key = "${MAINNET_ETHERSCAN_API_KEY}", url = "https://api.etherscan.io/v2/api?chainid=1284", chain = "1284" }
moonriver = { key = "${MAINNET_ETHERSCAN_API_KEY}", url = "https://api.etherscan.io/v2/api?chainid=1285", chain = "1285" }
nibiru = { key = "${NO_ETHERSCAN_API_KEY_REQUIRED}", url = "https://api.routescan.io/v2/network/mainnet/evm/6900/etherscan", chain = "6900" }
optimism = { key = "${MAINNET_ETHERSCAN_API_KEY}", url = "https://api.etherscan.io/v2/api?chainid=10", chain = "10" }
opbnb = { key = "${OPBNB_ETHERSCAN_API_KEY}", url = "https://api-opbnb.bscscan.com/api", chain = "204" }
polygon = { key = "${MAINNET_ETHERSCAN_API_KEY}", url = "https://api.etherscan.io/v2/api?chainid=137", chain = "137" }
polygonzkevm = { key = "${MAINNET_ETHERSCAN_API_KEY}", url = "https://api.etherscan.io/v2/api?chainid=1101", chain = "1101" }
rootstock= { key = "${ROOTSTOCK_ETHERSCAN_API_KEY}", url = "https://rootstock.blockscout.com/api", chain = "30", verifier = "blockscout" }
scroll = { key = "${MAINNET_ETHERSCAN_API_KEY}", url = "https://api.etherscan.io/v2/api?chainid=534352", chain = "534352" }
sei = { key = "${SEI_ETHERSCAN_API_KEY}", url = "https://seitrace.com/pacific-1/api", chain = "1329" }
soneium = { key = "${SONEIUM_ETHERSCAN_API_KEY}", url = "https://soneium.blockscout.com/api", verifier = "blockscout", chain = "1868" }
sonic = { key = "${MAINNET_ETHERSCAN_API_KEY}", url = "https://api.etherscan.io/v2/api?chainid=146", chain = "146" }
superposition = { key = "${SUPERPOSITION_ETHERSCAN_API_KEY}", url = "https://explorer-superposition-1v9rjalnat.t.conduit.xyz/api/", chain = "55244", verifier = "blockscout" }
swellchain = { key = "${SWELLCHAIN_ETHERSCAN_API_KEY}", url = "https://api.swellchainscan.io/api", chain = "1923" }
taiko = { key = "${MAINNET_ETHERSCAN_API_KEY}", url = "https://api.etherscan.io/v2/api?chainid=167000", chain = "167000" }
<<<<<<< HEAD
unichain = { key = "${NO_ETHERSCAN_API_KEY_REQUIRED}", url = "https://unichain.blockscout.com/api", chain = "130" , verifier = "blockscout" }
=======
unichain = { key = "${UNICHAIN_ETHERSCAN_API_KEY}", url = "https://unichain.blockscout.com/api?", chain = "130" , verifier = "blockscout" }
viction = { key = "${NO_ETHERSCAN_API_KEY_REQUIRED}", url = "https://www.vicscan.xyz/api/contract/foundry/verify", chain = "88" }
>>>>>>> b413404d
worldchain = { key = "${MAINNET_ETHERSCAN_API_KEY}", url = "https://api.etherscan.io/v2/api?chainid=480", chain = "480" }
xdc = { key = "${MAINNET_ETHERSCAN_API_KEY}", url = "https://api.etherscan.io/v2/api?chainid=50", chain = "50" }
xlayer = { key = "${XLAYER_ETHERSCAN_API_KEY}", url = "https://www.oklink.com/api/v5/explorer/xlayer/api", chain = "196" }
zksync = { key = "${MAINNET_ETHERSCAN_API_KEY}", url = "https://api.etherscan.io/v2/api?chainid=324", chain = "324" }<|MERGE_RESOLUTION|>--- conflicted
+++ resolved
@@ -137,12 +137,8 @@
 superposition = { key = "${SUPERPOSITION_ETHERSCAN_API_KEY}", url = "https://explorer-superposition-1v9rjalnat.t.conduit.xyz/api/", chain = "55244", verifier = "blockscout" }
 swellchain = { key = "${SWELLCHAIN_ETHERSCAN_API_KEY}", url = "https://api.swellchainscan.io/api", chain = "1923" }
 taiko = { key = "${MAINNET_ETHERSCAN_API_KEY}", url = "https://api.etherscan.io/v2/api?chainid=167000", chain = "167000" }
-<<<<<<< HEAD
 unichain = { key = "${NO_ETHERSCAN_API_KEY_REQUIRED}", url = "https://unichain.blockscout.com/api", chain = "130" , verifier = "blockscout" }
-=======
-unichain = { key = "${UNICHAIN_ETHERSCAN_API_KEY}", url = "https://unichain.blockscout.com/api?", chain = "130" , verifier = "blockscout" }
 viction = { key = "${NO_ETHERSCAN_API_KEY_REQUIRED}", url = "https://www.vicscan.xyz/api/contract/foundry/verify", chain = "88" }
->>>>>>> b413404d
 worldchain = { key = "${MAINNET_ETHERSCAN_API_KEY}", url = "https://api.etherscan.io/v2/api?chainid=480", chain = "480" }
 xdc = { key = "${MAINNET_ETHERSCAN_API_KEY}", url = "https://api.etherscan.io/v2/api?chainid=50", chain = "50" }
 xlayer = { key = "${XLAYER_ETHERSCAN_API_KEY}", url = "https://www.oklink.com/api/v5/explorer/xlayer/api", chain = "196" }
