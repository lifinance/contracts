[profile.default]
test = 'test/solidity'
solc_version = '0.8.17'
<<<<<<< HEAD
evm_version = 'london'
=======
evm_version = 'paris'
>>>>>>> 0edaecaa
optimizer = true
optimizer_runs = 1000000
sender = '0x00a329c0648769a73afac7f9381e08fb43dbea73'
tx_origin = '0x00a329c0648769a73afac7f9381e08fb43dbea73'
out = 'out'
fs_permissions = [
  { access = "read", path = "./deployments/" },
  { access = "read", path = "./config/" },
  { access = "read-write", path = "./test/logs/" },
]
ffi = true
libs = ["node_modules", "lib"]
cache = true

[rpc_endpoints]
mainnet = "${ETH_NODE_URI_MAINNET}"
arbitrum = "${ETH_NODE_URI_ARBITRUM}"
aurora = "${ETH_NODE_URI_AURORA}"
avalanche = "${ETH_NODE_URI_AVALANCHE}"
blast = "${ETH_NODE_URI_BLAST}"
boba = "${ETH_NODE_URI_BOBA}"
bsc = "${ETH_NODE_URI_BSC}"
celo = "${ETH_NODE_URI_CELO}"
cronos = "${ETH_NODE_URI_CRONOS}"
evmos = "${ETH_NODE_URI_EVMOS}"
fantom = "${ETH_NODE_URI_FANTOM}"
fraxtal = "${ETH_NODE_URI_FRAXTAL}"
fuse = "${ETH_NODE_URI_FUSE}"
harmony = "${ETH_NODE_URI_HARMONY}"
gnosis = "${ETH_NODE_URI_GNOSIS}"
gravity = "${ETH_NODE_URI_GRAVITY}"
immutablezkevm = "${ETH_NODE_URI_IMMUTABLEZKEVM}"
linea = "${ETH_NODE_URI_LINEA}"
moonbeam = "${ETH_NODE_URI_MOONBEAM}"
moonriver = "${ETH_NODE_URI_MOONRIVER}"
nova = "${ETH_NODE_URI_NOVA}"
mantle = "${ETH_NODE_URI_MANTLE}"
metis = "${ETH_NODE_URI_METIS}"
mode = "${ETH_NODE_URI_MODE}"
okx = "${ETH_NODE_URI_OKX}"
opbnb = "${ETH_NODE_URI_OPBNB}"
optimism = "${ETH_NODE_URI_OPTIMISM}"
polygon = "${ETH_NODE_URI_POLYGON}"
polygonzkevm = "${ETH_NODE_URI_POLYGONZKEVM}"
rootstock = "${ETH_NODE_URI_ROOTSTOCK}"
sei = "${ETH_NODE_URI_SEI}"
taiko = "${ETH_NODE_URI_TAIKO}"
velas = "${ETH_NODE_URI_VELAS}"
zksync = "${ETH_NODE_URI_ZKSYNC}"
scroll = "${ETH_NODE_URI_SCROLL}"

# testnets
goerli = "${ETH_NODE_URI_GOERLI}"
bsc-testnet = "${ETH_NODE_URI_BSCTEST}"
lineatest = "${ETH_NODE_URI_LINEATEST}"
localanvil = "${ETH_NODE_URI_LOCALANVIL}"
mumbai = "${ETH_NODE_URI_MUMBAI}"
base = "${ETH_NODE_URI_BASE}"

[etherscan]
mainnet = { key = "${MAINNET_ETHERSCAN_API_KEY}", chain = "1" }
arbitrum = { key = "${ARBITRUM_ETHERSCAN_API_KEY}", url = "https://api.arbiscan.io/api", chain = "42161" }
aurora = { key = "${AURORA_ETHERSCAN_API_KEY}", url = "https://explorer.mainnet.aurora.dev/api", chain = "1313161554", verifier = "blockscout" }
avalanche = { key = "${AVALANCHE_ETHERSCAN_API_KEY}", url = "https://api.snowtrace.io/api", chain = "43114" }
base = { key = "${BASE_ETHERSCAN_API_KEY}", url = "https://api.basescan.org/api", chain = "8453" }
blast = { key = "${BLAST_ETHERSCAN_API_KEY}", url = "https://api.blastscan.io/api", chain = "81457" }
boba = { key = "${BOBA_ETHERSCAN_API_KEY}", url = "https://api.bobascan.com/api", chain = "288" }
bsc = { key = "${BSC_ETHERSCAN_API_KEY}", url = "https://api.bscscan.com/api", chain = "56" }
celo = { key = "${CELO_ETHERSCAN_API_KEY}", url = "https://api.celoscan.io/api", chain = "42220" }
cronos = { key = "${CRONOS_ETHERSCAN_API_KEY}", url = "https://api.cronoscan.com/api", chain = "25" }
fantom = { key = "${FANTOM_ETHERSCAN_API_KEY}", url = "https://api.ftmscan.com/api", chain = "250" }
fraxtal = { key = "${FRAXTAL_ETHERSCAN_API_KEY}", url = "https://api.fraxscan.com/api", chain = "252" }
fuse = { key = "${FUSE_ETHERSCAN_API_KEY}", url = "https://explorer.fuse.io/api", chain = "122" }
gnosis = { key = "${GNOSIS_ETHERSCAN_API_KEY}", url = "https://api.gnosisscan.io/api", chain = "100" }
gravity = { key = "${GRAVITY_ETHERSCAN_API_KEY}", url = "https://explorer.gravity.xyz/api", chain = "1625", verifier = "blockscout" }
immutablezkevm = { key = "${IMMUTABLEZKEVM_ETHERSCAN_API_KEY}", url = "https://explorer.immutable.com/api", chain = "13371", verifier = "blockscout" }
linea = { key = "${LINEA_ETHERSCAN_API_KEY}", url = "https://api.lineascan.build/api", chain = "59144" }
mantle = { key = "${MANTLE_ETHERSCAN_API_KEY}", url = "https://api.routescan.io/v2/network/mainnet/evm/5000/etherscan", chain = "5000" }
metis = { key = "${METIS_ETHERSCAN_API_KEY}", url = "https://api.routescan.io/v2/network/mainnet/evm/1088/etherscan", chain = "1088" }
mode = { key = "${MODE_ETHERSCAN_API_KEY}", url = "https://api.routescan.io/v2/network/mainnet/evm/34443/etherscan", chain = "34443" }
moonbeam = { key = "${MOONBEAM_ETHERSCAN_API_KEY}", url = "https://api-moonbeam.moonscan.io/api", chain = "1284" }
moonriver = { key = "${MOONRIVER_ETHERSCAN_API_KEY}", url = "https://api-moonriver.moonscan.io/api", chain = "1285" }
optimism = { key = "${OPTIMISM_ETHERSCAN_API_KEY}", url = "https://api-optimistic.etherscan.io/api", chain = "10" }
polygon = { key = "${POLYGON_ETHERSCAN_API_KEY}", url = "https://api.polygonscan.com/api", chain = "137" }
polygonzkevm = { key = "${POLYGONZKEVM_ETHERSCAN_API_KEY}", url = "https://api-zkevm.polygonscan.com/api", chain = "1101" }
scroll = { key = "${SCROLL_ETHERSCAN_API_KEY}", url = "https://api.scrollscan.com/api", chain = "534352" }
sei = { key = "${SEI_ETHERSCAN_API_KEY}", url = "https://seitrace.com/pacific-1/api", chain = "1329" }
taiko = { key = "${TAIKO_ETHERSCAN_API_KEY}", url = "https://api.taikoscan.io/api", chain = "167000" }

#testnets
goerli = { key = "${MAINNET_ETHERSCAN_API_KEY}" }
bsc-testnet = { key = "${BSC_ETHERSCAN_API_KEY}", url = "https://api-testnet.bscscan.com/" }
mumbai = { key = "${MUMBAI_ETHERSCAN_API_KEY}", url = "https://api-testnet.polygonscan.com/api" }<|MERGE_RESOLUTION|>--- conflicted
+++ resolved
@@ -1,11 +1,7 @@
 [profile.default]
 test = 'test/solidity'
 solc_version = '0.8.17'
-<<<<<<< HEAD
-evm_version = 'london'
-=======
 evm_version = 'paris'
->>>>>>> 0edaecaa
 optimizer = true
 optimizer_runs = 1000000
 sender = '0x00a329c0648769a73afac7f9381e08fb43dbea73'
