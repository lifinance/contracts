--- conflicted
+++ resolved
@@ -24,11 +24,8 @@
 
 [rpc_endpoints]
 mainnet = "${ETH_NODE_URI_MAINNET}"
-<<<<<<< HEAD
 abstract = "${ETH_NODE_URI_ABSTRACT}"
-=======
 apechain = "${ETH_NODE_URI_APECHAIN}"
->>>>>>> 07385622
 arbitrum = "${ETH_NODE_URI_ARBITRUM}"
 aurora = "${ETH_NODE_URI_AURORA}"
 avalanche = "${ETH_NODE_URI_AVALANCHE}"
@@ -78,15 +75,10 @@
 base = "${ETH_NODE_URI_BASE}"
 
 [etherscan]
-<<<<<<< HEAD
-mainnet = { key = "${MAINNET_ETHERSCAN_API_KEY}", chain = "1" }
+mainnet = { key = "${MAINNET_ETHERSCAN_API_KEY}", url = "https://api.etherscan.io/v2/api?chainid=1", chain = "1" }
 abstract = { key = "${ABSTRACT_ETHERSCAN_API_KEY}", url = "https://api.abscan.org/api", chain = "2741" }
-arbitrum = { key = "${ARBITRUM_ETHERSCAN_API_KEY}", url = "https://api.arbiscan.io/api", chain = "42161" }
-=======
-mainnet = { key = "${MAINNET_ETHERSCAN_API_KEY}", url = "https://api.etherscan.io/v2/api?chainid=1", chain = "1" }
 apechain = { key = "${APECHAIN_ETHERSCAN_API_KEY}", url = "https://api.apescan.io/api", chain = "33139" }
 arbitrum = { key = "${MAINNET_ETHERSCAN_API_KEY}", url = "https://api.etherscan.io/v2/api?chainid=42161", chain = "42161" }
->>>>>>> 07385622
 aurora = { key = "${AURORA_ETHERSCAN_API_KEY}", url = "https://explorer.mainnet.aurora.dev/api", chain = "1313161554", verifier = "blockscout" }
 avalanche = { key = "${MAINNET_ETHERSCAN_API_KEY}", url = "https://api.etherscan.io/v2/api?chainid=43114", chain = "43114" }
 base = { key = "${MAINNET_ETHERSCAN_API_KEY}", url = "https://api.etherscan.io/v2/api?chainid=8453", chain = "8453" }
