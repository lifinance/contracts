--- conflicted
+++ resolved
@@ -99,17 +99,10 @@
 moonriver = { key = "${MOONRIVER_ETHERSCAN_API_KEY}", url = "https://api.etherscan.io/v2/api?chainid=1285", chain = "1285" }
 optimism = { key = "${OPTIMISM_ETHERSCAN_API_KEY}", url = "https://api.etherscan.io/v2/api?chainid=10", chain = "10" }
 opbnb = { key = "${OPBNB_ETHERSCAN_API_KEY}", url = "https://api-opbnb.bscscan.com/api", chain = "204" }
-<<<<<<< HEAD
-polygon = { key = "${POLYGON_ETHERSCAN_API_KEY}", url = "https://api.polygonscan.com/api", chain = "137" }
-polygonzkevm = { key = "${POLYGONZKEVM_ETHERSCAN_API_KEY}", url = "https://api-zkevm.polygonscan.com/api", chain = "1101" }
-scroll = { key = "${SCROLL_ETHERSCAN_API_KEY}", url = "https://api.scrollscan.com/api", chain = "534352" }
-sonic = { key = "${SONIC_ETHERSCAN_API_KEY}", url = "https://api.sonicscan.org/api", chain = "146" }
-=======
 polygon = { key = "${POLYGON_ETHERSCAN_API_KEY}", url = "https://api.etherscan.io/v2/api?chainid=137", chain = "137" }
 polygonzkevm = { key = "${POLYGONZKEVM_ETHERSCAN_API_KEY}", url = "https://api.etherscan.io/v2/api?chainid=1101", chain = "1101" }
 rootstock= { key = "${ROOTSTOCK_ETHERSCAN_API_KEY}", url = "https://rootstock.blockscout.com/api", chain = "30", verifier = "blockscout" }
 scroll = { key = "${SCROLL_ETHERSCAN_API_KEY}", url = "https://api.etherscan.io/v2/api?chainid=534352", chain = "534352" }
->>>>>>> 01b78ade
 sei = { key = "${SEI_ETHERSCAN_API_KEY}", url = "https://seitrace.com/pacific-1/api", chain = "1329" }
 taiko = { key = "${TAIKO_ETHERSCAN_API_KEY}", url = "https://api.etherscan.io/v2/api?chainid=167000", chain = "167000" }
 worldchain = { key = "${WORLDCHAIN_ETHERSCAN_API_KEY}", url = "https://api.etherscan.io/v2/api?chainid=480", chain = "480" }
