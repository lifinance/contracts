[profile.default]
test = 'test/solidity'
<<<<<<< HEAD
solc_version = '0.8.28'
=======
solc_version = '0.8.29'
>>>>>>> 1797b84d
evm_version = 'cancun'
optimizer = true
optimizer_runs = 1000000
# use a known address with a balance so ZkEVM scripts work
sender = '0x00a329c0648769a73afac7f9381e08fb43dbea73'
tx_origin = '0x00a329c0648769a73afac7f9381e08fb43dbea73'
out = 'out'
fs_permissions = [
  { access = "read", path = "./deployments/" },
  { access = "read", path = "./config/" },
  { access = "read-write", path = "./test/logs/" },
  { access = "read", path = "./zkout/" },
]
ffi = true
libs = ["node_modules", "lib"]
cache = true

[profile.zksync]
solc_version = '0.8.26'
test = "notest"
script = "script/deploy/zksync"
cache_path = "./zkcache"
out = "out/zksync"

[profile.rootstock]
solc_version = '0.8.19'
evm_version = 'london'

[rpc_endpoints]
mainnet = "${ETH_NODE_URI_MAINNET}"
abstract = "${ETH_NODE_URI_ABSTRACT}"
apechain = "${ETH_NODE_URI_APECHAIN}"
arbitrum = "${ETH_NODE_URI_ARBITRUM}"
aurora = "${ETH_NODE_URI_AURORA}"
avalanche = "${ETH_NODE_URI_AVALANCHE}"
base = "${ETH_NODE_URI_BASE}"
berachain = "${ETH_NODE_URI_BERACHAIN}"
blast = "${ETH_NODE_URI_BLAST}"
boba = "${ETH_NODE_URI_BOBA}"
bsc = "${ETH_NODE_URI_BSC}"
celo = "${ETH_NODE_URI_CELO}"
corn = "${ETH_NODE_URI_CORN}"
cronos = "${ETH_NODE_URI_CRONOS}"
evmos = "${ETH_NODE_URI_EVMOS}"
fantom = "${ETH_NODE_URI_FANTOM}"
fraxtal = "${ETH_NODE_URI_FRAXTAL}"
fuse = "${ETH_NODE_URI_FUSE}"
harmony = "${ETH_NODE_URI_HARMONY}"
gnosis = "${ETH_NODE_URI_GNOSIS}"
gravity = "${ETH_NODE_URI_GRAVITY}"
etherlink = "${ETH_NODE_URI_ETHERLINK}"
immutablezkevm = "${ETH_NODE_URI_IMMUTABLEZKEVM}"
ink = "${ETH_NODE_URI_INK}"
kaia = "${ETH_NODE_URI_KAIA}"
lens = "${ETH_NODE_URI_LENS}"
linea = "${ETH_NODE_URI_LINEA}"
lisk = "${ETH_NODE_URI_LISK}"
moonbeam = "${ETH_NODE_URI_MOONBEAM}"
moonriver = "${ETH_NODE_URI_MOONRIVER}"
nova = "${ETH_NODE_URI_NOVA}"
mantle = "${ETH_NODE_URI_MANTLE}"
metis = "${ETH_NODE_URI_METIS}"
mode = "${ETH_NODE_URI_MODE}"
okx = "${ETH_NODE_URI_OKX}"
opbnb = "${ETH_NODE_URI_OPBNB}"
optimism = "${ETH_NODE_URI_OPTIMISM}"
polygon = "${ETH_NODE_URI_POLYGON}"
polygonzkevm = "${ETH_NODE_URI_POLYGONZKEVM}"
rootstock = "${ETH_NODE_URI_ROOTSTOCK}"
sei = "${ETH_NODE_URI_SEI}"
soneium = "${ETH_NODE_URI_SONEIUM}"
sonic = "${ETH_NODE_URI_SONIC}"
superposition = "${ETH_NODE_URI_SUPERPOSITION}"
swellchain = "${ETH_NODE_URI_SWELLCHAIN}"
taiko = "${ETH_NODE_URI_TAIKO}"
velas = "${ETH_NODE_URI_VELAS}"
unichain = "${ETH_NODE_URI_UNICHAIN}"
worldchain = "${ETH_NODE_URI_WORLDCHAIN}"
xlayer = "${ETH_NODE_URI_XLAYER}"
zksync = "${ETH_NODE_URI_ZKSYNC}"
scroll = "${ETH_NODE_URI_SCROLL}"

# testnets
localanvil = "${ETH_NODE_URI_LOCALANVIL}"


[etherscan]
mainnet = { key = "${MAINNET_ETHERSCAN_API_KEY}", url = "https://api.etherscan.io/v2/api?chainid=1", chain = "1" }
abstract = { key = "${ABSTRACT_ETHERSCAN_API_KEY}", url = "https://api.abscan.org/api", chain = "2741" }
apechain = { key = "${MAINNET_ETHERSCAN_API_KEY}", url = "https://api.etherscan.io/v2/api?chainid=33139", chain = "33139" }
arbitrum = { key = "${MAINNET_ETHERSCAN_API_KEY}", url = "https://api.etherscan.io/v2/api?chainid=42161", chain = "42161" }
aurora = { key = "${AURORA_ETHERSCAN_API_KEY}", url = "https://explorer.mainnet.aurora.dev/api", chain = "1313161554", verifier = "blockscout" }
avalanche = { key = "${MAINNET_ETHERSCAN_API_KEY}", url = "https://api.etherscan.io/v2/api?chainid=43114", chain = "43114" }
base = { key = "${MAINNET_ETHERSCAN_API_KEY}", url = "https://api.etherscan.io/v2/api?chainid=8453", chain = "8453" }
berachain = { key = "${BERACHAIN_ETHERSCAN_API_KEY}", url = "https://api.berascan.com", chain = "80094" }
blast = { key = "${MAINNET_ETHERSCAN_API_KEY}", url = "https://api.etherscan.io/v2/api?chainid=81457", chain = "81457" }
boba = { key = "${BOBA_ETHERSCAN_API_KEY}", url = "https://api.bobascan.com/api", chain = "288" }
bsc = { key = "${MAINNET_ETHERSCAN_API_KEY}", url = "https://api.etherscan.io/v2/api?chainid=56", chain = "56" }
celo = { key = "${MAINNET_ETHERSCAN_API_KEY}", url = "https://api.etherscan.io/v2/api?chainid=42220", chain = "42220" }
corn = { key = "${CORN_ETHERSCAN_API_KEY}", url = "https://api.routescan.io/v2/network/mainnet/evm/21000000/etherscan", chain = "21000000" }
cronos = { key = "${MAINNET_ETHERSCAN_API_KEY}", url = "https://api.etherscan.io/v2/api?chainid=25", chain = "25" }
fantom = { key = "${MAINNET_ETHERSCAN_API_KEY}", url = "https://api.etherscan.io/v2/api?chainid=250", chain = "250" }
fraxtal = { key = "${MAINNET_ETHERSCAN_API_KEY}", url = "https://api.etherscan.io/v2/api?chainid=252", chain = "252" }
fuse = { key = "${FUSE_ETHERSCAN_API_KEY}", url = "https://explorer.fuse.io/api", chain = "122" }
gnosis = { key = "${MAINNET_ETHERSCAN_API_KEY}", url = "https://api.etherscan.io/v2/api?chainid=100", chain = "100" }
gravity = { key = "${GRAVITY_ETHERSCAN_API_KEY}", url = "https://www.oklink.com/api/v5/explorer/contract/verify-source-code-plugin/GRAVITY", chain = "1625", verifier = "oklink" }
etherlink = { key = "${ETHERLINK_ETHERSCAN_API_KEY}", url = "https://explorer.etherlink.com/api", chain = "42793", verifier = "blockscout" }
ink = { key = "${INK_ETHERSCAN_API_KEY}", url = "https://explorer.inkonchain.com/api", verifier = "blockscout", chain = "57073"}
immutablezkevm = { key = "${IMMUTABLEZKEVM_ETHERSCAN_API_KEY}", url = "https://explorer.immutable.com/api", chain = "13371", verifier = "blockscout" }
kaia = { key = "${KAIA_ETHERSCAN_API_KEY}", url = "https://api-cypress.klaytnscope.com/api", chain = "8217", verifier = "blockscout" }
lens = { key = "${LENS_ETHERSCAN_API_KEY}", url = "https://api-explorer-verify.lens.matterhosted.dev/contract_verification", chain = "232", verifier = "zksync" }
linea = { key = "${MAINNET_ETHERSCAN_API_KEY}", url = "https://api.etherscan.io/v2/api?chainid=59144", chain = "59144" }
lisk = { key = "${LISK_ETHERSCAN_API_KEY}", url = "https://blockscout.lisk.com/api", chain = "1135", verifier = "blockscout" }
mantle = { key = "${MANTLE_ETHERSCAN_API_KEY}", url = "https://api.routescan.io/v2/network/mainnet/evm/5000/etherscan", chain = "5000" }
metis = { key = "${METIS_ETHERSCAN_API_KEY}", url = "https://api.routescan.io/v2/network/mainnet/evm/1088/etherscan", chain = "1088" }
mode = { key = "${MODE_ETHERSCAN_API_KEY}", url = "https://api.routescan.io/v2/network/mainnet/evm/34443/etherscan", chain = "34443" }
moonbeam = { key = "${MAINNET_ETHERSCAN_API_KEY}", url = "https://api.etherscan.io/v2/api?chainid=1284", chain = "1284" }
moonriver = { key = "${MAINNET_ETHERSCAN_API_KEY}", url = "https://api.etherscan.io/v2/api?chainid=1285", chain = "1285" }
optimism = { key = "${MAINNET_ETHERSCAN_API_KEY}", url = "https://api.etherscan.io/v2/api?chainid=10", chain = "10" }
opbnb = { key = "${OPBNB_ETHERSCAN_API_KEY}", url = "https://api-opbnb.bscscan.com/api", chain = "204" }
polygon = { key = "${MAINNET_ETHERSCAN_API_KEY}", url = "https://api.etherscan.io/v2/api?chainid=137", chain = "137" }
polygonzkevm = { key = "${MAINNET_ETHERSCAN_API_KEY}", url = "https://api.etherscan.io/v2/api?chainid=1101", chain = "1101" }
rootstock= { key = "${ROOTSTOCK_ETHERSCAN_API_KEY}", url = "https://rootstock.blockscout.com/api?", chain = "30", verifier = "blockscout" }
scroll = { key = "${MAINNET_ETHERSCAN_API_KEY}", url = "https://api.etherscan.io/v2/api?chainid=534352", chain = "534352" }
sei = { key = "${SEI_ETHERSCAN_API_KEY}", url = "https://seitrace.com/pacific-1/api", chain = "1329" }
soneium = { key = "${SONEIUM_ETHERSCAN_API_KEY}", url = "https://soneium.blockscout.com/api", verifier = "blockscout", chain = "1868" }
sonic = { key = "${MAINNET_ETHERSCAN_API_KEY}", url = "https://api.etherscan.io/v2/api?chainid=146", chain = "146" }
superposition = { key = "${SUPERPOSITION_ETHERSCAN_API_KEY}", url = "https://explorer-superposition-1v9rjalnat.t.conduit.xyz/api/", chain = "55244", verifier = "blockscout" }
swellchain = { key = "${SWELLCHAIN_ETHERSCAN_API_KEY}", url = "https://api.swellchainscan.io/api", chain = "1923" }
taiko = { key = "${MAINNET_ETHERSCAN_API_KEY}", url = "https://api.etherscan.io/v2/api?chainid=167000", chain = "167000" }
unichain = { key = "${UNICHAIN_ETHERSCAN_API_KEY}", url = "https://unichain.blockscout.com/api?", chain = "130" , verifier = "blockscout" }
worldchain = { key = "${MAINNET_ETHERSCAN_API_KEY}", url = "https://api.etherscan.io/v2/api?chainid=480", chain = "480" }
xlayer = { key = "${XLAYER_ETHERSCAN_API_KEY}", url = "https://www.oklink.com/api/v5/explorer/xlayer/api", chain = "196" }
zksync = { key = "${MAINNET_ETHERSCAN_API_KEY}", url = "https://api.etherscan.io/v2/api?chainid=324", chain = "324" }<|MERGE_RESOLUTION|>--- conflicted
+++ resolved
@@ -1,10 +1,6 @@
 [profile.default]
 test = 'test/solidity'
-<<<<<<< HEAD
-solc_version = '0.8.28'
-=======
 solc_version = '0.8.29'
->>>>>>> 1797b84d
 evm_version = 'cancun'
 optimizer = true
 optimizer_runs = 1000000
