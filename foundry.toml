[profile.default]
test = 'test/solidity'
solc_version = '0.8.17'
evm_version = 'london'
optimizer = true
optimizer_runs = 1000000
# use a known address with a balance so ZkEVM scripts work
sender = '0x00a329c0648769a73afac7f9381e08fb43dbea73'
tx_origin = '0x00a329c0648769a73afac7f9381e08fb43dbea73'
out = 'out'
fs_permissions = [
  { access = "read", path = "./deployments/" },
  { access = "read", path = "./config/" },
  { access = "read-write", path = "./test/logs/" },
  { access = "read", path = "./zkout/" },
]
ffi = true
libs = ["node_modules", "lib"]
cache = true

[profile.zksync]
solc_version = '0.8.26'
test = "notest"
script = "script/deploy/zksync"
cache_path = "./zkcache"
out = "out/zksync"

[rpc_endpoints]
mainnet = "${ETH_NODE_URI_MAINNET}"
abstract = "${ETH_NODE_URI_ABSTRACT}"
apechain = "${ETH_NODE_URI_APECHAIN}"
arbitrum = "${ETH_NODE_URI_ARBITRUM}"
aurora = "${ETH_NODE_URI_AURORA}"
avalanche = "${ETH_NODE_URI_AVALANCHE}"
base = "${ETH_NODE_URI_BASE}"
berachain = "${ETH_NODE_URI_BERACHAIN}"
blast = "${ETH_NODE_URI_BLAST}"
boba = "${ETH_NODE_URI_BOBA}"
bob = "${ETH_NODE_URI_BOB}"
bsc = "${ETH_NODE_URI_BSC}"
celo = "${ETH_NODE_URI_CELO}"
corn = "${ETH_NODE_URI_CORN}"
cronos = "${ETH_NODE_URI_CRONOS}"
evmos = "${ETH_NODE_URI_EVMOS}"
fantom = "${ETH_NODE_URI_FANTOM}"
fraxtal = "${ETH_NODE_URI_FRAXTAL}"
fuse = "${ETH_NODE_URI_FUSE}"
harmony = "${ETH_NODE_URI_HARMONY}"
hyperevm = "${ETH_NODE_URI_HYPEREVM}"
gnosis = "${ETH_NODE_URI_GNOSIS}"
gravity = "${ETH_NODE_URI_GRAVITY}"
etherlink = "${ETH_NODE_URI_ETHERLINK}"
immutablezkevm = "${ETH_NODE_URI_IMMUTABLEZKEVM}"
ink = "${ETH_NODE_URI_INK}"
kaia = "${ETH_NODE_URI_KAIA}"
lens = "${ETH_NODE_URI_LENS}"
linea = "${ETH_NODE_URI_LINEA}"
lisk = "${ETH_NODE_URI_LISK}"
moonbeam = "${ETH_NODE_URI_MOONBEAM}"
moonriver = "${ETH_NODE_URI_MOONRIVER}"
nova = "${ETH_NODE_URI_NOVA}"
mantle = "${ETH_NODE_URI_MANTLE}"
metis = "${ETH_NODE_URI_METIS}"
mode = "${ETH_NODE_URI_MODE}"
okx = "${ETH_NODE_URI_OKX}"
opbnb = "${ETH_NODE_URI_OPBNB}"
optimism = "${ETH_NODE_URI_OPTIMISM}"
polygon = "${ETH_NODE_URI_POLYGON}"
polygonzkevm = "${ETH_NODE_URI_POLYGONZKEVM}"
rootstock = "${ETH_NODE_URI_ROOTSTOCK}"
sei = "${ETH_NODE_URI_SEI}"
soneium = "${ETH_NODE_URI_SONEIUM}"
sonic = "${ETH_NODE_URI_SONIC}"
superposition = "${ETH_NODE_URI_SUPERPOSITION}"
swellchain = "${ETH_NODE_URI_SWELLCHAIN}"
taiko = "${ETH_NODE_URI_TAIKO}"
velas = "${ETH_NODE_URI_VELAS}"
unichain = "${ETH_NODE_URI_UNICHAIN}"
worldchain = "${ETH_NODE_URI_WORLDCHAIN}"
xdc = "${ETH_NODE_URI_XDC}"
xlayer = "${ETH_NODE_URI_XLAYER}"
zksync = "${ETH_NODE_URI_ZKSYNC}"
scroll = "${ETH_NODE_URI_SCROLL}"

# testnets
localanvil = "${ETH_NODE_URI_LOCALANVIL}"


[etherscan]
mainnet = { key = "${MAINNET_ETHERSCAN_API_KEY}", url = "https://api.etherscan.io/v2/api?chainid=1", chain = "1" }
abstract = { key = "${ABSTRACT_ETHERSCAN_API_KEY}", url = "https://api.abscan.org/api", chain = "2741" }
apechain = { key = "${APECHAIN_ETHERSCAN_API_KEY}", url = "https://api.apescan.io/api", chain = "33139" }
arbitrum = { key = "${MAINNET_ETHERSCAN_API_KEY}", url = "https://api.etherscan.io/v2/api?chainid=42161", chain = "42161" }
aurora = { key = "${AURORA_ETHERSCAN_API_KEY}", url = "https://explorer.mainnet.aurora.dev/api", chain = "1313161554", verifier = "blockscout" }
avalanche = { key = "${MAINNET_ETHERSCAN_API_KEY}", url = "https://api.etherscan.io/v2/api?chainid=43114", chain = "43114" }
base = { key = "${MAINNET_ETHERSCAN_API_KEY}", url = "https://api.etherscan.io/v2/api?chainid=8453", chain = "8453" }
berachain = { key = "${BERACHAIN_ETHERSCAN_API_KEY}", url = "https://api.berascan.com", chain = "80094" }
blast = { key = "${MAINNET_ETHERSCAN_API_KEY}", url = "https://api.etherscan.io/v2/api?chainid=81457", chain = "81457" }
<<<<<<< HEAD
boba = { key = "${BOBA_ETHERSCAN_API_KEY}", url = "hhttps://api.routescan.io/v2/network/mainnet/evm/288/etherscan", chain = "288" }
=======
bob = { key = "${BOB_ETHERSCAN_API_KEY}", url = "https://explorer.gobob.xyz/api", verifier = "blockscout", chain = "60808" }
boba = { key = "${BOBA_ETHERSCAN_API_KEY}", url = "https://api.bobascan.com/api", chain = "288" }
>>>>>>> 5d30ee1d
bsc = { key = "${MAINNET_ETHERSCAN_API_KEY}", url = "https://api.etherscan.io/v2/api?chainid=56", chain = "56" }
celo = { key = "${MAINNET_ETHERSCAN_API_KEY}", url = "https://api.etherscan.io/v2/api?chainid=42220", chain = "42220" }
corn = { key = "${CORN_ETHERSCAN_API_KEY}", url = "https://api.routescan.io/v2/network/mainnet/evm/21000000/etherscan", chain = "21000000" }
cronos = { key = "${MAINNET_ETHERSCAN_API_KEY}", url = "https://api.etherscan.io/v2/api?chainid=25", chain = "25" }
fantom = { key = "${MAINNET_ETHERSCAN_API_KEY}", url = "https://api.etherscan.io/v2/api?chainid=250", chain = "250" }
fraxtal = { key = "${MAINNET_ETHERSCAN_API_KEY}", url = "https://api.etherscan.io/v2/api?chainid=252", chain = "252" }
fuse = { key = "${FUSE_ETHERSCAN_API_KEY}", url = "https://explorer.fuse.io/api", chain = "122" }
gnosis = { key = "${MAINNET_ETHERSCAN_API_KEY}", url = "https://api.etherscan.io/v2/api?chainid=100", chain = "100" }
gravity = { key = "${GRAVITY_ETHERSCAN_API_KEY}", url = "https://www.oklink.com/api/v5/explorer/contract/verify-source-code-plugin/GRAVITY", chain = "1625", verifier = "oklink" }
hyperevm = { key = "${HYPEREVM_ETHERSCAN_API_KEY}", url = "https://www.hyperscan.com/api", chain = "999", verifier = "blockscout" }
etherlink = { key = "${ETHERLINK_ETHERSCAN_API_KEY}", url = "https://explorer.etherlink.com/api", chain = "42793", verifier = "blockscout" }
ink = { key = "${INK_ETHERSCAN_API_KEY}", url = "https://explorer.inkonchain.com/api", verifier = "blockscout", chain = "57073"}
immutablezkevm = { key = "${IMMUTABLEZKEVM_ETHERSCAN_API_KEY}", url = "https://explorer.immutable.com/api", chain = "13371", verifier = "blockscout" }
kaia = { key = "${KAIA_ETHERSCAN_API_KEY}", url = "https://api-cypress.klaytnscope.com/api", chain = "8217", verifier = "blockscout" }
lens = { key = "${LENS_ETHERSCAN_API_KEY}", url = "https://api-explorer-verify.lens.matterhosted.dev/contract_verification", chain = "232", verifier = "zksync" }
linea = { key = "${MAINNET_ETHERSCAN_API_KEY}", url = "https://api.etherscan.io/v2/api?chainid=59144", chain = "59144" }
lisk = { key = "${LISK_ETHERSCAN_API_KEY}", url = "https://blockscout.lisk.com/api", chain = "1135", verifier = "blockscout" }
mantle = { key = "${MANTLE_ETHERSCAN_API_KEY}", url = "https://api.routescan.io/v2/network/mainnet/evm/5000/etherscan", chain = "5000" }
metis = { key = "${METIS_ETHERSCAN_API_KEY}", url = "https://api.routescan.io/v2/network/mainnet/evm/1088/etherscan", chain = "1088" }
mode = { key = "${MODE_ETHERSCAN_API_KEY}", url = "https://api.routescan.io/v2/network/mainnet/evm/34443/etherscan", chain = "34443" }
moonbeam = { key = "${MAINNET_ETHERSCAN_API_KEY}", url = "https://api.etherscan.io/v2/api?chainid=1284", chain = "1284" }
moonriver = { key = "${MAINNET_ETHERSCAN_API_KEY}", url = "https://api.etherscan.io/v2/api?chainid=1285", chain = "1285" }
optimism = { key = "${MAINNET_ETHERSCAN_API_KEY}", url = "https://api.etherscan.io/v2/api?chainid=10", chain = "10" }
opbnb = { key = "${OPBNB_ETHERSCAN_API_KEY}", url = "https://api-opbnb.bscscan.com/api", chain = "204" }
polygon = { key = "${MAINNET_ETHERSCAN_API_KEY}", url = "https://api.etherscan.io/v2/api?chainid=137", chain = "137" }
polygonzkevm = { key = "${MAINNET_ETHERSCAN_API_KEY}", url = "https://api.etherscan.io/v2/api?chainid=1101", chain = "1101" }
rootstock= { key = "${ROOTSTOCK_ETHERSCAN_API_KEY}", url = "https://rootstock.blockscout.com/api", chain = "30", verifier = "blockscout" }
scroll = { key = "${MAINNET_ETHERSCAN_API_KEY}", url = "https://api.etherscan.io/v2/api?chainid=534352", chain = "534352" }
sei = { key = "${SEI_ETHERSCAN_API_KEY}", url = "https://seitrace.com/pacific-1/api", chain = "1329" }
soneium = { key = "${SONEIUM_ETHERSCAN_API_KEY}", url = "https://soneium.blockscout.com/api", verifier = "blockscout", chain = "1868" }
sonic = { key = "${MAINNET_ETHERSCAN_API_KEY}", url = "https://api.etherscan.io/v2/api?chainid=146", chain = "146" }
superposition = { key = "${SUPERPOSITION_ETHERSCAN_API_KEY}", url = "https://explorer-superposition-1v9rjalnat.t.conduit.xyz/api/", chain = "55244", verifier = "blockscout" }
swellchain = { key = "${SWELLCHAIN_ETHERSCAN_API_KEY}", url = "https://api.swellchainscan.io/api", chain = "1923" }
taiko = { key = "${MAINNET_ETHERSCAN_API_KEY}", url = "https://api.etherscan.io/v2/api?chainid=167000", chain = "167000" }
unichain = { key = "${UNICHAIN_ETHERSCAN_API_KEY}", url = "https://unichain.blockscout.com/api?", chain = "130" , verifier = "blockscout" }
worldchain = { key = "${MAINNET_ETHERSCAN_API_KEY}", url = "https://api.etherscan.io/v2/api?chainid=480", chain = "480" }
xdc = { key = "${MAINNET_ETHERSCAN_API_KEY}", url = "https://api.etherscan.io/v2/api?chainid=50", chain = "50" }
xlayer = { key = "${XLAYER_ETHERSCAN_API_KEY}", url = "https://www.oklink.com/api/v5/explorer/xlayer/api", chain = "196" }
zksync = { key = "${MAINNET_ETHERSCAN_API_KEY}", url = "https://api.etherscan.io/v2/api?chainid=324", chain = "324" }<|MERGE_RESOLUTION|>--- conflicted
+++ resolved
@@ -96,12 +96,8 @@
 base = { key = "${MAINNET_ETHERSCAN_API_KEY}", url = "https://api.etherscan.io/v2/api?chainid=8453", chain = "8453" }
 berachain = { key = "${BERACHAIN_ETHERSCAN_API_KEY}", url = "https://api.berascan.com", chain = "80094" }
 blast = { key = "${MAINNET_ETHERSCAN_API_KEY}", url = "https://api.etherscan.io/v2/api?chainid=81457", chain = "81457" }
-<<<<<<< HEAD
+bob = { key = "${BOB_ETHERSCAN_API_KEY}", url = "https://explorer.gobob.xyz/api", verifier = "blockscout", chain = "60808" }
 boba = { key = "${BOBA_ETHERSCAN_API_KEY}", url = "hhttps://api.routescan.io/v2/network/mainnet/evm/288/etherscan", chain = "288" }
-=======
-bob = { key = "${BOB_ETHERSCAN_API_KEY}", url = "https://explorer.gobob.xyz/api", verifier = "blockscout", chain = "60808" }
-boba = { key = "${BOBA_ETHERSCAN_API_KEY}", url = "https://api.bobascan.com/api", chain = "288" }
->>>>>>> 5d30ee1d
 bsc = { key = "${MAINNET_ETHERSCAN_API_KEY}", url = "https://api.etherscan.io/v2/api?chainid=56", chain = "56" }
 celo = { key = "${MAINNET_ETHERSCAN_API_KEY}", url = "https://api.etherscan.io/v2/api?chainid=42220", chain = "42220" }
 corn = { key = "${CORN_ETHERSCAN_API_KEY}", url = "https://api.routescan.io/v2/network/mainnet/evm/21000000/etherscan", chain = "21000000" }
