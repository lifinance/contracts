{
  "--- link_to_relay_docs_for_contract_addresses ---": "https://docs.relay.link/resources/contract-addresses",
  "--- alternative (API) ---": "https://api.relay.link/chains?includeChains=562da1f0-bffe-4208-a3d8-143c2fbdb380",
  "relaySolver": "0xf70da97812CB96acDF810712Aa562db8dfA3dbEF",
  "mainnet": {
    "relayReceiver": "0xa5f565650890fba1824ee0f21ebbbf660a179934"
  },
  "abstract": {
    "relayReceiver": "0x634e831ce6d460c2cd5067af98d6452eb280e374"
  },
  "arbitrum": {
    "relayReceiver": "0xa5f565650890fba1824ee0f21ebbbf660a179934"
  },
  "arbitrumnova": {
    "relayReceiver": "0xa5f565650890fba1824ee0f21ebbbf660a179934"
  },
  "avalanche": {
    "relayReceiver": "0xa5f565650890fba1824ee0f21ebbbf660a179934"
  },
  "apechain": {
    "relayReceiver": "0xa06e1351e2fd2d45b5d35633ca7ecf328684a109"
  },
  "berachain": {
    "relayReceiver": "0x7f4babd2c7d35221e72ab67ea72cba99573a0089"
  },
  "base": {
    "relayReceiver": "0xa5f565650890fba1824ee0f21ebbbf660a179934"
  },
  "blast": {
    "relayReceiver": "0xa5f565650890fba1824ee0f21ebbbf660a179934"
  },
  "boba": {
    "relayReceiver": "0xa06e1351e2fd2d45b5d35633ca7ecf328684a109"
  },
  "bob": {
    "relayReceiver": "0x00000000aa467eba42a3d604b3d74d63b2b6c6cb"
  },
  "bsc": {
    "relayReceiver": "0xa5f565650890fba1824ee0f21ebbbf660a179934"
  },
  "celo": {
    "relayReceiver": "0x7f4babd2c7d35221e72ab67ea72cba99573a0089"
  },
  "corn": {
    "relayReceiver": "0xd71e5c1d217d12855b37fe60299273aad91d6cec"
  },
  "cronos": {
    "relayReceiver": "0xc56043daac3a26ad451abc7610f04f53cc4412e5"
  },
  "gnosis": {
    "relayReceiver": "0xa5f565650890fba1824ee0f21ebbbf660a179934"
  },
  "gravity": {
    "relayReceiver": "0x7f4babd2c7d35221e72ab67ea72cba99573a0089"
  },
  "hyperevm": {
    "relayReceiver": "0xd71e5c1d217d12855b37fe60299273aad91d6cec"
  },
  "ink": {
    "relayReceiver": "0x7f4babd2c7d35221e72ab67ea72cba99573a0089"
  },
  "katana": {
    "relayReceiver": "0x9ff28846cd0640ba4aac04d3ebbe651cac5fe609"
  },
  "lisk": {
    "relayReceiver": "0xa06e1351e2fd2d45b5d35633ca7ecf328684a109"
  },
  "linea": {
    "relayReceiver": "0x00000000aa467eba42a3d604b3d74d63b2b6c6cb"
  },
  "mantle": {
    "relayReceiver": "0xf366da269047a06a7275a933c6d653409bd6de5e"
  },
  "metis": {
    "relayReceiver": "0xc56043daac3a26ad451abc7610f04f53cc4412e5"
  },
  "mode": {
    "relayReceiver": "0xa06e1351e2fd2d45b5d35633ca7ecf328684a109"
  },
  "optimism": {
    "relayReceiver": "0xa5f565650890fba1824ee0f21ebbbf660a179934"
  },
  "plume": {
    "relayReceiver": "0x7f4babd2c7d35221e72ab67ea72cba99573a0089"
  },
  "polygon": {
    "relayReceiver": "0xa5f565650890fba1824ee0f21ebbbf660a179934"
  },
  "polygonzkevm": {
    "relayReceiver": "0xa06e1351e2fd2d45b5d35633ca7ecf328684a109"
  },
  "ronin": {
<<<<<<< HEAD
    "chainId": 2020,
    "relayReceiver": "0x7f4babd2c7d35221e72ab67ea72cba99573a0089",
    "relaySolver": "0xf70da97812CB96acDF810712Aa562db8dfA3dbEF"
=======
    "relayReceiver": "0x7f4babd2c7d35221e72ab67ea72cba99573a0089"
>>>>>>> f19e302e
  },
  "scroll": {
    "relayReceiver": "0x00000000aa467eba42a3d604b3d74d63b2b6c6cb"
  },
  "sei": {
    "relayReceiver": "0x7f4babd2c7d35221e72ab67ea72cba99573a0089"
  },
  "soneium": {
    "relayReceiver": "0x7f4babd2c7d35221e72ab67ea72cba99573a0089"
  },
  "sonic": {
    "relayReceiver": "0x7f4babd2c7d35221e72ab67ea72cba99573a0089"
  },
  "superposition": {
    "relayReceiver": "0xa06e1351e2fd2d45b5d35633ca7ecf328684a109"
  },
  "swellchain": {
    "relayReceiver": "0xf042fcc6bd5cb48b2862d9f22d3de5b342e94f4c"
  },
  "taiko": {
    "relayReceiver": "0xa06e1351e2fd2d45b5d35633ca7ecf328684a109"
  },
  "unichain": {
    "relayReceiver": "0x47eb64e17a6d2fd559b608695e6d308cced918dd"
  },
  "worldchain": {
    "relayReceiver": "0xa06e1351e2fd2d45b5d35633ca7ecf328684a109"
  },
  "zksync": {
    "relayReceiver": "0xebd1e414ebb98522cfd932104ba41fac10a4ef35"
  },
  "zora": {
    "relayReceiver": "0xa5f565650890fba1824ee0f21ebbbf660a179934"
  }
}<|MERGE_RESOLUTION|>--- conflicted
+++ resolved
@@ -90,13 +90,7 @@
     "relayReceiver": "0xa06e1351e2fd2d45b5d35633ca7ecf328684a109"
   },
   "ronin": {
-<<<<<<< HEAD
-    "chainId": 2020,
-    "relayReceiver": "0x7f4babd2c7d35221e72ab67ea72cba99573a0089",
-    "relaySolver": "0xf70da97812CB96acDF810712Aa562db8dfA3dbEF"
-=======
     "relayReceiver": "0x7f4babd2c7d35221e72ab67ea72cba99573a0089"
->>>>>>> f19e302e
   },
   "scroll": {
     "relayReceiver": "0x00000000aa467eba42a3d604b3d74d63b2b6c6cb"
