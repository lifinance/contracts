--- conflicted
+++ resolved
@@ -118,6 +118,11 @@
     "relayReceiver": "0x7f4babd2c7d35221e72ab67ea72cba99573a0089",
     "relaySolver": "0xf70da97812CB96acDF810712Aa562db8dfA3dbEF"
   },
+  "sonic": {
+    "chainId": 146,
+    "relayReceiver": "0x7f4babd2c7d35221e72ab67ea72cba99573a0089",
+    "relaySolver": "0xf70da97812CB96acDF810712Aa562db8dfA3dbEF"
+  },
   "taiko": {
     "chainId": 167000,
     "relayReceiver": "0xa06e1351e2fd2d45b5d35633ca7ecf328684a109",
@@ -133,20 +138,9 @@
     "relayReceiver": "0xa06e1351e2fd2d45b5d35633ca7ecf328684a109",
     "relaySolver": "0xf70da97812CB96acDF810712Aa562db8dfA3dbEF"
   },
-<<<<<<< HEAD
-  "sonic": {
-    "chainId": 146,
-    "relayReceiver": "0x7f4babd2c7d35221e72ab67ea72cba99573a0089",
-    "relaySolver": "0xf70da97812CB96acDF810712Aa562db8dfA3dbEF"
-  },
-  "unichain": {
-    "chainId": 130,
-    "relayReceiver": "0x47eb64e17a6d2fd559b608695e6d308cced918dd",
-=======
   "zksync": {
     "chainId": 324,
     "relayReceiver": "0xebd1e414ebb98522cfd932104ba41fac10a4ef35",
->>>>>>> 40480a11
     "relaySolver": "0xf70da97812CB96acDF810712Aa562db8dfA3dbEF"
   },
   "zora": {
