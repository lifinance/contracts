{
  "--- link_to_relay_docs_for_contract_addresses ---": "https://docs.relay.link/resources/contract-addresses",
  "mainnet": {
    "chainId": 1,
    "relayReceiver": "0xa5f565650890fba1824ee0f21ebbbf660a179934",
    "relaySolver": "0xf70da97812CB96acDF810712Aa562db8dfA3dbEF"
  },
  "abstract": {
    "relayReceiver": "0x634e831ce6d460c2cd5067af98d6452eb280e374",
    "relaySolver": "0xf70da97812CB96acDF810712Aa562db8dfA3dbEF"
  },
  "arbitrum": {
    "chainId": 42161,
    "relayReceiver": "0xa5f565650890fba1824ee0f21ebbbf660a179934",
    "relaySolver": "0xf70da97812CB96acDF810712Aa562db8dfA3dbEF"
  },
  "arbitrumnova": {
    "chainId": 42170,
    "relayReceiver": "0xa5f565650890fba1824ee0f21ebbbf660a179934",
    "relaySolver": "0xf70da97812CB96acDF810712Aa562db8dfA3dbEF"
  },
  "avalanche": {
    "chainId": 43114,
    "relayReceiver": "0xa5f565650890fba1824ee0f21ebbbf660a179934",
    "relaySolver": "0xf70da97812CB96acDF810712Aa562db8dfA3dbEF"
  },
  "apechain": {
    "chainId": 33139,
    "relayReceiver": "0xa06e1351e2fd2d45b5d35633ca7ecf328684a109",
    "relaySolver": "0xf70da97812CB96acDF810712Aa562db8dfA3dbEF"
  },
  "berachain": {
    "chainId": 80094,
    "relayReceiver": "0x7f4babd2c7d35221e72ab67ea72cba99573a0089",
    "relaySolver": "0xf70da97812CB96acDF810712Aa562db8dfA3dbEF"
  },
  "base": {
    "chainId": 8453,
    "relayReceiver": "0xa5f565650890fba1824ee0f21ebbbf660a179934",
    "relaySolver": "0xf70da97812CB96acDF810712Aa562db8dfA3dbEF"
  },
  "blast": {
    "chainId": 81457,
    "relayReceiver": "0xa5f565650890fba1824ee0f21ebbbf660a179934",
    "relaySolver": "0xf70da97812CB96acDF810712Aa562db8dfA3dbEF"
  },
  "boba": {
    "chainId": 288,
    "relayReceiver": "0xa06e1351e2fd2d45b5d35633ca7ecf328684a109",
    "relaySolver": "0xf70da97812CB96acDF810712Aa562db8dfA3dbEF"
  },
  "bsc": {
    "chainId": 56,
    "relayReceiver": "0xa5f565650890fba1824ee0f21ebbbf660a179934",
    "relaySolver": "0xf70da97812CB96acDF810712Aa562db8dfA3dbEF"
  },
  "corn": {
    "chainId": 21000000,
    "relayReceiver": "0xd71e5c1d217d12855b37fe60299273aad91d6cec",
    "relaySolver": "0xf70da97812CB96acDF810712Aa562db8dfA3dbEF"
  },
  "gnosis": {
    "chainId": 100,
    "relayReceiver": "0xa5f565650890fba1824ee0f21ebbbf660a179934",
    "relaySolver": "0xf70da97812CB96acDF810712Aa562db8dfA3dbEF"
  },
  "gravity": {
    "chainId": 1625,
    "relayReceiver": "0x7f4babd2c7d35221e72ab67ea72cba99573a0089",
    "relaySolver": "0xf70da97812CB96acDF810712Aa562db8dfA3dbEF"
  },
  "ink": {
    "chainId": 13371,
    "relayReceiver": "0x7f4babd2c7d35221e72ab67ea72cba99573a0089",
    "relaySolver": "0xf70da97812CB96acDF810712Aa562db8dfA3dbEF"
  },
  "lisk": {
    "chainId": 1135,
    "relayReceiver": "0xa06e1351e2fd2d45b5d35633ca7ecf328684a109",
    "relaySolver": "0xf70da97812CB96acDF810712Aa562db8dfA3dbEF"
  },
  "linea": {
    "chainId": 59144,
    "relayReceiver": "0x00000000aa467eba42a3d604b3d74d63b2b6c6cb",
    "relaySolver": "0xf70da97812CB96acDF810712Aa562db8dfA3dbEF"
  },
  "mantle": {
    "chainId": 5000,
    "relayReceiver": "0xf366da269047a06a7275a933c6d653409bd6de5e",
    "relaySolver": "0xf70da97812CB96acDF810712Aa562db8dfA3dbEF"
  },
  "mode": {
    "chainId": 34443,
    "relayReceiver": "0xa06e1351e2fd2d45b5d35633ca7ecf328684a109",
    "relaySolver": "0xf70da97812CB96acDF810712Aa562db8dfA3dbEF"
  },
  "optimism": {
    "chainId": 10,
    "relayReceiver": "0xa5f565650890fba1824ee0f21ebbbf660a179934",
    "relaySolver": "0xf70da97812CB96acDF810712Aa562db8dfA3dbEF"
  },
  "polygon": {
    "chainId": 137,
    "relayReceiver": "0xa5f565650890fba1824ee0f21ebbbf660a179934",
    "relaySolver": "0xf70da97812CB96acDF810712Aa562db8dfA3dbEF"
  },
  "polygonzkevm": {
    "chainId": 1101,
    "relayReceiver": "0xa06e1351e2fd2d45b5d35633ca7ecf328684a109",
    "relaySolver": "0xf70da97812CB96acDF810712Aa562db8dfA3dbEF"
  },
  "scroll": {
    "chainId": 534352,
    "relayReceiver": "0x00000000aa467eba42a3d604b3d74d63b2b6c6cb",
    "relaySolver": "0xf70da97812CB96acDF810712Aa562db8dfA3dbEF"
  },
  "sei": {
    "chainId": 1329,
    "relayReceiver": "0x7f4babd2c7d35221e72ab67ea72cba99573a0089",
    "relaySolver": "0xf70da97812CB96acDF810712Aa562db8dfA3dbEF"
  },
  "soneium": {
    "chainId": 1868,
    "relayReceiver": "0x7f4babd2c7d35221e72ab67ea72cba99573a0089",
    "relaySolver": "0xf70da97812CB96acDF810712Aa562db8dfA3dbEF"
  },
  "sonic": {
    "chainId": 146,
    "relayReceiver": "0x7f4babd2c7d35221e72ab67ea72cba99573a0089",
    "relaySolver": "0xf70da97812CB96acDF810712Aa562db8dfA3dbEF"
  },
<<<<<<< HEAD
  "superposition": {
    "chainId": 55244,
    "relayReceiver": "0xa06e1351e2fd2d45b5d35633ca7ecf328684a109",
=======
  "swellchain": {
    "chainId": 1923,
    "relayReceiver": "0xf042fcc6bd5cb48b2862d9f22d3de5b342e94f4c",
>>>>>>> 8f4136be
    "relaySolver": "0xf70da97812CB96acDF810712Aa562db8dfA3dbEF"
  },
  "taiko": {
    "chainId": 167000,
    "relayReceiver": "0xa06e1351e2fd2d45b5d35633ca7ecf328684a109",
    "relaySolver": "0xf70da97812CB96acDF810712Aa562db8dfA3dbEF"
  },
  "unichain": {
    "chainId": 130,
    "relayReceiver": "0x47eb64e17a6d2fd559b608695e6d308cced918dd",
    "relaySolver": "0xf70da97812CB96acDF810712Aa562db8dfA3dbEF"
  },
  "worldchain": {
    "chainId": 480,
    "relayReceiver": "0xa06e1351e2fd2d45b5d35633ca7ecf328684a109",
    "relaySolver": "0xf70da97812CB96acDF810712Aa562db8dfA3dbEF"
  },
  "zksync": {
    "chainId": 324,
    "relayReceiver": "0xebd1e414ebb98522cfd932104ba41fac10a4ef35",
    "relaySolver": "0xf70da97812CB96acDF810712Aa562db8dfA3dbEF"
  },
  "zora": {
    "chainId": 7777777,
    "relayReceiver": "0xa5f565650890fba1824ee0f21ebbbf660a179934",
    "relaySolver": "0xf70da97812CB96acDF810712Aa562db8dfA3dbEF"
  }
}<|MERGE_RESOLUTION|>--- conflicted
+++ resolved
@@ -129,15 +129,14 @@
     "relayReceiver": "0x7f4babd2c7d35221e72ab67ea72cba99573a0089",
     "relaySolver": "0xf70da97812CB96acDF810712Aa562db8dfA3dbEF"
   },
-<<<<<<< HEAD
   "superposition": {
     "chainId": 55244,
     "relayReceiver": "0xa06e1351e2fd2d45b5d35633ca7ecf328684a109",
-=======
+    "relaySolver": "0xf70da97812CB96acDF810712Aa562db8dfA3dbEF"
+  },
   "swellchain": {
     "chainId": 1923,
     "relayReceiver": "0xf042fcc6bd5cb48b2862d9f22d3de5b342e94f4c",
->>>>>>> 8f4136be
     "relaySolver": "0xf70da97812CB96acDF810712Aa562db8dfA3dbEF"
   },
   "taiko": {
