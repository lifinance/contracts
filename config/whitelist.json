--- conflicted
+++ resolved
@@ -4098,11 +4098,7 @@
           }
         ]
       }
-<<<<<<< HEAD
-    },    
-=======
     },
->>>>>>> 5b1617fd
     {
       "name": "CoreWriter",
       "key": "corewriter",
@@ -4118,41 +4114,6 @@
           }
         ]
       }
-<<<<<<< HEAD
-    },
-    {
-      "name": "Kuru",
-      "key": "kuru",
-      "logoURI": "https://raw.githubusercontent.com/lifinance/types/main/src/assets/icons/exchanges/kuru.svg",
-      "webUrl": "https://www.kuru.io/",
-      "contracts": {
-        "monad": [
-          {
-            "address": "0xb3e6778480b2e488385e8205ea05e20060b813cb",
-            "functions": {
-              "0xce1e7030": "executeSwap((address,uint256,address,uint256),(address,uint256,address,uint256,bool),bytes)"
-            }
-          }
-        ]
-      }
-    },
-    {
-      "name": "Monorail",
-      "key": "monorail",
-      "logoURI": "https://raw.githubusercontent.com/lifinance/types/main/src/assets/icons/exchanges/monorail.svg",
-      "webUrl": "https://testnet-preview.monorail.xyz/",
-      "contracts": {
-        "monad": [
-          {
-            "address": "0xa68a7f0601effdc65c64d9c47ca1b18d96b4352c",
-            "functions": {
-              "0xf99cae99": "aggregate(address,address,uint256,uint256,address,uint256,uint64,uint64,(uint256,uint32,uint8,address,address,address,bytes)[])"
-            }
-          }
-        ]
-      }
-=======
->>>>>>> 5b1617fd
     }
   ],
   "PERIPHERY": {
