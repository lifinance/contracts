--- conflicted
+++ resolved
@@ -438,7 +438,6 @@
     "nativeCurrency": "SEI",
     "wrappedNativeAddress": "0xe30fedd158a2e3b13e9badaeabafc5516e95e8c7",
     "status": "active",
-<<<<<<< HEAD
     "type": "mainnet",
     "rpcUrl": "https://evm-rpc.sei-apis.com",
     "explorerType": "etherscan",
@@ -451,8 +450,18 @@
   "taiko": {
     "name": "Taiko",
     "chainId": 167000,
-=======
-    "type": "mainnet"
+    "nativeAddress": "0x0000000000000000000000000000000000000000",
+    "nativeCurrency": "ETH",
+    "wrappedNativeAddress": "0xA51894664A773981C6C112C43ce576f315d5b1B6",
+    "status": "active",
+    "type": "mainnet",
+    "rpcUrl": "https://rpc.taiko.xyz",
+    "explorerType": "etherscan",
+    "explorerUrl": "https://taikoscan.io",
+    "explorerApiUrl": "https://api.taikoscan.io/api",
+    "multicallAddress": "0xcA11bde05977b3631167028862bE2a173976CA11",
+    "safeApiUrl": "https://transaction.safe.taiko.xyz/api",
+    "safeAddress": "0xa89a87986e8ee1Ac8fDaCc5Ac91627010Ec9f772"
   },
   "xlayer": {
     "name": "X Layer",
@@ -461,42 +470,14 @@
     "nativeCurrency": "OKB",
     "wrappedNativeAddress": "0xe538905cf8410324e03a5a23c1c177a474d59b2b",
     "status": "active",
-    "type": "mainnet"
-  },
-  "zksync": {
-    "name": "zkSync Era Mainnet",
-    "chainId": 324,
-    "nativeAddress": "0x0000000000000000000000000000000000000000",
-    "nativeCurrency": "ETH",
-    "wrappedNativeAddress": "0x5aea5775959fbc2557cc8789bc1bf90a239d9a91",
-    "status": "active",
-    "type": "mainnet"
-  },
-  "bsc-testnet": {
-    "name": "Binance Smart Chain Testnet",
-    "chainId": 97,
-    "nativeAddress": "0x0000000000000000000000000000000000000000",
-    "nativeCurrency": "BNB",
-    "wrappedNativeAddress": "",
-    "status": "active",
-    "type": "testnet"
-  },
-  "lineatest": {
-    "name": "Linea Testnet",
-    "chainId": 59140,
->>>>>>> 0145153d
-    "nativeAddress": "0x0000000000000000000000000000000000000000",
-    "nativeCurrency": "ETH",
-    "wrappedNativeAddress": "0xA51894664A773981C6C112C43ce576f315d5b1B6",
-    "status": "active",
-    "type": "mainnet",
-    "rpcUrl": "https://rpc.taiko.xyz",
-    "explorerType": "etherscan",
-    "explorerUrl": "https://taikoscan.io",
-    "explorerApiUrl": "https://api.taikoscan.io/api",
-    "multicallAddress": "0xcA11bde05977b3631167028862bE2a173976CA11",
-    "safeApiUrl": "https://transaction.safe.taiko.xyz/api",
-    "safeAddress": "0xa89a87986e8ee1Ac8fDaCc5Ac91627010Ec9f772"
+    "type": "mainnet",
+    "rpcUrl": "",
+    "explorerType": "etherscan",
+    "explorerUrl": "https://www.oklink.com/xlayer",
+    "explorerApiUrl": "https://www.oklink.com/api/v5/explorer/xlayer/api",
+    "multicallAddress": "0xcA11bde05977b3631167028862bE2a173976CA11",
+    "safeApiUrl": "https://safe-transaction-xlayer.safe.global/api",
+    "safeAddress": "0x3fD21B437b5E0a903A8376D33824F9BA658756C2"
   },
   "xlayer": {
     "name": "X Layer",
@@ -505,14 +486,7 @@
     "nativeCurrency": "OKB",
     "wrappedNativeAddress": "0xe538905cf8410324e03a5a23c1c177a474d59b2b",
     "status": "active",
-    "type": "mainnet",
-    "rpcUrl": "",
-    "explorerType": "etherscan",
-    "explorerUrl": "https://www.oklink.com/xlayer",
-    "explorerApiUrl": "https://www.oklink.com/api/v5/explorer/xlayer/api",
-    "multicallAddress": "0xcA11bde05977b3631167028862bE2a173976CA11",
-    "safeApiUrl": "https://safe-transaction-xlayer.safe.global/api",
-    "safeAddress": "0x3fD21B437b5E0a903A8376D33824F9BA658756C2"
+    "type": "mainnet"
   },
   "zksync": {
     "name": "zkSync Era Mainnet",
