--- conflicted
+++ resolved
@@ -60,13 +60,8 @@
     "EmergencyPauseFacet",
     "GenericSwapFacet",
     "GenericSwapFacetV3",
-<<<<<<< HEAD
-    "PeripheryRegistryFacet",
-    "OwnershipFacet",
-=======
     "OwnershipFacet",
     "PeripheryRegistryFacet",
->>>>>>> 03b9439b
     "WithdrawFacet"
   ]
 }