--- conflicted
+++ resolved
@@ -5,12 +5,8 @@
   "pauserWallet": "0xd38743b48d26743C0Ec6898d699394FBc94657Ee",
   "lifuelRebalanceWallet": "0xC71284231A726A18ac85c94D75f9fe17A185BeAF",
   "deployerWallet": "0x11F1022cA6AdEF6400e5677528a80d49a069C00c",
-<<<<<<< HEAD
+  "devWallet": "0x2b2c52B1b63c4BfC7F1A310a1734641D8e34De62",
   "approvedSelectorsForRefundWallet": [
-=======
-  "devWallet": "0x2b2c52B1b63c4BfC7F1A310a1734641D8e34De62",
-  "approvedSigsForRefundWallet": [
->>>>>>> 98bde039
     {
       "selector": "0x0d19e519",
       "name": "CBridgeFacet.triggerRefund"
