--- conflicted
+++ resolved
@@ -68,13 +68,10 @@
     "Permit2Proxy",
     "TokenWrapper"
   ],
-<<<<<<< HEAD
   "ldaCoreFacets": [
     "DiamondCutFacet",
     "DiamondLoupeFacet",
     "OwnershipFacet"
-  ]
-=======
+  ],
   "blacklistedFunctionSelectors": ["0x23b872dd"]
->>>>>>> f142c331
 }