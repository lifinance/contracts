--- conflicted
+++ resolved
@@ -5,14 +5,9 @@
     "kaia": "0xC3C73FEE9Cef413880696e6C39365BDf8cD564f9",
     "linea": "0x8437A5fE47A4Df14700c96DF1870824e72FA8499",
     "metis": "0x763f212f355433C59d734C71247d16fCE74D8785",
-<<<<<<< HEAD
     "soneium": "0xeBbbaC35500713C4AD49929e1bE4225c7efF6510",
-    "taiko": "0x8437A5fE47A4Df14700c96DF1870824e72FA8499"
-=======
     "taiko": "0x8437A5fE47A4Df14700c96DF1870824e72FA8499",
-    "kaia": "0xC3C73FEE9Cef413880696e6C39365BDf8cD564f9",
     "unichain": "0xeBbbaC35500713C4AD49929e1bE4225c7efF6510"
->>>>>>> 9f98f709
   },
   "refundWallet": "0x156CeBba59DEB2cB23742F70dCb0a11cC775591F",
   "withdrawWallet": "0x08647cc950813966142A416D40C382e2c5DB73bB",
@@ -53,15 +48,9 @@
   ],
   "autoWhitelistPeripheryContracts": [
     "FeeCollector",
-<<<<<<< HEAD
     "GasZipPeriphery",
     "TokenWrapper",
     "LiFiDEXAggregator"
-=======
-    "LiFiDEXAggregator",
-    "LiFuelFeeCollector",
-    "TokenWrapper"
->>>>>>> 9f98f709
   ],
   "coreFacets": [
     "AccessManagerFacet",
