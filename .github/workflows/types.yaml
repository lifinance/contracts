--- conflicted
+++ resolved
@@ -169,11 +169,7 @@
         run: |
           cd lifi-contract-types
           TMP=$(mktemp)
-<<<<<<< HEAD
-          jq --arg new_ver "$NEW_VERSION" '.version=$new_ver' package.json > "$TMP" && mv "$TMP" package.json
-=======
           jq --arg version "$NEW_VERSION" '.version=$version' package.json > "$TMP" && mv "$TMP" package.json
->>>>>>> 5dcc6045
           git config user.name github-actions
           git config user.email github-actions@github.com
           echo "Updating version from $LATEST_TAG to $NEW_VERSION"
