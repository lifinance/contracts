--- conflicted
+++ resolved
@@ -86,11 +86,8 @@
           ETH_NODE_URI_SEI: ${{ secrets.ETH_NODE_URI_SEI }}
           ETH_NODE_URI_SONEIUM: ${{ secrets.ETH_NODE_URI_SONEIUM }}
           ETH_NODE_URI_SONIC: ${{ secrets.ETH_NODE_URI_SONIC }}
-<<<<<<< HEAD
           ETH_NODE_URI_SUPERPOSITION: ${{ secrets.ETH_NODE_URI_SUPERPOSITION }}
-=======
           ETH_NODE_URI_SWELLCHAIN: ${{ secrets.ETH_NODE_URI_SWELLCHAIN }}
->>>>>>> 8f4136be
           ETH_NODE_URI_TAIKO: ${{ secrets.ETH_NODE_URI_TAIKO }}
           ETH_NODE_URI_UNICHAIN: ${{ secrets.ETH_NODE_URI_UNICHAIN }}
           ETH_NODE_URI_WORLDCHAIN: ${{ secrets.ETH_NODE_URI_WORLDCHAIN }}
