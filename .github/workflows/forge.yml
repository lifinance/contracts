--- conflicted
+++ resolved
@@ -20,20 +20,6 @@
     # will only run once the PR is in "Ready for Review" state
     if: ${{ github.event.pull_request.draft == false }}
     runs-on: ubuntu-latest
-<<<<<<< HEAD
-    env:
-      ETH_NODE_URI_MAINNET: ${{ secrets.ETH_NODE_URI_MAINNET }}
-      # keep the rest in alphabetic order
-      ETH_NODE_URI_APECHAIN: ${{ secrets.ETH_NODE_URI_APECHAIN }}
-      ETH_NODE_URI_ARBITRUM: ${{ secrets.ETH_NODE_URI_ARBITRUM }}
-      ETH_NODE_URI_BASE: ${{ secrets.ETH_NODE_URI_BASE }}
-      ETH_NODE_URI_BSC: ${{ secrets.ETH_NODE_URI_BSC }}
-      ETH_NODE_URI_GNOSIS: ${{ secrets.ETH_NODE_URI_GNOSIS }}
-      ETH_NODE_URI_GOERLI: ${{ secrets.ETH_NODE_URI_GOERLI }}
-      ETH_NODE_URI_OPTIMISM: ${{ secrets.ETH_NODE_URI_OPTIMISM }}
-      ETH_NODE_URI_POLYGON: ${{ secrets.ETH_NODE_URI_POLYGON }}
-=======
->>>>>>> c969b10a
     steps:
       - uses: actions/checkout@v4.1.7
         with:
