--- conflicted
+++ resolved
@@ -19,19 +19,6 @@
     if: ${{ github.event.pull_request.draft == false }}
 
     env:
-<<<<<<< HEAD
-      ETH_NODE_URI_MAINNET: ${{ secrets.ETH_NODE_URI_MAINNET }}
-      # keep the rest in alphabetic order
-      ETH_NODE_URI_APECHAIN: ${{ secrets.ETH_NODE_URI_APECHAIN }}
-      ETH_NODE_URI_ARBITRUM: ${{ secrets.ETH_NODE_URI_ARBITRUM }}
-      ETH_NODE_URI_BASE: ${{ secrets.ETH_NODE_URI_BASE }}
-      ETH_NODE_URI_BSC: ${{ secrets.ETH_NODE_URI_BSC }}
-      ETH_NODE_URI_GNOSIS: ${{ secrets.ETH_NODE_URI_GNOSIS }}
-      ETH_NODE_URI_GOERLI: ${{ secrets.ETH_NODE_URI_GOERLI }}
-      ETH_NODE_URI_OPTIMISM: ${{ secrets.ETH_NODE_URI_OPTIMISM }}
-      ETH_NODE_URI_POLYGON: ${{ secrets.ETH_NODE_URI_POLYGON }}
-=======
->>>>>>> c969b10a
       MIN_TEST_COVERAGE: ${{ secrets.MIN_TEST_COVERAGE }}
     steps:
       - uses: actions/checkout@v4.1.7
