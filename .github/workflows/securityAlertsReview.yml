--- conflicted
+++ resolved
@@ -88,14 +88,8 @@
           echo "$ALERTS"
 
           echo "Filtering to Olympix Static Analysis alerts only"
-<<<<<<< HEAD
-          ALERTS=$(echo "$ALERTS" | jq -c '[ .[] | select(.tool.name == "Olympix Integrated Security") ]')
-
-          # Log raw API response for debugging
-=======
           ALERTS=$(echo "$ALERTS" | jq -c '[ .[] | select(.tool.name == "Olympix Integrated Security") ]' || echo "[]")
 
->>>>>>> ab8a161c
           echo "Filtered alerts:"
           echo "$ALERTS"
 
